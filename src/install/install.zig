const bun = @import("root").bun;
const FeatureFlags = bun.FeatureFlags;
const string = bun.string;
const Output = bun.Output;
const Global = bun.Global;
const Environment = bun.Environment;
const strings = bun.strings;
const MutableString = bun.MutableString;
const stringZ = bun.stringZ;
const default_allocator = bun.default_allocator;
const C = bun.C;
const std = @import("std");
const uws = @import("../deps/uws.zig");
const JSC = bun.JSC;
const DirInfo = @import("../resolver/dir_info.zig");

const JSLexer = bun.js_lexer;
const logger = bun.logger;

const js_parser = bun.js_parser;
const json_parser = bun.JSON;
const JSPrinter = bun.js_printer;

const linker = @import("../linker.zig");

const sync = @import("../sync.zig");
const Api = @import("../api/schema.zig").Api;
const Path = bun.path;
const configureTransformOptionsForBun = @import("../bun.js/config.zig").configureTransformOptionsForBun;
const Command = @import("../cli.zig").Command;
const BunArguments = @import("../cli.zig").Arguments;
const bundler = bun.bundler;

const DotEnv = @import("../env_loader.zig");
const which = @import("../which.zig").which;
const Run = @import("../bun_js.zig").Run;
const Fs = @import("../fs.zig");
const FileSystem = Fs.FileSystem;
const Lock = @import("../lock.zig").Lock;
const URL = @import("../url.zig").URL;
const HTTP = bun.http;
const AsyncHTTP = HTTP.AsyncHTTP;
const HTTPChannel = HTTP.HTTPChannel;

const HeaderBuilder = HTTP.HeaderBuilder;

const Integrity = @import("./integrity.zig").Integrity;
const clap = bun.clap;
const ExtractTarball = @import("./extract_tarball.zig");
const Npm = @import("./npm.zig");
const Bitset = bun.bit_set.DynamicBitSetUnmanaged;
const z_allocator = @import("../memory_allocator.zig").z_allocator;
const Syscall = bun.sys;
const RunCommand = @import("../cli/run_command.zig").RunCommand;
const PackageManagerCommand = @import("../cli/package_manager_command.zig").PackageManagerCommand;
threadlocal var initialized_store = false;
const Futex = @import("../futex.zig");

pub const Lockfile = @import("./lockfile.zig");

// these bytes are skipped
// so we just make it repeat bun bun bun bun bun bun bun bun bun
// because why not
pub const alignment_bytes_to_repeat_buffer = [_]u8{0} ** 144;

const JSAst = bun.JSAst;

pub fn initializeStore() void {
    if (initialized_store) {
        JSAst.Expr.Data.Store.reset();
        JSAst.Stmt.Data.Store.reset();
        return;
    }

    initialized_store = true;
    JSAst.Expr.Data.Store.create(default_allocator);
    JSAst.Stmt.Data.Store.create(default_allocator);
}

/// The default store we use pre-allocates around 16 MB of memory per thread
/// That adds up in multi-threaded scenarios.
/// ASTMemoryAllocator uses a smaller fixed buffer allocator
pub fn initializeMiniStore() void {
    const MiniStore = struct {
        heap: bun.MimallocArena,
        memory_allocator: JSAst.ASTMemoryAllocator,

        pub threadlocal var instance: ?*@This() = null;
    };
    if (MiniStore.instance == null) {
        var mini_store = bun.default_allocator.create(MiniStore) catch @panic("OOM");
        mini_store.* = .{
            .heap = bun.MimallocArena.init() catch @panic("OOM"),
            .memory_allocator = undefined,
        };
        mini_store.memory_allocator = .{ .allocator = mini_store.heap.allocator() };
        mini_store.memory_allocator.reset();
        MiniStore.instance = mini_store;
        mini_store.memory_allocator.push();
    } else {
        var mini_store = MiniStore.instance.?;
        if (mini_store.memory_allocator.stack_allocator.fixed_buffer_allocator.end_index >= mini_store.memory_allocator.stack_allocator.fixed_buffer_allocator.buffer.len -| 1) {
            mini_store.heap.reset();
            mini_store.memory_allocator.allocator = mini_store.heap.allocator();
        }
        mini_store.memory_allocator.reset();
        mini_store.memory_allocator.push();
    }
}

const IdentityContext = @import("../identity_context.zig").IdentityContext;
const ArrayIdentityContext = @import("../identity_context.zig").ArrayIdentityContext;
const NetworkQueue = std.fifo.LinearFifo(*NetworkTask, .{ .Static = 32 });
const Semver = @import("./semver.zig");
const ExternalString = Semver.ExternalString;
const String = Semver.String;
const GlobalStringBuilder = @import("../string_builder.zig");
const SlicedString = Semver.SlicedString;
const Repository = @import("./repository.zig").Repository;
const Bin = @import("./bin.zig").Bin;
const Dependency = @import("./dependency.zig");
const Behavior = @import("./dependency.zig").Behavior;
const FolderResolution = @import("./resolvers/folder_resolver.zig").FolderResolution;

pub fn ExternalSlice(comptime Type: type) type {
    return ExternalSliceAligned(Type, null);
}

pub fn ExternalSliceAligned(comptime Type: type, comptime alignment_: ?u29) type {
    return extern struct {
        pub const alignment = alignment_ orelse @alignOf(*Type);
        pub const Slice = @This();

        pub const Child: type = Type;

        off: u32 = 0,
        len: u32 = 0,

        pub inline fn contains(this: Slice, id: u32) bool {
            return id >= this.off and id < (this.len + this.off);
        }

        pub inline fn get(this: Slice, in: []const Type) []const Type {
            if (comptime Environment.allow_assert) {
                std.debug.assert(this.off + this.len <= in.len);
            }
            // it should be impossible to address this out of bounds due to the minimum here
            return in.ptr[this.off..@min(in.len, this.off + this.len)];
        }

        pub inline fn mut(this: Slice, in: []Type) []Type {
            if (comptime Environment.allow_assert) {
                std.debug.assert(this.off + this.len <= in.len);
            }
            return in.ptr[this.off..@min(in.len, this.off + this.len)];
        }

        pub fn init(buf: []const Type, in: []const Type) Slice {
            // if (comptime Environment.allow_assert) {
            //     std.debug.assert(@intFromPtr(buf.ptr) <= @intFromPtr(in.ptr));
            //     std.debug.assert((@intFromPtr(in.ptr) + in.len) <= (@intFromPtr(buf.ptr) + buf.len));
            // }

            return Slice{
                .off = @as(u32, @truncate((@intFromPtr(in.ptr) - @intFromPtr(buf.ptr)) / @sizeOf(Type))),
                .len = @as(u32, @truncate(in.len)),
            };
        }
    };
}

pub const PackageID = u32;
pub const DependencyID = u32;
pub const invalid_package_id = std.math.maxInt(PackageID);

pub const ExternalStringList = ExternalSlice(ExternalString);
pub const VersionSlice = ExternalSlice(Semver.Version);

pub const ExternalStringMap = extern struct {
    name: ExternalStringList = .{},
    value: ExternalStringList = .{},
};

pub const PackageNameHash = u64; // Use String.Builder.stringHash to compute this
pub const TruncatedPackageNameHash = u32; // @truncate String.Builder.stringHash to compute this

pub const Aligner = struct {
    pub fn write(comptime Type: type, comptime Writer: type, writer: Writer, pos: usize) !usize {
        const to_write = skipAmount(Type, pos);

        const remainder: string = alignment_bytes_to_repeat_buffer[0..@min(to_write, alignment_bytes_to_repeat_buffer.len)];
        try writer.writeAll(remainder);

        return to_write;
    }

    pub inline fn skipAmount(comptime Type: type, pos: usize) usize {
        return std.mem.alignForward(usize, pos, @alignOf(Type)) - pos;
    }
};

const NetworkTask = struct {
    http: AsyncHTTP = undefined,
    task_id: u64,
    url_buf: []const u8 = &[_]u8{},
    retried: u16 = 0,
    allocator: std.mem.Allocator,
    request_buffer: MutableString = undefined,
    response_buffer: MutableString = undefined,
    package_manager: *PackageManager,
    callback: union(Task.Tag) {
        package_manifest: struct {
            loaded_manifest: ?Npm.PackageManifest = null,
            name: strings.StringOrTinyString,
        },
        extract: ExtractTarball,
        git_clone: void,
        git_checkout: void,
        local_tarball: void,
    },

    pub fn notify(this: *NetworkTask, _: anytype) void {
        defer this.package_manager.wake();
        this.package_manager.network_channel.writeItem(this) catch {};
    }

    // We must use a less restrictive Accept header value
    // https://github.com/oven-sh/bun/issues/341
    // https://www.jfrog.com/jira/browse/RTFACT-18398
    const accept_header_value = "application/vnd.npm.install-v1+json; q=1.0, application/json; q=0.8, */*";

    const default_headers_buf: string = "Accept" ++ accept_header_value;

    fn appendAuth(header_builder: *HeaderBuilder, scope: *const Npm.Registry.Scope) void {
        if (scope.token.len > 0) {
            header_builder.appendFmt("Authorization", "Bearer {s}", .{scope.token});
        } else if (scope.auth.len > 0) {
            header_builder.appendFmt("Authorization", "Basic {s}", .{scope.auth});
        } else {
            return;
        }
        header_builder.append("npm-auth-type", "legacy");
    }

    fn countAuth(header_builder: *HeaderBuilder, scope: *const Npm.Registry.Scope) void {
        if (scope.token.len > 0) {
            header_builder.count("Authorization", "");
            header_builder.content.cap += "Bearer ".len + scope.token.len;
        } else if (scope.auth.len > 0) {
            header_builder.count("Authorization", "");
            header_builder.content.cap += "Basic ".len + scope.auth.len;
        } else {
            return;
        }
        header_builder.count("npm-auth-type", "legacy");
    }

    // The first time this happened!
    //
    // "peerDependencies": {
    //   "@ianvs/prettier-plugin-sort-imports": "*",
    //   "prettier-plugin-twig-melody": "*"
    // },
    // "peerDependenciesMeta": {
    //   "@ianvs/prettier-plugin-sort-imports": {
    //     "optional": true
    //   },
    // Example case ^
    // `@ianvs/prettier-plugin-sort-imports` is peer and also optional but was not marked optional because
    // the offset would be 0 and the current loop index is also 0.
    // const invalidate_manifest_cache_because_optional_peer_dependencies_were_not_marked_as_optional_if_the_optional_peer_dependency_offset_was_equal_to_the_current_index = 1697871350;
    // ----
    // The second time this happened!
    //
    // pre-release sorting when the number of segments between dots were different, was sorted incorrectly
    // so we must invalidate the manifest cache once again.
    //
    // example:
    //
    //  1.0.0-pre.a.b > 1.0.0-pre.a
    //  before ordering said the left was smaller than the right
    //
    // const invalidate_manifest_cache_because_prerelease_segments_were_sorted_incorrectly_sometimes = 1697871350;
    //
    // ----
    // The third time this happened!
    //
    // pre-release sorting bug again! If part of the pre-release segment is a number, and the other pre-release part is a string,
    // it would order them incorrectly by comparing them as strings.
    //
    // example:
    //
    // 1.0.0-alpha.22 < 1.0.0-alpha.1beta
    // before: false
    // after: true
    //
    const invalidate_manifest_cache_because_prerelease_segments_were_sorted_incorrectly_sometimes = 1702425477;

    pub fn forManifest(
        this: *NetworkTask,
        name: string,
        allocator: std.mem.Allocator,
        scope: *const Npm.Registry.Scope,
        loaded_manifest: ?*const Npm.PackageManifest,
        warn_on_error: bool,
    ) !void {
        this.url_buf = blk: {

            // Not all registries support scoped package names when fetching the manifest.
            // registry.npmjs.org supports both "@storybook%2Faddons" and "@storybook/addons"
            // Other registries like AWS codeartifact only support the former.
            // "npm" CLI requests the manifest with the encoded name.
            var arena = std.heap.ArenaAllocator.init(bun.default_allocator);
            defer arena.deinit();
            var stack_fallback_allocator = std.heap.stackFallback(512, arena.allocator());
            var encoded_name = name;
            if (strings.containsChar(name, '/')) {
                encoded_name = try std.mem.replaceOwned(u8, stack_fallback_allocator.get(), name, "/", "%2f");
            }

            const tmp = bun.JSC.URL.join(
                bun.String.fromUTF8(scope.url.href),
                bun.String.fromUTF8(encoded_name),
            );
            defer tmp.deref();

            if (tmp.tag == .Dead) {
                const msg = .{
                    .fmt = "Failed to join registry {} and package {} URLs",
                    .args = .{ bun.fmt.QuotedFormatter{ .text = scope.url.href }, bun.fmt.QuotedFormatter{ .text = name } },
                };

                if (warn_on_error)
                    this.package_manager.log.addWarningFmt(null, .{}, allocator, msg.fmt, msg.args) catch unreachable
                else
                    this.package_manager.log.addErrorFmt(null, .{}, allocator, msg.fmt, msg.args) catch unreachable;

                return error.InvalidURL;
            }

            if (!(tmp.hasPrefixComptime("https://") or tmp.hasPrefixComptime("http://"))) {
                const msg = .{
                    .fmt = "Registry URL must be http:// or https://\nReceived: \"{}\"",
                    .args = .{tmp},
                };

                if (warn_on_error)
                    this.package_manager.log.addWarningFmt(null, .{}, allocator, msg.fmt, msg.args) catch unreachable
                else
                    this.package_manager.log.addErrorFmt(null, .{}, allocator, msg.fmt, msg.args) catch unreachable;

                return error.InvalidURL;
            }

            // This actually duplicates the string! So we defer deref the WTF managed one above.
            break :blk try tmp.toOwnedSlice(allocator);
        };

        var last_modified: string = "";
        var etag: string = "";
        if (loaded_manifest) |manifest| {
            if (manifest.pkg.public_max_age > invalidate_manifest_cache_because_prerelease_segments_were_sorted_incorrectly_sometimes) {
                last_modified = manifest.pkg.last_modified.slice(manifest.string_buf);
                etag = manifest.pkg.etag.slice(manifest.string_buf);
            }
        }

        var header_builder = HeaderBuilder{};

        countAuth(&header_builder, scope);

        if (etag.len != 0) {
            header_builder.count("If-None-Match", etag);
        } else if (last_modified.len != 0) {
            header_builder.count("If-Modified-Since", last_modified);
        }

        if (header_builder.header_count > 0) {
            header_builder.count("Accept", accept_header_value);
            if (last_modified.len > 0 and etag.len > 0) {
                header_builder.content.count(last_modified);
            }
            try header_builder.allocate(allocator);

            appendAuth(&header_builder, scope);

            if (etag.len != 0) {
                header_builder.append("If-None-Match", etag);
            } else if (last_modified.len != 0) {
                header_builder.append("If-Modified-Since", last_modified);
            }

            header_builder.append("Accept", accept_header_value);

            if (last_modified.len > 0 and etag.len > 0) {
                last_modified = header_builder.content.append(last_modified);
            }
        } else {
            try header_builder.entries.append(
                allocator,
                .{
                    .name = .{ .offset = 0, .length = @as(u32, @truncate("Accept".len)) },
                    .value = .{ .offset = "Accept".len, .length = @as(u32, @truncate(default_headers_buf.len - "Accept".len)) },
                },
            );
            header_builder.header_count = 1;
            header_builder.content = GlobalStringBuilder{ .ptr = @as([*]u8, @ptrFromInt(@intFromPtr(bun.span(default_headers_buf).ptr))), .len = default_headers_buf.len, .cap = default_headers_buf.len };
        }

        this.response_buffer = try MutableString.init(allocator, 0);
        this.allocator = allocator;

        const url = URL.parse(this.url_buf);
        this.http = AsyncHTTP.init(allocator, .GET, url, header_builder.entries, header_builder.content.ptr.?[0..header_builder.content.len], &this.response_buffer, "", 0, this.getCompletionCallback(), HTTP.FetchRedirect.follow, .{
            .http_proxy = this.package_manager.httpProxy(url),
        });
        this.http.client.reject_unauthorized = this.package_manager.tlsRejectUnauthorized();

        if (PackageManager.verbose_install) {
            this.http.client.verbose = true;
        }

        this.callback = .{
            .package_manifest = .{
                .name = try strings.StringOrTinyString.initAppendIfNeeded(name, *FileSystem.FilenameStore, &FileSystem.FilenameStore.instance),
                .loaded_manifest = if (loaded_manifest) |manifest| manifest.* else null,
            },
        };

        if (PackageManager.verbose_install) {
            this.http.verbose = true;
            this.http.client.verbose = true;
        }

        // Incase the ETag causes invalidation, we fallback to the last modified date.
        if (last_modified.len != 0) {
            this.http.client.force_last_modified = true;
            this.http.client.if_modified_since = last_modified;
        }
    }

    pub fn getCompletionCallback(this: *NetworkTask) HTTP.HTTPClientResult.Callback {
        return HTTP.HTTPClientResult.Callback.New(*NetworkTask, notify).init(this);
    }

    pub fn schedule(this: *NetworkTask, batch: *ThreadPool.Batch) void {
        this.http.schedule(this.allocator, batch);
    }

    pub fn forTarball(
        this: *NetworkTask,
        allocator: std.mem.Allocator,
        tarball: ExtractTarball,
        scope: *const Npm.Registry.Scope,
    ) !void {
        const tarball_url = tarball.url.slice();
        if (tarball_url.len == 0) {
            this.url_buf = try ExtractTarball.buildURL(
                scope.url.href,
                tarball.name,
                tarball.resolution.value.npm.version,
                this.package_manager.lockfile.buffers.string_bytes.items,
            );
        } else {
            this.url_buf = tarball_url;
        }

        if (!(strings.hasPrefixComptime(this.url_buf, "https://") or strings.hasPrefixComptime(this.url_buf, "http://"))) {
            const msg = .{
                .fmt = "Expected tarball URL to start with https:// or http://, got {} while fetching package {}",
                .args = .{ bun.fmt.QuotedFormatter{ .text = this.url_buf }, bun.fmt.QuotedFormatter{ .text = tarball.name.slice() } },
            };

            this.package_manager.log.addErrorFmt(null, .{}, allocator, msg.fmt, msg.args) catch unreachable;
            return error.InvalidURL;
        }

        this.response_buffer = try MutableString.init(allocator, 0);
        this.allocator = allocator;

        var header_builder = HeaderBuilder{};

        countAuth(&header_builder, scope);

        var header_buf: string = "";
        if (header_builder.header_count > 0) {
            try header_builder.allocate(allocator);

            appendAuth(&header_builder, scope);

            header_buf = header_builder.content.ptr.?[0..header_builder.content.len];
        }

        const url = URL.parse(this.url_buf);

        this.http = AsyncHTTP.init(allocator, .GET, url, header_builder.entries, header_buf, &this.response_buffer, "", 0, this.getCompletionCallback(), HTTP.FetchRedirect.follow, .{
            .http_proxy = this.package_manager.httpProxy(url),
        });
        this.http.client.reject_unauthorized = this.package_manager.tlsRejectUnauthorized();
        if (PackageManager.verbose_install) {
            this.http.client.verbose = true;
        }

        this.callback = .{ .extract = tarball };
    }
};

pub const Origin = enum(u8) {
    local = 0,
    npm = 1,
    tarball = 2,
};

pub const Features = struct {
    dependencies: bool = true,
    dev_dependencies: bool = false,
    is_main: bool = false,
    optional_dependencies: bool = false,
    peer_dependencies: bool = true,
    trusted_dependencies: bool = false,
    workspaces: bool = false,

    check_for_duplicate_dependencies: bool = false,

    pub fn behavior(this: Features) Behavior {
        var out: u8 = 0;
        out |= @as(u8, @intFromBool(this.dependencies)) << 1;
        out |= @as(u8, @intFromBool(this.optional_dependencies)) << 2;
        out |= @as(u8, @intFromBool(this.dev_dependencies)) << 3;
        out |= @as(u8, @intFromBool(this.peer_dependencies)) << 4;
        out |= @as(u8, @intFromBool(this.workspaces)) << 5;
        return @as(Behavior, @enumFromInt(out));
    }

    pub const main = Features{
        .check_for_duplicate_dependencies = true,
        .dev_dependencies = true,
        .is_main = true,
        .optional_dependencies = true,
        .trusted_dependencies = true,
        .workspaces = true,
    };

    pub const folder = Features{
        .dev_dependencies = true,
        .optional_dependencies = true,
    };

    pub const workspace = Features{
        .dev_dependencies = true,
        .optional_dependencies = true,
        .trusted_dependencies = true,
    };

    pub const link = Features{
        .dependencies = false,
        .peer_dependencies = false,
    };

    pub const npm = Features{
        .optional_dependencies = true,
    };

    pub const tarball = npm;

    pub const npm_manifest = Features{
        .optional_dependencies = true,
    };
};

pub const PreinstallState = enum(u2) {
    unknown = 0,
    done = 1,
    extract = 2,
    extracting = 3,
};

/// Schedule long-running callbacks for a task
/// Slow stuff is broken into tasks, each can run independently without locks
const Task = struct {
    tag: Tag,
    request: Request,
    data: Data,
    status: Status = Status.waiting,
    threadpool_task: ThreadPool.Task = ThreadPool.Task{ .callback = &callback },
    log: logger.Log,
    id: u64,
    err: ?anyerror = null,
    package_manager: *PackageManager,

    /// An ID that lets us register a callback without keeping the same pointer around
    pub const Id = struct {
        pub fn forNPMPackage(package_name: string, package_version: Semver.Version) u64 {
            var hasher = bun.Wyhash11.init(0);
            hasher.update(package_name);
            hasher.update("@");
            hasher.update(std.mem.asBytes(&package_version));
            return @as(u64, 0 << 61) | @as(u64, @as(u61, @truncate(hasher.final())));
        }

        pub fn forBinLink(package_id: PackageID) u64 {
            const hash = bun.Wyhash11.hash(0, std.mem.asBytes(&package_id));
            return @as(u64, 1 << 61) | @as(u64, @as(u61, @truncate(hash)));
        }

        pub fn forManifest(name: string) u64 {
            return @as(u64, 2 << 61) | @as(u64, @as(u61, @truncate(bun.Wyhash11.hash(0, name))));
        }

        pub fn forTarball(url: string) u64 {
            var hasher = bun.Wyhash11.init(0);
            hasher.update(url);
            return @as(u64, 3 << 61) | @as(u64, @as(u61, @truncate(hasher.final())));
        }

        pub fn forGitClone(url: string) u64 {
            var hasher = bun.Wyhash11.init(0);
            hasher.update(url);
            return @as(u64, 4 << 61) | @as(u64, @as(u61, @truncate(hasher.final())));
        }

        pub fn forGitCheckout(url: string, resolved: string) u64 {
            var hasher = bun.Wyhash11.init(0);
            hasher.update(url);
            hasher.update("@");
            hasher.update(resolved);
            return @as(u64, 5 << 61) | @as(u64, @as(u61, @truncate(hasher.final())));
        }
    };

    pub fn callback(task: *ThreadPool.Task) void {
        Output.Source.configureThread();
        defer Output.flush();

        var this = @fieldParentPtr(Task, "threadpool_task", task);

        defer this.package_manager.wake();

        switch (this.tag) {
            .package_manifest => {
                const allocator = bun.default_allocator;
                const body = this.request.package_manifest.network.response_buffer.move();

                defer {
                    this.package_manager.resolve_tasks.writeItem(this.*) catch unreachable;
                    bun.default_allocator.free(body);
                }
                const package_manifest = Npm.Registry.getPackageMetadata(
                    allocator,
                    this.request.package_manifest.network.http.response.?,
                    body,
                    &this.log,
                    this.request.package_manifest.name.slice(),
                    this.request.package_manifest.network.callback.package_manifest.loaded_manifest,
                    this.package_manager,
                ) catch |err| {
                    if (comptime Environment.isDebug) {
                        if (@errorReturnTrace()) |trace| {
                            std.debug.dumpStackTrace(trace.*);
                        }
                    }
                    this.err = err;
                    this.status = Status.fail;
                    this.data = .{ .package_manifest = .{} };
                    return;
                };

                switch (package_manifest) {
                    .fresh, .cached => |manifest| {
                        this.status = Status.success;
                        this.data = .{ .package_manifest = manifest };
                        return;
                    },
                    .not_found => {
                        this.log.addErrorFmt(null, logger.Loc.Empty, allocator, "404 - GET {s}", .{
                            this.request.package_manifest.name.slice(),
                        }) catch unreachable;
                        this.status = Status.fail;
                        this.data = .{ .package_manifest = .{} };
                        return;
                    },
                }
            },
            .extract => {
                const bytes = this.request.extract.network.response_buffer.move();

                defer {
                    this.package_manager.resolve_tasks.writeItem(this.*) catch unreachable;
                    bun.default_allocator.free(bytes);
                }

                const result = this.request.extract.tarball.run(
                    bytes,
                ) catch |err| {
                    if (comptime Environment.isDebug) {
                        if (@errorReturnTrace()) |trace| {
                            std.debug.dumpStackTrace(trace.*);
                        }
                    }

                    this.err = err;
                    this.status = Status.fail;
                    this.data = .{ .extract = .{} };
                    return;
                };

                this.data = .{ .extract = result };
                this.status = Status.success;
            },
            .git_clone => {
                const manager = this.package_manager;
                const name = this.request.git_clone.name.slice();
                const url = this.request.git_clone.url.slice();
                const dir = brk: {
                    if (Repository.tryHTTPS(url)) |https| break :brk Repository.download(
                        manager.allocator,
                        manager.env,
                        manager.log,
                        manager.getCacheDirectory(),
                        this.id,
                        name,
                        https,
                    ) catch null;
                    break :brk null;
                } orelse Repository.download(
                    manager.allocator,
                    manager.env,
                    manager.log,
                    manager.getCacheDirectory(),
                    this.id,
                    name,
                    url,
                ) catch |err| {
                    this.err = err;
                    this.status = Status.fail;
                    this.data = .{ .git_clone = bun.invalid_fd };
                    manager.resolve_tasks.writeItem(this.*) catch unreachable;
                    return;
                };

                manager.git_repositories.put(manager.allocator, this.id, bun.toFD(dir.fd)) catch unreachable;
                this.data = .{
                    .git_clone = bun.toFD(dir.fd),
                };
                this.status = Status.success;
                manager.resolve_tasks.writeItem(this.*) catch unreachable;
            },
            .git_checkout => {
                const manager = this.package_manager;
                const data = Repository.checkout(
                    manager.allocator,
                    manager.env,
                    manager.log,
                    manager.getCacheDirectory(),
                    this.request.git_checkout.repo_dir.asDir(),
                    this.request.git_checkout.name.slice(),
                    this.request.git_checkout.url.slice(),
                    this.request.git_checkout.resolved.slice(),
                ) catch |err| {
                    this.err = err;
                    this.status = Status.fail;
                    this.data = .{ .git_checkout = .{} };
                    manager.resolve_tasks.writeItem(this.*) catch unreachable;
                    return;
                };

                this.data = .{
                    .git_checkout = data,
                };
                this.status = Status.success;
                manager.resolve_tasks.writeItem(this.*) catch unreachable;
            },
            .local_tarball => {
                const result = readAndExtract(
                    this.package_manager.allocator,
                    this.request.local_tarball.tarball,
                ) catch |err| {
                    if (comptime Environment.isDebug) {
                        if (@errorReturnTrace()) |trace| {
                            std.debug.dumpStackTrace(trace.*);
                        }
                    }

                    this.err = err;
                    this.status = Status.fail;
                    this.data = .{ .extract = .{} };
                    this.package_manager.resolve_tasks.writeItem(this.*) catch unreachable;
                    return;
                };

                this.data = .{ .extract = result };
                this.status = Status.success;
                this.package_manager.resolve_tasks.writeItem(this.*) catch unreachable;
            },
        }
    }

    fn readAndExtract(allocator: std.mem.Allocator, tarball: ExtractTarball) !ExtractData {
        const file = try std.fs.cwd().openFile(tarball.url.slice(), .{ .mode = .read_only });
        defer file.close();
        const bytes = try file.readToEndAlloc(allocator, std.math.maxInt(usize));
        defer allocator.free(bytes);
        return tarball.run(bytes);
    }

    pub const Tag = enum(u3) {
        package_manifest = 0,
        extract = 1,
        git_clone = 2,
        git_checkout = 3,
        local_tarball = 4,
    };

    pub const Status = enum {
        waiting,
        success,
        fail,
    };

    pub const Data = union {
        package_manifest: Npm.PackageManifest,
        extract: ExtractData,
        git_clone: bun.FileDescriptor,
        git_checkout: ExtractData,
    };

    pub const Request = union {
        /// package name
        // todo: Registry URL
        package_manifest: struct {
            name: strings.StringOrTinyString,
            network: *NetworkTask,
        },
        extract: struct {
            network: *NetworkTask,
            tarball: ExtractTarball,
        },
        git_clone: struct {
            name: strings.StringOrTinyString,
            url: strings.StringOrTinyString,
        },
        git_checkout: struct {
            repo_dir: bun.FileDescriptor,
            dependency_id: DependencyID,
            name: strings.StringOrTinyString,
            url: strings.StringOrTinyString,
            resolved: strings.StringOrTinyString,
            resolution: Resolution,
        },
        local_tarball: struct {
            tarball: ExtractTarball,
        },
    };
};

pub const ExtractData = struct {
    url: string = "",
    resolved: string = "",
    json_path: string = "",
    json_buf: []u8 = "",
    json_len: usize = 0,
};

pub const PackageInstall = struct {
    cache_dir: std.fs.Dir,
    destination_dir: std.fs.Dir,
    cache_dir_subpath: stringZ = "",
    destination_dir_subpath: stringZ = "",
    destination_dir_subpath_buf: []u8,

    allocator: std.mem.Allocator,

    progress: *Progress,

    package_name: string,
    package_version: string,
    file_count: u32 = 0,

    pub const Summary = struct {
        fail: u32 = 0,
        success: u32 = 0,
        skipped: u32 = 0,
        successfully_installed: ?Bitset = null,

        /// Package name hash -> number of scripts skipped.
        /// Multiple versions of the same package might add to the count, and each version
        /// might have a different number of scripts
        packages_with_blocked_scripts: std.AutoArrayHashMapUnmanaged(TruncatedPackageNameHash, usize) = .{},
    };

    pub const Method = enum {
        clonefile,

        /// Slower than clonefile
        clonefile_each_dir,

        /// On macOS, slow.
        /// On Linux, fast.
        hardlink,

        /// Slowest if single-threaded
        /// Note that copyfile does technically support recursion
        /// But I suspect it is slower in practice than manually doing it because:
        /// - it adds syscalls
        /// - it runs in userspace
        /// - it reads each dir twice incase the first pass modifies it
        copyfile,

        /// Used for file: when file: points to a parent directory
        /// example: "file:../"
        symlink,

        const BackendSupport = std.EnumArray(Method, bool);
        pub const map = std.ComptimeStringMap(Method, .{
            .{ "clonefile", Method.clonefile },
            .{ "clonefile_each_dir", Method.clonefile_each_dir },
            .{ "hardlink", Method.hardlink },
            .{ "copyfile", Method.copyfile },
            .{ "symlink", Method.symlink },
        });

        pub const macOS = BackendSupport.initDefault(false, .{
            .clonefile = true,
            .clonefile_each_dir = true,
            .hardlink = true,
            .copyfile = true,
            .symlink = true,
        });

        pub const linux = BackendSupport.initDefault(false, .{
            .hardlink = true,
            .copyfile = true,
            .symlink = true,
        });

        pub const windows = BackendSupport.initDefault(false, .{
            .hardlink = true,
            .copyfile = true,
        });

        pub inline fn isSupported(this: Method) bool {
            if (comptime Environment.isMac) return macOS.get(this);
            if (comptime Environment.isLinux) return linux.get(this);
            if (comptime Environment.isWindows) return windows.get(this);

            return false;
        }
    };

    // 1. verify that .bun-tag exists (was it installed from bun?)
    // 2. check .bun-tag against the resolved version
    fn verifyGitResolution(this: *PackageInstall, repo: *const Repository, buf: []const u8) bool {
        const allocator = this.allocator;

        var total: usize = 0;
        var read: usize = 0;

        bun.copy(u8, this.destination_dir_subpath_buf[this.destination_dir_subpath.len..], std.fs.path.sep_str ++ ".bun-tag");
        this.destination_dir_subpath_buf[this.destination_dir_subpath.len + std.fs.path.sep_str.len + ".bun-tag".len] = 0;
        const bun_tag_path: [:0]u8 = this.destination_dir_subpath_buf[0 .. this.destination_dir_subpath.len + std.fs.path.sep_str.len + ".bun-tag".len :0];
        defer this.destination_dir_subpath_buf[this.destination_dir_subpath.len] = 0;
        const bun_tag_file = this.destination_dir.openFileZ(bun_tag_path, .{ .mode = .read_only }) catch return false;
        defer bun_tag_file.close();

        var body_pool = Npm.Registry.BodyPool.get(allocator);
        var mutable: MutableString = body_pool.data;
        defer {
            body_pool.data = mutable;
            Npm.Registry.BodyPool.release(body_pool);
        }

        mutable.reset();

        mutable.list.expandToCapacity();

        // this file is pretty small
        read = bun_tag_file.read(mutable.list.items[total..]) catch return false;
        var remain = mutable.list.items[@min(total, read)..];
        if (read > 0 and remain.len < 1024) {
            mutable.growBy(4096) catch return false;
            mutable.list.expandToCapacity();
        }

        // never read more than 2048 bytes. it should never be 2048 bytes.
        while (read > 0 and total < 2048) : (read = bun_tag_file.read(remain) catch return false) {
            total += read;

            mutable.list.expandToCapacity();
            remain = mutable.list.items[total..];

            if (remain.len < 1024) {
                mutable.growBy(4096) catch return false;
            }
            mutable.list.expandToCapacity();
            remain = mutable.list.items[total..];
        }

        mutable.list.expandToCapacity();

        return strings.eqlLong(repo.resolved.slice(buf), mutable.list.items[0..total], true);
    }

    pub fn verify(
        this: *PackageInstall,
        resolution: *const Resolution,
        buf: []const u8,
    ) bool {
        return switch (resolution.tag) {
            .git => this.verifyGitResolution(&resolution.value.git, buf),
            .github => this.verifyGitResolution(&resolution.value.github, buf),
            else => this.verifyPackageJSONNameAndVersion(),
        };
    }

    fn verifyPackageJSONNameAndVersion(this: *PackageInstall) bool {
        const allocator = this.allocator;
        var total: usize = 0;
        var read: usize = 0;

        bun.copy(u8, this.destination_dir_subpath_buf[this.destination_dir_subpath.len..], std.fs.path.sep_str ++ "package.json");
        this.destination_dir_subpath_buf[this.destination_dir_subpath.len + std.fs.path.sep_str.len + "package.json".len] = 0;
        const package_json_path: [:0]u8 = this.destination_dir_subpath_buf[0 .. this.destination_dir_subpath.len + std.fs.path.sep_str.len + "package.json".len :0];
        defer this.destination_dir_subpath_buf[this.destination_dir_subpath.len] = 0;

        var package_json_file = this.destination_dir.openFileZ(package_json_path, .{ .mode = .read_only }) catch return false;
        defer package_json_file.close();

        var body_pool = Npm.Registry.BodyPool.get(allocator);
        var mutable: MutableString = body_pool.data;
        defer {
            body_pool.data = mutable;
            Npm.Registry.BodyPool.release(body_pool);
        }

        mutable.reset();
        mutable.list.expandToCapacity();

        // Heuristic: most package.jsons will be less than 2048 bytes.
        read = package_json_file.read(mutable.list.items[total..]) catch return false;
        var remain = mutable.list.items[@min(total, read)..];
        if (read > 0 and remain.len < 1024) {
            mutable.growBy(4096) catch return false;
            mutable.list.expandToCapacity();
        }

        while (read > 0) : (read = package_json_file.read(remain) catch return false) {
            total += read;

            mutable.list.expandToCapacity();
            remain = mutable.list.items[total..];

            if (remain.len < 1024) {
                mutable.growBy(4096) catch return false;
            }
            mutable.list.expandToCapacity();
            remain = mutable.list.items[total..];
        }

        // If it's not long enough to have {"name": "foo", "version": "1.2.0"}, there's no way it's valid
        if (total < "{\"name\":\"\",\"version\":\"\"}".len + this.package_name.len + this.package_version.len) return false;

        const source = logger.Source.initPathString(bun.span(package_json_path), mutable.list.items[0..total]);
        var log = logger.Log.init(allocator);
        defer log.deinit();

        initializeStore();

        var package_json_checker = json_parser.PackageJSONVersionChecker.init(allocator, &source, &log) catch return false;
        _ = package_json_checker.parseExpr() catch return false;
        if (!package_json_checker.has_found_name or !package_json_checker.has_found_version or log.errors > 0) return false;
        const found_version = package_json_checker.found_version;
        // Check if the version matches
        if (!strings.eql(found_version, this.package_version)) {
            const offset = brk: {
                // ASCII only.
                for (0..found_version.len) |c| {
                    switch (found_version[c]) {
                        // newlines & whitespace
                        ' ',
                        '\t',
                        '\n',
                        '\r',
                        std.ascii.control_code.vt,
                        std.ascii.control_code.ff,

                        // version separators
                        'v',
                        '=',
                        => {},
                        else => {
                            break :brk c;
                        },
                    }
                }
                // If we didn't find any of these characters, there's no point in checking the version again.
                // it will never match.
                return false;
            };

            if (!strings.eql(found_version[offset..], this.package_version)) return false;
        }

        // lastly, check the name.
        return strings.eql(package_json_checker.found_name, this.package_name);
    }

    pub const Result = union(Tag) {
        success: void,
        fail: struct {
            err: anyerror,
            step: Step,

            pub inline fn isPackageMissingFromCache(this: @This()) bool {
                return (this.err == error.FileNotFound or this.err == error.ENOENT) and this.step == .opening_cache_dir;
            }
        },

        pub fn fail(err: anyerror, step: Step) Result {
            return .{
                .fail = .{
                    .err = err,
                    .step = step,
                },
            };
        }

        pub const Tag = enum {
            success,
            fail,
        };
    };

    pub const Step = enum {
        copyfile,
        opening_cache_dir,
        copying_files,
        linking,
    };

    var supported_method: Method = if (Environment.isMac)
        Method.clonefile
    else
        Method.hardlink;

    fn installWithClonefileEachDir(this: *PackageInstall) !Result {
        const Walker = @import("../walker_skippable.zig");

        var cached_package_dir = bun.openDir(this.cache_dir, this.cache_dir_subpath) catch |err| return Result{
            .fail = .{ .err = err, .step = .opening_cache_dir },
        };
        defer cached_package_dir.close();
        var walker_ = Walker.walk(
            cached_package_dir,
            this.allocator,
            &[_]bun.OSPathSlice{},
            &[_]bun.OSPathSlice{},
        ) catch |err| return Result{
            .fail = .{ .err = err, .step = .opening_cache_dir },
        };
        defer walker_.deinit();

        const FileCopier = struct {
            pub fn copy(
                destination_dir_: std.fs.Dir,
                walker: *Walker,
            ) !u32 {
                var real_file_count: u32 = 0;
                var stackpath: [bun.MAX_PATH_BYTES]u8 = undefined;
                while (try walker.next()) |entry| {
                    switch (entry.kind) {
                        .directory => {
                            std.os.mkdirat(destination_dir_.fd, entry.path, 0o755) catch {};
                        },
                        .file => {
                            bun.copy(u8, &stackpath, entry.path);
                            stackpath[entry.path.len] = 0;
                            const path: [:0]u8 = stackpath[0..entry.path.len :0];
                            const basename: [:0]u8 = stackpath[entry.path.len - entry.basename.len .. entry.path.len :0];
                            switch (C.clonefileat(
                                entry.dir.fd,
                                basename,
                                destination_dir_.fd,
                                path,
                                0,
                            )) {
                                0 => {},
                                else => |errno| switch (std.os.errno(errno)) {
                                    .XDEV => return error.NotSupported, // not same file system
                                    .OPNOTSUPP => return error.NotSupported,
                                    .NOENT => return error.FileNotFound,
                                    // sometimes the downlowded npm package has already node_modules with it, so just ignore exist error here
                                    .EXIST => {},
                                    .ACCES => return error.AccessDenied,
                                    else => return error.Unexpected,
                                },
                            }

                            real_file_count += 1;
                        },
                        else => {},
                    }
                }

                return real_file_count;
            }
        };

        var subdir = this.destination_dir.makeOpenPath(bun.span(this.destination_dir_subpath), .{}) catch |err| return Result{
            .fail = .{ .err = err, .step = .opening_cache_dir },
        };

        defer subdir.close();

        this.file_count = FileCopier.copy(
            subdir,
            &walker_,
        ) catch |err| return Result{
            .fail = .{ .err = err, .step = .copying_files },
        };

        return Result{
            .success = {},
        };
    }

    // https://www.unix.com/man-page/mojave/2/fclonefileat/
    fn installWithClonefile(this: *PackageInstall) !Result {
        if (comptime !Environment.isMac) @compileError("clonefileat() is macOS only.");

        if (this.destination_dir_subpath[0] == '@') {
            if (strings.indexOfCharZ(this.destination_dir_subpath, std.fs.path.sep)) |slash| {
                this.destination_dir_subpath_buf[slash] = 0;
                const subdir = this.destination_dir_subpath_buf[0..slash :0];
                this.destination_dir.makeDirZ(subdir) catch {};
                this.destination_dir_subpath_buf[slash] = std.fs.path.sep;
            }
        }

        return switch (C.clonefileat(
            this.cache_dir.fd,
            this.cache_dir_subpath,
            this.destination_dir.fd,
            this.destination_dir_subpath,
            0,
        )) {
            0 => .{ .success = {} },
            else => |errno| switch (std.os.errno(errno)) {
                .XDEV => error.NotSupported, // not same file system
                .OPNOTSUPP => error.NotSupported,
                .NOENT => error.FileNotFound,
                // We first try to delete the directory
                // But, this can happen if this package contains a node_modules folder
                // We want to continue installing as many packages as we can, so we shouldn't block while downloading
                // We use the slow path in this case
                .EXIST => try this.installWithClonefileEachDir(),
                .ACCES => return error.AccessDenied,
                else => error.Unexpected,
            },
        };
    }
    fn installWithCopyfile(this: *PackageInstall) Result {
        const Walker = @import("../walker_skippable.zig");

        var cached_package_dir = bun.openDir(this.cache_dir, this.cache_dir_subpath) catch |err| return Result{
            .fail = .{ .err = err, .step = .opening_cache_dir },
        };
        defer cached_package_dir.close();
        var walker_ = Walker.walk(
            cached_package_dir,
            this.allocator,
            &[_]bun.OSPathSlice{},
            &[_]bun.OSPathSlice{},
        ) catch |err| return Result{
            .fail = .{ .err = err, .step = .opening_cache_dir },
        };
        defer walker_.deinit();

        const FileCopier = struct {
            pub fn copy(
                destination_dir_: std.fs.Dir,
                walker: *Walker,
                progress_: *Progress,
            ) !u32 {
                var real_file_count: u32 = 0;

                var in_buf: if (Environment.isWindows) bun.OSPathBuffer else void = undefined;
                var out_buf: if (Environment.isWindows) bun.OSPathBuffer else void = undefined;
                var copy_file_state: bun.CopyFileState = .{};

                while (try walker.next()) |entry| {
                    if (entry.kind != .file) continue;
                    real_file_count += 1;

                    const createFile = if (comptime Environment.isWindows) std.fs.Dir.createFileW else std.fs.Dir.createFile;

                    var outfile = createFile(destination_dir_, entry.path, .{}) catch brk: {
                        if (bun.Dirname.dirname(bun.OSPathChar, entry.path)) |entry_dirname| {
                            bun.MakePath.makePath(bun.OSPathChar, destination_dir_, entry_dirname) catch {};
                        }
                        break :brk createFile(destination_dir_, entry.path, .{}) catch |err| {
                            progress_.root.end();

                            progress_.refresh();

                            Output.prettyErrorln("<r><red>{s}<r>: copying file {}", .{ @errorName(err), bun.fmt.fmtOSPath(entry.path, .{}) });
                            Global.crash();
                        };
                    };
                    defer outfile.close();

                    const openFile = if (comptime Environment.isWindows) std.fs.Dir.openFileW else std.fs.Dir.openFile;

                    var in_file = try openFile(entry.dir, entry.basename, .{ .mode = .read_only });
                    defer in_file.close();

                    if (comptime Environment.isWindows) {
                        const in_path = bun.getFdPathW(in_file.handle, &in_buf) catch @panic("Failed to copyfile");
                        in_buf[in_path.len] = 0;
                        const in = in_buf[0..in_path.len :0];

                        const out_path = bun.getFdPathW(outfile.handle, &out_buf) catch @panic("Failed to copyfile");
                        out_buf[out_path.len] = 0;
                        const out = out_buf[0..out_path.len :0];

                        bun.copyFile(in, out) catch |err| {
                            progress_.root.end();

                            progress_.refresh();

                            Output.prettyError("<r><red>{s}<r>: copying file {}", .{ @errorName(err), bun.fmt.fmtOSPath(entry.path, .{}) });
                            Global.crash();
                        };
                    } else {
                        if (comptime Environment.isPosix) {
                            const stat = in_file.stat() catch continue;
                            _ = C.fchmod(outfile.handle, @intCast(stat.mode));
                        }

                        bun.copyFileWithState(in_file.handle, outfile.handle, &copy_file_state) catch |err| {
                            progress_.root.end();

                            progress_.refresh();

                            Output.prettyError("<r><red>{s}<r>: copying file {}", .{ @errorName(err), bun.fmt.fmtOSPath(entry.path, .{}) });
                            Global.crash();
                        };
                    }
                }

                return real_file_count;
            }
        };

        var subdir = this.destination_dir.makeOpenPath(bun.span(this.destination_dir_subpath), .{}) catch |err| return Result{
            .fail = .{ .err = err, .step = .opening_cache_dir },
        };

        defer subdir.close();

        this.file_count = FileCopier.copy(subdir, &walker_, this.progress) catch |err| return Result{
            .fail = .{ .err = err, .step = .copying_files },
        };

        return Result{
            .success = {},
        };
    }

    fn installWithHardlink(this: *PackageInstall) !Result {
        const Walker = @import("../walker_skippable.zig");

        var cached_package_dir = bun.openDir(this.cache_dir, this.cache_dir_subpath) catch |err| return Result.fail(err, .opening_cache_dir);
        defer cached_package_dir.close();
        var walker_ = Walker.walk(
            cached_package_dir,
            this.allocator,
            &[_]bun.OSPathSlice{},
            &[_]bun.OSPathSlice{},
        ) catch |err| return Result.fail(err, .opening_cache_dir);
        defer walker_.deinit();

        var subdir = this.destination_dir.makeOpenPath(bun.span(this.destination_dir_subpath), .{}) catch |err| return Result.fail(err, .opening_cache_dir);

        defer subdir.close();

        var buf: bun.windows.WPathBuffer = undefined;
        var buf2: bun.windows.WPathBuffer = undefined;
        var to_copy_buf: []u16 = undefined;
        var to_copy_buf2: []u16 = undefined;
        if (comptime Environment.isWindows) {
            const dest_path_length = bun.windows.kernel32.GetFinalPathNameByHandleW(subdir.fd, &buf, buf.len, 0);
            if (dest_path_length == 0) {
                const e = bun.windows.Win32Error.get();
                const err = if (e.toSystemErrno()) |sys_err| bun.errnoToZigErr(sys_err) else brk: {
                    // If this code path is reached, it should have a toSystemErrno mapping
                    Output.warn("Failed to get destination path for package \"{s}\" during installation: {s}", .{ this.package_name, @tagName(e) });
                    break :brk error.Unexpected;
                };
                return Result.fail(err, .copying_files);
            }
            const dest_path = buf[0..dest_path_length];
            if (buf[dest_path.len - 1] != '\\') {
                buf[dest_path.len] = '\\';
                to_copy_buf = buf[dest_path.len + 1 ..];
            } else {
                to_copy_buf = buf[dest_path.len..];
            }

            const cache_path_length = bun.windows.kernel32.GetFinalPathNameByHandleW(cached_package_dir.fd, &buf2, buf2.len, 0);
            if (cache_path_length == 0) {
                const e = bun.windows.Win32Error.get();
                const err = if (e.toSystemErrno()) |sys_err| bun.errnoToZigErr(sys_err) else brk: {
                    // If this code path is reached, it should have a toSystemErrno mapping
                    Output.warn("Failed to get cache path for package \"{s}\" during installation: {s}", .{ this.package_name, @tagName(e) });
                    break :brk error.Unexpected;
                };
                return Result.fail(err, .copying_files);
            }
            const cache_path = buf2[0..cache_path_length];
            if (buf2[cache_path.len - 1] != '\\') {
                buf2[cache_path.len] = '\\';
                to_copy_buf2 = buf2[cache_path.len + 1 ..];
            } else {
                to_copy_buf2 = buf2[cache_path.len..];
            }
        }

        const FileCopier = struct {
            pub fn copy(
                destination_dir: std.fs.Dir,
                walker: *Walker,
                to_copy_into1: if (Environment.isWindows) []u16 else void,
                head1: if (Environment.isWindows) []u16 else void,
                to_copy_into2: if (Environment.isWindows) []u16 else void,
                head2: if (Environment.isWindows) []u16 else void,
            ) !u32 {
                var real_file_count: u32 = 0;
                while (try walker.next()) |entry| {
                    switch (entry.kind) {
                        .directory => {
                            const mkdirat = if (comptime Environment.isWindows) std.os.mkdiratW else std.os.mkdirat;
                            mkdirat(destination_dir.fd, entry.path, 0o755) catch {};
                        },
                        .file => {
                            if (comptime Environment.isWindows) {
                                if (entry.path.len > to_copy_into1.len or entry.path.len > to_copy_into2.len) {
                                    return error.NameTooLong;
                                }

                                @memcpy(to_copy_into1[0..entry.path.len], entry.path);
                                head1[entry.path.len + (head1.len - to_copy_into1.len)] = 0;
                                const dest: [:0]u16 = head1[0 .. entry.path.len + head1.len - to_copy_into1.len :0];

                                @memcpy(to_copy_into2[0..entry.path.len], entry.path);
                                head2[entry.path.len + (head1.len - to_copy_into2.len)] = 0;
                                const src: [:0]u16 = head2[0 .. entry.path.len + head2.len - to_copy_into2.len :0];

                                // Windows limits hardlinks to 1023 per file
                                if (bun.windows.CreateHardLinkW(dest, src, null) == 0) {
                                    if (bun.windows.CopyFileW(src, dest, 0) == 0) {
                                        const e = bun.windows.Win32Error.get();
                                        if (e.toSystemErrno()) |err| {
                                            return bun.errnoToZigErr(err);
                                        }
                                        // If this code path is reached, it should have a toSystemErrno mapping
                                        Output.warn("Failed to copy file during installation: {s}", .{@tagName(e)});
                                        return error.FailedToCopyFile;
                                    }
                                }
                            } else {
                                std.os.linkat(entry.dir.fd, entry.basename, destination_dir.fd, entry.path, 0) catch |err| {
                                    if (err != error.PathAlreadyExists) {
                                        return err;
                                    }

                                    std.os.unlinkat(destination_dir.fd, entry.path, 0) catch {};
                                    try std.os.linkat(entry.dir.fd, entry.basename, destination_dir.fd, entry.path, 0);
                                };
                            }

                            real_file_count += 1;
                        },
                        else => {},
                    }
                }

                return real_file_count;
            }
        };

        this.file_count = FileCopier.copy(
            subdir,
            &walker_,
            if (Environment.isWindows) to_copy_buf else void{},
            if (Environment.isWindows) &buf else void{},
            if (Environment.isWindows) to_copy_buf2 else void{},
            if (Environment.isWindows) &buf2 else void{},
        ) catch |err| {
            if (comptime Environment.isWindows) {
                if (err == error.FailedToCopyFile) {
                    return Result.fail(err, .copying_files);
                }
            } else if (err == error.NotSameFileSystem or err == error.ENXIO) {
                return err;
            }
            return Result.fail(err, .copying_files);
        };

        return Result{
            .success = {},
        };
    }

    fn installWithSymlink(this: *PackageInstall) !Result {
        const Walker = @import("../walker_skippable.zig");

        var cached_package_dir = bun.openDir(this.cache_dir, this.cache_dir_subpath) catch |err| return Result{
            .fail = .{ .err = err, .step = .opening_cache_dir },
        };
        defer cached_package_dir.close();
        var walker_ = Walker.walk(
            cached_package_dir,
            this.allocator,
            &[_]bun.OSPathSlice{},
            &[_]bun.OSPathSlice{
                bun.OSPathLiteral("node_modules"),
                bun.OSPathLiteral(".git"),
            },
        ) catch |err| return Result{
            .fail = .{ .err = err, .step = .opening_cache_dir },
        };
        defer walker_.deinit();

        const FileCopier = struct {
            pub fn copy(
                dest_dir_fd: bun.FileDescriptor,
                cache_dir_fd: bun.FileDescriptor,
                walker: *Walker,
            ) !u32 {
                var real_file_count: u32 = 0;
                var buf: [bun.MAX_PATH_BYTES]u8 = undefined;
                const cache_dir_path = try bun.getFdPath(cache_dir_fd, &buf);

                var remain = buf[cache_dir_path.len..];
                var cache_dir_offset = cache_dir_path.len;
                if (cache_dir_path.len > 0 and cache_dir_path[cache_dir_path.len - 1] != std.fs.path.sep) {
                    remain[0] = std.fs.path.sep;
                    cache_dir_offset += 1;
                    remain = remain[1..];
                }
                var dest_buf: [bun.MAX_PATH_BYTES]u8 = undefined;
                const dest_base = try bun.getFdPath(dest_dir_fd, &dest_buf);
                var dest_remaining = dest_buf[dest_base.len..];
                var dest_dir_offset = dest_base.len;
                if (dest_base.len > 0 and dest_buf[dest_base.len - 1] != std.fs.path.sep) {
                    dest_remaining[0] = std.fs.path.sep;
                    dest_remaining = dest_remaining[1..];
                    dest_dir_offset += 1;
                }

                while (try walker.next()) |entry| {
                    switch (entry.kind) {
                        // directories are created
                        .directory => {
                            std.os.mkdirat(dest_dir_fd.cast(), entry.path, 0o755) catch {};
                        },
                        // but each file in the directory is a symlink
                        .file => {
                            @memcpy(remain[0..entry.path.len], entry.path);
                            remain[entry.path.len] = 0;
                            const from_path = buf[0 .. cache_dir_offset + entry.path.len :0];

                            @memcpy(dest_remaining[0..entry.path.len], entry.path);
                            dest_remaining[entry.path.len] = 0;
                            const to_path = dest_buf[0 .. dest_dir_offset + entry.path.len :0];

                            try std.os.symlinkZ(from_path, to_path);

                            real_file_count += 1;
                        },
                        else => {},
                    }
                }

                return real_file_count;
            }
        };

        var subdir = this.destination_dir.makeOpenPath(bun.span(this.destination_dir_subpath), .{}) catch |err| return Result{
            .fail = .{ .err = err, .step = .opening_cache_dir },
        };

        defer subdir.close();

        this.file_count = FileCopier.copy(
            bun.toFD(subdir.fd),
            bun.toFD(cached_package_dir.fd),
            &walker_,
        ) catch |err|
            return Result{
            .fail = .{
                .err = err,
                .step = .copying_files,
            },
        };

        return Result{
            .success = {},
        };
    }

    pub fn uninstall(this: *PackageInstall) void {
        this.destination_dir.deleteTree(bun.span(this.destination_dir_subpath)) catch {};
    }

    pub fn uninstallBeforeInstall(this: *PackageInstall) void {
        // TODO(dylan-conway): depth first package installation to allow lifecycle scripts to start earlier
        //
        // if (this.install_order == .depth_first) {
        //     var subpath_dir = this.destination_dir.open(this.destination_dir_subpath, .{}) catch return;
        //     defer subpath_dir.close();
        //     var iter = subpath_dir.iterateAssumeFirstIteration();
        //     while (iter.next() catch null) |entry| {
        //         // skip node_modules because installation is depth first
        //         if (entry.kind != .directory or !strings.eqlComptime(entry.name, "node_modules")) {
        //             this.destination_dir.deleteTree(entry.name) catch {};
        //         }
        //     }
        // } else {
        //     this.destination_dir.deleteTree(bun.span(this.destination_dir_subpath)) catch {};
        // }

        this.destination_dir.deleteTree(bun.span(this.destination_dir_subpath)) catch {};
    }

    pub fn isDanglingSymlink(path: [:0]const u8) bool {
        if (comptime Environment.isLinux) {
            const rc = Syscall.system.open(path, @as(u32, std.os.O.PATH | 0), @as(u32, 0));
            switch (Syscall.getErrno(rc)) {
                .SUCCESS => {
                    _ = Syscall.system.close(@intCast(rc));
                    return false;
                },
                else => return true,
            }
        } else if (comptime Environment.isWindows) {
            switch (bun.sys.sys_uv.open(path, 0, 0)) {
                .err => {
                    return true;
                },
                .result => |fd| {
                    _ = bun.sys.close(fd);
                    return false;
                },
            }
        } else {
            const rc = Syscall.system.open(path, @as(u32, 0), @as(u32, 0));
            switch (Syscall.getErrno(rc)) {
                .SUCCESS => {
                    _ = Syscall.system.close(rc);
                    return false;
                },
                else => return true,
            }
        }
    }

    pub fn isDanglingWindowsBinLink(node_mod_fd: bun.FileDescriptor, path: []const u16, temp_buffer: []u8) bool {
        const WinBinLinkingShim = @import("./windows-shim/BinLinkingShim.zig");
        const bin_path = bin_path: {
            const fd = bun.sys.openatWindows(node_mod_fd, path, std.os.O.RDONLY).unwrap() catch return true;
            defer _ = bun.sys.close(fd);
            const size = fd.asFile().readAll(temp_buffer) catch return true;
            const decoded = WinBinLinkingShim.looseDecode(temp_buffer[0..size]) orelse return true;
            std.debug.assert(decoded.flags.isValid()); // looseDecode ensures valid flags
            break :bin_path decoded.bin_path;
        };

        {
            const fd = bun.sys.openatWindows(node_mod_fd, bin_path, std.os.O.RDONLY).unwrap() catch return true;
            _ = bun.sys.close(fd);
        }

        return false;
    }

    pub fn installFromLink(this: *PackageInstall, skip_delete: bool) Result {
        const dest_path = this.destination_dir_subpath;
        // If this fails, we don't care.
        // we'll catch it the next error
        if (!skip_delete and !strings.eqlComptime(dest_path, ".")) this.uninstallBeforeInstall();

        const subdir = std.fs.path.dirname(dest_path);
        var dest_dir = if (subdir) |dir| brk: {
            break :brk this.destination_dir.makeOpenPath(dir, .{}) catch |err| return Result{
                .fail = .{
                    .err = err,
                    .step = .linking,
                },
            };
        } else this.destination_dir;
        defer {
            if (subdir != null) dest_dir.close();
        }

        var dest_buf: [bun.MAX_PATH_BYTES]u8 = undefined;
        const dest_dir_path = dest_dir.realpath(".", &dest_buf) catch |err| return Result{
            .fail = .{
                .err = err,
                .step = .linking,
            },
        };
        // cache_dir_subpath in here is actually the full path to the symlink pointing to the linked package
        const symlinked_path = this.cache_dir_subpath;
        var to_buf: [bun.MAX_PATH_BYTES]u8 = undefined;
        const to_path = this.cache_dir.realpath(symlinked_path, &to_buf) catch |err| return Result{
            .fail = .{
                .err = err,
                .step = .linking,
            },
        };

        const dest = std.fs.path.basename(dest_path);
        if (comptime Environment.isWindows) {
            var dest_buf2: bun.PathBuffer = undefined;
            const dest_z = bun.path.joinAbsStringBufZ(
                dest_dir_path,
                &dest_buf2,
                &.{
                    dest,
                },
                .windows,
            );

            to_buf[to_path.len] = 0;
            const to_path_z = to_buf[0..to_path.len :0];

            // https://github.com/npm/cli/blob/162c82e845d410ede643466f9f8af78a312296cc/workspaces/arborist/lib/arborist/reify.js#L738
            // https://github.com/npm/cli/commit/0e58e6f6b8f0cd62294642a502c17561aaf46553
            switch (bun.sys.sys_uv.symlinkUV(to_path_z, dest_z, bun.windows.libuv.UV_FS_SYMLINK_JUNCTION)) {
                .err => |err| {
                    return Result{
                        .fail = .{
                            .err = bun.errnoToZigErr(err.errno),
                            .step = .linking,
                        },
                    };
                },
                .result => {},
            }
        } else {
            const target = Path.relative(dest_dir_path, to_path);
            std.os.symlinkat(target, dest_dir.fd, dest) catch |err| return Result{
                .fail = .{
                    .err = err,
                    .step = .linking,
                },
            };
        }

        if (isDanglingSymlink(symlinked_path)) return Result{
            .fail = .{
                .err = error.DanglingSymlink,
                .step = .linking,
            },
        };

        return Result{
            .success = {},
        };
    }

    pub fn install(this: *PackageInstall, skip_delete: bool) Result {

        // If this fails, we don't care.
        // we'll catch it the next error
        if (!skip_delete and !strings.eqlComptime(this.destination_dir_subpath, ".")) this.uninstallBeforeInstall();

        var supported_method_to_use = if (strings.eqlComptime(this.cache_dir_subpath, ".") or strings.hasPrefixComptime(this.cache_dir_subpath, ".."))
            Method.symlink
        else
            supported_method;

        switch (supported_method_to_use) {
            .clonefile => {
                if (comptime Environment.isMac) {

                    // First, attempt to use clonefile
                    // if that fails due to ENOTSUP, mark it as unsupported and then fall back to copyfile
                    if (this.installWithClonefile()) |result| {
                        return result;
                    } else |err| {
                        switch (err) {
                            error.NotSupported => {
                                supported_method = .copyfile;
                                supported_method_to_use = .copyfile;
                            },
                            error.FileNotFound => return Result{
                                .fail = .{ .err = error.FileNotFound, .step = .opening_cache_dir },
                            },
                            else => return Result{
                                .fail = .{ .err = err, .step = .copying_files },
                            },
                        }
                    }
                }
            },
            .clonefile_each_dir => {
                if (comptime Environment.isMac) {
                    if (this.installWithClonefileEachDir()) |result| {
                        return result;
                    } else |err| {
                        switch (err) {
                            error.NotSupported => {
                                supported_method = .copyfile;
                                supported_method_to_use = .copyfile;
                            },
                            error.FileNotFound => return Result{
                                .fail = .{ .err = error.FileNotFound, .step = .opening_cache_dir },
                            },
                            else => return Result{
                                .fail = .{ .err = err, .step = .copying_files },
                            },
                        }
                    }
                }
            },
            .hardlink => {
                if (this.installWithHardlink()) |result| {
                    return result;
                } else |err| outer: {
                    if (comptime !Environment.isWindows) {
                        if (err == error.NotSameFileSystem) {
                            supported_method = .copyfile;
                            supported_method_to_use = .copyfile;
                            break :outer;
                        }
                    }

                    switch (err) {
                        error.FileNotFound => return Result{
                            .fail = .{ .err = error.FileNotFound, .step = .opening_cache_dir },
                        },
                        else => return Result{
                            .fail = .{ .err = err, .step = .copying_files },
                        },
                    }
                }
            },
            .symlink => {
                if (comptime Environment.isWindows) {
                    supported_method_to_use = .copyfile;
                } else {
                    if (this.installWithSymlink()) |result| {
                        return result;
                    } else |err| {
                        switch (err) {
                            error.FileNotFound => return Result{
                                .fail = .{ .err = error.FileNotFound, .step = .opening_cache_dir },
                            },
                            else => return Result{
                                .fail = .{ .err = err, .step = .copying_files },
                            },
                        }
                    }
                }
            },
            else => {},
        }

        if (supported_method_to_use != .copyfile) return Result{
            .success = {},
        };

        // TODO: linux io_uring
        return this.installWithCopyfile();
    }
};

pub const Resolution = @import("./resolution.zig").Resolution;
const Progress = std.Progress;
const TaggedPointer = @import("../tagged_pointer.zig");
const TaskCallbackContext = union(Tag) {
    dependency: DependencyID,
    node_modules_folder: struct {
        fd: bun.FileDescriptor,
        tree_id: Lockfile.Tree.Id,
        node_modules_folder_path: std.ArrayList(u8),
    },
    root_dependency: DependencyID,
    root_request_id: PackageID,
    pub const Tag = enum {
        dependency,
        node_modules_folder,
        root_dependency,
        root_request_id,
    };
};

const TaskCallbackList = std.ArrayListUnmanaged(TaskCallbackContext);
const TaskDependencyQueue = std.HashMapUnmanaged(u64, TaskCallbackList, IdentityContext(u64), 80);

// Windows seems to stack overflow in debug builds due to the size of these allocations.
const TaskChannel = sync.Channel(Task, .{ .Static = 4096 / (if (Environment.isWindows) 16 else 1) });
const NetworkChannel = sync.Channel(*NetworkTask, .{ .Static = 8192 / (if (Environment.isWindows) 16 else 1) });

const ThreadPool = bun.ThreadPool;
const PackageManifestMap = std.HashMapUnmanaged(PackageNameHash, Npm.PackageManifest, IdentityContext(PackageNameHash), 80);
const RepositoryMap = std.HashMapUnmanaged(u64, bun.FileDescriptor, IdentityContext(u64), 80);
const NpmAliasMap = std.HashMapUnmanaged(PackageNameHash, Dependency.Version, IdentityContext(u64), 80);

pub const CacheLevel = struct {
    use_cache_control_headers: bool,
    use_etag: bool,
    use_last_modified: bool,
};

// We can't know all the packages we need until we've downloaded all the packages
// The easy way would be:
// 1. Download all packages, parsing their dependencies and enqueuing all dependencies for resolution
// 2.
pub const PackageManager = struct {
    cache_directory_: ?std.fs.Dir = null,

    // TODO(dylan-conway): remove this field when we move away from `std.ChildProcess` in repository.zig
    cache_directory_path: string = "",
    temp_dir_: ?std.fs.Dir = null,
    temp_dir_name: string = "",
    root_dir: *Fs.FileSystem.DirEntry,
    allocator: std.mem.Allocator,
    log: *logger.Log,
    resolve_tasks: TaskChannel,
    timestamp_for_manifest_cache_control: u32 = 0,
    extracted_count: u32 = 0,
    default_features: Features = .{},
    summary: Lockfile.Package.Diff.Summary = .{},
    env: *DotEnv.Loader,
    progress: Progress = .{},
    downloads_node: ?*Progress.Node = null,
    scripts_node: ?*Progress.Node = null,
    progress_name_buf: [768]u8 = undefined,
    progress_name_buf_dynamic: []u8 = &[_]u8{},
    cpu_count: u32 = 0,
    package_json_updates: []UpdateRequest = &[_]UpdateRequest{},

    // used for looking up workspaces that aren't loaded into Lockfile.workspace_paths
    workspaces: std.StringArrayHashMap(Semver.Version),

    // progress bar stuff when not stack allocated
    root_progress_node: *std.Progress.Node = undefined,

    to_remove: []const UpdateRequest = &[_]UpdateRequest{},
    to_update: bool = false,

    root_package_json_file: std.fs.File,
    root_dependency_list: Lockfile.DependencySlice = .{},

    thread_pool: ThreadPool,
    task_batch: ThreadPool.Batch = .{},
    task_queue: TaskDependencyQueue = .{},

    manifests: PackageManifestMap = .{},
    folders: FolderResolution.Map = .{},
    git_repositories: RepositoryMap = .{},

    network_dedupe_map: NetworkTaskQueue = .{},
    network_channel: NetworkChannel = NetworkChannel.init(),
    network_tarball_batch: ThreadPool.Batch = .{},
    network_resolve_batch: ThreadPool.Batch = .{},
    network_task_fifo: NetworkQueue = undefined,
    preallocated_network_tasks: PreallocatedNetworkTasks = .{ .buffer = undefined, .len = 0 },
    pending_tasks: u32 = 0,
    total_tasks: u32 = 0,

    /// items are only inserted into this if they took more than 500ms
    lifecycle_script_time_log: LifecycleScriptTimeLog = .{},

    pending_lifecycle_script_tasks: std.atomic.Value(u32) = std.atomic.Value(u32).init(0),
    finished_installing: std.atomic.Value(bool) = std.atomic.Value(bool).init(false),
    total_scripts: usize = 0,

    root_lifecycle_scripts: ?Package.Scripts.List = null,

    node_gyp_tempdir_name: string = "",

    env_configure: ?ScriptRunEnvironment = null,

    lockfile: *Lockfile = undefined,

    options: Options,
    preinstall_state: std.ArrayListUnmanaged(PreinstallState) = .{},

    global_link_dir: ?std.fs.Dir = null,
    global_dir: ?std.fs.Dir = null,
    global_link_dir_path: string = "",
    wait_count: std.atomic.Value(usize) = std.atomic.Value(usize).init(0),

    onWake: WakeHandler = .{},
    ci_mode: bun.LazyBool(computeIsContinuousIntegration, @This(), "ci_mode") = .{},

    peer_dependencies: std.fifo.LinearFifo(DependencyID, .Dynamic) = std.fifo.LinearFifo(DependencyID, .Dynamic).init(default_allocator),

    // name hash from alias package name -> aliased package dependency version info
    known_npm_aliases: NpmAliasMap = .{},

    event_loop: JSC.AnyEventLoop,

    // During `installPackages` we learn exactly what dependencies from --trust
    // actually have scripts to run, and we add them to this list
    trusted_deps_to_add_to_package_json: std.ArrayListUnmanaged(string) = .{},

    const PreallocatedNetworkTasks = std.BoundedArray(NetworkTask, 1024);
    const NetworkTaskQueue = std.HashMapUnmanaged(u64, void, IdentityContext(u64), 80);
    pub var verbose_install = false;

    pub const ScriptRunEnvironment = struct {
        root_dir_info: *DirInfo,
        bundler: bundler.Bundler,
    };

    const PackageDedupeList = std.HashMapUnmanaged(
        u32,
        void,
        IdentityContext(u32),
        80,
    );

    const TimePasser = struct {
        pub var last_time: c_longlong = -1;
    };

    pub const LifecycleScriptTimeLog = struct {
        const Entry = struct {
            package_name: []const u8,
            script_id: u8,

            // nanosecond duration
            duration: u64,
        };

        mutex: std.Thread.Mutex = .{},
        list: std.ArrayListUnmanaged(Entry) = .{},

        pub fn appendConcurrent(log: *LifecycleScriptTimeLog, allocator: std.mem.Allocator, entry: Entry) void {
            log.mutex.lock();
            defer log.mutex.unlock();
            log.list.append(allocator, entry) catch bun.outOfMemory();
        }

        /// this can be called if .start was never called
        pub fn printAndDeinit(log: *LifecycleScriptTimeLog, allocator: std.mem.Allocator) void {
            if (Environment.isDebug) {
                if (!log.mutex.tryLock()) @panic("LifecycleScriptTimeLog.print is not intended to be thread-safe");
                log.mutex.unlock();
            }

            if (log.list.items.len > 0) {
                const longest: Entry = longest: {
                    var i: usize = 0;
                    var longest: u64 = log.list.items[0].duration;
                    for (log.list.items[1..], 1..) |item, j| {
                        if (item.duration > longest) {
                            i = j;
                            longest = item.duration;
                        }
                    }
                    break :longest log.list.items[i];
                };

                // extra \n will print a blank line after this one
                Output.warn("{s}'s {s} script took {}\n\n", .{
                    longest.package_name,
                    Lockfile.Scripts.names[longest.script_id],
                    bun.fmt.fmtDurationOneDecimal(longest.duration),
                });
                Output.flush();
            }
            log.list.deinit(allocator);
        }
    };

    pub fn hasEnoughTimePassedBetweenWaitingMessages() bool {
        const iter = instance.event_loop.loop().iterationNumber();
        if (TimePasser.last_time < iter) {
            TimePasser.last_time = iter;
            return true;
        }

        return false;
    }

    pub fn configureEnvForScripts(this: *PackageManager, ctx: Command.Context, log_level: Options.LogLevel) !*bundler.Bundler {
        if (this.env_configure) |*env_configure| {
            return &env_configure.bundler;
        }

        // We need to figure out the PATH and other environment variables
        // to do that, we re-use the code from bun run
        // this is expensive, it traverses the entire directory tree going up to the root
        // so we really only want to do it when strictly necessary
        this.env_configure = .{
            .root_dir_info = undefined,
            .bundler = undefined,
        };
        const this_bundler: *bundler.Bundler = &this.env_configure.?.bundler;

        const root_dir_info = try RunCommand.configureEnvForRun(
            ctx,
            this_bundler,
            this.env,
            log_level != .silent,
            false,
        );

        const init_cwd_gop = try this.env.map.getOrPutWithoutValue("INIT_CWD");
        if (!init_cwd_gop.found_existing) {
            init_cwd_gop.key_ptr.* = try ctx.allocator.dupe(u8, init_cwd_gop.key_ptr.*);
            init_cwd_gop.value_ptr.* = .{
                .value = try ctx.allocator.dupe(u8, FileSystem.instance.top_level_dir),
                .conditional = false,
            };
        }

        this.env.loadCCachePath();

        {
            var node_path: [bun.MAX_PATH_BYTES]u8 = undefined;
            if (this.env.getNodePath(&node_path)) |node_pathZ| {
                _ = try this.env.loadNodeJSConfig(this_bundler.fs, bun.default_allocator.dupe(u8, node_pathZ) catch bun.outOfMemory());
            } else brk: {
                const current_path = this.env.get("PATH") orelse "";
                var PATH = try std.ArrayList(u8).initCapacity(bun.default_allocator, current_path.len);
                try PATH.appendSlice(current_path);
                var bun_path: string = "";
                RunCommand.createFakeTemporaryNodeExecutable(&PATH, &bun_path) catch break :brk;
                try this.env.map.put("PATH", PATH.items);
                _ = try this.env.loadNodeJSConfig(this_bundler.fs, bun.default_allocator.dupe(u8, bun_path) catch bun.outOfMemory());
            }
        }

        this.env_configure.?.root_dir_info = root_dir_info;

        return this_bundler;
    }

    pub fn httpProxy(this: *PackageManager, url: URL) ?URL {
        return this.env.getHttpProxy(url);
    }

    pub fn tlsRejectUnauthorized(this: *PackageManager) bool {
        return this.env.getTLSRejectUnauthorized();
    }

    pub fn computeIsContinuousIntegration(this: *PackageManager) bool {
        return this.env.isCI();
    }

    pub inline fn isContinuousIntegration(this: *PackageManager) bool {
        return this.ci_mode.get();
    }

    pub const WakeHandler = struct {
        // handler: fn (ctx: *anyopaque, pm: *PackageManager) void = undefined,
        // onDependencyError: fn (ctx: *anyopaque, Dependency, PackageID, anyerror) void = undefined,
        handler: *const anyopaque = undefined,
        onDependencyError: *const anyopaque = undefined,
        context: ?*anyopaque = null,

        pub inline fn getHandler(t: @This()) *const fn (ctx: *anyopaque, pm: *PackageManager) void {
            return bun.cast(*const fn (ctx: *anyopaque, pm: *PackageManager) void, t.handler);
        }

        pub inline fn getonDependencyError(t: @This()) *const fn (ctx: *anyopaque, Dependency, DependencyID, anyerror) void {
            return bun.cast(*const fn (ctx: *anyopaque, Dependency, DependencyID, anyerror) void, t.handler);
        }
    };

    pub fn failRootResolution(this: *PackageManager, dependency: *const Dependency, dependency_id: DependencyID, err: anyerror) void {
        if (this.onWake.context) |ctx| {
            this.onWake.getonDependencyError()(
                ctx,
                dependency.*,
                dependency_id,
                err,
            );
        }
    }

    pub fn wake(this: *PackageManager) void {
        if (this.onWake.context) |ctx| {
            this.onWake.getHandler()(ctx, this);
        }

        _ = this.wait_count.fetchAdd(1, .Monotonic);
        this.event_loop.wakeup();
    }

    fn hasNoMorePendingLifecycleScripts(this: *PackageManager) bool {
        return this.pending_lifecycle_script_tasks.load(.Monotonic) == 0;
    }

    pub fn tickLifecycleScripts(this: *PackageManager) void {
        this.event_loop.tickOnce(this);
    }

    pub fn sleep(this: *PackageManager) void {
        Output.flush();
        this.event_loop.tick(this, hasNoMorePendingLifecycleScripts);
    }

    const DependencyToEnqueue = union(enum) {
        pending: DependencyID,
        resolution: struct { package_id: PackageID, resolution: Resolution },
        not_found: void,
        failure: anyerror,
    };

    pub fn enqueueDependencyToRoot(
        this: *PackageManager,
        name: []const u8,
        version: *const Dependency.Version,
        version_buf: []const u8,
        behavior: Dependency.Behavior,
    ) DependencyToEnqueue {
        const dep_id = @as(DependencyID, @truncate(brk: {
            const str_buf = this.lockfile.buffers.string_bytes.items;
            for (this.lockfile.buffers.dependencies.items, 0..) |dep, id| {
                if (!strings.eqlLong(dep.name.slice(str_buf), name, true)) continue;
                if (!dep.version.eql(version, str_buf, version_buf)) continue;
                break :brk id;
            }

            var builder = this.lockfile.stringBuilder();
            const dummy = Dependency{
                .name = String.init(name, name),
                .name_hash = String.Builder.stringHash(name),
                .version = version.*,
                .behavior = behavior,
            };
            dummy.countWithDifferentBuffers(name, version_buf, @TypeOf(&builder), &builder);

            builder.allocate() catch |err| return .{ .failure = err };

            const dep = dummy.cloneWithDifferentBuffers(name, version_buf, @TypeOf(&builder), &builder) catch unreachable;
            builder.clamp();
            const index = this.lockfile.buffers.dependencies.items.len;
            this.lockfile.buffers.dependencies.append(this.allocator, dep) catch unreachable;
            this.lockfile.buffers.resolutions.append(this.allocator, invalid_package_id) catch unreachable;
            if (comptime Environment.allow_assert) std.debug.assert(this.lockfile.buffers.dependencies.items.len == this.lockfile.buffers.resolutions.items.len);
            break :brk index;
        }));

        if (this.lockfile.buffers.resolutions.items[dep_id] == invalid_package_id) {
            this.enqueueDependencyWithMainAndSuccessFn(
                dep_id,
                &this.lockfile.buffers.dependencies.items[dep_id],
                invalid_package_id,
                false,
                assignRootResolution,
                failRootResolution,
            ) catch |err| {
                return .{ .failure = err };
            };
        }

        const resolution_id = switch (this.lockfile.buffers.resolutions.items[dep_id]) {
            invalid_package_id => brk: {
                this.drainDependencyList();

                switch (this.options.log_level) {
                    inline else => |log_level| {
                        if (log_level.showProgress()) this.startProgressBarIfNone();
                        while (this.pending_tasks > 0) {
                            this.runTasks(
                                void,
                                {},
                                .{
                                    .onExtract = {},
                                    .onResolve = {},
                                    .onPackageManifestError = {},
                                    .onPackageDownloadError = {},
                                },
                                false,
                                log_level,
                            ) catch |err| {
                                return .{ .failure = err };
                            };

                            if (PackageManager.verbose_install and this.pending_tasks > 0) {
                                if (PackageManager.hasEnoughTimePassedBetweenWaitingMessages()) Output.prettyErrorln("<d>[PackageManager]<r> waiting for {d} tasks\n", .{PackageManager.instance.pending_tasks});
                            }

                            if (this.pending_tasks > 0)
                                this.sleep();
                        }
                    },
                }

                break :brk this.lockfile.buffers.resolutions.items[dep_id];
            },
            // we managed to synchronously resolve the dependency
            else => |pkg_id| pkg_id,
        };

        if (resolution_id == invalid_package_id) {
            return .{
                .not_found = {},
            };
        }

        return .{
            .resolution = .{
                .resolution = this.lockfile.packages.items(.resolution)[resolution_id],
                .package_id = resolution_id,
            },
        };
    }

    pub fn globalLinkDir(this: *PackageManager) !std.fs.Dir {
        return this.global_link_dir orelse brk: {
            var global_dir = try Options.openGlobalDir(this.options.explicit_global_directory);
            this.global_dir = global_dir;
            this.global_link_dir = try global_dir.makeOpenPath("node_modules", .{});
            var buf: [bun.MAX_PATH_BYTES]u8 = undefined;
            const _path = try bun.getFdPath(this.global_link_dir.?.fd, &buf);
            this.global_link_dir_path = try Fs.FileSystem.DirnameStore.instance.append([]const u8, _path);
            break :brk this.global_link_dir.?;
        };
    }

    pub fn globalLinkDirPath(this: *PackageManager) ![]const u8 {
        _ = try this.globalLinkDir();
        return this.global_link_dir_path;
    }

    fn ensurePreinstallStateListCapacity(this: *PackageManager, count: usize) !void {
        if (this.preinstall_state.items.len >= count) {
            return;
        }

        const offset = this.preinstall_state.items.len;
        try this.preinstall_state.ensureTotalCapacity(this.allocator, count);
        this.preinstall_state.expandToCapacity();
        @memset(this.preinstall_state.items[offset..], PreinstallState.unknown);
    }

    pub fn formatLaterVersionInCache(
        this: *PackageManager,
        name: []const u8,
        name_hash: PackageNameHash,
        resolution: Resolution,
    ) ?Semver.Version.Formatter {
        switch (resolution.tag) {
            Resolution.Tag.npm => {
                if (resolution.value.npm.version.tag.hasPre())
                    // TODO:
                    return null;

                // We skip this in CI because we don't want any performance impact in an environment you'll probably never use
                // and it makes tests more consistent
                if (this.isContinuousIntegration())
                    return null;

                const manifest: *const Npm.PackageManifest = this.manifests.getPtr(name_hash) orelse brk: {
                    if (Npm.PackageManifest.Serializer.load(this.allocator, this.getCacheDirectory(), name) catch null) |manifest_| {
                        this.manifests.put(this.allocator, name_hash, manifest_) catch return null;
                        break :brk this.manifests.getPtr(name_hash).?;
                    }

                    return null;
                };

                if (manifest.findByDistTag("latest")) |latest_version| {
                    if (latest_version.version.order(
                        resolution.value.npm.version,
                        manifest.string_buf,
                        this.lockfile.buffers.string_bytes.items,
                    ) != .gt) return null;
                    return latest_version.version.fmt(manifest.string_buf);
                }

                return null;
            },
            else => return null,
        }
    }

    pub fn setPreinstallState(this: *PackageManager, package_id: PackageID, lockfile: *Lockfile, value: PreinstallState) void {
        this.ensurePreinstallStateListCapacity(lockfile.packages.len) catch return;
        this.preinstall_state.items[package_id] = value;
    }

    pub fn getPreinstallState(this: *PackageManager, package_id: PackageID, _: *Lockfile) PreinstallState {
        if (package_id >= this.preinstall_state.items.len) {
            return PreinstallState.unknown;
        }
        return this.preinstall_state.items[package_id];
    }
    pub fn determinePreinstallState(manager: *PackageManager, this: Package, lockfile: *Lockfile) PreinstallState {
        switch (manager.getPreinstallState(this.meta.id, lockfile)) {
            .unknown => {

                // Do not automatically start downloading packages which are disabled
                // i.e. don't download all of esbuild's versions or SWCs
                if (this.isDisabled()) {
                    manager.setPreinstallState(this.meta.id, lockfile, .done);
                    return .done;
                }

                const folder_path = switch (this.resolution.tag) {
                    .git => manager.cachedGitFolderNamePrintAuto(&this.resolution.value.git),
                    .github => manager.cachedGitHubFolderNamePrintAuto(&this.resolution.value.github),
                    .npm => manager.cachedNPMPackageFolderName(lockfile.str(&this.name), this.resolution.value.npm.version),
                    .local_tarball => manager.cachedTarballFolderName(this.resolution.value.local_tarball),
                    .remote_tarball => manager.cachedTarballFolderName(this.resolution.value.remote_tarball),
                    else => "",
                };

                if (folder_path.len == 0) {
                    manager.setPreinstallState(this.meta.id, lockfile, .extract);
                    return .extract;
                }

                if (manager.isFolderInCache(folder_path)) {
                    manager.setPreinstallState(this.meta.id, lockfile, .done);
                    return .done;
                }

                manager.setPreinstallState(this.meta.id, lockfile, .extract);
                return .extract;
            },
            else => |val| return val,
        }
    }

    pub fn scopeForPackageName(this: *const PackageManager, name: string) *const Npm.Registry.Scope {
        if (name.len == 0 or name[0] != '@') return &this.options.scope;
        return this.options.registries.getPtr(
            Npm.Registry.Scope.hash(
                Npm.Registry.Scope.getName(name),
            ),
        ) orelse &this.options.scope;
    }

    pub fn setNodeName(
        this: *PackageManager,
        node: *Progress.Node,
        name: string,
        emoji: string,
        comptime is_first: bool,
    ) void {
        if (Output.isEmojiEnabled()) {
            if (is_first) {
                @memcpy(this.progress_name_buf[0..emoji.len], emoji);
                @memcpy(this.progress_name_buf[emoji.len..][0..name.len], name);
                node.name = this.progress_name_buf[0 .. emoji.len + name.len];
            } else {
                @memcpy(this.progress_name_buf[emoji.len..][0..name.len], name);
                node.name = this.progress_name_buf[0 .. emoji.len + name.len];
            }
        } else {
            @memcpy(this.progress_name_buf[0..name.len], name);
            node.name = this.progress_name_buf[0..name.len];
        }
    }

    var cached_package_folder_name_buf: [bun.MAX_PATH_BYTES]u8 = undefined;

    pub inline fn getCacheDirectory(this: *PackageManager) std.fs.Dir {
        return this.cache_directory_ orelse brk: {
            this.cache_directory_ = this.ensureCacheDirectory();
            break :brk this.cache_directory_.?;
        };
    }

    pub inline fn getTemporaryDirectory(this: *PackageManager) std.fs.Dir {
        return this.temp_dir_ orelse brk: {
            this.temp_dir_ = this.ensureTemporaryDirectory();
            break :brk this.temp_dir_.?;
        };
    }

    noinline fn ensureCacheDirectory(this: *PackageManager) std.fs.Dir {
        loop: while (true) {
            if (this.options.enable.cache) {
                const cache_dir = fetchCacheDirectoryPath(this.env);
                this.cache_directory_path = this.allocator.dupe(u8, cache_dir.path) catch bun.outOfMemory();

                return std.fs.cwd().makeOpenPath(cache_dir.path, .{}) catch {
                    this.options.enable.cache = false;
                    this.allocator.free(this.cache_directory_path);
                    continue :loop;
                };
            }

            this.cache_directory_path = this.allocator.dupe(u8, Path.joinAbsString(
                Fs.FileSystem.instance.top_level_dir,
                &.{
                    "node_modules",
                    ".cache",
                },
                .auto,
            )) catch bun.outOfMemory();

            return std.fs.cwd().makeOpenPath("node_modules/.cache", .{}) catch |err| {
                Output.prettyErrorln("<r><red>error<r>: bun is unable to write files: {s}", .{@errorName(err)});
                Global.crash();
            };
        }
        unreachable;
    }

    pub var using_fallback_temp_dir: bool = false;

    // We need a temporary directory that can be rename()
    // This is important for extracting files.
    //
    // However, we want it to be reused! Otherwise a cache is silly.
    //   Error RenameAcrossMountPoints moving react-is to cache dir:
    noinline fn ensureTemporaryDirectory(this: *PackageManager) std.fs.Dir {
        var cache_directory = this.getCacheDirectory();
        // The chosen tempdir must be on the same filesystem as the cache directory
        // This makes renameat() work
        this.temp_dir_name = Fs.FileSystem.RealFS.getDefaultTempDir();

        var tried_dot_tmp = false;
        var tempdir: std.fs.Dir = std.fs.cwd().makeOpenPath(this.temp_dir_name, .{}) catch brk: {
            tried_dot_tmp = true;
            break :brk cache_directory.makeOpenPath(".tmp", .{}) catch |err| {
                Output.prettyErrorln("<r><red>error<r>: bun is unable to access tempdir: {s}", .{@errorName(err)});
                Global.crash();
            };
        };
        var tmpbuf: [bun.MAX_PATH_BYTES]u8 = undefined;
        const tmpname = Fs.FileSystem.instance.tmpname("hm", &tmpbuf, 999) catch unreachable;
        var timer: std.time.Timer = if (this.options.log_level != .silent) std.time.Timer.start() catch unreachable else undefined;
        brk: while (true) {
            _ = tempdir.createFileZ(tmpname, .{ .truncate = true }) catch |err2| {
                if (!tried_dot_tmp) {
                    tried_dot_tmp = true;

                    tempdir = cache_directory.makeOpenPath(".tmp", .{}) catch |err| {
                        Output.prettyErrorln("<r><red>error<r>: bun is unable to access tempdir: {s}", .{@errorName(err)});
                        Global.crash();
                    };

                    if (PackageManager.verbose_install) {
                        Output.prettyErrorln("<r><yellow>warn<r>: bun is unable to access tempdir: {s}, using fallback", .{@errorName(err2)});
                    }

                    continue :brk;
                }
                Output.prettyErrorln("<r><red>error<r>: {s} accessing temporary directory. Please set <b>$BUN_TMPDIR<r> or <b>$BUN_INSTALL<r>", .{
                    @errorName(err2),
                });
                Global.crash();
            };

            std.os.renameatZ(tempdir.fd, tmpname, cache_directory.fd, tmpname) catch |err| {
                if (!tried_dot_tmp) {
                    tried_dot_tmp = true;
                    tempdir = cache_directory.makeOpenPath(".tmp", .{}) catch |err2| {
                        Output.prettyErrorln("<r><red>error<r>: bun is unable to write files to tempdir: {s}", .{@errorName(err2)});
                        Global.crash();
                    };

                    if (PackageManager.verbose_install) {
                        Output.prettyErrorln("<r><d>info<r>: cannot move files from tempdir: {s}, using fallback", .{@errorName(err)});
                    }

                    continue :brk;
                }

                Output.prettyErrorln("<r><red>error<r>: {s} accessing temporary directory. Please set <b>$BUN_TMPDIR<r> or <b>$BUN_INSTALL<r>", .{
                    @errorName(err),
                });
                Global.crash();
            };
            cache_directory.deleteFileZ(tmpname) catch {};
            break;
        }
        if (tried_dot_tmp) {
            using_fallback_temp_dir = true;
        }
        if (this.options.log_level != .silent) {
            const elapsed = timer.read();
            if (elapsed > std.time.ns_per_ms * 100) {
                var path_buf: [bun.MAX_PATH_BYTES]u8 = undefined;
                const cache_dir_path = bun.getFdPath(cache_directory.fd, &path_buf) catch "it";
                Output.prettyErrorln(
                    "<r><yellow>warn<r>: Slow filesystem detected. If {s} is a network drive, consider setting $BUN_INSTALL_CACHE_DIR to a local folder.",
                    .{cache_dir_path},
                );
            }
        }

        return tempdir;
    }

    pub fn ensureTempNodeGypScript(this: *PackageManager) !void {
        if (this.node_gyp_tempdir_name.len > 0) return;

        const tempdir = this.getTemporaryDirectory();
        var path_buf: [bun.MAX_PATH_BYTES]u8 = undefined;
        const node_gyp_tempdir_name = bun.span(try Fs.FileSystem.instance.tmpname("node-gyp", &path_buf, 12345));

        // used later for adding to path for scripts
        this.node_gyp_tempdir_name = try this.allocator.dupe(u8, node_gyp_tempdir_name);

        var node_gyp_tempdir = tempdir.makeOpenPath(this.node_gyp_tempdir_name, .{}) catch |err| {
            if (err == error.EEXIST) {
                // it should not exist
                Output.prettyErrorln("<r><red>error<r>: node-gyp tempdir already exists", .{});
                Global.crash();
            }
            Output.prettyErrorln("<r><red>error<r>: <b><red>{s}<r> creating node-gyp tempdir", .{@errorName(err)});
            Global.crash();
        };
        defer node_gyp_tempdir.close();

        const file_name = switch (Environment.os) {
            else => "node-gyp",
            .windows => "node-gyp.cmd",
        };
        const mode = switch (Environment.os) {
            else => 0o755,
            .windows => 0, // windows does not have an executable bit
        };

        var node_gyp_file = node_gyp_tempdir.createFile(file_name, .{ .mode = mode }) catch |err| {
            Output.prettyErrorln("<r><red>error<r>: <b><red>{s}<r> creating node-gyp tempdir", .{@errorName(err)});
            Global.crash();
        };
        defer node_gyp_file.close();

<<<<<<< HEAD
        var bytes: string = switch (Environment.os) {
            else => "#!/usr/bin/env node\nrequire(\"child_process\").spawnSync(\"bun\",[\"x\",\"--silent\",\"node-gyp\",...process.argv.slice(2)],{stdio:\"inherit\"})",
            .windows => "@node -e \"require('child_process').spawnSync('bun',['x','--silent','node-gyp',...process.argv.slice(2)],{stdio:'inherit'})\"",
=======
        const shebang = switch (Environment.os) {
            .windows =>
            \\0</* :{
            \\  @echo off
            \\  node %~f0 %*
            \\  exit /b %errorlevel%
            \\:} */0;
            \\
            \\
            ,
            else =>
            \\#!/usr/bin/env node
            \\
            \\
            ,
        };
        const content =
            \\const child_process = require("child_process");
            \\child_process.spawnSync("bun", ["x", "node-gyp", ...process.argv.slice(2)], { stdio: "inherit" });
            \\
        ;

        node_gyp_file.writeAll(shebang ++ content) catch |err| {
            Output.prettyErrorln("<r><red>error<r>: <b><red>{s}<r> writing to " ++ file_name ++ " file", .{@errorName(err)});
            Global.crash();
>>>>>>> 6164fac2
        };

        // Add our node-gyp tempdir to the path
        const existing_path = this.env.get("PATH") orelse "";
        var PATH = try std.ArrayList(u8).initCapacity(bun.default_allocator, existing_path.len + 1 + this.temp_dir_name.len + 1 + this.node_gyp_tempdir_name.len);
        try PATH.appendSlice(existing_path);
        if (existing_path.len > 0 and existing_path[existing_path.len - 1] != std.fs.path.delimiter)
            try PATH.append(std.fs.path.delimiter);
        try PATH.appendSlice(strings.withoutTrailingSlash(this.temp_dir_name));
        try PATH.append(std.fs.path.sep);
        try PATH.appendSlice(this.node_gyp_tempdir_name);
        try this.env.map.put("PATH", PATH.items);

        const npm_config_node_gyp = try bun.fmt.bufPrint(&path_buf, "{s}{s}{s}{s}{s}", .{
            strings.withoutTrailingSlash(this.temp_dir_name),
            std.fs.path.sep_str,
            strings.withoutTrailingSlash(this.node_gyp_tempdir_name),
            std.fs.path.sep_str,
            file_name,
        });

        const node_gyp_abs_dir = std.fs.path.dirname(npm_config_node_gyp).?;
        try this.env.map.putAllocKeyAndValue(this.allocator, "BUN_WHICH_IGNORE_CWD", node_gyp_abs_dir);
        try this.env.map.putAllocKeyAndValue(this.allocator, "npm_config_node_gyp", npm_config_node_gyp);
    }

    pub var instance: PackageManager = undefined;

    pub fn getNetworkTask(this: *PackageManager) *NetworkTask {
        if (this.preallocated_network_tasks.len + 1 < this.preallocated_network_tasks.buffer.len) {
            const len = this.preallocated_network_tasks.len;
            this.preallocated_network_tasks.len += 1;
            return &this.preallocated_network_tasks.buffer[len];
        }

        return this.allocator.create(NetworkTask) catch @panic("Memory allocation failure creating NetworkTask!");
    }

    fn allocGitHubURL(this: *const PackageManager, repository: *const Repository) string {
        var github_api_url: string = "https://api.github.com";
        if (this.env.get("GITHUB_API_URL")) |url| {
            if (url.len > 0) {
                github_api_url = url;
            }
        }

        const owner = this.lockfile.str(&repository.owner);
        const repo = this.lockfile.str(&repository.repo);
        const committish = this.lockfile.str(&repository.committish);

        return std.fmt.allocPrint(
            this.allocator,
            "{s}/repos/{s}/{s}{s}tarball/{s}",
            .{
                strings.withoutTrailingSlash(github_api_url),
                owner,
                repo,
                // repo might be empty if dep is https://github.com/... style
                if (repo.len > 0) "/" else "",
                committish,
            },
        ) catch unreachable;
    }

    pub fn cachedGitFolderNamePrint(buf: []u8, resolved: string) stringZ {
        return std.fmt.bufPrintZ(buf, "@G@{s}", .{resolved}) catch unreachable;
    }

    pub fn cachedGitFolderName(this: *const PackageManager, repository: *const Repository) stringZ {
        return cachedGitFolderNamePrint(&cached_package_folder_name_buf, this.lockfile.str(&repository.resolved));
    }

    pub fn cachedGitFolderNamePrintAuto(this: *const PackageManager, repository: *const Repository) stringZ {
        if (!repository.resolved.isEmpty()) {
            return this.cachedGitFolderName(repository);
        }

        if (!repository.repo.isEmpty() and !repository.committish.isEmpty()) {
            const string_buf = this.lockfile.buffers.string_bytes.items;
            return std.fmt.bufPrintZ(
                &cached_package_folder_name_buf,
                "@G@{any}",
                .{repository.committish.fmt(string_buf)},
            ) catch unreachable;
        }

        return "";
    }

    pub fn cachedGitHubFolderNamePrint(buf: []u8, resolved: string) stringZ {
        return std.fmt.bufPrintZ(buf, "@GH@{s}", .{resolved}) catch unreachable;
    }

    pub fn cachedGitHubFolderName(this: *const PackageManager, repository: *const Repository) stringZ {
        return cachedGitHubFolderNamePrint(&cached_package_folder_name_buf, this.lockfile.str(&repository.resolved));
    }

    fn cachedGitHubFolderNamePrintGuess(buf: []u8, string_buf: []const u8, repository: *const Repository) stringZ {
        return std.fmt.bufPrintZ(
            buf,
            "@GH@{any}-{any}-{any}",
            .{
                repository.owner.fmt(string_buf),
                repository.repo.fmt(string_buf),
                repository.committish.fmt(string_buf),
            },
        ) catch unreachable;
    }

    pub fn cachedGitHubFolderNamePrintAuto(this: *const PackageManager, repository: *const Repository) stringZ {
        if (!repository.resolved.isEmpty()) {
            return this.cachedGitHubFolderName(repository);
        }

        if (!repository.owner.isEmpty() and !repository.repo.isEmpty() and !repository.committish.isEmpty()) {
            return cachedGitHubFolderNamePrintGuess(&cached_package_folder_name_buf, this.lockfile.buffers.string_bytes.items, repository);
        }

        return "";
    }

    // TODO: normalize to alphanumeric
    pub fn cachedNPMPackageFolderNamePrint(this: *const PackageManager, buf: []u8, name: string, version: Semver.Version) stringZ {
        const scope = this.scopeForPackageName(name);

        const basename = cachedNPMPackageFolderPrintBasename(buf, name, version);

        if (scope.name.len == 0 and !this.options.did_override_default_scope) {
            return basename;
        }

        const spanned = bun.span(basename);
        const available = buf[spanned.len..];
        var end: []u8 = undefined;
        if (scope.url.hostname.len > 32 or available.len < 64) {
            const visible_hostname = scope.url.hostname[0..@min(scope.url.hostname.len, 12)];
            end = std.fmt.bufPrint(available, "@@{s}__{any}", .{ visible_hostname, bun.fmt.hexIntLower(String.Builder.stringHash(scope.url.href)) }) catch unreachable;
        } else {
            end = std.fmt.bufPrint(available, "@@{s}", .{scope.url.hostname}) catch unreachable;
        }

        buf[spanned.len + end.len] = 0;
        const result: [:0]u8 = buf[0 .. spanned.len + end.len :0];
        return result;
    }

    pub fn cachedNPMPackageFolderBasename(name: string, version: Semver.Version) stringZ {
        return cachedNPMPackageFolderPrintBasename(&cached_package_folder_name_buf, name, version);
    }

    pub fn cachedNPMPackageFolderName(this: *const PackageManager, name: string, version: Semver.Version) stringZ {
        return this.cachedNPMPackageFolderNamePrint(&cached_package_folder_name_buf, name, version);
    }

    // TODO: normalize to alphanumeric
    pub fn cachedNPMPackageFolderPrintBasename(buf: []u8, name: string, version: Semver.Version) stringZ {
        if (version.tag.hasPre()) {
            if (version.tag.hasBuild()) {
                return std.fmt.bufPrintZ(
                    buf,
                    "{s}@{d}.{d}.{d}-{any}+{any}",
                    .{
                        name,
                        version.major,
                        version.minor,
                        version.patch,
                        bun.fmt.hexIntLower(version.tag.pre.hash),
                        bun.fmt.hexIntUpper(version.tag.build.hash),
                    },
                ) catch unreachable;
            }
            return std.fmt.bufPrintZ(
                buf,
                "{s}@{d}.{d}.{d}-{any}",
                .{
                    name,
                    version.major,
                    version.minor,
                    version.patch,
                    bun.fmt.hexIntLower(version.tag.pre.hash),
                },
            ) catch unreachable;
        }
        if (version.tag.hasBuild()) {
            return std.fmt.bufPrintZ(
                buf,
                "{s}@{d}.{d}.{d}+{any}",
                .{
                    name,
                    version.major,
                    version.minor,
                    version.patch,
                    bun.fmt.hexIntUpper(version.tag.build.hash),
                },
            ) catch unreachable;
        }
        return std.fmt.bufPrintZ(buf, "{s}@{d}.{d}.{d}", .{
            name,
            version.major,
            version.minor,
            version.patch,
        }) catch unreachable;
    }

    pub fn cachedTarballFolderNamePrint(buf: []u8, url: string) stringZ {
        return std.fmt.bufPrintZ(buf, "@T@{any}", .{bun.fmt.hexIntLower(String.Builder.stringHash(url))}) catch unreachable;
    }

    pub fn cachedTarballFolderName(this: *const PackageManager, url: String) stringZ {
        return cachedTarballFolderNamePrint(&cached_package_folder_name_buf, this.lockfile.str(&url));
    }

    pub fn isFolderInCache(this: *PackageManager, folder_path: stringZ) bool {
        // TODO: is this slow?
        var dir = this.getCacheDirectory().openDirZ(folder_path, .{}) catch return false;
        dir.close();
        return true;
    }

    pub fn pathForCachedNPMPath(
        this: *PackageManager,
        buf: *[bun.MAX_PATH_BYTES]u8,
        package_name: []const u8,
        npm: Semver.Version,
    ) ![]u8 {
        var package_name_version_buf: [bun.MAX_PATH_BYTES]u8 = undefined;

        const subpath = std.fmt.bufPrintZ(
            &package_name_version_buf,
            "{s}" ++ std.fs.path.sep_str ++ "{any}",
            .{
                package_name,
                npm.fmt(this.lockfile.buffers.string_bytes.items),
            },
        ) catch unreachable;
        return this.getCacheDirectory().readLink(
            subpath,
            buf,
        ) catch |err| {
            // if we run into an error, delete the symlink
            // so that we don't repeatedly try to read it
            std.os.unlinkat(this.getCacheDirectory().fd, subpath, 0) catch {};
            return err;
        };
    }

    pub fn pathForResolution(
        this: *PackageManager,
        package_id: PackageID,
        resolution: Resolution,
        buf: *[bun.MAX_PATH_BYTES]u8,
    ) ![]u8 {
        // const folder_name = this.cachedNPMPackageFolderName(name, version);
        switch (resolution.tag) {
            .npm => {
                const npm = resolution.value.npm;
                const package_name_ = this.lockfile.packages.items(.name)[package_id];
                const package_name = this.lockfile.str(&package_name_);

                return this.pathForCachedNPMPath(buf, package_name, npm.version);
            },
            else => return "",
        }
    }

    pub fn getInstalledVersionsFromDiskCache(this: *PackageManager, tags_buf: *std.ArrayList(u8), package_name: []const u8, allocator: std.mem.Allocator) !std.ArrayList(Semver.Version) {
        var list = std.ArrayList(Semver.Version).init(allocator);
        var dir = this.getCacheDirectory().openDir(package_name, .{
            .iterate = true,
        }) catch |err| switch (err) {
            error.FileNotFound, error.NotDir, error.AccessDenied, error.DeviceBusy => return list,
            else => return err,
        };
        defer dir.close();
        var iter = dir.iterate();

        while (try iter.next()) |entry| {
            if (entry.kind != .directory and entry.kind != .sym_link) continue;
            const name = entry.name;
            const sliced = SlicedString.init(name, name);
            const parsed = Semver.Version.parse(sliced);
            if (!parsed.valid or parsed.wildcard != .none) continue;
            // not handling OOM
            // TODO: wildcard
            var version = parsed.version.min();
            const total = version.tag.build.len() + version.tag.pre.len();
            if (total > 0) {
                tags_buf.ensureUnusedCapacity(total) catch unreachable;
                var available = tags_buf.items.ptr[tags_buf.items.len..tags_buf.capacity];
                const new_version = version.cloneInto(name, &available);
                tags_buf.items.len += total;
                version = new_version;
            }

            list.append(version) catch unreachable;
        }

        return list;
    }

    pub fn resolveFromDiskCache(this: *PackageManager, package_name: []const u8, version: Dependency.Version) ?PackageID {
        if (version.tag != .npm) {
            // only npm supported right now
            // tags are more ambiguous
            return null;
        }

        var arena = @import("root").bun.ArenaAllocator.init(this.allocator);
        defer arena.deinit();
        const arena_alloc = arena.allocator();
        var stack_fallback = std.heap.stackFallback(4096, arena_alloc);
        const allocator = stack_fallback.get();
        var tags_buf = std.ArrayList(u8).init(allocator);
        const installed_versions = this.getInstalledVersionsFromDiskCache(&tags_buf, package_name, allocator) catch |err| {
            Output.debug("error getting installed versions from disk cache: {s}", .{bun.span(@errorName(err))});
            return null;
        };

        // TODO: make this fewer passes
        std.sort.pdq(
            Semver.Version,
            installed_versions.items,
            @as([]const u8, tags_buf.items),
            Semver.Version.sortGt,
        );
        for (installed_versions.items) |installed_version| {
            if (version.value.npm.version.satisfies(installed_version, this.lockfile.buffers.string_bytes.items, tags_buf.items)) {
                var buf: [bun.MAX_PATH_BYTES]u8 = undefined;
                const npm_package_path = this.pathForCachedNPMPath(&buf, package_name, installed_version) catch |err| {
                    Output.debug("error getting path for cached npm path: {s}", .{bun.span(@errorName(err))});
                    return null;
                };
                const dependency = Dependency.Version{
                    .tag = .npm,
                    .value = .{
                        .npm = .{
                            .name = String.init(package_name, package_name),
                            .version = Semver.Query.Group.from(installed_version),
                        },
                    },
                };
                switch (FolderResolution.getOrPut(.{ .cache_folder = npm_package_path }, dependency, ".", this)) {
                    .new_package_id => |id| {
                        this.enqueueDependencyList(this.lockfile.packages.items(.dependencies)[id]);
                        return id;
                    },
                    .package_id => |id| {
                        this.enqueueDependencyList(this.lockfile.packages.items(.dependencies)[id]);
                        return id;
                    },
                    .err => |err| {
                        Output.debug("error getting or putting folder resolution: {s}", .{bun.span(@errorName(err))});
                        return null;
                    },
                }
            }
        }

        return null;
    }

    const ResolvedPackageResult = struct {
        package: Lockfile.Package,

        /// Is this the first time we've seen this package?
        is_first_time: bool = false,

        /// Pending network task to schedule
        network_task: ?*NetworkTask = null,
    };

    fn getOrPutResolvedPackageWithFindResult(
        this: *PackageManager,
        name_hash: PackageNameHash,
        name: String,
        version: Dependency.Version,
        dependency_id: DependencyID,
        behavior: Behavior,
        manifest: *const Npm.PackageManifest,
        find_result: Npm.PackageManifest.FindResult,
        install_peer: bool,
        comptime successFn: SuccessFn,
    ) !?ResolvedPackageResult {

        // Was this package already allocated? Let's reuse the existing one.
        if (this.lockfile.getPackageID(
            name_hash,
            if (this.to_update) null else version,
            &.{
                .tag = .npm,
                .value = .{
                    .npm = .{
                        .version = find_result.version,
                        .url = find_result.package.tarball_url.value,
                    },
                },
            },
        )) |id| {
            successFn(this, dependency_id, id);
            return .{
                .package = this.lockfile.packages.get(id),
                .is_first_time = false,
            };
        } else if (behavior.isPeer() and !install_peer) {
            return null;
        }

        // appendPackage sets the PackageID on the package
        const package = try this.lockfile.appendPackage(try Lockfile.Package.fromNPM(
            this.allocator,
            this.lockfile,
            this.log,
            manifest,
            find_result.version,
            find_result.package,
            manifest.string_buf,
            Features.npm,
        ));

        if (comptime Environment.allow_assert) std.debug.assert(package.meta.id != invalid_package_id);
        defer successFn(this, dependency_id, package.meta.id);

        return switch (this.determinePreinstallState(package, this.lockfile)) {
            // Is this package already in the cache?
            // We don't need to download the tarball, but we should enqueue dependencies
            .done => .{ .package = package, .is_first_time = true },
            // Do we need to download the tarball?
            .extract => .{
                .package = package,
                .is_first_time = true,
                .network_task = try this.generateNetworkTaskForTarball(
                    Task.Id.forNPMPackage(
                        this.lockfile.str(&name),
                        package.resolution.value.npm.version,
                    ),
                    manifest.str(&find_result.package.tarball_url),
                    dependency_id,
                    package,
                ) orelse unreachable,
            },
            else => unreachable,
        };
    }

    pub fn generateNetworkTaskForTarball(
        this: *PackageManager,
        task_id: u64,
        url: string,
        dependency_id: DependencyID,
        package: Lockfile.Package,
    ) !?*NetworkTask {
        const dedupe_entry = try this.network_dedupe_map.getOrPut(this.allocator, task_id);
        if (dedupe_entry.found_existing) {
            return null;
        }

        var network_task = this.getNetworkTask();

        network_task.* = .{
            .task_id = task_id,
            .callback = undefined,
            .allocator = this.allocator,
            .package_manager = this,
        };

        const scope = this.scopeForPackageName(this.lockfile.str(&package.name));

        try network_task.forTarball(
            this.allocator,
            .{
                .package_manager = &PackageManager.instance, // https://github.com/ziglang/zig/issues/14005
                .name = try strings.StringOrTinyString.initAppendIfNeeded(
                    this.lockfile.str(&package.name),
                    *FileSystem.FilenameStore,
                    &FileSystem.FilenameStore.instance,
                ),
                .resolution = package.resolution,
                .cache_dir = this.getCacheDirectory(),
                .temp_dir = this.getTemporaryDirectory(),
                .dependency_id = dependency_id,
                .integrity = package.meta.integrity,
                .url = try strings.StringOrTinyString.initAppendIfNeeded(
                    url,
                    *FileSystem.FilenameStore,
                    &FileSystem.FilenameStore.instance,
                ),
            },
            scope,
        );

        return network_task;
    }

    fn enqueueNetworkTask(this: *PackageManager, task: *NetworkTask) void {
        if (this.network_task_fifo.writableLength() == 0) {
            this.flushNetworkQueue();
        }

        this.network_task_fifo.writeItemAssumeCapacity(task);
    }

    const SuccessFn = *const fn (*PackageManager, DependencyID, PackageID) void;
    const FailFn = *const fn (*PackageManager, *const Dependency, PackageID, anyerror) void;
    fn assignResolution(this: *PackageManager, dependency_id: DependencyID, package_id: PackageID) void {
        const buffers = &this.lockfile.buffers;
        if (comptime Environment.allow_assert) {
            std.debug.assert(dependency_id < buffers.resolutions.items.len);
            std.debug.assert(package_id < this.lockfile.packages.len);
            // std.debug.assert(buffers.resolutions.items[dependency_id] == invalid_package_id);
        }
        buffers.resolutions.items[dependency_id] = package_id;
        const string_buf = buffers.string_bytes.items;
        var dep = &buffers.dependencies.items[dependency_id];
        if (dep.name.isEmpty() or strings.eql(dep.name.slice(string_buf), dep.version.literal.slice(string_buf))) {
            dep.name = this.lockfile.packages.items(.name)[package_id];
            dep.name_hash = this.lockfile.packages.items(.name_hash)[package_id];
        }
    }

    fn assignRootResolution(this: *PackageManager, dependency_id: DependencyID, package_id: PackageID) void {
        const buffers = &this.lockfile.buffers;
        if (comptime Environment.allow_assert) {
            std.debug.assert(dependency_id < buffers.resolutions.items.len);
            std.debug.assert(package_id < this.lockfile.packages.len);
            std.debug.assert(buffers.resolutions.items[dependency_id] == invalid_package_id);
        }
        buffers.resolutions.items[dependency_id] = package_id;
        const string_buf = buffers.string_bytes.items;
        var dep = &buffers.dependencies.items[dependency_id];
        if (dep.name.isEmpty() or strings.eql(dep.name.slice(string_buf), dep.version.literal.slice(string_buf))) {
            dep.name = this.lockfile.packages.items(.name)[package_id];
            dep.name_hash = this.lockfile.packages.items(.name_hash)[package_id];
        }
    }

    fn resolutionSatisfiesDependency(this: *PackageManager, resolution: Resolution, dependency: Dependency.Version) bool {
        const buf = this.lockfile.buffers.string_bytes.items;
        if (resolution.tag == .npm and dependency.tag == .npm) {
            return dependency.value.npm.version.satisfies(resolution.value.npm.version, buf, buf);
        }

        if (resolution.tag == .git and dependency.tag == .git) {
            return resolution.value.git.eql(&dependency.value.git, buf, buf);
        }

        if (resolution.tag == .github and dependency.tag == .github) {
            return resolution.value.github.eql(&dependency.value.github, buf, buf);
        }

        return false;
    }

    fn getOrPutResolvedPackage(
        this: *PackageManager,
        name_hash: PackageNameHash,
        name: String,
        version: Dependency.Version,
        behavior: Behavior,
        dependency_id: DependencyID,
        resolution: PackageID,
        install_peer: bool,
        comptime successFn: SuccessFn,
    ) !?ResolvedPackageResult {
        if (install_peer and behavior.isPeer()) {
            if (this.lockfile.package_index.get(name_hash)) |index| {
                const resolutions: []Resolution = this.lockfile.packages.items(.resolution);
                switch (index) {
                    .PackageID => |existing_id| {
                        if (existing_id < resolutions.len) {
                            const existing_resolution = resolutions[existing_id];
                            if (this.resolutionSatisfiesDependency(existing_resolution, version)) {
                                successFn(this, dependency_id, existing_id);
                                return .{
                                    // we must fetch it from the packages array again, incase the package array mutates the value in the `successFn`
                                    .package = this.lockfile.packages.get(existing_id),
                                };
                            }

                            const res_tag = resolutions[existing_id].tag;
                            const ver_tag = version.tag;
                            if ((res_tag == .npm and ver_tag == .npm) or (res_tag == .git and ver_tag == .git) or (res_tag == .github and ver_tag == .github)) {
                                const existing_package = this.lockfile.packages.get(existing_id);
                                this.log.addWarningFmt(
                                    null,
                                    logger.Loc.Empty,
                                    this.allocator,
                                    "incorrect peer dependency \"{}@{}\"",
                                    .{
                                        existing_package.name.fmt(this.lockfile.buffers.string_bytes.items),
                                        existing_package.resolution.fmt(this.lockfile.buffers.string_bytes.items, .auto),
                                    },
                                ) catch unreachable;
                                successFn(this, dependency_id, existing_id);
                                return .{
                                    // we must fetch it from the packages array again, incase the package array mutates the value in the `successFn`
                                    .package = this.lockfile.packages.get(existing_id),
                                };
                            }
                        }
                    },
                    .PackageIDMultiple => |list| {
                        for (list.items) |existing_id| {
                            if (existing_id < resolutions.len) {
                                const existing_resolution = resolutions[existing_id];
                                if (this.resolutionSatisfiesDependency(existing_resolution, version)) {
                                    successFn(this, dependency_id, existing_id);
                                    return .{
                                        .package = this.lockfile.packages.get(existing_id),
                                    };
                                }
                            }
                        }

                        if (list.items[0] < resolutions.len) {
                            const res_tag = resolutions[list.items[0]].tag;
                            const ver_tag = version.tag;
                            if ((res_tag == .npm and ver_tag == .npm) or (res_tag == .git and ver_tag == .git) or (res_tag == .github and ver_tag == .github)) {
                                const existing_package_id = list.items[0];
                                const existing_package = this.lockfile.packages.get(existing_package_id);
                                this.log.addWarningFmt(
                                    null,
                                    logger.Loc.Empty,
                                    this.allocator,
                                    "incorrect peer dependency \"{}@{}\"",
                                    .{
                                        existing_package.name.fmt(this.lockfile.buffers.string_bytes.items),
                                        existing_package.resolution.fmt(this.lockfile.buffers.string_bytes.items, .auto),
                                    },
                                ) catch unreachable;
                                successFn(this, dependency_id, list.items[0]);
                                return .{
                                    // we must fetch it from the packages array again, incase the package array mutates the value in the `successFn`
                                    .package = this.lockfile.packages.get(existing_package_id),
                                };
                            }
                        }
                    },
                }
            }
        }

        if (resolution < this.lockfile.packages.len) {
            return .{ .package = this.lockfile.packages.get(resolution) };
        }

        switch (version.tag) {
            .npm, .dist_tag => {
                if (version.tag == .npm) {
                    if (this.lockfile.workspace_versions.count() > 0) resolve_from_workspace: {
                        if (this.lockfile.workspace_versions.get(name_hash)) |workspace_version| {
                            const buf = this.lockfile.buffers.string_bytes.items;
                            if (version.value.npm.version.satisfies(workspace_version, buf, buf)) {
                                const root_package = this.lockfile.rootPackage() orelse break :resolve_from_workspace;
                                const root_dependencies = root_package.dependencies.get(this.lockfile.buffers.dependencies.items);
                                const root_resolutions = root_package.resolutions.get(this.lockfile.buffers.resolutions.items);

                                for (root_dependencies, root_resolutions) |root_dep, workspace_package_id| {
                                    if (workspace_package_id != invalid_package_id and root_dep.version.tag == .workspace and root_dep.name_hash == name_hash) {
                                        // make sure verifyResolutions sees this resolution as a valid package id
                                        successFn(this, dependency_id, workspace_package_id);
                                        return .{
                                            .package = this.lockfile.packages.get(workspace_package_id),
                                            .is_first_time = false,
                                        };
                                    }
                                }
                            }
                        }
                    }
                }

                // Resolve the version from the loaded NPM manifest
                const manifest = this.manifests.getPtr(name_hash) orelse return null; // manifest might still be downloading. This feels unreliable.
                const find_result: Npm.PackageManifest.FindResult = switch (version.tag) {
                    .dist_tag => manifest.findByDistTag(this.lockfile.str(&version.value.dist_tag.tag)),
                    .npm => manifest.findBestVersion(version.value.npm.version, this.lockfile.buffers.string_bytes.items),
                    else => unreachable,
                } orelse return if (behavior.isPeer()) null else switch (version.tag) {
                    .npm => error.NoMatchingVersion,
                    .dist_tag => error.DistTagNotFound,
                    else => unreachable,
                };

                return try this.getOrPutResolvedPackageWithFindResult(
                    name_hash,
                    name,
                    version,
                    dependency_id,
                    behavior,
                    manifest,
                    find_result,
                    install_peer,
                    successFn,
                );
            },

            .folder => {
                // relative to cwd
                const folder_path = this.lockfile.str(&version.value.folder);
                var buf2: bun.PathBuffer = undefined;
                const folder_path_abs = if (std.fs.path.isAbsolute(folder_path)) folder_path else blk: {
                    break :blk Path.joinAbsStringBuf(FileSystem.instance.top_level_dir, &buf2, &[_]string{folder_path}, .auto);
                };
                const res = FolderResolution.getOrPut(.{ .relative = .folder }, version, folder_path_abs, this);

                switch (res) {
                    .err => |err| return err,
                    .package_id => |package_id| {
                        successFn(this, dependency_id, package_id);
                        return .{ .package = this.lockfile.packages.get(package_id) };
                    },

                    .new_package_id => |package_id| {
                        successFn(this, dependency_id, package_id);
                        return .{ .package = this.lockfile.packages.get(package_id), .is_first_time = true };
                    },
                }
            },
            .workspace => {
                // package name hash should be used to find workspace path from map
                const workspace_path_raw: *const String = this.lockfile.workspace_paths.getPtr(@truncate(name_hash)) orelse &version.value.workspace;
                const workspace_path = this.lockfile.str(workspace_path_raw);
                var buf2: bun.PathBuffer = undefined;
                const workspace_path_u8 = if (std.fs.path.isAbsolute(workspace_path)) workspace_path else blk: {
                    break :blk Path.joinAbsStringBuf(FileSystem.instance.top_level_dir, &buf2, &[_]string{workspace_path}, .auto);
                };

                const res = FolderResolution.getOrPut(.{ .relative = .workspace }, version, workspace_path_u8, this);

                switch (res) {
                    .err => |err| return err,
                    .package_id => |package_id| {
                        successFn(this, dependency_id, package_id);
                        return .{ .package = this.lockfile.packages.get(package_id) };
                    },

                    .new_package_id => |package_id| {
                        successFn(this, dependency_id, package_id);
                        return .{ .package = this.lockfile.packages.get(package_id), .is_first_time = true };
                    },
                }
            },
            .symlink => {
                const res = FolderResolution.getOrPut(.{ .global = try this.globalLinkDirPath() }, version, this.lockfile.str(&version.value.symlink), this);

                switch (res) {
                    .err => |err| return err,
                    .package_id => |package_id| {
                        successFn(this, dependency_id, package_id);
                        return .{ .package = this.lockfile.packages.get(package_id) };
                    },

                    .new_package_id => |package_id| {
                        successFn(this, dependency_id, package_id);
                        return .{ .package = this.lockfile.packages.get(package_id), .is_first_time = true };
                    },
                }
            },

            else => return null,
        }
    }

    fn enqueueParseNPMPackage(
        this: *PackageManager,
        task_id: u64,
        name: strings.StringOrTinyString,
        network_task: *NetworkTask,
    ) *ThreadPool.Task {
        var task = this.allocator.create(Task) catch unreachable;
        task.* = Task{
            .package_manager = &PackageManager.instance, // https://github.com/ziglang/zig/issues/14005
            .log = logger.Log.init(this.allocator),
            .tag = Task.Tag.package_manifest,
            .request = .{
                .package_manifest = .{
                    .network = network_task,
                    .name = name,
                },
            },
            .id = task_id,
            .data = undefined,
        };
        return &task.threadpool_task;
    }

    fn enqueueExtractNPMPackage(
        this: *PackageManager,
        tarball: ExtractTarball,
        network_task: *NetworkTask,
    ) *ThreadPool.Task {
        var task = this.allocator.create(Task) catch unreachable;
        task.* = Task{
            .package_manager = &PackageManager.instance, // https://github.com/ziglang/zig/issues/14005
            .log = logger.Log.init(this.allocator),
            .tag = Task.Tag.extract,
            .request = .{
                .extract = .{
                    .network = network_task,
                    .tarball = tarball,
                },
            },
            .id = network_task.task_id,
            .data = undefined,
        };
        task.request.extract.tarball.skip_verify = !this.options.do.verify_integrity;
        return &task.threadpool_task;
    }

    fn enqueueGitClone(
        this: *PackageManager,
        task_id: u64,
        name: string,
        repository: *const Repository,
    ) *ThreadPool.Task {
        var task = this.allocator.create(Task) catch unreachable;
        task.* = Task{
            .package_manager = &PackageManager.instance, // https://github.com/ziglang/zig/issues/14005
            .log = logger.Log.init(this.allocator),
            .tag = Task.Tag.git_clone,
            .request = .{
                .git_clone = .{
                    .name = strings.StringOrTinyString.initAppendIfNeeded(
                        name,
                        *FileSystem.FilenameStore,
                        &FileSystem.FilenameStore.instance,
                    ) catch unreachable,
                    .url = strings.StringOrTinyString.initAppendIfNeeded(
                        this.lockfile.str(&repository.repo),
                        *FileSystem.FilenameStore,
                        &FileSystem.FilenameStore.instance,
                    ) catch unreachable,
                },
            },
            .id = task_id,
            .data = undefined,
        };
        return &task.threadpool_task;
    }

    fn enqueueGitCheckout(
        this: *PackageManager,
        task_id: u64,
        dir: bun.FileDescriptor,
        dependency_id: DependencyID,
        name: string,
        resolution: Resolution,
        resolved: string,
    ) *ThreadPool.Task {
        var task = this.allocator.create(Task) catch unreachable;
        task.* = Task{
            .package_manager = &PackageManager.instance, // https://github.com/ziglang/zig/issues/14005
            .log = logger.Log.init(this.allocator),
            .tag = Task.Tag.git_checkout,
            .request = .{
                .git_checkout = .{
                    .repo_dir = dir,
                    .resolution = resolution,
                    .dependency_id = dependency_id,
                    .name = strings.StringOrTinyString.initAppendIfNeeded(
                        name,
                        *FileSystem.FilenameStore,
                        &FileSystem.FilenameStore.instance,
                    ) catch unreachable,
                    .url = strings.StringOrTinyString.initAppendIfNeeded(
                        this.lockfile.str(&resolution.value.git.repo),
                        *FileSystem.FilenameStore,
                        &FileSystem.FilenameStore.instance,
                    ) catch unreachable,
                    .resolved = strings.StringOrTinyString.initAppendIfNeeded(
                        resolved,
                        *FileSystem.FilenameStore,
                        &FileSystem.FilenameStore.instance,
                    ) catch unreachable,
                },
            },
            .id = task_id,
            .data = undefined,
        };
        return &task.threadpool_task;
    }

    fn enqueueLocalTarball(
        this: *PackageManager,
        task_id: u64,
        dependency_id: DependencyID,
        name: string,
        path: string,
        resolution: Resolution,
    ) *ThreadPool.Task {
        var task = this.allocator.create(Task) catch unreachable;
        task.* = Task{
            .package_manager = &PackageManager.instance, // https://github.com/ziglang/zig/issues/14005
            .log = logger.Log.init(this.allocator),
            .tag = Task.Tag.local_tarball,
            .request = .{
                .local_tarball = .{
                    .tarball = .{
                        .package_manager = &PackageManager.instance, // https://github.com/ziglang/zig/issues/14005
                        .name = strings.StringOrTinyString.initAppendIfNeeded(
                            name,
                            *FileSystem.FilenameStore,
                            &FileSystem.FilenameStore.instance,
                        ) catch unreachable,
                        .resolution = resolution,
                        .cache_dir = this.getCacheDirectory(),
                        .temp_dir = this.getTemporaryDirectory(),
                        .dependency_id = dependency_id,
                        .url = strings.StringOrTinyString.initAppendIfNeeded(
                            path,
                            *FileSystem.FilenameStore,
                            &FileSystem.FilenameStore.instance,
                        ) catch unreachable,
                    },
                },
            },
            .id = task_id,
            .data = undefined,
        };
        return &task.threadpool_task;
    }

    pub fn updateLockfileIfNeeded(
        manager: *PackageManager,
        load_lockfile_result: Lockfile.LoadFromDiskResult,
    ) !void {
        if (load_lockfile_result == .ok and load_lockfile_result.ok.serializer_result.packages_need_update) {
            const slice = manager.lockfile.packages.slice();
            for (slice.items(.meta)) |*meta| {
                // these are possibly updated later, but need to make sure non are zero
                meta.setHasInstallScript(false);
            }
        }

        return;
    }

    pub fn writeYarnLock(this: *PackageManager) !void {
        var printer = Lockfile.Printer{
            .lockfile = this.lockfile,
            .options = this.options,
        };

        var tmpname_buf: [512]u8 = undefined;
        tmpname_buf[0..8].* = "tmplock-".*;
        var tmpfile = FileSystem.RealFS.Tmpfile{};
        var secret: [32]u8 = undefined;
        std.mem.writeInt(u64, secret[0..8], @as(u64, @intCast(std.time.milliTimestamp())), .little);
        var base64_bytes: [64]u8 = undefined;
        std.crypto.random.bytes(&base64_bytes);

        const tmpname__ = std.fmt.bufPrint(tmpname_buf[8..], "{s}", .{std.fmt.fmtSliceHexLower(&base64_bytes)}) catch unreachable;
        tmpname_buf[tmpname__.len + 8] = 0;
        const tmpname = tmpname_buf[0 .. tmpname__.len + 8 :0];

        tmpfile.create(&FileSystem.instance.fs, tmpname) catch |err| {
            Output.prettyErrorln("<r><red>error:<r> failed to create tmpfile: {s}", .{@errorName(err)});
            Global.crash();
        };

        var file = tmpfile.file();
        const file_writer = file.writer();
        var buffered_writer = std.io.BufferedWriter(std.mem.page_size, @TypeOf(file_writer)){
            .unbuffered_writer = file_writer,
        };
        const writer = buffered_writer.writer();
        try Lockfile.Printer.Yarn.print(&printer, @TypeOf(writer), writer);
        try buffered_writer.flush();

        if (comptime Environment.isPosix) {
            _ = C.fchmod(
                tmpfile.fd.cast(),
                // chmod 666,
                0o0000040 | 0o0000004 | 0o0000002 | 0o0000400 | 0o0000200 | 0o0000020,
            );
        }

        try tmpfile.promoteToCWD(tmpname, "yarn.lock");
    }

    pub fn isRootDependency(this: *const PackageManager, id: DependencyID) bool {
        return this.root_dependency_list.contains(id);
    }

    fn enqueueDependencyWithMain(
        this: *PackageManager,
        id: DependencyID,
        /// This must be a *const to prevent UB
        dependency: *const Dependency,
        resolution: PackageID,
        install_peer: bool,
    ) !void {
        return this.enqueueDependencyWithMainAndSuccessFn(
            id,
            dependency,
            resolution,
            install_peer,
            assignResolution,
            null,
        );
    }

    const debug = Output.scoped(.PackageManager, true);

    /// Q: "What do we do with a dependency in a package.json?"
    /// A: "We enqueue it!"
    fn enqueueDependencyWithMainAndSuccessFn(
        this: *PackageManager,
        id: DependencyID,
        /// This must be a *const to prevent UB
        dependency: *const Dependency,
        resolution: PackageID,
        install_peer: bool,
        comptime successFn: SuccessFn,
        comptime failFn: ?FailFn,
    ) !void {
        var name = dependency.realname();

        var name_hash = switch (dependency.version.tag) {
            .dist_tag, .git, .github, .npm, .tarball, .workspace => String.Builder.stringHash(this.lockfile.str(&name)),
            else => dependency.name_hash,
        };

        const version = version: {
            if (dependency.version.tag == .npm) {
                if (this.known_npm_aliases.get(name_hash)) |aliased| {
                    const group = dependency.version.value.npm.version;
                    const buf = this.lockfile.buffers.string_bytes.items;
                    var curr_list: ?*const Semver.Query.List = &aliased.value.npm.version.head;
                    while (curr_list) |queries| {
                        var curr: ?*const Semver.Query = &queries.head;
                        while (curr) |query| {
                            if (group.satisfies(query.range.left.version, buf, buf) or group.satisfies(query.range.right.version, buf, buf)) {
                                name = aliased.value.npm.name;
                                name_hash = String.Builder.stringHash(this.lockfile.str(&name));
                                break :version aliased;
                            }
                            curr = query.next;
                        }
                        curr_list = queries.next;
                    }

                    // fallthrough. a package that matches the name of an alias but does not match
                    // the version should be enqueued as a normal npm dependency, overrides allowed
                }
            }

            // allow overriding all dependencies unless the dependency is coming directly from an alias, "npm:<this dep>"
            if (dependency.version.tag != .npm or !dependency.version.value.npm.is_alias and this.lockfile.hasOverrides()) {
                if (this.lockfile.overrides.get(name_hash)) |new| {
                    debug("override: {s} -> {s}", .{ this.lockfile.str(&dependency.version.literal), this.lockfile.str(&new.literal) });
                    name = switch (new.tag) {
                        .dist_tag => new.value.dist_tag.name,
                        .git => new.value.git.package_name,
                        .github => new.value.github.package_name,
                        .npm => new.value.npm.name,
                        .tarball => new.value.tarball.package_name,
                        else => name,
                    };
                    name_hash = String.Builder.stringHash(this.lockfile.str(&name));
                    break :version new;
                }
            }

            // explicit copy here due to `dependency.version` becoming undefined
            // when `getOrPutResolvedPackageWithFindResult` is called and resizes the list.
            break :version Dependency.Version{
                .literal = dependency.version.literal,
                .tag = dependency.version.tag,
                .value = dependency.version.value,
            };
            // break :version dependency.version;
        };
        var loaded_manifest: ?Npm.PackageManifest = null;

        switch (version.tag) {
            .dist_tag, .folder, .npm => {
                retry_from_manifests_ptr: while (true) {
                    var resolve_result_ = this.getOrPutResolvedPackage(
                        name_hash,
                        name,
                        version,
                        dependency.behavior,
                        id,
                        resolution,
                        install_peer,
                        successFn,
                    );

                    retry_with_new_resolve_result: while (true) {
                        const resolve_result = resolve_result_ catch |err| {
                            switch (err) {
                                error.DistTagNotFound => {
                                    if (dependency.behavior.isRequired()) {
                                        if (failFn) |fail| {
                                            fail(
                                                this,
                                                dependency,
                                                id,
                                                err,
                                            );
                                        } else {
                                            this.log.addErrorFmt(
                                                null,
                                                logger.Loc.Empty,
                                                this.allocator,
                                                "package \"{s}\" with tag \"{s}\" not found, but package exists",
                                                .{
                                                    this.lockfile.str(&name),
                                                    this.lockfile.str(&version.value.dist_tag.tag),
                                                },
                                            ) catch unreachable;
                                        }
                                    }

                                    return;
                                },
                                error.NoMatchingVersion => {
                                    if (dependency.behavior.isRequired()) {
                                        if (failFn) |fail| {
                                            fail(
                                                this,
                                                dependency,
                                                id,
                                                err,
                                            );
                                        } else {
                                            this.log.addErrorFmt(
                                                null,
                                                logger.Loc.Empty,
                                                this.allocator,
                                                "No version matching \"{s}\" found for specifier \"{s}\" (but package exists)",
                                                .{
                                                    this.lockfile.str(&version.literal),
                                                    this.lockfile.str(&name),
                                                },
                                            ) catch unreachable;
                                        }
                                    }
                                    return;
                                },
                                else => {
                                    if (failFn) |fail| {
                                        fail(
                                            this,
                                            dependency,
                                            id,
                                            err,
                                        );
                                        return;
                                    }

                                    return err;
                                },
                            }
                        };

                        if (resolve_result) |result| {
                            // First time?
                            if (result.is_first_time) {
                                if (PackageManager.verbose_install) {
                                    const label: string = this.lockfile.str(&version.literal);

                                    Output.prettyErrorln("   -> \"{s}\": \"{s}\" -> {s}@{}", .{
                                        this.lockfile.str(&result.package.name),
                                        label,
                                        this.lockfile.str(&result.package.name),
                                        result.package.resolution.fmt(this.lockfile.buffers.string_bytes.items, .auto),
                                    });
                                }
                                // Resolve dependencies first
                                if (result.package.dependencies.len > 0) {
                                    try this.lockfile.scratch.dependency_list_queue.writeItem(result.package.dependencies);
                                }
                            }

                            if (result.network_task) |network_task| {
                                if (this.getPreinstallState(result.package.meta.id, this.lockfile) == .extract) {
                                    this.setPreinstallState(result.package.meta.id, this.lockfile, .extracting);
                                    this.enqueueNetworkTask(network_task);
                                }
                            }

                            if (comptime Environment.allow_assert)
                                debug(
                                    "enqueueDependency({d}, {s}, {s}, {s}) = {d}",
                                    .{
                                        id,
                                        @tagName(version.tag),
                                        this.lockfile.str(&name),
                                        this.lockfile.str(&version.literal),
                                        result.package.meta.id,
                                    },
                                );
                        } else if (version.tag.isNPM()) {
                            const name_str = this.lockfile.str(&name);
                            const task_id = Task.Id.forManifest(name_str);

                            if (comptime Environment.allow_assert) std.debug.assert(task_id != 0);

                            if (comptime Environment.allow_assert)
                                debug(
                                    "enqueueDependency({d}, {s}, {s}, {s}) = task {d}",
                                    .{
                                        id,
                                        @tagName(version.tag),
                                        this.lockfile.str(&name),
                                        this.lockfile.str(&version.literal),
                                        task_id,
                                    },
                                );

                            if (!dependency.behavior.isPeer() or install_peer) {
                                const network_entry = try this.network_dedupe_map.getOrPutContext(this.allocator, task_id, .{});
                                if (!network_entry.found_existing) {
                                    if (this.options.enable.manifest_cache) {
                                        if (Npm.PackageManifest.Serializer.load(this.allocator, this.getCacheDirectory(), name_str) catch null) |manifest_| {
                                            const manifest: Npm.PackageManifest = manifest_;
                                            loaded_manifest = manifest;

                                            if (this.options.enable.manifest_cache_control and manifest.pkg.public_max_age > this.timestamp_for_manifest_cache_control) {
                                                try this.manifests.put(this.allocator, manifest.pkg.name.hash, manifest);
                                            }

                                            // If it's an exact package version already living in the cache
                                            // We can skip the network request, even if it's beyond the caching period
                                            if (version.tag == .npm and version.value.npm.version.isExact()) {
                                                if (loaded_manifest.?.findByVersion(version.value.npm.version.head.head.range.left.version)) |find_result| {
                                                    if (this.getOrPutResolvedPackageWithFindResult(
                                                        name_hash,
                                                        name,
                                                        version,
                                                        id,
                                                        dependency.behavior,
                                                        &loaded_manifest.?,
                                                        find_result,
                                                        install_peer,
                                                        successFn,
                                                    ) catch null) |new_resolve_result| {
                                                        resolve_result_ = new_resolve_result;
                                                        _ = this.network_dedupe_map.remove(task_id);
                                                        continue :retry_with_new_resolve_result;
                                                    }
                                                }
                                            }

                                            // Was it recent enough to just load it without the network call?
                                            if (this.options.enable.manifest_cache_control and manifest.pkg.public_max_age > this.timestamp_for_manifest_cache_control) {
                                                _ = this.network_dedupe_map.remove(task_id);
                                                continue :retry_from_manifests_ptr;
                                            }
                                        }
                                    }

                                    if (PackageManager.verbose_install) {
                                        Output.prettyErrorln("Enqueue package manifest for download: {s}", .{name_str});
                                    }

                                    var network_task = this.getNetworkTask();
                                    network_task.* = .{
                                        .package_manager = &PackageManager.instance, // https://github.com/ziglang/zig/issues/14005
                                        .callback = undefined,
                                        .task_id = task_id,
                                        .allocator = this.allocator,
                                    };
                                    try network_task.forManifest(
                                        name_str,
                                        this.allocator,
                                        this.scopeForPackageName(name_str),
                                        if (loaded_manifest) |*manifest| manifest else null,
                                        dependency.behavior.isOptional() or !this.options.do.install_peer_dependencies,
                                    );
                                    this.enqueueNetworkTask(network_task);
                                }
                            } else {
                                if (this.options.do.install_peer_dependencies and !dependency.behavior.isOptionalPeer()) {
                                    try this.peer_dependencies.writeItem(id);
                                }
                            }

                            var manifest_entry_parse = try this.task_queue.getOrPutContext(this.allocator, task_id, .{});
                            if (!manifest_entry_parse.found_existing) {
                                manifest_entry_parse.value_ptr.* = TaskCallbackList{};
                            }

                            const callback_tag = comptime if (successFn == assignRootResolution) "root_dependency" else "dependency";
                            try manifest_entry_parse.value_ptr.append(this.allocator, @unionInit(TaskCallbackContext, callback_tag, id));
                        }
                        return;
                    }
                }
                return;
            },
            .git => {
                const dep = &version.value.git;
                const res = Resolution{
                    .tag = .git,
                    .value = .{
                        .git = dep.*,
                    },
                };

                // First: see if we already loaded the git package in-memory
                if (this.lockfile.getPackageID(name_hash, null, &res)) |pkg_id| {
                    successFn(this, id, pkg_id);
                    return;
                }

                const alias = this.lockfile.str(&dependency.name);
                const url = this.lockfile.str(&dep.repo);
                const clone_id = Task.Id.forGitClone(url);
                const ctx = @unionInit(
                    TaskCallbackContext,
                    if (successFn == assignRootResolution) "root_dependency" else "dependency",
                    id,
                );

                if (comptime Environment.allow_assert)
                    debug(
                        "enqueueDependency({d}, {s}, {s}, {s}) = {s}",
                        .{
                            id,
                            @tagName(version.tag),
                            this.lockfile.str(&name),
                            this.lockfile.str(&version.literal),
                            url,
                        },
                    );

                if (this.git_repositories.get(clone_id)) |repo_fd| {
                    const resolved = try Repository.findCommit(
                        this.allocator,
                        this.env,
                        this.log,
                        repo_fd.asDir(),
                        alias,
                        this.lockfile.str(&dep.committish),
                        clone_id,
                    );
                    const checkout_id = Task.Id.forGitCheckout(url, resolved);

                    var entry = this.task_queue.getOrPutContext(this.allocator, checkout_id, .{}) catch unreachable;
                    if (!entry.found_existing) entry.value_ptr.* = .{};
                    if (this.lockfile.buffers.resolutions.items[id] == invalid_package_id) {
                        try entry.value_ptr.append(this.allocator, ctx);
                    }

                    if (dependency.behavior.isPeer()) {
                        if (!install_peer) {
                            if (this.options.do.install_peer_dependencies and !dependency.behavior.isOptionalPeer()) {
                                try this.peer_dependencies.writeItem(id);
                            }
                            return;
                        }
                    }

                    const network_entry = try this.network_dedupe_map.getOrPutContext(this.allocator, checkout_id, .{});
                    if (network_entry.found_existing) return;

                    this.task_batch.push(ThreadPool.Batch.from(this.enqueueGitCheckout(
                        checkout_id,
                        repo_fd,
                        id,
                        alias,
                        res,
                        resolved,
                    )));
                } else {
                    var entry = this.task_queue.getOrPutContext(this.allocator, clone_id, .{}) catch unreachable;
                    if (!entry.found_existing) entry.value_ptr.* = .{};
                    try entry.value_ptr.append(this.allocator, ctx);

                    if (dependency.behavior.isPeer()) return;

                    const network_entry = try this.network_dedupe_map.getOrPutContext(this.allocator, clone_id, .{});
                    if (network_entry.found_existing) return;

                    this.task_batch.push(ThreadPool.Batch.from(this.enqueueGitClone(clone_id, alias, dep)));
                }
            },
            .github => {
                const dep = &version.value.github;
                const res = Resolution{
                    .tag = .github,
                    .value = .{
                        .github = dep.*,
                    },
                };

                // First: see if we already loaded the github package in-memory
                if (this.lockfile.getPackageID(name_hash, null, &res)) |pkg_id| {
                    successFn(this, id, pkg_id);
                    return;
                }

                const url = this.allocGitHubURL(dep);
                defer this.allocator.free(url);
                const task_id = Task.Id.forTarball(url);
                var entry = this.task_queue.getOrPutContext(this.allocator, task_id, .{}) catch unreachable;
                if (!entry.found_existing) {
                    entry.value_ptr.* = TaskCallbackList{};
                }

                if (comptime Environment.allow_assert)
                    debug(
                        "enqueueDependency({d}, {s}, {s}, {s}) = {s}",
                        .{
                            id,
                            @tagName(version.tag),
                            this.lockfile.str(&name),
                            this.lockfile.str(&version.literal),
                            url,
                        },
                    );

                const callback_tag = comptime if (successFn == assignRootResolution) "root_dependency" else "dependency";
                try entry.value_ptr.append(this.allocator, @unionInit(TaskCallbackContext, callback_tag, id));

                if (dependency.behavior.isPeer()) {
                    if (!install_peer) {
                        if (this.options.do.install_peer_dependencies and !dependency.behavior.isOptionalPeer()) {
                            try this.peer_dependencies.writeItem(id);
                        }
                        return;
                    }
                }

                if (try this.generateNetworkTaskForTarball(task_id, url, id, .{
                    .name = dependency.name,
                    .name_hash = dependency.name_hash,
                    .resolution = res,
                })) |network_task| {
                    this.enqueueNetworkTask(network_task);
                }
            },
            inline .symlink, .workspace => |dependency_tag| {
                const _result = this.getOrPutResolvedPackage(
                    name_hash,
                    name,
                    version,
                    dependency.behavior,
                    id,
                    resolution,
                    install_peer,
                    successFn,
                ) catch |err| brk: {
                    if (err == error.MissingPackageJSON) {
                        break :brk @as(?ResolvedPackageResult, null);
                    }

                    return err;
                };

                const workspace_not_found_fmt =
                    \\workspace dependency "{[name]s}" not found
                    \\
                    \\Searched in <b>{[search_path]}<r>
                    \\
                    \\Workspace documentation: https://bun.sh/docs/install/workspaces
                    \\
                ;
                const link_not_found_fmt =
                    \\package "{[name]s}" is not linked
                    \\
                    \\To install a linked package:
                    \\   <cyan>bun link my-pkg-name-from-package-json<r>
                    \\
                    \\Tip: the package name is from package.json, which can differ from the folder name.
                    \\
                ;
                if (_result) |result| {
                    // First time?
                    if (result.is_first_time) {
                        if (PackageManager.verbose_install) {
                            const label: string = this.lockfile.str(&version.literal);

                            Output.prettyErrorln("   -> \"{s}\": \"{s}\" -> {s}@{}", .{
                                this.lockfile.str(&result.package.name),
                                label,
                                this.lockfile.str(&result.package.name),
                                result.package.resolution.fmt(this.lockfile.buffers.string_bytes.items, .auto),
                            });
                        }
                        // We shouldn't see any dependencies
                        if (result.package.dependencies.len > 0) {
                            try this.lockfile.scratch.dependency_list_queue.writeItem(result.package.dependencies);
                        }
                    }

                    // should not trigger a network call
                    if (comptime Environment.allow_assert) std.debug.assert(result.network_task == null);

                    if (comptime Environment.allow_assert)
                        debug(
                            "enqueueDependency({d}, {s}, {s}, {s}) = {d}",
                            .{
                                id,
                                @tagName(version.tag),
                                this.lockfile.str(&name),
                                this.lockfile.str(&version.literal),
                                result.package.meta.id,
                            },
                        );
                } else if (dependency.behavior.isRequired()) {
                    if (comptime dependency_tag == .workspace) {
                        this.log.addErrorFmt(
                            null,
                            logger.Loc.Empty,
                            this.allocator,
                            workspace_not_found_fmt,
                            .{
                                .name = this.lockfile.str(&name),
                                .search_path = FolderResolution.PackageWorkspaceSearchPathFormatter{ .manager = this, .version = version },
                            },
                        ) catch unreachable;
                    } else {
                        this.log.addErrorFmt(
                            null,
                            logger.Loc.Empty,
                            this.allocator,
                            link_not_found_fmt,
                            .{
                                .name = this.lockfile.str(&name),
                            },
                        ) catch unreachable;
                    }
                } else if (this.options.log_level.isVerbose()) {
                    if (comptime dependency_tag == .workspace) {
                        this.log.addWarningFmt(
                            null,
                            logger.Loc.Empty,
                            this.allocator,
                            workspace_not_found_fmt,
                            .{
                                .name = this.lockfile.str(&name),
                                .search_path = FolderResolution.PackageWorkspaceSearchPathFormatter{ .manager = this, .version = version },
                            },
                        ) catch unreachable;
                    } else {
                        this.log.addWarningFmt(
                            null,
                            logger.Loc.Empty,
                            this.allocator,
                            link_not_found_fmt,
                            .{
                                .name = this.lockfile.str(&name),
                            },
                        ) catch unreachable;
                    }
                }
            },
            .tarball => {
                const res: Resolution = switch (version.value.tarball.uri) {
                    .local => |path| .{
                        .tag = .local_tarball,
                        .value = .{
                            .local_tarball = path,
                        },
                    },
                    .remote => |url| .{
                        .tag = .remote_tarball,
                        .value = .{
                            .remote_tarball = url,
                        },
                    },
                };

                // First: see if we already loaded the tarball package in-memory
                if (this.lockfile.getPackageID(name_hash, null, &res)) |pkg_id| {
                    successFn(this, id, pkg_id);
                    return;
                }

                const url = switch (version.value.tarball.uri) {
                    .local => |path| this.lockfile.str(&path),
                    .remote => |url| this.lockfile.str(&url),
                };
                const task_id = Task.Id.forTarball(url);
                var entry = this.task_queue.getOrPutContext(this.allocator, task_id, .{}) catch unreachable;
                if (!entry.found_existing) {
                    entry.value_ptr.* = TaskCallbackList{};
                }

                if (comptime Environment.allow_assert)
                    debug(
                        "enqueueDependency({d}, {s}, {s}, {s}) = {s}",
                        .{
                            id,
                            @tagName(version.tag),
                            this.lockfile.str(&name),
                            this.lockfile.str(&version.literal),
                            url,
                        },
                    );

                const callback_tag = comptime if (successFn == assignRootResolution) "root_dependency" else "dependency";
                try entry.value_ptr.append(this.allocator, @unionInit(TaskCallbackContext, callback_tag, id));

                if (dependency.behavior.isPeer()) {
                    if (!install_peer) {
                        if (this.options.do.install_peer_dependencies and !dependency.behavior.isOptionalPeer()) {
                            try this.peer_dependencies.writeItem(id);
                        }
                        return;
                    }
                }

                switch (version.value.tarball.uri) {
                    .local => {
                        const network_entry = try this.network_dedupe_map.getOrPutContext(this.allocator, task_id, .{});
                        if (network_entry.found_existing) return;

                        this.task_batch.push(ThreadPool.Batch.from(this.enqueueLocalTarball(
                            task_id,
                            id,
                            this.lockfile.str(&dependency.name),
                            url,
                            res,
                        )));
                    },
                    .remote => {
                        if (try this.generateNetworkTaskForTarball(task_id, url, id, .{
                            .name = dependency.name,
                            .name_hash = dependency.name_hash,
                            .resolution = res,
                        })) |network_task| {
                            this.enqueueNetworkTask(network_task);
                        }
                    },
                }
            },
            else => {},
        }
    }

    fn flushNetworkQueue(this: *PackageManager) void {
        var network = &this.network_task_fifo;

        while (network.readItem()) |network_task| {
            network_task.schedule(if (network_task.callback == .extract) &this.network_tarball_batch else &this.network_resolve_batch);
        }
    }

    fn doFlushDependencyQueue(this: *PackageManager) void {
        var lockfile = this.lockfile;
        var dependency_queue = &lockfile.scratch.dependency_list_queue;

        while (dependency_queue.readItem()) |dependencies_list| {
            var i: u32 = dependencies_list.off;
            const end = dependencies_list.off + dependencies_list.len;
            while (i < end) : (i += 1) {
                const dependency = lockfile.buffers.dependencies.items[i];
                this.enqueueDependencyWithMain(
                    i,
                    &dependency,
                    lockfile.buffers.resolutions.items[i],
                    false,
                ) catch {};
            }
        }

        this.flushNetworkQueue();
    }
    pub fn flushDependencyQueue(this: *PackageManager) void {
        var last_count = this.total_tasks;
        while (true) : (last_count = this.total_tasks) {
            this.flushNetworkQueue();
            this.doFlushDependencyQueue();
            this.flushNetworkQueue();

            if (this.total_tasks == last_count) break;
        }
    }

    pub fn scheduleTasks(manager: *PackageManager) usize {
        const count = manager.task_batch.len + manager.network_resolve_batch.len + manager.network_tarball_batch.len;

        manager.pending_tasks += @as(u32, @truncate(count));
        manager.total_tasks += @as(u32, @truncate(count));
        manager.thread_pool.schedule(manager.task_batch);
        manager.network_resolve_batch.push(manager.network_tarball_batch);
        HTTP.http_thread.schedule(manager.network_resolve_batch);
        manager.task_batch = .{};
        manager.network_tarball_batch = .{};
        manager.network_resolve_batch = .{};
        return count;
    }

    pub fn enqueueDependencyList(
        this: *PackageManager,
        dependencies_list: Lockfile.DependencySlice,
    ) void {
        this.task_queue.ensureUnusedCapacity(this.allocator, dependencies_list.len) catch unreachable;
        const lockfile = this.lockfile;

        // Step 1. Go through main dependencies
        var begin = dependencies_list.off;
        const end = dependencies_list.off +| dependencies_list.len;

        // if dependency is peer and is going to be installed
        // through "dependencies", skip it
        if (end - begin > 1 and lockfile.buffers.dependencies.items[0].behavior.isPeer()) {
            var peer_i: usize = 0;
            var peer = &lockfile.buffers.dependencies.items[peer_i];
            while (peer.behavior.isPeer()) {
                var dep_i: usize = end - 1;
                var dep = lockfile.buffers.dependencies.items[dep_i];
                while (!dep.behavior.isPeer()) {
                    if (!dep.behavior.isDev()) {
                        if (peer.name_hash == dep.name_hash) {
                            peer.* = lockfile.buffers.dependencies.items[begin];
                            begin += 1;
                            break;
                        }
                    }
                    dep_i -= 1;
                    dep = lockfile.buffers.dependencies.items[dep_i];
                }
                peer_i += 1;
                if (peer_i == end) break;
                peer = &lockfile.buffers.dependencies.items[peer_i];
            }
        }

        var i = begin;

        // we have to be very careful with pointers here
        while (i < end) : (i += 1) {
            const dependency = lockfile.buffers.dependencies.items[i];
            const resolution = lockfile.buffers.resolutions.items[i];
            this.enqueueDependencyWithMain(
                i,
                &dependency,
                resolution,
                false,
            ) catch |err| {
                const note = .{
                    .fmt = "error occured while resolving {}",
                    .args = .{bun.fmt.fmtPath(u8, lockfile.str(&dependency.realname()), .{
                        .path_sep = switch (dependency.version.tag) {
                            .folder => .auto,
                            else => .any,
                        },
                    })},
                };

                if (dependency.behavior.isOptional() or dependency.behavior.isPeer())
                    this.log.addWarningWithNote(null, .{}, this.allocator, @errorName(err), note.fmt, note.args) catch unreachable
                else
                    this.log.addZigErrorWithNote(this.allocator, err, note.fmt, note.args) catch unreachable;

                continue;
            };
        }

        this.drainDependencyList();
    }

    pub fn drainDependencyList(this: *PackageManager) void {
        // Step 2. If there were cached dependencies, go through all of those but don't download the devDependencies for them.
        this.flushDependencyQueue();

        if (PackageManager.verbose_install) Output.flush();

        // It's only network requests here because we don't store tarballs.
        _ = this.scheduleTasks();
    }

    fn processDependencyListItem(
        this: *PackageManager,
        item: TaskCallbackContext,
        any_root: ?*bool,
        install_peer: bool,
    ) !void {
        switch (item) {
            .dependency => |dependency_id| {
                const dependency = this.lockfile.buffers.dependencies.items[dependency_id];
                const resolution = this.lockfile.buffers.resolutions.items[dependency_id];

                try this.enqueueDependencyWithMain(
                    dependency_id,
                    &dependency,
                    resolution,
                    install_peer,
                );
            },
            .root_dependency => |dependency_id| {
                const dependency = this.lockfile.buffers.dependencies.items[dependency_id];
                const resolution = this.lockfile.buffers.resolutions.items[dependency_id];

                try this.enqueueDependencyWithMainAndSuccessFn(
                    dependency_id,
                    &dependency,
                    resolution,
                    install_peer,
                    assignRootResolution,
                    failRootResolution,
                );
                if (any_root) |ptr| {
                    const new_resolution_id = this.lockfile.buffers.resolutions.items[dependency_id];
                    if (new_resolution_id != resolution) {
                        ptr.* = true;
                    }
                }
            },
            else => {},
        }
    }

    fn processPeerDependencyList(
        this: *PackageManager,
    ) !void {
        while (this.peer_dependencies.readItem()) |peer_dependency_id| {
            const dependency = this.lockfile.buffers.dependencies.items[peer_dependency_id];
            const resolution = this.lockfile.buffers.resolutions.items[peer_dependency_id];

            try this.enqueueDependencyWithMain(
                peer_dependency_id,
                &dependency,
                resolution,
                true,
            );
        }
    }

    fn processDependencyList(
        this: *PackageManager,
        dep_list: TaskCallbackList,
        comptime Context: type,
        ctx: Context,
        comptime callbacks: anytype,
        install_peer: bool,
    ) !void {
        if (dep_list.items.len > 0) {
            var dependency_list = dep_list;
            var any_root = false;
            for (dependency_list.items) |item| {
                try this.processDependencyListItem(item, &any_root, install_peer);
            }

            if (comptime @TypeOf(callbacks) != void and @TypeOf(callbacks.onResolve) != void) {
                if (any_root) {
                    callbacks.onResolve(ctx);
                }
            }

            dependency_list.deinit(this.allocator);
        }
    }

    const GitResolver = struct {
        resolved: string,
        resolution: Resolution,

        pub fn count(this: @This(), comptime Builder: type, builder: Builder, _: JSAst.Expr) void {
            builder.count(this.resolved);
        }

        pub fn resolve(this: @This(), comptime Builder: type, builder: Builder, _: JSAst.Expr) !Resolution {
            var resolution = this.resolution;
            resolution.value.github.resolved = builder.append(String, this.resolved);
            return resolution;
        }
    };

    const TarballResolver = struct {
        url: string,
        resolution: Resolution,

        pub fn count(this: @This(), comptime Builder: type, builder: Builder, _: JSAst.Expr) void {
            builder.count(this.url);
        }

        pub fn resolve(this: @This(), comptime Builder: type, builder: Builder, _: JSAst.Expr) !Resolution {
            var resolution = this.resolution;
            switch (resolution.tag) {
                .local_tarball => {
                    resolution.value.local_tarball = builder.append(String, this.url);
                },
                .remote_tarball => {
                    resolution.value.remote_tarball = builder.append(String, this.url);
                },
                else => unreachable,
            }
            return resolution;
        }
    };

    /// Returns true if we need to drain dependencies
    fn processExtractedTarballPackage(
        manager: *PackageManager,
        package_id: *PackageID,
        resolution: Resolution,
        data: ExtractData,
        comptime log_level: Options.LogLevel,
    ) ?Lockfile.Package {
        switch (resolution.tag) {
            .git, .github => {
                const package_json_source = logger.Source.initPathString(
                    data.json_path,
                    data.json_buf[0..data.json_len],
                );
                var package = Lockfile.Package{};

                package.parse(
                    manager.lockfile,
                    manager.allocator,
                    manager.log,
                    package_json_source,
                    GitResolver,
                    GitResolver{
                        .resolved = data.resolved,
                        .resolution = resolution,
                    },
                    Features.npm,
                ) catch |err| {
                    if (comptime log_level != .silent) {
                        const string_buf = manager.lockfile.buffers.string_bytes.items;
                        Output.prettyErrorln("<r><red>error:<r> expected package.json in <b>{any}<r> to be a JSON file: {s}\n", .{
                            resolution.fmtURL(&manager.options, string_buf),
                            @errorName(err),
                        });
                    }
                    Global.crash();
                };

                const has_scripts = package.scripts.hasAny() or brk: {
                    const dir = std.fs.path.dirname(data.json_path) orelse "";
                    const binding_dot_gyp_path = Path.joinAbsStringZ(
                        dir,
                        &[_]string{"binding.gyp"},
                        .auto,
                    );

                    break :brk Syscall.exists(binding_dot_gyp_path);
                };

                package.meta.setHasInstallScript(has_scripts);

                package = manager.lockfile.appendPackage(package) catch unreachable;
                package_id.* = package.meta.id;

                if (package.dependencies.len > 0) {
                    manager.lockfile.scratch.dependency_list_queue.writeItem(package.dependencies) catch bun.outOfMemory();
                }

                return package;
            },
            .local_tarball, .remote_tarball => {
                const package_json_source = logger.Source.initPathString(
                    data.json_path,
                    data.json_buf[0..data.json_len],
                );
                var package = Lockfile.Package{};

                package.parse(
                    manager.lockfile,
                    manager.allocator,
                    manager.log,
                    package_json_source,
                    TarballResolver,
                    TarballResolver{
                        .url = data.url,
                        .resolution = resolution,
                    },
                    Features.npm,
                ) catch |err| {
                    if (comptime log_level != .silent) {
                        const string_buf = manager.lockfile.buffers.string_bytes.items;
                        Output.prettyErrorln("<r><red>error:<r> expected package.json in <b>{any}<r> to be a JSON file: {s}\n", .{
                            resolution.fmtURL(&manager.options, string_buf),
                            @errorName(err),
                        });
                    }
                    Global.crash();
                };

                const has_scripts = package.scripts.hasAny() or brk: {
                    const dir = std.fs.path.dirname(data.json_path) orelse "";
                    const binding_dot_gyp_path = Path.joinAbsStringZ(
                        dir,
                        &[_]string{"binding.gyp"},
                        .auto,
                    );

                    break :brk Syscall.exists(binding_dot_gyp_path);
                };

                package.meta.setHasInstallScript(has_scripts);

                package = manager.lockfile.appendPackage(package) catch unreachable;
                package_id.* = package.meta.id;

                if (package.dependencies.len > 0) {
                    manager.lockfile.scratch.dependency_list_queue.writeItem(package.dependencies) catch bun.outOfMemory();
                }

                return package;
            },
            else => if (data.json_len > 0) {
                const package_json_source = logger.Source.initPathString(
                    data.json_path,
                    data.json_buf[0..data.json_len],
                );
                initializeStore();
                const json = json_parser.ParseJSONUTF8(
                    &package_json_source,
                    manager.log,
                    manager.allocator,
                ) catch |err| {
                    if (comptime log_level != .silent) {
                        const string_buf = manager.lockfile.buffers.string_bytes.items;
                        Output.prettyErrorln("<r><red>error:<r> expected package.json in <b>{any}<r> to be a JSON file: {s}\n", .{
                            resolution.fmtURL(&manager.options, string_buf),
                            @errorName(err),
                        });
                    }
                    Global.crash();
                };
                var builder = manager.lockfile.stringBuilder();
                Lockfile.Package.Scripts.parseCount(manager.allocator, &builder, json);
                builder.allocate() catch unreachable;
                if (comptime Environment.allow_assert) std.debug.assert(package_id.* != invalid_package_id);
                var scripts = manager.lockfile.packages.items(.scripts)[package_id.*];
                scripts.parseAlloc(manager.allocator, &builder, json);
                scripts.filled = true;
            },
        }

        return null;
    }

    const CacheDir = struct { path: string, is_node_modules: bool };
    pub fn fetchCacheDirectoryPath(env: *DotEnv.Loader) CacheDir {
        if (env.get("BUN_INSTALL_CACHE_DIR")) |dir| {
            return CacheDir{ .path = dir, .is_node_modules = false };
        }

        if (env.get("BUN_INSTALL")) |dir| {
            var parts = [_]string{ dir, "install/", "cache/" };
            return CacheDir{ .path = Fs.FileSystem.instance.abs(&parts), .is_node_modules = false };
        }

        if (env.get("XDG_CACHE_HOME")) |dir| {
            var parts = [_]string{ dir, ".bun/", "install/", "cache/" };
            return CacheDir{ .path = Fs.FileSystem.instance.abs(&parts), .is_node_modules = false };
        }

        if (env.get(bun.DotEnv.home_env)) |dir| {
            var parts = [_]string{ dir, ".bun/", "install/", "cache/" };
            return CacheDir{ .path = Fs.FileSystem.instance.abs(&parts), .is_node_modules = false };
        }

        var fallback_parts = [_]string{"node_modules/.bun-cache"};
        return CacheDir{ .is_node_modules = true, .path = Fs.FileSystem.instance.abs(&fallback_parts) };
    }

    pub fn runTasks(
        manager: *PackageManager,
        comptime ExtractCompletionContext: type,
        extract_ctx: ExtractCompletionContext,
        comptime callbacks: anytype,
        install_peer: bool,
        comptime log_level: Options.LogLevel,
    ) anyerror!void {
        var has_updated_this_run = false;
        var has_network_error = false;

        var timestamp_this_tick: ?u32 = null;

        while (manager.network_channel.tryReadItem() catch null) |task_| {
            var task: *NetworkTask = task_;
            if (comptime Environment.allow_assert) std.debug.assert(manager.pending_tasks > 0);
            manager.pending_tasks -|= 1;

            switch (task.callback) {
                .package_manifest => |manifest_req| {
                    const name = manifest_req.name;
                    if (comptime log_level.showProgress()) {
                        if (!has_updated_this_run) {
                            manager.setNodeName(manager.downloads_node.?, name.slice(), ProgressStrings.download_emoji, true);
                            has_updated_this_run = true;
                        }
                    }

                    const response = task.http.response orelse {
                        const err = task.http.err orelse error.HTTPError;

                        if (task.retried < manager.options.max_retry_count) {
                            task.retried += 1;
                            if (!has_network_error) {
                                has_network_error = true;
                                const min = manager.options.min_simultaneous_requests;
                                const max = AsyncHTTP.max_simultaneous_requests.load(.Monotonic);
                                if (max > min) {
                                    AsyncHTTP.max_simultaneous_requests.store(@max(min, max / 2), .Monotonic);
                                }
                            }
                            manager.enqueueNetworkTask(task);

                            if (manager.options.log_level.isVerbose()) {
                                manager.log.addWarningFmt(
                                    null,
                                    logger.Loc.Empty,
                                    manager.allocator,
                                    "{s} downloading package manifest <b>{s}<r>",
                                    .{ bun.span(@errorName(err)), name.slice() },
                                ) catch unreachable;
                            }
                        } else if (@TypeOf(callbacks.onPackageManifestError) != void) {
                            callbacks.onPackageManifestError(
                                extract_ctx,
                                name.slice(),
                                err,
                                task.url_buf,
                            );
                        } else if (comptime log_level != .silent) {
                            const fmt = "\n<r><red>error<r>: {s} downloading package manifest <b>{s}<r>\n";
                            const args = .{ bun.span(@errorName(err)), name.slice() };
                            if (comptime log_level.showProgress()) {
                                Output.prettyWithPrinterFn(fmt, args, Progress.log, &manager.progress);
                            } else {
                                Output.prettyErrorln(
                                    fmt,
                                    args,
                                );
                                Output.flush();
                            }
                        }
                        continue;
                    };

                    if (response.status_code > 399) {
                        if (@TypeOf(callbacks.onPackageManifestError) != void) {
                            const err: PackageManifestError = switch (response.status_code) {
                                400 => error.PackageManifestHTTP400,
                                401 => error.PackageManifestHTTP401,
                                402 => error.PackageManifestHTTP402,
                                403 => error.PackageManifestHTTP403,
                                404 => error.PackageManifestHTTP404,
                                405...499 => error.PackageManifestHTTP4xx,
                                else => error.PackageManifestHTTP5xx,
                            };

                            callbacks.onPackageManifestError(
                                extract_ctx,
                                name.slice(),
                                err,
                                task.url_buf,
                            );
                        } else {
                            switch (response.status_code) {
                                404 => {
                                    if (comptime log_level != .silent) {
                                        const fmt = "\n<r><red>error<r>: package <b>\"{s}\"<r> not found <d>{}{s} 404<r>\n";
                                        const args = .{
                                            name.slice(),
                                            task.http.url.displayHost(),
                                            task.http.url.pathname,
                                        };

                                        if (comptime log_level.showProgress()) {
                                            Output.prettyWithPrinterFn(fmt, args, Progress.log, &manager.progress);
                                        } else {
                                            Output.prettyErrorln(fmt, args);
                                            Output.flush();
                                        }
                                    }
                                },
                                401 => {
                                    if (comptime log_level != .silent) {
                                        const fmt = "\n<r><red>error<r>: unauthorized <b>\"{s}\"<r> <d>{}{s} 401<r>\n";
                                        const args = .{
                                            name.slice(),
                                            task.http.url.displayHost(),
                                            task.http.url.pathname,
                                        };

                                        if (comptime log_level.showProgress()) {
                                            Output.prettyWithPrinterFn(fmt, args, Progress.log, &manager.progress);
                                        } else {
                                            Output.prettyErrorln(fmt, args);
                                            Output.flush();
                                        }
                                    }
                                },
                                403 => {
                                    if (comptime log_level != .silent) {
                                        const fmt = "\n<r><red>error<r>: forbidden while loading <b>\"{s}\"<r><d> 403<r>\n";
                                        const args = .{
                                            name.slice(),
                                        };

                                        if (comptime log_level.showProgress()) {
                                            Output.prettyWithPrinterFn(fmt, args, Progress.log, &manager.progress);
                                        } else {
                                            Output.prettyErrorln(fmt, args);
                                            Output.flush();
                                        }
                                    }
                                },
                                else => {
                                    if (comptime log_level != .silent) {
                                        const fmt = "\n<r><red><b>GET<r><red> {s}<d> - {d}<r>\n";
                                        const args = .{
                                            task.http.client.url.href,
                                            response.status_code,
                                        };

                                        if (comptime log_level.showProgress()) {
                                            Output.prettyWithPrinterFn(fmt, args, Progress.log, &manager.progress);
                                        } else {
                                            Output.prettyErrorln(fmt, args);
                                            Output.flush();
                                        }
                                    }
                                },
                            }
                        }

                        for (manager.package_json_updates) |*request| {
                            if (strings.eql(request.name, name.slice())) {
                                request.failed = true;
                                manager.options.do.save_lockfile = false;
                                manager.options.do.save_yarn_lock = false;
                                manager.options.do.install_packages = false;
                            }
                        }

                        continue;
                    }

                    if (comptime log_level.isVerbose()) {
                        Output.prettyError("    ", .{});
                        Output.printElapsed(@as(f64, @floatFromInt(task.http.elapsed)) / std.time.ns_per_ms);
                        Output.prettyError("\n <d>Downloaded <r><green>{s}<r> versions\n", .{name.slice()});
                        Output.flush();
                    }

                    if (response.status_code == 304) {
                        // The HTTP request was cached
                        if (manifest_req.loaded_manifest) |manifest| {
                            const entry = try manager.manifests.getOrPut(manager.allocator, manifest.pkg.name.hash);
                            entry.value_ptr.* = manifest;

                            if (timestamp_this_tick == null) {
                                timestamp_this_tick = @as(u32, @truncate(@as(u64, @intCast(@max(0, std.time.timestamp()))))) +| 300;
                            }

                            entry.value_ptr.*.pkg.public_max_age = timestamp_this_tick.?;
                            {
                                Npm.PackageManifest.Serializer.save(entry.value_ptr, manager.getTemporaryDirectory(), manager.getCacheDirectory()) catch {};
                            }

                            const dependency_list_entry = manager.task_queue.getEntry(task.task_id).?;

                            const dependency_list = dependency_list_entry.value_ptr.*;
                            dependency_list_entry.value_ptr.* = .{};

                            try manager.processDependencyList(
                                dependency_list,
                                ExtractCompletionContext,
                                extract_ctx,
                                callbacks,
                                install_peer,
                            );

                            continue;
                        }
                    }

                    manager.task_batch.push(ThreadPool.Batch.from(manager.enqueueParseNPMPackage(task.task_id, name, task)));
                },
                .extract => |extract| {
                    const response = task.http.response orelse {
                        const err = task.http.err orelse error.TarballFailedToDownload;

                        if (task.retried < manager.options.max_retry_count) {
                            task.retried += 1;
                            if (!has_network_error) {
                                has_network_error = true;
                                const min = manager.options.min_simultaneous_requests;
                                const max = AsyncHTTP.max_simultaneous_requests.load(.Monotonic);
                                if (max > min) {
                                    AsyncHTTP.max_simultaneous_requests.store(@max(min, max / 2), .Monotonic);
                                }
                            }
                            manager.enqueueNetworkTask(task);

                            if (manager.options.log_level.isVerbose()) {
                                manager.log.addWarningFmt(
                                    null,
                                    logger.Loc.Empty,
                                    manager.allocator,
                                    "<r><yellow>warn:<r> {s} downloading tarball <b>{s}@{s}<r>",
                                    .{
                                        bun.span(@errorName(err)),
                                        extract.name.slice(),
                                        extract.resolution.fmt(manager.lockfile.buffers.string_bytes.items, .auto),
                                    },
                                ) catch unreachable;
                            }
                        } else if (@TypeOf(callbacks.onPackageDownloadError) != void) {
                            const package_id = manager.lockfile.buffers.resolutions.items[extract.dependency_id];
                            callbacks.onPackageDownloadError(
                                extract_ctx,
                                package_id,
                                extract.name.slice(),
                                extract.resolution,
                                err,
                                task.url_buf,
                            );
                        } else if (comptime log_level != .silent) {
                            const fmt = "\n<r><red>error<r>: {s} downloading tarball <b>{s}@{s}<r>\n";
                            const args = .{
                                bun.span(@errorName(err)),
                                extract.name.slice(),
                                extract.resolution.fmt(manager.lockfile.buffers.string_bytes.items, .auto),
                            };
                            if (comptime log_level.showProgress()) {
                                Output.prettyWithPrinterFn(fmt, args, Progress.log, &manager.progress);
                            } else {
                                Output.prettyErrorln(fmt, args);
                                Output.flush();
                            }
                        }

                        continue;
                    };

                    if (response.status_code > 399) {
                        if (@TypeOf(callbacks.onPackageDownloadError) != void) {
                            const err = switch (response.status_code) {
                                400 => error.TarballHTTP400,
                                401 => error.TarballHTTP401,
                                402 => error.TarballHTTP402,
                                403 => error.TarballHTTP403,
                                404 => error.TarballHTTP404,
                                405...499 => error.TarballHTTP4xx,
                                else => error.TarballHTTP5xx,
                            };
                            const package_id = manager.lockfile.buffers.resolutions.items[extract.dependency_id];

                            callbacks.onPackageDownloadError(
                                extract_ctx,
                                package_id,
                                extract.name.slice(),
                                extract.resolution,
                                err,
                                task.url_buf,
                            );
                        } else if (comptime log_level != .silent) {
                            const fmt = "\n<r><red><b>GET<r><red> {s}<d> - {d}<r>\n";
                            const args = .{
                                task.http.client.url.href,
                                response.status_code,
                            };

                            if (comptime log_level.showProgress()) {
                                Output.prettyWithPrinterFn(fmt, args, Progress.log, &manager.progress);
                            } else {
                                Output.prettyErrorln(
                                    fmt,
                                    args,
                                );
                                Output.flush();
                            }
                        }

                        continue;
                    }

                    if (comptime log_level.isVerbose()) {
                        Output.prettyError("    ", .{});
                        Output.printElapsed(@as(f64, @floatCast(@as(f64, @floatFromInt(task.http.elapsed)) / std.time.ns_per_ms)));
                        Output.prettyError(" <d>Downloaded <r><green>{s}<r> tarball\n", .{extract.name.slice()});
                        Output.flush();
                    }

                    if (comptime log_level.showProgress()) {
                        if (!has_updated_this_run) {
                            manager.setNodeName(manager.downloads_node.?, extract.name.slice(), ProgressStrings.extract_emoji, true);
                            has_updated_this_run = true;
                        }
                    }

                    manager.task_batch.push(ThreadPool.Batch.from(manager.enqueueExtractNPMPackage(extract, task)));
                },
                else => unreachable,
            }
        }

        while (manager.resolve_tasks.tryReadItem() catch null) |task_| {
            if (comptime Environment.allow_assert) std.debug.assert(manager.pending_tasks > 0);
            manager.pending_tasks -|= 1;

            var task: Task = task_;
            if (task.log.msgs.items.len > 0) {
                switch (Output.enable_ansi_colors) {
                    inline else => |enable_ansi_colors| {
                        try task.log.printForLogLevelWithEnableAnsiColors(Output.errorWriter(), enable_ansi_colors);
                    },
                }
            }

            switch (task.tag) {
                .package_manifest => {
                    if (task.status == .fail) {
                        const name = task.request.package_manifest.name;
                        const err = task.err orelse error.Failed;

                        if (@TypeOf(callbacks.onPackageManifestError) != void) {
                            callbacks.onPackageManifestError(
                                extract_ctx,
                                name.slice(),
                                err,
                                task.request.package_manifest.network.url_buf,
                            );
                        } else if (comptime log_level != .silent) {
                            const fmt = "\n<r><red>error<r>: {s} parsing package manifest for <b>{s}<r>";
                            const error_name: string = @errorName(err);

                            const args = .{ error_name, name.slice() };
                            if (comptime log_level.showProgress()) {
                                Output.prettyWithPrinterFn(fmt, args, Progress.log, &manager.progress);
                            } else {
                                Output.prettyErrorln(
                                    fmt,
                                    args,
                                );
                                Output.flush();
                            }
                        }
                        continue;
                    }
                    const manifest = task.data.package_manifest;

                    _ = try manager.manifests.getOrPutValue(manager.allocator, manifest.pkg.name.hash, manifest);

                    const dependency_list_entry = manager.task_queue.getEntry(task.id).?;
                    const dependency_list = dependency_list_entry.value_ptr.*;
                    dependency_list_entry.value_ptr.* = .{};

                    try manager.processDependencyList(dependency_list, ExtractCompletionContext, extract_ctx, callbacks, install_peer);

                    if (comptime log_level.showProgress()) {
                        if (!has_updated_this_run) {
                            manager.setNodeName(manager.downloads_node.?, manifest.name(), ProgressStrings.download_emoji, true);
                            has_updated_this_run = true;
                        }
                    }
                },
                .extract, .local_tarball => {
                    const tarball = switch (task.tag) {
                        .extract => task.request.extract.tarball,
                        .local_tarball => task.request.local_tarball.tarball,
                        else => unreachable,
                    };
                    const dependency_id = tarball.dependency_id;
                    var package_id = manager.lockfile.buffers.resolutions.items[dependency_id];
                    const alias = tarball.name.slice();
                    const resolution = tarball.resolution;

                    if (task.status == .fail) {
                        const err = task.err orelse error.TarballFailedToExtract;

                        if (@TypeOf(callbacks.onPackageDownloadError) != void) {
                            callbacks.onPackageDownloadError(
                                extract_ctx,
                                package_id,
                                alias,
                                resolution,
                                err,
                                switch (task.tag) {
                                    .extract => task.request.extract.network.url_buf,
                                    .local_tarball => task.request.local_tarball.tarball.url.slice(),
                                    else => unreachable,
                                },
                            );
                        } else if (comptime log_level != .silent) {
                            const fmt = "<r><red>error<r>: {s} extracting tarball for <b>{s}<r>\n";
                            const args = .{
                                @errorName(err),
                                alias,
                            };
                            if (comptime log_level.showProgress()) {
                                Output.prettyWithPrinterFn(fmt, args, Progress.log, &manager.progress);
                            } else {
                                Output.prettyErrorln(fmt, args);
                                Output.flush();
                            }
                        }
                        continue;
                    }
                    manager.extracted_count += 1;
                    bun.Analytics.Features.extracted_packages += 1;

                    // GitHub and tarball URL dependencies are not fully resolved until after the tarball is downloaded & extracted.
                    if (manager.processExtractedTarballPackage(&package_id, resolution, task.data.extract, comptime log_level)) |pkg| brk: {
                        // In the middle of an install, you could end up needing to downlaod the github tarball for a dependency
                        // We need to make sure we resolve the dependencies first before calling the onExtract callback
                        // TODO: move this into a separate function
                        var any_root = false;
                        var dependency_list_entry = manager.task_queue.getEntry(task.id) orelse break :brk;
                        var dependency_list = dependency_list_entry.value_ptr.*;
                        dependency_list_entry.value_ptr.* = .{};

                        defer {
                            dependency_list.deinit(manager.allocator);
                            if (comptime @TypeOf(callbacks) != void and @TypeOf(callbacks.onResolve) != void) {
                                if (any_root) {
                                    callbacks.onResolve(extract_ctx);
                                }
                            }
                        }

                        for (dependency_list.items) |dep| {
                            switch (dep) {
                                .dependency, .root_dependency => |id| {
                                    var version = &manager.lockfile.buffers.dependencies.items[id].version;
                                    switch (version.tag) {
                                        .github => {
                                            version.value.github.package_name = pkg.name;
                                        },
                                        .tarball => {
                                            version.value.tarball.package_name = pkg.name;
                                        },
                                        else => unreachable,
                                    }
                                    try manager.processDependencyListItem(dep, &any_root, install_peer);
                                },
                                else => {
                                    // if it's a node_module folder to install, handle that after we process all the dependencies within the onExtract callback.
                                    dependency_list_entry.value_ptr.append(manager.allocator, dep) catch unreachable;
                                },
                            }
                        }
                    } else if (manager.task_queue.getEntry(Task.Id.forManifest(
                        manager.lockfile.str(&manager.lockfile.packages.items(.name)[package_id]),
                    ))) |dependency_list_entry| {
                        // Peer dependencies do not initiate any downloads of their own, thus need to be resolved here instead
                        const dependency_list = dependency_list_entry.value_ptr.*;
                        dependency_list_entry.value_ptr.* = .{};

                        try manager.processDependencyList(dependency_list, void, {}, {}, install_peer);
                    }

                    manager.setPreinstallState(package_id, manager.lockfile, .done);

                    if (comptime @TypeOf(callbacks.onExtract) != void) {
                        if (ExtractCompletionContext == *PackageInstaller) {
                            extract_ctx.fixCachedLockfilePackageSlices();
                        }
                        callbacks.onExtract(extract_ctx, dependency_id, task.data.extract, comptime log_level);
                    }

                    if (comptime log_level.showProgress()) {
                        if (!has_updated_this_run) {
                            manager.setNodeName(manager.downloads_node.?, alias, ProgressStrings.extract_emoji, true);
                            has_updated_this_run = true;
                        }
                    }
                },
                .git_clone => {
                    const name = task.request.git_clone.name;

                    if (task.status == .fail) {
                        const err = task.err orelse error.Failed;

                        if (@TypeOf(callbacks.onPackageManifestError) != void) {
                            callbacks.onPackageManifestError(
                                extract_ctx,
                                name.slice(),
                                err,
                                task.request.git_clone.url.slice(),
                            );
                        } else if (comptime log_level != .silent) {
                            const fmt = "\n<r><red>error<r>: {s} cloning repository for <b>{s}<r>";
                            const error_name = @errorName(err);

                            const args = .{ error_name, name.slice() };
                            if (comptime log_level.showProgress()) {
                                Output.prettyWithPrinterFn(fmt, args, Progress.log, &manager.progress);
                            } else {
                                Output.prettyErrorln(
                                    fmt,
                                    args,
                                );
                                Output.flush();
                            }
                        }
                        continue;
                    }

                    const dependency_list_entry = manager.task_queue.getEntry(task.id).?;
                    const dependency_list = dependency_list_entry.value_ptr.*;
                    dependency_list_entry.value_ptr.* = .{};

                    try manager.processDependencyList(dependency_list, ExtractCompletionContext, extract_ctx, callbacks, install_peer);

                    if (comptime log_level.showProgress()) {
                        if (!has_updated_this_run) {
                            manager.setNodeName(manager.downloads_node.?, name.slice(), ProgressStrings.download_emoji, true);
                            has_updated_this_run = true;
                        }
                    }
                },
                .git_checkout => {
                    const alias = task.request.git_checkout.name;
                    var package_id: PackageID = invalid_package_id;

                    if (task.status == .fail) {
                        const err = task.err orelse error.Failed;

                        if (comptime log_level != .silent) {
                            const fmt = "\n<r><red>error<r>: {s} checking out repository for <b>{s}<r>";
                            const error_name = @errorName(err);

                            const args = .{ error_name, alias.slice() };
                            if (comptime log_level.showProgress()) {
                                Output.prettyWithPrinterFn(fmt, args, Progress.log, &manager.progress);
                            } else {
                                Output.prettyErrorln(
                                    fmt,
                                    args,
                                );
                                Output.flush();
                            }
                        }
                        continue;
                    }

                    if (manager.processExtractedTarballPackage(
                        &package_id,
                        task.request.git_checkout.resolution,
                        task.data.git_checkout,
                        comptime log_level,
                    )) |pkg| brk: {
                        var any_root = false;
                        var dependency_list_entry = manager.task_queue.getEntry(task.id) orelse break :brk;
                        var dependency_list = dependency_list_entry.value_ptr.*;
                        dependency_list_entry.value_ptr.* = .{};

                        defer {
                            dependency_list.deinit(manager.allocator);
                            if (comptime @TypeOf(callbacks) != void and @TypeOf(callbacks.onResolve) != void) {
                                if (any_root) {
                                    callbacks.onResolve(extract_ctx);
                                }
                            }
                        }

                        for (dependency_list.items) |dep| {
                            switch (dep) {
                                .dependency, .root_dependency => |id| {
                                    var repo = &manager.lockfile.buffers.dependencies.items[id].version.value.git;
                                    repo.resolved = pkg.resolution.value.git.resolved;
                                    repo.package_name = pkg.name;
                                    try manager.processDependencyListItem(dep, &any_root, install_peer);
                                },
                                else => {
                                    // if it's a node_module folder to install, handle that after we process all the dependencies within the onExtract callback.
                                    dependency_list_entry.value_ptr.append(manager.allocator, dep) catch unreachable;
                                },
                            }
                        }
                    }

                    if (comptime @TypeOf(callbacks.onExtract) != void) {
                        if (ExtractCompletionContext == *PackageInstaller) {
                            extract_ctx.fixCachedLockfilePackageSlices();
                        }
                        callbacks.onExtract(
                            extract_ctx,
                            task.request.git_checkout.dependency_id,
                            task.data.git_checkout,
                            comptime log_level,
                        );
                    }

                    if (comptime log_level.showProgress()) {
                        if (!has_updated_this_run) {
                            manager.setNodeName(manager.downloads_node.?, alias.slice(), ProgressStrings.download_emoji, true);
                            has_updated_this_run = true;
                        }
                    }
                },
            }
        }

        manager.drainDependencyList();

        if (comptime log_level.showProgress()) {
            if (@hasField(@TypeOf(callbacks), "progress_bar") and callbacks.progress_bar == true) {
                const completed_items = manager.total_tasks - manager.pending_tasks;
                if (completed_items != manager.downloads_node.?.unprotected_completed_items or has_updated_this_run) {
                    manager.downloads_node.?.setCompletedItems(completed_items);
                    manager.downloads_node.?.setEstimatedTotalItems(manager.total_tasks);
                }
            }
            manager.downloads_node.?.activate();
            manager.progress.maybeRefresh();
        }
    }

    pub const Options = struct {
        log_level: LogLevel = .default,
        global: bool = false,

        global_bin_dir: std.fs.Dir = bun.invalid_fd.asDir(),
        explicit_global_directory: string = "",
        /// destination directory to link bins into
        // must be a variable due to global installs and bunx
        bin_path: stringZ = bun.pathLiteral("node_modules/.bin"),

        lockfile_path: stringZ = Lockfile.default_filename,
        did_override_default_scope: bool = false,
        scope: Npm.Registry.Scope = undefined,

        registries: Npm.Registry.Map = .{},
        cache_directory: string = "",
        enable: Enable = .{},
        do: Do = .{},
        positionals: []const string = &[_]string{},
        update: Update = .{},
        dry_run: bool = false,
        remote_package_features: Features = .{
            .optional_dependencies = true,
        },
        local_package_features: Features = .{
            .dev_dependencies = true,
            .workspaces = true,
        },
        // The idea here is:
        // 1. package has a platform-specific binary to install
        // 2. To prevent downloading & installing incompatible versions, they stick the "real" one in optionalDependencies
        // 3. The real one we want to link is in another package
        // 4. Therefore, we remap the "bin" specified in the real package
        //    to the target package which is the one which is:
        //      1. In optionalDependencies
        //      2. Has a platform and/or os specified, which evaluates to not disabled
        native_bin_link_allowlist: []const PackageNameHash = &default_native_bin_link_allowlist,
        max_retry_count: u16 = 5,
        min_simultaneous_requests: usize = 4,

        max_concurrent_lifecycle_scripts: usize,

        pub fn shouldPrintCommandName(this: *const Options) bool {
            return this.log_level != .silent and this.do.summary;
        }

        pub fn isBinPathInPATH(this: *const Options) bool {
            // must be absolute
            if (this.bin_path[0] != std.fs.path.sep) return false;
            var tokenizer = std.mem.split(bun.getenvZ("PATH") orelse "", ":");
            const spanned = bun.span(this.bin_path);
            while (tokenizer.next()) |token| {
                if (strings.eql(token, spanned)) return true;
            }
            return false;
        }

        const default_native_bin_link_allowlist = [_]PackageNameHash{
            String.Builder.stringHash("esbuild"),
            String.Builder.stringHash("turbo"),
            String.Builder.stringHash("bun"),
            String.Builder.stringHash("rome"),
            String.Builder.stringHash("zig"),
            String.Builder.stringHash("@oven-sh/zig"),
        };

        pub const LogLevel = enum {
            default,
            verbose,
            silent,
            default_no_progress,
            verbose_no_progress,

            pub inline fn isVerbose(this: LogLevel) bool {
                return switch (this) {
                    .verbose_no_progress, .verbose => true,
                    else => false,
                };
            }
            pub inline fn showProgress(this: LogLevel) bool {
                return switch (this) {
                    .default, .verbose => true,
                    else => false,
                };
            }
        };

        pub const Update = struct {
            development: bool = false,
            optional: bool = false,
        };

        pub fn openGlobalDir(explicit_global_dir: string) !std.fs.Dir {
            if (bun.getenvZ("BUN_INSTALL_GLOBAL_DIR")) |home_dir| {
                return try std.fs.cwd().makeOpenPath(home_dir, .{});
            }

            if (explicit_global_dir.len > 0) {
                return try std.fs.cwd().makeOpenPath(explicit_global_dir, .{});
            }

            if (bun.getenvZ("BUN_INSTALL")) |home_dir| {
                var buf: [bun.MAX_PATH_BYTES]u8 = undefined;
                var parts = [_]string{ "install", "global" };
                const path = Path.joinAbsStringBuf(home_dir, &buf, &parts, .auto);
                return try std.fs.cwd().makeOpenPath(path, .{});
            }

            if (!Environment.isWindows) {
                if (bun.getenvZ("XDG_CACHE_HOME") orelse bun.getenvZ("HOME")) |home_dir| {
                    var buf: [bun.MAX_PATH_BYTES]u8 = undefined;
                    var parts = [_]string{ ".bun", "install", "global" };
                    const path = Path.joinAbsStringBuf(home_dir, &buf, &parts, .auto);
                    return try std.fs.cwd().makeOpenPath(path, .{});
                }
            } else {
                if (bun.getenvZ("USERPROFILE")) |home_dir| {
                    var buf: [bun.MAX_PATH_BYTES]u8 = undefined;
                    var parts = [_]string{ ".bun", "install", "global" };
                    const path = Path.joinAbsStringBuf(home_dir, &buf, &parts, .auto);
                    return try std.fs.cwd().makeOpenPath(path, .{});
                }
            }

            return error.@"No global directory found";
        }

        pub fn openGlobalBinDir(opts_: ?*const Api.BunInstall) !std.fs.Dir {
            if (bun.getenvZ("BUN_INSTALL_BIN")) |home_dir| {
                return try std.fs.cwd().makeOpenPath(home_dir, .{});
            }

            if (opts_) |opts| {
                if (opts.global_bin_dir) |home_dir| {
                    if (home_dir.len > 0) {
                        return try std.fs.cwd().makeOpenPath(home_dir, .{});
                    }
                }
            }

            if (bun.getenvZ("BUN_INSTALL")) |home_dir| {
                var buf: [bun.MAX_PATH_BYTES]u8 = undefined;
                var parts = [_]string{
                    "bin",
                };
                const path = Path.joinAbsStringBuf(home_dir, &buf, &parts, .auto);
                return try std.fs.cwd().makeOpenPath(path, .{});
            }

            if (bun.getenvZ("XDG_CACHE_HOME") orelse bun.getenvZ(bun.DotEnv.home_env)) |home_dir| {
                var buf: [bun.MAX_PATH_BYTES]u8 = undefined;
                var parts = [_]string{
                    ".bun",
                    "bin",
                };
                const path = Path.joinAbsStringBuf(home_dir, &buf, &parts, .auto);
                return try std.fs.cwd().makeOpenPath(path, .{});
            }

            return error.@"Missing global bin directory: try setting $BUN_INSTALL";
        }

        pub fn load(
            this: *Options,
            allocator: std.mem.Allocator,
            log: *logger.Log,
            env: *DotEnv.Loader,
            cli_: ?CommandLineArguments,
            bun_install_: ?*Api.BunInstall,
            subcommand: Subcommand,
        ) !void {
            var base = Api.NpmRegistry{
                .url = "",
                .username = "",
                .password = "",
                .token = "",
            };
            if (bun_install_) |bun_install| {
                if (bun_install.default_registry) |registry| {
                    base = registry;
                }
            }
            if (base.url.len == 0) base.url = Npm.Registry.default_url;
            this.scope = try Npm.Registry.Scope.fromAPI("", base, allocator, env);
            defer {
                this.did_override_default_scope = !strings.eqlComptime(this.scope.url.href, Npm.Registry.default_url);
            }
            if (bun_install_) |bun_install| {
                if (bun_install.scoped) |scoped| {
                    for (scoped.scopes, 0..) |name, i| {
                        var registry = scoped.registries[i];
                        if (registry.url.len == 0) registry.url = base.url;
                        try this.registries.put(allocator, Npm.Registry.Scope.hash(name), try Npm.Registry.Scope.fromAPI(name, registry, allocator, env));
                    }
                }

                if (bun_install.disable_cache orelse false) {
                    this.enable.cache = false;
                }

                if (bun_install.disable_manifest_cache orelse false) {
                    this.enable.manifest_cache = false;
                }

                if (bun_install.force orelse false) {
                    this.enable.manifest_cache_control = false;
                    this.enable.force_install = true;
                }

                if (bun_install.native_bin_links.len > 0) {
                    var buf = try allocator.alloc(u64, bun_install.native_bin_links.len);
                    for (bun_install.native_bin_links, 0..) |name, i| {
                        buf[i] = String.Builder.stringHash(name);
                    }
                    this.native_bin_link_allowlist = buf;
                }

                if (bun_install.save_yarn_lockfile orelse false) {
                    this.do.save_yarn_lock = true;
                }

                if (bun_install.save_lockfile) |save_lockfile| {
                    this.do.save_lockfile = save_lockfile;
                    this.enable.force_save_lockfile = true;
                }

                if (bun_install.save_dev) |save| {
                    this.local_package_features.dev_dependencies = save;
                }

                if (bun_install.save_peer) |save| {
                    this.do.install_peer_dependencies = save;
                    this.remote_package_features.peer_dependencies = save;
                }

                if (bun_install.exact) |exact| {
                    this.enable.exact_versions = exact;
                }

                if (bun_install.production) |production| {
                    if (production) {
                        this.local_package_features.dev_dependencies = false;
                        this.enable.fail_early = true;
                        this.enable.frozen_lockfile = true;
                        this.enable.force_save_lockfile = false;
                    }
                }

                if (bun_install.frozen_lockfile) |frozen_lockfile| {
                    if (frozen_lockfile) {
                        this.enable.frozen_lockfile = true;
                    }
                }

                if (bun_install.concurrent_scripts) |jobs| {
                    this.max_concurrent_lifecycle_scripts = jobs;
                }

                if (bun_install.save_optional) |save| {
                    this.remote_package_features.optional_dependencies = save;
                    this.local_package_features.optional_dependencies = save;
                }

                this.explicit_global_directory = bun_install.global_dir orelse this.explicit_global_directory;
            }

            const default_disable_progress_bar: bool = brk: {
                if (env.get("BUN_INSTALL_PROGRESS")) |prog| {
                    break :brk strings.eqlComptime(prog, "0");
                }

                if (env.isCI()) {
                    break :brk true;
                }

                break :brk Output.stderr_descriptor_type != .terminal;
            };

            // technically, npm_config is case in-sensitive
            // load_registry:
            {
                const registry_keys = [_]string{
                    "BUN_CONFIG_REGISTRY",
                    "NPM_CONFIG_REGISTRY",
                    "npm_config_registry",
                };
                var did_set = false;

                inline for (registry_keys) |registry_key| {
                    if (!did_set) {
                        if (env.get(registry_key)) |registry_| {
                            if (registry_.len > 0 and
                                (strings.startsWith(registry_, "https://") or
                                strings.startsWith(registry_, "http://")))
                            {
                                const prev_scope = this.scope;
                                var api_registry = std.mem.zeroes(Api.NpmRegistry);
                                api_registry.url = registry_;
                                api_registry.token = prev_scope.token;
                                this.scope = try Npm.Registry.Scope.fromAPI("", api_registry, allocator, env);
                                did_set = true;
                            }
                        }
                    }
                }
            }

            {
                const token_keys = [_]string{
                    "BUN_CONFIG_TOKEN",
                    "NPM_CONFIG_token",
                    "npm_config_token",
                };
                var did_set = false;

                inline for (token_keys) |registry_key| {
                    if (!did_set) {
                        if (env.get(registry_key)) |registry_| {
                            if (registry_.len > 0) {
                                this.scope.token = registry_;
                                did_set = true;
                                // stage1 bug: break inside inline is broken
                                // break :load_registry;
                            }
                        }
                    }
                }
            }

            if (cli_) |cli| {
                if (cli.registry.len > 0 and strings.startsWith(cli.registry, "https://") or
                    strings.startsWith(cli.registry, "http://"))
                {
                    this.scope.url = URL.parse(cli.registry);
                }

                if (cli.exact) {
                    this.enable.exact_versions = true;
                }

                if (cli.token.len > 0) {
                    this.scope.token = cli.token;
                }
            }

            if (env.get("BUN_CONFIG_YARN_LOCKFILE") != null) {
                this.do.save_yarn_lock = true;
            }

            if (env.get("BUN_CONFIG_HTTP_RETRY_COUNT")) |retry_count| {
                if (std.fmt.parseInt(u16, retry_count, 10)) |int| this.max_retry_count = int else |_| {}
            }

            if (env.get("BUN_CONFIG_LINK_NATIVE_BINS")) |native_packages| {
                const len = std.mem.count(u8, native_packages, " ");
                if (len > 0) {
                    var all = try allocator.alloc(PackageNameHash, this.native_bin_link_allowlist.len + len);
                    bun.copy(PackageNameHash, all, this.native_bin_link_allowlist);
                    var remain = all[this.native_bin_link_allowlist.len..];
                    var splitter = std.mem.split(u8, native_packages, " ");
                    var i: usize = 0;
                    while (splitter.next()) |name| {
                        remain[i] = String.Builder.stringHash(name);
                        i += 1;
                    }
                    this.native_bin_link_allowlist = all;
                }
            }

            // if (env.get("BUN_CONFIG_NO_DEDUPLICATE") != null) {
            //     this.enable.deduplicate_packages = false;
            // }

            AsyncHTTP.loadEnv(allocator, log, env);

            if (env.get("BUN_CONFIG_SKIP_SAVE_LOCKFILE")) |check_bool| {
                this.do.save_lockfile = strings.eqlComptime(check_bool, "0");
            }

            if (env.get("BUN_CONFIG_SKIP_LOAD_LOCKFILE")) |check_bool| {
                this.do.load_lockfile = strings.eqlComptime(check_bool, "0");
            }

            if (env.get("BUN_CONFIG_SKIP_INSTALL_PACKAGES")) |check_bool| {
                this.do.install_packages = strings.eqlComptime(check_bool, "0");
            }

            if (env.get("BUN_CONFIG_NO_VERIFY")) |check_bool| {
                this.do.verify_integrity = !strings.eqlComptime(check_bool, "0");
            }

            // Update should never read from manifest cache
            if (subcommand == .update) {
                this.enable.manifest_cache = false;
                this.enable.manifest_cache_control = false;
            }

            if (cli_) |cli| {
                if (cli.no_save) {
                    this.do.save_lockfile = false;
                    this.do.write_package_json = false;
                }

                if (cli.dry_run) {
                    this.do.install_packages = false;
                    this.dry_run = true;
                    this.do.write_package_json = false;
                    this.do.save_lockfile = false;
                }

                if (cli.no_summary) {
                    this.do.summary = false;
                }

                if (cli.no_cache) {
                    this.enable.manifest_cache = false;
                    this.enable.manifest_cache_control = false;
                }

                // if (cli.no_dedupe) {
                //     this.enable.deduplicate_packages = false;
                // }

                if (cli.omit.dev) {
                    this.local_package_features.dev_dependencies = false;
                }

                if (cli.global or cli.ignore_scripts) {
                    this.do.run_scripts = false;
                }

                if (cli.trusted) {
                    this.do.trust_dependencies_from_args = true;
                }

                this.local_package_features.optional_dependencies = !cli.omit.optional;

                const disable_progress_bar = default_disable_progress_bar or cli.no_progress;

                if (cli.verbose) {
                    this.log_level = if (disable_progress_bar) LogLevel.verbose_no_progress else LogLevel.verbose;
                    PackageManager.verbose_install = true;
                } else if (cli.silent) {
                    this.log_level = .silent;
                    PackageManager.verbose_install = false;
                } else {
                    this.log_level = if (disable_progress_bar) LogLevel.default_no_progress else LogLevel.default;
                    PackageManager.verbose_install = false;
                }

                if (cli.no_verify) {
                    this.do.verify_integrity = false;
                }

                if (cli.yarn) {
                    this.do.save_yarn_lock = true;
                }

                if (cli.link_native_bins.len > 0) {
                    var all = try allocator.alloc(PackageNameHash, this.native_bin_link_allowlist.len + cli.link_native_bins.len);
                    bun.copy(PackageNameHash, all, this.native_bin_link_allowlist);
                    var remain = all[this.native_bin_link_allowlist.len..];
                    for (cli.link_native_bins, 0..) |name, i| {
                        remain[i] = String.Builder.stringHash(name);
                    }
                    this.native_bin_link_allowlist = all;
                }

                if (cli.backend) |backend| {
                    PackageInstall.supported_method = backend;
                }

                if (cli.positionals.len > 0) {
                    this.positionals = cli.positionals;
                }

                if (cli.production) {
                    this.local_package_features.dev_dependencies = false;
                    this.enable.fail_early = true;
                    this.enable.frozen_lockfile = true;
                }

                if (cli.frozen_lockfile) {
                    this.enable.frozen_lockfile = true;
                }

                if (cli.force) {
                    this.enable.manifest_cache_control = false;
                    this.enable.force_install = true;
                    this.enable.force_save_lockfile = true;
                }

                this.update.development = cli.development;
                if (!this.update.development) this.update.optional = cli.optional;
            } else {
                this.log_level = if (default_disable_progress_bar) LogLevel.default_no_progress else LogLevel.default;
                PackageManager.verbose_install = false;
            }

            // If the lockfile is frozen, don't save it to disk.
            if (this.enable.frozen_lockfile) {
                this.do.save_lockfile = false;
                this.enable.force_save_lockfile = false;
            }
        }

        pub const Do = packed struct {
            save_lockfile: bool = true,
            load_lockfile: bool = true,
            install_packages: bool = true,
            write_package_json: bool = true,
            run_scripts: bool = true,
            save_yarn_lock: bool = false,
            print_meta_hash_string: bool = false,
            verify_integrity: bool = true,
            summary: bool = true,
            install_peer_dependencies: bool = true,
            trust_dependencies_from_args: bool = false,
        };

        pub const Enable = packed struct {
            manifest_cache: bool = true,
            manifest_cache_control: bool = true,
            cache: bool = true,
            fail_early: bool = false,
            frozen_lockfile: bool = false,

            /// Disabled because it doesn't actually reduce the number of packages we end up installing
            /// Probably need to be a little smarter
            deduplicate_packages: bool = false,

            // Don't save the lockfile unless there were actual changes
            // unless...
            force_save_lockfile: bool = false,

            force_install: bool = false,

            exact_versions: bool = false,
        };
    };

    pub const ProgressStrings = struct {
        pub const download_no_emoji_ = "Resolving";
        const download_no_emoji: string = download_no_emoji_ ++ "\n";
        const download_with_emoji: string = download_emoji ++ download_no_emoji_;
        pub const download_emoji: string = "  🔍 ";

        pub const extract_no_emoji_ = "Resolving & extracting";
        const extract_no_emoji: string = extract_no_emoji_ ++ "\n";
        const extract_with_emoji: string = extract_emoji ++ extract_no_emoji_;
        pub const extract_emoji: string = "  🚚 ";

        pub const install_no_emoji_ = "Installing";
        const install_no_emoji: string = install_no_emoji_ ++ "\n";
        const install_with_emoji: string = install_emoji ++ install_no_emoji_;
        pub const install_emoji: string = "  📦 ";

        pub const save_no_emoji_ = "Saving lockfile";
        const save_no_emoji: string = save_no_emoji_;
        const save_with_emoji: string = save_emoji ++ save_no_emoji_;
        pub const save_emoji: string = "  🔒 ";

        pub const script_no_emoji_ = "Running script";
        const script_no_emoji: string = script_no_emoji_ ++ "\n";
        const script_with_emoji: string = script_emoji ++ script_no_emoji_;
        pub const script_emoji: string = "  ⚙️  ";

        pub inline fn download() string {
            return if (Output.isEmojiEnabled()) download_with_emoji else download_no_emoji;
        }

        pub inline fn save() string {
            return if (Output.isEmojiEnabled()) save_with_emoji else save_no_emoji;
        }

        pub inline fn extract() string {
            return if (Output.isEmojiEnabled()) extract_with_emoji else extract_no_emoji;
        }

        pub inline fn install() string {
            return if (Output.isEmojiEnabled()) install_with_emoji else install_no_emoji;
        }

        pub inline fn script() string {
            return if (Output.isEmojiEnabled()) script_with_emoji else script_no_emoji;
        }
    };

    pub const PackageJSONEditor = struct {
        const Expr = JSAst.Expr;
        const G = JSAst.G;
        const E = JSAst.E;

        const trusted_dependencies_string = "trustedDependencies";

        pub const EditOptions = struct {
            exact_versions: bool = false,
            add_trusted_dependencies: bool = false,
        };

        pub fn editTrustedDependencies(allocator: std.mem.Allocator, package_json: *Expr, names_to_add: []string) !void {
            var len = names_to_add.len;

            var original_trusted_dependencies = brk: {
                if (package_json.asProperty(trusted_dependencies_string)) |query| {
                    if (query.expr.data == .e_array) {
                        break :brk query.expr.data.e_array.*;
                    }
                }
                break :brk E.Array{};
            };

            for (names_to_add, 0..) |name, i| {
                for (original_trusted_dependencies.items.slice()) |item| {
                    if (item.data == .e_string) {
                        if (item.data.e_string.eql(string, name)) {
                            const temp = names_to_add[i];
                            names_to_add[i] = names_to_add[len - 1];
                            names_to_add[len - 1] = temp;
                            len -= 1;
                            break;
                        }
                    }
                }
            }

            var trusted_dependencies: []Expr = &[_]Expr{};
            if (package_json.asProperty(trusted_dependencies_string)) |query| {
                if (query.expr.data == .e_array) {
                    trusted_dependencies = query.expr.data.e_array.items.slice();
                }
            }

            const trusted_dependencies_to_add = len;
            const new_trusted_deps = brk: {
                var deps = try allocator.alloc(Expr, trusted_dependencies.len + trusted_dependencies_to_add);
                @memcpy(deps[0..trusted_dependencies.len], trusted_dependencies);
                @memset(deps[trusted_dependencies.len..], Expr.empty);

                for (names_to_add[0..len]) |name| {
                    if (comptime Environment.allow_assert) {
                        var has_missing = false;
                        for (deps) |dep| {
                            if (dep.data == .e_missing) has_missing = true;
                        }
                        std.debug.assert(has_missing);
                    }

                    var i = deps.len;
                    while (i > 0) {
                        i -= 1;
                        if (deps[i].data == .e_missing) {
                            deps[i] = try Expr.init(
                                E.String,
                                E.String{
                                    .data = name,
                                },
                                logger.Loc.Empty,
                            ).clone(allocator);
                            break;
                        }
                    }
                }

                if (comptime Environment.allow_assert) {
                    for (deps) |dep| std.debug.assert(dep.data != .e_missing);
                }

                break :brk deps;
            };

            var needs_new_trusted_dependencies_list = true;
            const trusted_dependencies_array: Expr = brk: {
                if (package_json.asProperty(trusted_dependencies_string)) |query| {
                    if (query.expr.data == .e_array) {
                        needs_new_trusted_dependencies_list = false;
                        break :brk query.expr;
                    }
                }

                break :brk Expr.init(
                    E.Array,
                    E.Array{
                        .items = JSAst.ExprNodeList.init(new_trusted_deps),
                    },
                    logger.Loc.Empty,
                );
            };

            if (trusted_dependencies_to_add > 0 and new_trusted_deps.len > 0) {
                trusted_dependencies_array.data.e_array.items = JSAst.ExprNodeList.init(new_trusted_deps);
                trusted_dependencies_array.data.e_array.alphabetizeStrings();
            }

            if (package_json.data != .e_object or package_json.data.e_object.properties.len == 0) {
                var root_properties = try allocator.alloc(JSAst.G.Property, 1);
                root_properties[0] = JSAst.G.Property{
                    .key = Expr.init(
                        E.String,
                        E.String{
                            .data = trusted_dependencies_string,
                        },
                        logger.Loc.Empty,
                    ),
                    .value = trusted_dependencies_array,
                };

                package_json.* = Expr.init(
                    E.Object,
                    E.Object{
                        .properties = JSAst.G.Property.List.init(root_properties),
                    },
                    logger.Loc.Empty,
                );
            } else if (needs_new_trusted_dependencies_list) {
                var root_properties = try allocator.alloc(G.Property, package_json.data.e_object.properties.len + 1);
                @memcpy(root_properties[0..package_json.data.e_object.properties.len], package_json.data.e_object.properties.slice());
                root_properties[root_properties.len - 1] = .{
                    .key = Expr.init(
                        E.String,
                        E.String{
                            .data = trusted_dependencies_string,
                        },
                        logger.Loc.Empty,
                    ),
                    .value = trusted_dependencies_array,
                };
                package_json.* = Expr.init(
                    E.Object,
                    E.Object{
                        .properties = JSAst.G.Property.List.init(root_properties),
                    },
                    logger.Loc.Empty,
                );
            }
        }

        /// edits dependencies and trusted dependencies
        /// if options.add_trusted_dependencies is true, gets list from PackageManager.trusted_deps_to_add_to_package_json
        pub fn edit(
            allocator: std.mem.Allocator,
            updates: []UpdateRequest,
            current_package_json: *JSAst.Expr,
            dependency_list: string,
            options: EditOptions,
        ) !void {
            var remaining = updates.len;
            var replacing: usize = 0;

            // There are three possible scenarios here
            // 1. There is no "dependencies" (or equivalent list) or it is empty
            // 2. There is a "dependencies" (or equivalent list), but the package name already exists in a separate list
            // 3. There is a "dependencies" (or equivalent list), and the package name exists in multiple lists
            ast_modifier: {
                // Try to use the existing spot in the dependencies list if possible
                {
                    var original_trusted_dependencies = brk: {
                        if (!options.add_trusted_dependencies) break :brk E.Array{};
                        if (current_package_json.asProperty(trusted_dependencies_string)) |query| {
                            if (query.expr.data == .e_array) {
                                // not modifying
                                break :brk query.expr.data.e_array.*;
                            }
                        }
                        break :brk E.Array{};
                    };

                    if (options.add_trusted_dependencies) {
                        for (PackageManager.instance.trusted_deps_to_add_to_package_json.items, 0..) |trusted_package_name, i| {
                            for (original_trusted_dependencies.items.slice()) |item| {
                                if (item.data == .e_string) {
                                    if (item.data.e_string.eql(string, trusted_package_name)) {
                                        allocator.free(PackageManager.instance.trusted_deps_to_add_to_package_json.swapRemove(i));
                                        break;
                                    }
                                }
                            }
                        }
                    }

                    for (updates) |*request| {
                        inline for ([_]string{ "dependencies", "devDependencies", "optionalDependencies" }) |list| {
                            if (current_package_json.asProperty(list)) |query| {
                                if (query.expr.data == .e_object) {
                                    if (query.expr.asProperty(
                                        if (request.is_aliased)
                                            request.name
                                        else
                                            request.version.literal.slice(request.version_buf),
                                    )) |value| {
                                        if (value.expr.data == .e_string) {
                                            if (!request.resolved_name.isEmpty() and strings.eqlLong(list, dependency_list, true)) {
                                                replacing += 1;
                                            } else {
                                                request.e_string = value.expr.data.e_string;
                                                remaining -= 1;
                                            }
                                        }
                                        break;
                                    } else {
                                        if (request.version.tag == .github or request.version.tag == .git) {
                                            for (query.expr.data.e_object.properties.slice()) |item| {
                                                if (item.value) |v| {
                                                    const url = request.version.literal.slice(request.version_buf);
                                                    if (v.data == .e_string and v.data.e_string.eql(string, url)) {
                                                        request.e_string = v.data.e_string;
                                                        remaining -= 1;
                                                        break;
                                                    }
                                                }
                                            }
                                        }
                                    }
                                }
                            }
                        }
                    }
                }

                if (remaining == 0)
                    break :ast_modifier;

                var dependencies: []G.Property = &[_]G.Property{};
                if (current_package_json.asProperty(dependency_list)) |query| {
                    if (query.expr.data == .e_object) {
                        dependencies = query.expr.data.e_object.properties.slice();
                    }
                }

                var new_dependencies = try allocator.alloc(G.Property, dependencies.len + remaining - replacing);
                bun.copy(G.Property, new_dependencies, dependencies);
                @memset(new_dependencies[dependencies.len..], G.Property{});

                var trusted_dependencies: []Expr = &[_]Expr{};
                if (options.add_trusted_dependencies) {
                    if (current_package_json.asProperty(trusted_dependencies_string)) |query| {
                        if (query.expr.data == .e_array) {
                            trusted_dependencies = query.expr.data.e_array.items.slice();
                        }
                    }
                }

                const trusted_dependencies_to_add = PackageManager.instance.trusted_deps_to_add_to_package_json.items.len;
                const new_trusted_deps = brk: {
                    if (!options.add_trusted_dependencies or trusted_dependencies_to_add == 0) break :brk &[_]Expr{};

                    var deps = try allocator.alloc(Expr, trusted_dependencies.len + trusted_dependencies_to_add);
                    @memcpy(deps[0..trusted_dependencies.len], trusted_dependencies);
                    @memset(deps[trusted_dependencies.len..], Expr.empty);

                    for (PackageManager.instance.trusted_deps_to_add_to_package_json.items) |package_name| {
                        if (comptime Environment.allow_assert) {
                            var has_missing = false;
                            for (deps) |dep| {
                                if (dep.data == .e_missing) has_missing = true;
                            }
                            std.debug.assert(has_missing);
                        }

                        var i = deps.len;
                        while (i > 0) {
                            i -= 1;
                            if (deps[i].data == .e_missing) {
                                deps[i] = try Expr.init(
                                    E.String,
                                    E.String{
                                        .data = package_name,
                                    },
                                    logger.Loc.Empty,
                                ).clone(allocator);
                                break;
                            }
                        }
                    }

                    if (comptime Environment.allow_assert) {
                        for (deps) |dep| std.debug.assert(dep.data != .e_missing);
                    }

                    break :brk deps;
                };

                outer: for (updates) |*request| {
                    if (request.e_string != null) continue;
                    defer if (comptime Environment.allow_assert) std.debug.assert(request.e_string != null);

                    var k: usize = 0;
                    while (k < new_dependencies.len) : (k += 1) {
                        if (new_dependencies[k].key) |key| {
                            if (!request.is_aliased and !request.resolved_name.isEmpty() and key.data.e_string.eql(
                                string,
                                request.resolved_name.slice(request.version_buf),
                            )) {
                                // This actually is a duplicate which we did not
                                // pick up before dependency resolution.
                                // For this case, we'll just swap remove it.
                                if (new_dependencies.len > 1) {
                                    new_dependencies[k] = new_dependencies[new_dependencies.len - 1];
                                    new_dependencies = new_dependencies[0 .. new_dependencies.len - 1];
                                } else {
                                    new_dependencies = &[_]G.Property{};
                                }
                                continue;
                            }
                            if (key.data.e_string.eql(
                                string,
                                if (request.is_aliased)
                                    request.name
                                else
                                    request.version.literal.slice(request.version_buf),
                            )) {
                                if (request.resolved_name.isEmpty()) {
                                    // This actually is a duplicate like "react"
                                    // appearing in both "dependencies" and "optionalDependencies".
                                    // For this case, we'll just swap remove it
                                    if (new_dependencies.len > 1) {
                                        new_dependencies[k] = new_dependencies[new_dependencies.len - 1];
                                        new_dependencies = new_dependencies[0 .. new_dependencies.len - 1];
                                    } else {
                                        new_dependencies = &[_]G.Property{};
                                    }
                                    continue;
                                }
                                new_dependencies[k].key = null;
                            }
                        }

                        if (new_dependencies[k].key == null) {
                            new_dependencies[k].key = try JSAst.Expr.init(
                                JSAst.E.String,
                                JSAst.E.String{
                                    .data = try allocator.dupe(u8, if (request.is_aliased)
                                        request.name
                                    else if (request.resolved_name.isEmpty())
                                        request.version.literal.slice(request.version_buf)
                                    else
                                        request.resolved_name.slice(request.version_buf)),
                                },
                                logger.Loc.Empty,
                            ).clone(allocator);

                            new_dependencies[k].value = try JSAst.Expr.init(
                                JSAst.E.String,
                                JSAst.E.String{
                                    // we set it later
                                    .data = "",
                                },
                                logger.Loc.Empty,
                            ).clone(allocator);
                            request.e_string = new_dependencies[k].value.?.data.e_string;
                            if (request.is_aliased) continue :outer;
                        }
                    }
                }

                var needs_new_dependency_list = true;
                const dependencies_object: JSAst.Expr = brk: {
                    if (current_package_json.asProperty(dependency_list)) |query| {
                        if (query.expr.data == .e_object) {
                            needs_new_dependency_list = false;

                            break :brk query.expr;
                        }
                    }

                    break :brk JSAst.Expr.init(
                        JSAst.E.Object,
                        JSAst.E.Object{
                            .properties = JSAst.G.Property.List.init(new_dependencies),
                        },
                        logger.Loc.Empty,
                    );
                };

                dependencies_object.data.e_object.properties = JSAst.G.Property.List.init(new_dependencies);
                if (new_dependencies.len > 1)
                    dependencies_object.data.e_object.alphabetizeProperties();

                var needs_new_trusted_dependencies_list = true;
                const trusted_dependencies_array: Expr = brk: {
                    if (!options.add_trusted_dependencies or trusted_dependencies_to_add == 0) {
                        needs_new_trusted_dependencies_list = false;
                        break :brk Expr.empty;
                    }
                    if (current_package_json.asProperty(trusted_dependencies_string)) |query| {
                        if (query.expr.data == .e_array) {
                            needs_new_trusted_dependencies_list = false;
                            break :brk query.expr;
                        }
                    }

                    break :brk Expr.init(
                        E.Array,
                        E.Array{
                            .items = JSAst.ExprNodeList.init(new_trusted_deps),
                        },
                        logger.Loc.Empty,
                    );
                };

                if (options.add_trusted_dependencies and trusted_dependencies_to_add > 0) {
                    trusted_dependencies_array.data.e_array.items = JSAst.ExprNodeList.init(new_trusted_deps);
                    if (new_trusted_deps.len > 1) {
                        trusted_dependencies_array.data.e_array.alphabetizeStrings();
                    }
                }

                if (current_package_json.data != .e_object or current_package_json.data.e_object.properties.len == 0) {
                    var root_properties = try allocator.alloc(JSAst.G.Property, if (options.add_trusted_dependencies) 2 else 1);
                    root_properties[0] = JSAst.G.Property{
                        .key = JSAst.Expr.init(
                            JSAst.E.String,
                            JSAst.E.String{
                                .data = dependency_list,
                            },
                            logger.Loc.Empty,
                        ),
                        .value = dependencies_object,
                    };

                    if (options.add_trusted_dependencies) {
                        root_properties[1] = JSAst.G.Property{
                            .key = Expr.init(
                                E.String,
                                E.String{
                                    .data = trusted_dependencies_string,
                                },
                                logger.Loc.Empty,
                            ),
                            .value = trusted_dependencies_array,
                        };
                    }

                    current_package_json.* = JSAst.Expr.init(
                        JSAst.E.Object,
                        JSAst.E.Object{ .properties = JSAst.G.Property.List.init(root_properties) },
                        logger.Loc.Empty,
                    );
                } else {
                    if (needs_new_dependency_list and needs_new_trusted_dependencies_list) {
                        var root_properties = try allocator.alloc(G.Property, current_package_json.data.e_object.properties.len + 2);
                        @memcpy(root_properties[0..current_package_json.data.e_object.properties.len], current_package_json.data.e_object.properties.slice());
                        root_properties[root_properties.len - 2] = .{
                            .key = Expr.init(E.String, E.String{
                                .data = dependency_list,
                            }, logger.Loc.Empty),
                            .value = dependencies_object,
                        };
                        root_properties[root_properties.len - 1] = .{
                            .key = Expr.init(
                                E.String,
                                E.String{
                                    .data = trusted_dependencies_string,
                                },
                                logger.Loc.Empty,
                            ),
                            .value = trusted_dependencies_array,
                        };
                        current_package_json.* = Expr.init(
                            E.Object,
                            E.Object{
                                .properties = G.Property.List.init(root_properties),
                            },
                            logger.Loc.Empty,
                        );
                    } else if (needs_new_dependency_list or needs_new_trusted_dependencies_list) {
                        var root_properties = try allocator.alloc(JSAst.G.Property, current_package_json.data.e_object.properties.len + 1);
                        @memcpy(root_properties[0..current_package_json.data.e_object.properties.len], current_package_json.data.e_object.properties.slice());
                        root_properties[root_properties.len - 1] = .{
                            .key = JSAst.Expr.init(
                                JSAst.E.String,
                                JSAst.E.String{
                                    .data = if (needs_new_dependency_list) dependency_list else trusted_dependencies_string,
                                },
                                logger.Loc.Empty,
                            ),
                            .value = if (needs_new_dependency_list) dependencies_object else trusted_dependencies_array,
                        };
                        current_package_json.* = JSAst.Expr.init(
                            JSAst.E.Object,
                            JSAst.E.Object{
                                .properties = JSAst.G.Property.List.init(root_properties),
                            },
                            logger.Loc.Empty,
                        );
                    }
                }
            }

            for (updates) |*request| {
                if (request.e_string) |e_string| {
                    e_string.data = switch (request.resolution.tag) {
                        .npm => brk: {
                            if (request.version.tag == .dist_tag) {
                                switch (options.exact_versions) {
                                    inline else => |exact_versions| {
                                        const fmt = if (exact_versions) "{}" else "^{}";
                                        break :brk try std.fmt.allocPrint(allocator, fmt, .{
                                            request.resolution.value.npm.version.fmt(request.version_buf),
                                        });
                                    },
                                }
                            }
                            break :brk null;
                        },
                        .uninitialized => switch (request.version.tag) {
                            .uninitialized => try allocator.dupe(u8, latest),
                            else => null,
                        },
                        else => null,
                    } orelse try allocator.dupe(u8, request.version.literal.slice(request.version_buf));
                }
            }
        }
    };

    // Corresponds to possible commands from the CLI.
    pub const Subcommand = enum {
        install,
        update,
        pm,
        add,
        remove,
        link,
        unlink,
    };

    pub fn init(ctx: Command.Context, comptime subcommand: Subcommand) !*PackageManager {
        const cli = try CommandLineArguments.parse(ctx.allocator, subcommand);

        var _ctx = ctx;
        return initWithCLI(&_ctx, cli, subcommand);
    }

    fn initWithCLI(
        ctx: *Command.Context,
        cli: CommandLineArguments,
        comptime subcommand: Subcommand,
    ) !*PackageManager {
        // assume that spawning a thread will take a lil so we do that asap
        try HTTP.HTTPThread.init();

        if (cli.global) {
            var explicit_global_dir: string = "";
            if (ctx.install) |opts| {
                explicit_global_dir = opts.global_dir orelse explicit_global_dir;
            }
            var global_dir = try Options.openGlobalDir(explicit_global_dir);
            try global_dir.setAsCwd();
        }

        var fs = try Fs.FileSystem.init(null);
        const top_level_dir_no_trailing_slash = strings.withoutTrailingSlash(fs.top_level_dir);
        if (comptime Environment.isWindows) {
            _ = Path.pathToPosixBuf(u8, strings.withoutTrailingSlash(fs.top_level_dir), &cwd_buf);
        } else {
            @memcpy(cwd_buf[0..top_level_dir_no_trailing_slash.len], top_level_dir_no_trailing_slash);
        }

        const original_cwd: string = cwd_buf[0..top_level_dir_no_trailing_slash.len];

        var workspace_names = Package.WorkspaceMap.init(ctx.allocator);

        // Step 1. Find the nearest package.json directory
        //
        // We will walk up from the cwd, trying to find the nearest package.json file.
        const package_json_file = brk: {
            var this_cwd = original_cwd;
            var created_package_json = false;
            const child_json = child: {
                // if we are only doing `bun install` (no args), then we can open as read_only
                // in all other cases we will need to write new data later.
                // this is relevant because it allows us to succeed an install if package.json
                // is readable but not writable
                //
                // probably wont matter as if package.json isn't writable, it's likely that
                // the underlying directory and node_modules isn't either.
                const need_write = subcommand != .install or cli.positionals.len > 1;

                while (true) {
                    const this_cwd_without_trailing_slash = strings.withoutTrailingSlash(this_cwd);
                    var buf2: [bun.MAX_PATH_BYTES + 1]u8 = undefined;
                    @memcpy(buf2[0..this_cwd_without_trailing_slash.len], this_cwd_without_trailing_slash);
                    buf2[this_cwd_without_trailing_slash.len..buf2.len][0.."/package.json".len].* = "/package.json".*;
                    buf2[this_cwd_without_trailing_slash.len + "/package.json".len] = 0;

                    break :child std.fs.cwd().openFileZ(
                        buf2[0 .. this_cwd_without_trailing_slash.len + "/package.json".len :0].ptr,
                        .{ .mode = if (need_write) .read_write else .read_only },
                    ) catch |err| switch (err) {
                        error.FileNotFound => {
                            if (std.fs.path.dirname(this_cwd)) |parent| {
                                this_cwd = parent;
                                continue;
                            } else {
                                break;
                            }
                        },
                        error.AccessDenied => {
                            Output.err("EACCES", "Permission denied while opening \"{s}\"", .{
                                buf2[0 .. this_cwd_without_trailing_slash.len + "/package.json".len],
                            });
                            if (need_write) {
                                Output.note("package.json must be writable to add packages", .{});
                            } else {
                                Output.note("package.json is missing read permissions, or is owned by another user", .{});
                            }
                            Global.crash();
                        },
                        else => {
                            Output.err(err, "could not open \"{s}\"", .{
                                buf2[0 .. this_cwd_without_trailing_slash.len + "/package.json".len],
                            });
                            return err;
                        },
                    };
                }

                if (comptime subcommand == .install) {
                    if (cli.positionals.len > 1) {
                        // this is `bun add <package>`.
                        //
                        // create the package json instead of return error. this works around
                        // a zig bug where continuing control flow through a catch seems to
                        // cause a segfault the second time `PackageManager.init` is called after
                        // switching to the add command.
                        this_cwd = original_cwd;
                        created_package_json = true;
                        break :child try attemptToCreatePackageJSONAndOpen();
                    }
                }
                return error.MissingPackageJSON;
            };

            const child_cwd = this_cwd;
            // Check if this is a workspace; if so, use root package
            var found = false;
            if (comptime subcommand != .link) {
                if (!created_package_json) {
                    while (std.fs.path.dirname(this_cwd)) |parent| : (this_cwd = parent) {
                        const parent_without_trailing_slash = strings.withoutTrailingSlash(parent);
                        var buf2: [bun.MAX_PATH_BYTES + 1]u8 = undefined;
                        @memcpy(buf2[0..parent_without_trailing_slash.len], parent_without_trailing_slash);
                        buf2[parent_without_trailing_slash.len..buf2.len][0.."/package.json".len].* = "/package.json".*;
                        buf2[parent_without_trailing_slash.len + "/package.json".len] = 0;

                        const json_file = std.fs.cwd().openFileZ(
                            buf2[0 .. parent_without_trailing_slash.len + "/package.json".len :0].ptr,
                            .{ .mode = .read_write },
                        ) catch {
                            continue;
                        };
                        defer if (!found) json_file.close();
                        const json_stat_size = try json_file.getEndPos();
                        const json_buf = try ctx.allocator.alloc(u8, json_stat_size + 64);
                        defer ctx.allocator.free(json_buf);
                        const json_len = try json_file.preadAll(json_buf, 0);
                        const json_path = try bun.getFdPath(json_file.handle, &package_json_cwd_buf);
                        const json_source = logger.Source.initPathString(json_path, json_buf[0..json_len]);
                        initializeStore();
                        const json = try json_parser.ParseJSONUTF8(&json_source, ctx.log, ctx.allocator);
                        if (json.asProperty("workspaces")) |prop| {
                            const json_array = switch (prop.expr.data) {
                                .e_array => |arr| arr,
                                .e_object => |obj| if (obj.get("packages")) |packages| switch (packages.data) {
                                    .e_array => |arr| arr,
                                    else => break,
                                } else break,
                                else => break,
                            };
                            var log = logger.Log.init(ctx.allocator);
                            defer log.deinit();
                            const workspace_packages_count = Package.processWorkspaceNamesArray(
                                &workspace_names,
                                ctx.allocator,
                                &log,
                                json_array,
                                &json_source,
                                prop.loc,
                                null,
                            ) catch break;
                            _ = workspace_packages_count;
                            for (workspace_names.keys()) |path| {
                                if (strings.eql(child_cwd, path)) {
                                    fs.top_level_dir = parent;
                                    if (comptime subcommand == .install) {
                                        found = true;
                                        child_json.close();
                                        try json_file.seekTo(0);
                                        break :brk json_file;
                                    } else {
                                        break :brk child_json;
                                    }
                                }
                            }
                            break;
                        }
                    }
                }
            }

            fs.top_level_dir = child_cwd;
            break :brk child_json;
        };

        try bun.sys.chdir(fs.top_level_dir).unwrap();
        try BunArguments.loadConfig(ctx.allocator, cli.config, ctx, .InstallCommand);
        bun.copy(u8, &cwd_buf, fs.top_level_dir);
        cwd_buf[fs.top_level_dir.len] = '/';
        cwd_buf[fs.top_level_dir.len + 1] = 0;
        fs.top_level_dir = cwd_buf[0 .. fs.top_level_dir.len + 1];
        package_json_cwd = try bun.getFdPath(package_json_file.handle, &package_json_cwd_buf);

        const entries_option = try fs.fs.readDirectory(fs.top_level_dir, null, 0, true);

        var env: *DotEnv.Loader = brk: {
            const map = try ctx.allocator.create(DotEnv.Map);
            map.* = DotEnv.Map.init(ctx.allocator);

            const loader = try ctx.allocator.create(DotEnv.Loader);
            loader.* = DotEnv.Loader.init(map, ctx.allocator);
            break :brk loader;
        };

        env.loadProcess();
        try env.load(entries_option.entries, &[_][]u8{}, .production, false);

        var cpu_count = @as(u32, @truncate(((try std.Thread.getCpuCount()) + 1)));

        if (env.get("GOMAXPROCS")) |max_procs| {
            if (std.fmt.parseInt(u32, max_procs, 10)) |cpu_count_| {
                cpu_count = @min(cpu_count, cpu_count_);
            } else |_| {}
        }

        const options = Options{
            .global = cli.global,
            .max_concurrent_lifecycle_scripts = cli.concurrent_scripts orelse cpu_count * 2,
        };

        if (env.get("BUN_INSTALL_VERBOSE") != null) {
            PackageManager.verbose_install = true;
        }

        if (env.get("BUN_FEATURE_FLAG_FORCE_WAITER_THREAD") != null) {
            bun.spawn.WaiterThread.setShouldUseWaiterThread();
        }

        if (PackageManager.verbose_install) {
            Output.prettyErrorln("Cache Dir: {s}", .{options.cache_directory});
            Output.flush();
        }

        var workspaces = std.StringArrayHashMap(Semver.Version).init(ctx.allocator);
        for (workspace_names.values()) |entry| {
            if (entry.version) |version_string| {
                const sliced_version = SlicedString.init(version_string, version_string);
                const result = Semver.Version.parse(sliced_version);
                if (result.valid and result.wildcard == .none) {
                    try workspaces.put(entry.name, result.version.min());
                    continue;
                }
            }
        }

        workspace_names.map.deinit();

        var manager = &instance;
        // var progress = Progress{};
        // var node = progress.start(name: []const u8, estimated_total_items: usize)
        manager.* = PackageManager{
            .options = options,
            .network_task_fifo = NetworkQueue.init(),
            .allocator = ctx.allocator,
            .log = ctx.log,
            .root_dir = entries_option.entries,
            .env = env,
            .cpu_count = cpu_count,
            .thread_pool = ThreadPool.init(.{
                .max_threads = cpu_count,
            }),
            .resolve_tasks = TaskChannel.init(),
            .lockfile = undefined,
            .root_package_json_file = package_json_file,
            .workspaces = workspaces,
            // .progress
            .event_loop = .{
                .mini = JSC.MiniEventLoop.init(bun.default_allocator),
            },
        };
        manager.lockfile = try ctx.allocator.create(Lockfile);
        JSC.MiniEventLoop.global = &manager.event_loop.mini;
        if (!manager.options.enable.cache) {
            manager.options.enable.manifest_cache = false;
            manager.options.enable.manifest_cache_control = false;
        }

        if (env.get("BUN_MANIFEST_CACHE")) |manifest_cache| {
            if (strings.eqlComptime(manifest_cache, "1")) {
                manager.options.enable.manifest_cache = true;
                manager.options.enable.manifest_cache_control = false;
            } else if (strings.eqlComptime(manifest_cache, "2")) {
                manager.options.enable.manifest_cache = true;
                manager.options.enable.manifest_cache_control = true;
            } else {
                manager.options.enable.manifest_cache = false;
                manager.options.enable.manifest_cache_control = false;
            }
        }

        try manager.options.load(
            ctx.allocator,
            ctx.log,
            env,
            cli,
            ctx.install,
            subcommand,
        );

        manager.timestamp_for_manifest_cache_control = brk: {
            if (comptime bun.Environment.allow_assert) {
                if (env.get("BUN_CONFIG_MANIFEST_CACHE_CONTROL_TIMESTAMP")) |cache_control| {
                    if (std.fmt.parseInt(u32, cache_control, 10)) |int| {
                        break :brk int;
                    } else |_| {}
                }
            }

            break :brk @as(u32, @truncate(@as(u64, @intCast(@max(std.time.timestamp(), 0)))));
        };
        return manager;
    }

    pub fn initWithRuntime(
        log: *logger.Log,
        bun_install: ?*Api.BunInstall,
        allocator: std.mem.Allocator,
        cli: CommandLineArguments,
        env: *DotEnv.Loader,
    ) !*PackageManager {
        if (env.get("BUN_INSTALL_VERBOSE") != null) {
            PackageManager.verbose_install = true;
        }

        var cpu_count = @as(u32, @truncate(((try std.Thread.getCpuCount()) + 1)));

        if (env.get("GOMAXPROCS")) |max_procs| {
            if (std.fmt.parseInt(u32, max_procs, 10)) |cpu_count_| {
                cpu_count = @min(cpu_count, cpu_count_);
            } else |_| {}
        }

        var manager = &instance;
        var root_dir = try Fs.FileSystem.instance.fs.readDirectory(
            Fs.FileSystem.instance.top_level_dir,
            null,
            0,
            true,
        );
        // var progress = Progress{};
        // var node = progress.start(name: []const u8, estimated_total_items: usize)
        manager.* = PackageManager{
            .options = .{
                .max_concurrent_lifecycle_scripts = cli.concurrent_scripts orelse cpu_count * 2,
            },
            .network_task_fifo = NetworkQueue.init(),
            .allocator = allocator,
            .log = log,
            .root_dir = root_dir.entries,
            .env = env,
            .cpu_count = cpu_count,
            .thread_pool = ThreadPool.init(.{
                .max_threads = cpu_count,
            }),
            .resolve_tasks = TaskChannel.init(),
            .lockfile = undefined,
            .root_package_json_file = undefined,
            .event_loop = .{
                .js = JSC.VirtualMachine.get().eventLoop(),
            },
            .workspaces = std.StringArrayHashMap(Semver.Version).init(allocator),
        };
        manager.lockfile = try allocator.create(Lockfile);

        if (Output.enable_ansi_colors_stderr) {
            manager.progress = Progress{};
            manager.progress.supports_ansi_escape_codes = Output.enable_ansi_colors_stderr;
            manager.root_progress_node = manager.progress.start("", 0);
        } else {
            manager.options.log_level = .default_no_progress;
        }

        if (!manager.options.enable.cache) {
            manager.options.enable.manifest_cache = false;
            manager.options.enable.manifest_cache_control = false;
        }

        if (env.get("BUN_MANIFEST_CACHE")) |manifest_cache| {
            if (strings.eqlComptime(manifest_cache, "1")) {
                manager.options.enable.manifest_cache = true;
                manager.options.enable.manifest_cache_control = false;
            } else if (strings.eqlComptime(manifest_cache, "2")) {
                manager.options.enable.manifest_cache = true;
                manager.options.enable.manifest_cache_control = true;
            } else {
                manager.options.enable.manifest_cache = false;
                manager.options.enable.manifest_cache_control = false;
            }
        }

        try manager.options.load(
            allocator,
            log,
            env,
            cli,
            bun_install,
            .install,
        );

        manager.timestamp_for_manifest_cache_control = @as(
            u32,
            @truncate(@as(
                u64,
                @intCast(@max(
                    std.time.timestamp(),
                    0,
                )),
            )),
            // When using "bun install", we check for updates with a 300 second cache.
            // When using bun, we only do staleness checks once per day
        ) -| std.time.s_per_day;

        if (root_dir.entries.hasComptimeQuery("bun.lockb")) {
            var buf: [bun.MAX_PATH_BYTES]u8 = undefined;
            var parts = [_]string{
                "./bun.lockb",
            };
            const lockfile_path = Path.joinAbsStringBuf(
                Fs.FileSystem.instance.top_level_dir,
                &buf,
                &parts,
                .auto,
            );
            buf[lockfile_path.len] = 0;
            const lockfile_path_z = buf[0..lockfile_path.len :0];

            switch (manager.lockfile.loadFromDisk(
                allocator,
                log,
                lockfile_path_z,
            )) {
                .ok => |load| manager.lockfile = load.lockfile,
                else => manager.lockfile.initEmpty(allocator),
            }
        } else {
            manager.lockfile.initEmpty(allocator);
        }

        return manager;
    }

    fn attemptToCreatePackageJSONAndOpen() !std.fs.File {
        const package_json_file = std.fs.cwd().createFileZ("package.json", .{ .read = true }) catch |err| {
            Output.prettyErrorln("<r><red>error:<r> {s} create package.json", .{@errorName(err)});
            Global.crash();
        };

        try package_json_file.pwriteAll("{\"dependencies\": {}}", 0);

        return package_json_file;
    }

    fn attemptToCreatePackageJSON() !void {
        var file = try attemptToCreatePackageJSONAndOpen();
        file.close();
    }

    pub inline fn update(ctx: Command.Context) !void {
        try updatePackageJSONAndInstall(ctx, .update, .update);
    }

    pub inline fn add(ctx: Command.Context) !void {
        try updatePackageJSONAndInstall(ctx, .add, .add);
    }

    pub inline fn remove(ctx: Command.Context) !void {
        try updatePackageJSONAndInstall(ctx, .remove, .remove);
    }

    pub inline fn link(ctx: Command.Context) !void {
        var manager = PackageManager.init(ctx, .link) catch |err| brk: {
            if (err == error.MissingPackageJSON) {
                try attemptToCreatePackageJSON();
                break :brk try PackageManager.init(ctx, .link);
            }

            return err;
        };

        if (manager.options.shouldPrintCommandName()) {
            Output.prettyErrorln("<r><b>bun link <r><d>v" ++ Global.package_json_version_with_sha ++ "<r>\n", .{});
            Output.flush();
        }

        if (manager.options.positionals.len == 1) {
            // bun link

            var lockfile: Lockfile = undefined;
            var name: string = "";
            var package = Lockfile.Package{};

            // Step 1. parse the nearest package.json file
            {
                const current_package_json_stat_size = try manager.root_package_json_file.getEndPos();
                var current_package_json_buf = try ctx.allocator.alloc(u8, current_package_json_stat_size + 64);
                const current_package_json_contents_len = try manager.root_package_json_file.preadAll(
                    current_package_json_buf,
                    0,
                );
                if (comptime Environment.isWindows) try manager.root_package_json_file.seekTo(0);

                const package_json_source = logger.Source.initPathString(
                    package_json_cwd,
                    current_package_json_buf[0..current_package_json_contents_len],
                );
                lockfile.initEmpty(ctx.allocator);

                try package.parseMain(&lockfile, ctx.allocator, manager.log, package_json_source, Features.folder);
                name = lockfile.str(&package.name);
                if (name.len == 0) {
                    if (manager.options.log_level != .silent) {
                        Output.prettyErrorln("<r><red>error:<r> package.json missing \"name\" <d>in \"{s}\"<r>", .{package_json_source.path.text});
                    }
                    Global.crash();
                } else if (!strings.isNPMPackageName(name)) {
                    if (manager.options.log_level != .silent) {
                        Output.prettyErrorln("<r><red>error:<r> invalid package.json name \"{s}\" <d>in \"{any}\"<r>", .{
                            name,
                            package_json_source.path.text,
                        });
                    }
                    Global.crash();
                }
            }

            // Step 2. Setup the global directory
            var node_modules: std.fs.Dir = brk: {
                Bin.Linker.ensureUmask();
                var explicit_global_dir: string = "";
                if (ctx.install) |install_| {
                    explicit_global_dir = install_.global_dir orelse explicit_global_dir;
                }
                manager.global_dir = try Options.openGlobalDir(explicit_global_dir);

                try manager.setupGlobalDir(&ctx);

                break :brk manager.global_dir.?.makeOpenPath("node_modules", .{}) catch |err| {
                    if (manager.options.log_level != .silent)
                        Output.prettyErrorln("<r><red>error:<r> failed to create node_modules in global dir due to error {s}", .{@errorName(err)});
                    Global.crash();
                };
            };

            // Step 3a. symlink to the node_modules folder
            {
                // delete it if it exists
                node_modules.deleteTree(name) catch {};

                // create scope if specified
                if (name[0] == '@') {
                    if (strings.indexOfChar(name, '/')) |i| {
                        node_modules.makeDir(name[0..i]) catch |err| brk: {
                            if (err == error.PathAlreadyExists) break :brk;
                            if (manager.options.log_level != .silent)
                                Output.prettyErrorln("<r><red>error:<r> failed to create scope in global dir due to error {s}", .{@errorName(err)});
                            Global.crash();
                        };
                    }
                }

                if (comptime Environment.isWindows) {
                    // create the junction
                    const top_level = Fs.FileSystem.instance.topLevelDirWithoutTrailingSlash();
                    var link_path_buf: bun.PathBuffer = undefined;
                    @memcpy(
                        link_path_buf[0..top_level.len],
                        top_level,
                    );
                    link_path_buf[top_level.len] = 0;
                    const link_path = link_path_buf[0..top_level.len :0];
                    const global_path = try manager.globalLinkDirPath();
                    const dest_path = Path.joinAbsStringZ(global_path, &.{name}, .windows);
                    switch (bun.sys.sys_uv.symlinkUV(
                        link_path,
                        dest_path,
                        bun.windows.libuv.UV_FS_SYMLINK_JUNCTION,
                    )) {
                        .err => |err| {
                            Output.prettyErrorln("<r><red>error:<r> failed to create junction to node_modules in global dir due to error {}", .{err});
                            Global.crash();
                        },
                        .result => {},
                    }
                } else {
                    // create the symlink
                    node_modules.symLink(Fs.FileSystem.instance.topLevelDirWithoutTrailingSlash(), name, .{ .is_directory = true }) catch |err| {
                        if (manager.options.log_level != .silent)
                            Output.prettyErrorln("<r><red>error:<r> failed to create symlink to node_modules in global dir due to error {s}", .{@errorName(err)});
                        Global.crash();
                    };
                }
            }

            // Step 3b. Link any global bins
            if (package.bin.tag != .none) {
                var bin_linker = Bin.Linker{
                    .bin = package.bin,
                    .package_installed_node_modules = bun.toFD(node_modules.fd),
                    .global_bin_path = manager.options.bin_path,
                    .global_bin_dir = manager.options.global_bin_dir,

                    // .destination_dir_subpath = destination_dir_subpath,
                    .root_node_modules_folder = bun.toFD(node_modules.fd),
                    .package_name = strings.StringOrTinyString.init(name),
                    .string_buf = lockfile.buffers.string_bytes.items,
                    .extern_string_buf = lockfile.buffers.extern_strings.items,
                };
                bin_linker.link(true);

                if (bin_linker.err) |err| {
                    if (manager.options.log_level != .silent)
                        Output.prettyErrorln("<r><red>error:<r> failed to link bin due to error {s}", .{@errorName(err)});
                    Global.crash();
                }
            }

            Output.flush();

            // Done
            if (manager.options.log_level != .silent)
                Output.prettyln(
                    \\<r><green>Success!<r> Registered "{[name]s}"
                    \\
                    \\To use {[name]s} in a project, run:
                    \\  <cyan>bun link {[name]s}<r>
                    \\
                    \\Or add it in dependencies in your package.json file:
                    \\  <cyan>"{[name]s}": "link:{[name]s}"<r>
                    \\
                ,
                    .{
                        .name = name,
                    },
                );

            Output.flush();
            Global.exit(0);
        } else {
            // bun link lodash
            switch (manager.options.log_level) {
                inline else => |log_level| try manager.updatePackageJSONAndInstallWithManager(ctx, .link, log_level),
            }
        }
    }

    pub inline fn unlink(ctx: Command.Context) !void {
        var manager = PackageManager.init(ctx, .unlink) catch |err| brk: {
            if (err == error.MissingPackageJSON) {
                try attemptToCreatePackageJSON();
                break :brk try PackageManager.init(ctx, .unlink);
            }

            return err;
        };

        if (manager.options.shouldPrintCommandName()) {
            Output.prettyErrorln("<r><b>bun unlink <r><d>v" ++ Global.package_json_version_with_sha ++ "<r>\n", .{});
            Output.flush();
        }

        if (manager.options.positionals.len == 1) {
            // bun unlink

            var lockfile: Lockfile = undefined;
            var name: string = "";
            var package = Lockfile.Package{};

            // Step 1. parse the nearest package.json file
            {
                const current_package_json_stat_size = try manager.root_package_json_file.getEndPos();
                var current_package_json_buf = try ctx.allocator.alloc(u8, current_package_json_stat_size + 64);
                const current_package_json_contents_len = try manager.root_package_json_file.preadAll(
                    current_package_json_buf,
                    0,
                );
                if (comptime Environment.isWindows) try manager.root_package_json_file.seekTo(0);

                const package_json_source = logger.Source.initPathString(
                    package_json_cwd,
                    current_package_json_buf[0..current_package_json_contents_len],
                );
                lockfile.initEmpty(ctx.allocator);

                try package.parseMain(&lockfile, ctx.allocator, manager.log, package_json_source, Features.folder);
                name = lockfile.str(&package.name);
                if (name.len == 0) {
                    if (manager.options.log_level != .silent) {
                        Output.prettyErrorln("<r><red>error:<r> package.json missing \"name\" <d>in \"{s}\"<r>", .{package_json_source.path.text});
                    }
                    Global.crash();
                } else if (!strings.isNPMPackageName(name)) {
                    if (manager.options.log_level != .silent) {
                        Output.prettyErrorln("<r><red>error:<r> invalid package.json name \"{s}\" <d>in \"{s}\"<r>", .{
                            name,
                            package_json_source.path.text,
                        });
                    }
                    Global.crash();
                }
            }

            switch (Syscall.lstat(Path.joinAbsStringZ(try manager.globalLinkDirPath(), &.{name}, .auto))) {
                .result => |stat| {
                    if (!bun.S.ISLNK(@intCast(stat.mode))) {
                        Output.prettyErrorln("<r><green>success:<r> package \"{s}\" is not globally linked, so there's nothing to do.", .{name});
                        Global.exit(0);
                    }
                },
                .err => {
                    Output.prettyErrorln("<r><green>success:<r> package \"{s}\" is not globally linked, so there's nothing to do.", .{name});
                    Global.exit(0);
                },
            }

            // Step 2. Setup the global directory
            var node_modules: std.fs.Dir = brk: {
                Bin.Linker.ensureUmask();
                var explicit_global_dir: string = "";
                if (ctx.install) |install_| {
                    explicit_global_dir = install_.global_dir orelse explicit_global_dir;
                }
                manager.global_dir = try Options.openGlobalDir(explicit_global_dir);

                try manager.setupGlobalDir(&ctx);

                break :brk manager.global_dir.?.makeOpenPath("node_modules", .{}) catch |err| {
                    if (manager.options.log_level != .silent)
                        Output.prettyErrorln("<r><red>error:<r> failed to create node_modules in global dir due to error {s}", .{@errorName(err)});
                    Global.crash();
                };
            };

            // Step 3b. Link any global bins
            if (package.bin.tag != .none) {
                var bin_linker = Bin.Linker{
                    .bin = package.bin,
                    .package_installed_node_modules = bun.toFD(node_modules.fd),
                    .global_bin_path = manager.options.bin_path,
                    .global_bin_dir = manager.options.global_bin_dir,

                    // .destination_dir_subpath = destination_dir_subpath,
                    .root_node_modules_folder = bun.toFD(node_modules.fd),
                    .package_name = strings.StringOrTinyString.init(name),
                    .string_buf = lockfile.buffers.string_bytes.items,
                    .extern_string_buf = lockfile.buffers.extern_strings.items,
                };
                bin_linker.unlink(true);
            }

            // delete it if it exists
            node_modules.deleteTree(name) catch |err| {
                if (manager.options.log_level != .silent)
                    Output.prettyErrorln("<r><red>error:<r> failed to unlink package in global dir due to error {s}", .{@errorName(err)});
                Global.crash();
            };

            Output.prettyln("<r><green>success:<r> unlinked package \"{s}\"", .{name});
            Global.exit(0);
        } else {
            Output.prettyln("<r><red>error:<r> bun unlink {{packageName}} not implemented yet", .{});
            Global.crash();
        }
    }

    const ParamType = clap.Param(clap.Help);
    const platform_specific_backend_label = if (Environment.isMac)
        "Possible values: \"clonefile\" (default), \"hardlink\", \"symlink\", \"copyfile\""
    else
        "Possible values: \"hardlink\" (default), \"symlink\", \"copyfile\"";

    const install_params_ = [_]ParamType{
        clap.parseParam("-c, --config <STR>?                   Specify path to config file (bunfig.toml)") catch unreachable,
        clap.parseParam("-y, --yarn                            Write a yarn.lock file (yarn v1)") catch unreachable,
        clap.parseParam("-p, --production                      Don't install devDependencies") catch unreachable,
        clap.parseParam("--no-save                             Don't update package.json or save a lockfile") catch unreachable,
        clap.parseParam("--save                                Save to package.json (true by default)") catch unreachable,
        clap.parseParam("--dry-run                             Don't install anything") catch unreachable,
        clap.parseParam("--frozen-lockfile                     Disallow changes to lockfile") catch unreachable,
        clap.parseParam("-f, --force                           Always request the latest versions from the registry & reinstall all dependencies") catch unreachable,
        clap.parseParam("--cache-dir <PATH>                    Store & load cached data from a specific directory path") catch unreachable,
        clap.parseParam("--no-cache                            Ignore manifest cache entirely") catch unreachable,
        clap.parseParam("--silent                              Don't log anything") catch unreachable,
        clap.parseParam("--verbose                             Excessively verbose logging") catch unreachable,
        clap.parseParam("--no-progress                         Disable the progress bar") catch unreachable,
        clap.parseParam("--no-summary                          Don't print a summary") catch unreachable,
        clap.parseParam("--no-verify                           Skip verifying integrity of newly downloaded packages") catch unreachable,
        clap.parseParam("--ignore-scripts                      Skip lifecycle scripts in the project's package.json (dependency scripts are never run)") catch unreachable,
        clap.parseParam("--trust                               Add to trustedDependencies in the project's package.json and install the package(s)") catch unreachable,
        clap.parseParam("-g, --global                          Install globally") catch unreachable,
        clap.parseParam("--cwd <STR>                           Set a specific cwd") catch unreachable,
        clap.parseParam("--backend <STR>                       Platform-specific optimizations for installing dependencies. " ++ platform_specific_backend_label) catch unreachable,
        clap.parseParam("--link-native-bins <STR>...           Link \"bin\" from a matching platform-specific \"optionalDependencies\" instead. Default: esbuild, turbo") catch unreachable,
        clap.parseParam("--concurrent-scripts <NUM>            Maximum number of concurrent jobs for lifecycle scripts (default 5)") catch unreachable,
        // clap.parseParam("--omit <STR>...                    Skip installing dependencies of a certain type. \"dev\", \"optional\", or \"peer\"") catch unreachable,
        // clap.parseParam("--no-dedupe                        Disable automatic downgrading of dependencies that would otherwise cause unnecessary duplicate package versions ($BUN_CONFIG_NO_DEDUPLICATE)") catch unreachable,
        clap.parseParam("-h, --help                            Print this help menu") catch unreachable,
    };

    pub const install_params = install_params_ ++ [_]ParamType{
        clap.parseParam("-d, --dev                 Add dependency to \"devDependencies\"") catch unreachable,
        clap.parseParam("-D, --development") catch unreachable,
        clap.parseParam("--optional                        Add dependency to \"optionalDependencies\"") catch unreachable,
        clap.parseParam("-E, --exact                  Add the exact version instead of the ^range") catch unreachable,
        clap.parseParam("<POS> ...                         ") catch unreachable,
    };

    pub const update_params = install_params_ ++ [_]ParamType{
        clap.parseParam("<POS> ...                         \"name\" of packages to update") catch unreachable,
    };

    pub const pm_params = install_params_ ++ [_]ParamType{
        clap.parseParam("-a, --all") catch unreachable,
        clap.parseParam("<POS> ...                         ") catch unreachable,
    };

    pub const add_params = install_params_ ++ [_]ParamType{
        clap.parseParam("-d, --dev                 Add dependency to \"devDependencies\"") catch unreachable,
        clap.parseParam("-D, --development") catch unreachable,
        clap.parseParam("--optional                        Add dependency to \"optionalDependencies\"") catch unreachable,
        clap.parseParam("-E, --exact                  Add the exact version instead of the ^range") catch unreachable,
        clap.parseParam("<POS> ...                         \"name\" or \"name@version\" of package(s) to install") catch unreachable,
    };

    pub const remove_params = install_params_ ++ [_]ParamType{
        clap.parseParam("<POS> ...                         \"name\" of package(s) to remove from package.json") catch unreachable,
    };

    pub const link_params = install_params_ ++ [_]ParamType{
        clap.parseParam("<POS> ...                         \"name\" install package as a link") catch unreachable,
    };

    pub const unlink_params = install_params_ ++ [_]ParamType{
        clap.parseParam("<POS> ...                         \"name\" uninstall package as a link") catch unreachable,
    };

    pub const CommandLineArguments = struct {
        registry: string = "",
        cache_dir: string = "",
        lockfile: string = "",
        token: string = "",
        global: bool = false,
        config: ?string = null,

        backend: ?PackageInstall.Method = null,

        positionals: []const string = &[_]string{},

        yarn: bool = false,
        production: bool = false,
        frozen_lockfile: bool = false,
        no_save: bool = false,
        dry_run: bool = false,
        force: bool = false,
        no_dedupe: bool = false,
        no_cache: bool = false,
        silent: bool = false,
        verbose: bool = false,
        no_progress: bool = false,
        no_verify: bool = false,
        ignore_scripts: bool = false,
        trusted: bool = false,
        no_summary: bool = false,

        link_native_bins: []const string = &[_]string{},

        development: bool = false,
        optional: bool = false,

        no_optional: bool = false,
        omit: Omit = Omit{},

        exact: bool = false,

        concurrent_scripts: ?usize = null,

        const Omit = struct {
            dev: bool = false,
            optional: bool = true,
            peer: bool = false,

            pub inline fn toFeatures(this: Omit) Features {
                return .{
                    .dev_dependencies = this.dev,
                    .optional_dependencies = this.optional,
                    .peer_dependencies = this.peer,
                };
            }
        };

        pub fn printHelp(comptime subcommand: Subcommand) void {
            switch (subcommand) {
                // fall back to HelpCommand.printWithReason
                Subcommand.install => {
                    const intro_text =
                        \\<b>Usage<r>: <b><green>bun install<r> <cyan>[flags]<r> [...\<pkg\>]
                        \\<b>Alias: <b>bun i<r>
                        \\  Install the dependencies listed in package.json
                    ;
                    const outro_text =
                        \\<b>Examples:<r>
                        \\  <d>Install the dependencies for the current project<r>
                        \\  <b><green>bun install<r>
                        \\
                        \\  <d>Skip devDependencies<r>
                        \\  <b><green>bun install --production<r>
                        \\
                        \\Full documentation is available at <magenta>https://bun.sh/docs/cli/install<r>
                    ;
                    Output.pretty("\n" ++ intro_text, .{});
                    Output.flush();
                    Output.pretty("\n\n<b>Flags:<r>", .{});
                    Output.flush();
                    clap.simpleHelp(&PackageManager.install_params);
                    Output.pretty("\n\n" ++ outro_text ++ "\n", .{});
                    Output.flush();
                },
                Subcommand.update => {
                    const intro_text =
                        \\<b>Usage<r>: <b><green>bun update<r> <cyan>[flags]<r>
                        \\  Update all dependencies to most recent versions within the version range in package.json
                        \\
                    ;
                    const outro_text =
                        \\<b>Examples:<r>
                        \\  <d>Update all dependencies:<r>
                        \\  <b><green>bun update<r>
                        \\
                        \\Full documentation is available at <magenta>https://bun.sh/docs/cli/update<r>
                    ;
                    Output.pretty("\n" ++ intro_text, .{});
                    Output.flush();
                    Output.pretty("\n<b>Flags:<r>", .{});
                    Output.flush();
                    clap.simpleHelp(&PackageManager.update_params);
                    Output.pretty("\n\n" ++ outro_text ++ "\n", .{});
                    Output.flush();
                },
                Subcommand.pm => {
                    PackageManagerCommand.printHelp();
                },
                Subcommand.add => {
                    const intro_text =
                        \\<b>Usage<r>: <b><green>bun add<r> <cyan>[flags]<r> \<pkg\> [...\<pkg\>]
                        \\<b>Alias: <b>bun a<r>
                    ;
                    const outro_text =
                        \\<b>Examples:<r>
                        \\  <d>Add a dependency from the npm registry<r>
                        \\  <b><green>bun add zod<r>
                        \\  <b><green>bun add zod@next<r>
                        \\  <b><green>bun add zod@3.0.0<r>
                        \\
                        \\  <d>Add a dev, optional, or peer dependency <r>
                        \\  <b><green>bun add -d typescript<r>
                        \\  <b><green>bun add -o lodash<r>
                        \\  <b><green>bun add --peer esbuild<r>
                        \\
                        \\Full documentation is available at <magenta>https://bun.sh/docs/cli/add<r>
                    ;
                    Output.pretty("\n" ++ intro_text, .{});
                    Output.flush();
                    Output.pretty("\n\n<b>Flags:<r>", .{});
                    Output.flush();
                    clap.simpleHelp(&PackageManager.add_params);
                    Output.pretty("\n\n" ++ outro_text ++ "\n", .{});
                    Output.flush();
                },
                Subcommand.remove => {
                    const intro_text =
                        \\<b>Usage<r>: <b><green>bun remove<r> <cyan>[flags]<r> \<pkg\> [...\<pkg\>]
                        \\<b>Alias: <b>bun r<r>
                        \\  Remove a package from package.json and uninstall from node_modules
                        \\
                    ;
                    const outro_text =
                        \\<b>Examples:<r>
                        \\  <d>Remove a dependency<r>
                        \\  <b><green>bun remove ts-node<r>
                        \\
                        \\Full documentation is available at <magenta>https://bun.sh/docs/cli/remove<r>
                    ;
                    Output.pretty("\n" ++ intro_text, .{});
                    Output.flush();
                    Output.pretty("\n<b>Flags:<r>", .{});
                    Output.flush();
                    clap.simpleHelp(&PackageManager.remove_params);
                    Output.pretty("\n\n" ++ outro_text ++ "\n", .{});
                    Output.flush();
                },
                Subcommand.link => {
                    const intro_text =
                        \\<b>Usage<r>: <b><green>bun link<r> <cyan>[flags]<r> [\<package\>]
                        \\
                    ;
                    const outro_text =
                        \\<b>Examples:<r>
                        \\  <d>Register the current directory as a linkable package.<r>
                        \\  <d>Directory should contain a package.json.<r>
                        \\  <b><green>bun link<r>
                        \\
                        \\  <d>Add a previously-registered linkable package as a dependency of the current project.<r>
                        \\  <b><green>bun link \<package\><r>
                        \\
                        \\Full documentation is available at <magenta>https://bun.sh/docs/cli/link<r>
                    ;
                    Output.pretty("\n" ++ intro_text, .{});
                    Output.flush();
                    Output.pretty("\n<b>Flags:<r>", .{});
                    Output.flush();
                    clap.simpleHelp(&PackageManager.link_params);
                    Output.pretty("\n\n" ++ outro_text ++ "\n", .{});
                    Output.flush();
                },
                Subcommand.unlink => {
                    const intro_text =
                        \\<b>Usage<r>: <b><green>bun unlink<r> <cyan>[flags]<r>
                    ;

                    const outro_text =
                        \\<b>Examples:<r>
                        \\  <d>Unregister the current directory as a linkable package.<r>
                        \\  <b><green>bun unlink<r>
                        \\
                        \\Full documentation is available at <magenta>https://bun.sh/docs/cli/unlink<r>
                    ;

                    Output.pretty("\n" ++ intro_text ++ "\n", .{});
                    Output.flush();
                    Output.pretty("\n<b>Flags:<r>", .{});
                    Output.flush();
                    clap.simpleHelp(&PackageManager.unlink_params);
                    Output.pretty("\n\n" ++ outro_text ++ "\n", .{});
                    Output.flush();
                },
            }
        }

        pub fn parse(allocator: std.mem.Allocator, comptime subcommand: Subcommand) !CommandLineArguments {
            Output.is_verbose = Output.isVerbose();

            const params: []const ParamType = &switch (subcommand) {
                .install => install_params,
                .update => update_params,
                .pm => pm_params,
                .add => add_params,
                .remove => remove_params,
                .link => link_params,
                .unlink => unlink_params,
            };

            var diag = clap.Diagnostic{};

            var args = clap.parse(clap.Help, params, .{
                .diagnostic = &diag,
                .allocator = allocator,
            }) catch |err| {
                clap.help(Output.errorWriter(), params) catch {};
                Output.errorWriter().writeAll("\n") catch {};
                diag.report(Output.errorWriter(), err) catch {};
                return err;
            };

            if (args.flag("--help")) {
                printHelp(subcommand);
                Global.exit(0);
            }

            var cli = CommandLineArguments{};
            cli.yarn = args.flag("--yarn");
            cli.production = args.flag("--production");
            cli.frozen_lockfile = args.flag("--frozen-lockfile");
            cli.no_progress = args.flag("--no-progress");
            cli.dry_run = args.flag("--dry-run");
            cli.global = args.flag("--global");
            cli.force = args.flag("--force");
            cli.no_verify = args.flag("--no-verify");
            // cli.no_dedupe = args.flag("--no-dedupe");
            cli.no_cache = args.flag("--no-cache");
            cli.silent = args.flag("--silent");
            cli.verbose = args.flag("--verbose") or Output.is_verbose;
            cli.ignore_scripts = args.flag("--ignore-scripts");
            cli.trusted = args.flag("--trust");
            cli.no_summary = args.flag("--no-summary");

            // link and unlink default to not saving, all others default to
            // saving.
            if (comptime subcommand == .link or subcommand == .unlink) {
                cli.no_save = !args.flag("--save");
            } else {
                cli.no_save = args.flag("--no-save");
            }

            if (args.option("--config")) |opt| {
                cli.config = opt;
            }

            cli.link_native_bins = args.options("--link-native-bins");

            if (comptime subcommand == .add or subcommand == .install) {
                cli.development = args.flag("--development") or args.flag("--dev");
                cli.optional = args.flag("--optional");
                cli.exact = args.flag("--exact");
            }

            if (args.option("--concurrent-scripts")) |concurrency| {
                // var buf: []
                cli.concurrent_scripts = std.fmt.parseInt(usize, concurrency, 10) catch null;
            }

            // for (args.options("--omit")) |omit| {
            //     if (strings.eqlComptime(omit, "dev")) {
            //         cli.omit.dev = true;
            //     } else if (strings.eqlComptime(omit, "optional")) {
            //         cli.omit.optional = true;
            //     } else if (strings.eqlComptime(omit, "peer")) {
            //         cli.omit.peer = true;
            //     } else {
            //         Output.prettyErrorln("<b>error<r><d>:<r> Invalid argument <b>\"--omit\"<r> must be one of <cyan>\"dev\"<r>, <cyan>\"optional\"<r>, or <cyan>\"peer\"<r>. ", .{});
            //         Global.crash();
            //     }
            // }

            if (args.option("--cwd")) |cwd_| {
                var buf: [bun.MAX_PATH_BYTES]u8 = undefined;
                var buf2: [bun.MAX_PATH_BYTES]u8 = undefined;
                var final_path: [:0]u8 = undefined;
                if (cwd_.len > 0 and cwd_[0] == '.') {
                    const cwd = try bun.getcwd(&buf);
                    var parts = [_]string{cwd_};
                    const path_ = Path.joinAbsStringBuf(cwd, &buf2, &parts, .auto);
                    buf2[path_.len] = 0;
                    final_path = buf2[0..path_.len :0];
                } else {
                    bun.copy(u8, &buf, cwd_);
                    buf[cwd_.len] = 0;
                    final_path = buf[0..cwd_.len :0];
                }
                try bun.sys.chdir(final_path).unwrap();
            }

            const specified_backend: ?PackageInstall.Method = brk: {
                if (args.option("--backend")) |backend_| {
                    break :brk PackageInstall.Method.map.get(backend_);
                }
                break :brk null;
            };

            if (specified_backend) |backend| {
                if (backend.isSupported()) {
                    cli.backend = backend;
                }
            }

            cli.positionals = args.positionals();

            if (cli.production and cli.trusted) {
                Output.errGeneric("The '--production' and '--trust' flags together are not supported because the --trust flag potentially modifies the lockfile after installing packages\n", .{});
                Global.crash();
            }

            if (cli.frozen_lockfile and cli.trusted) {
                Output.errGeneric("The '--frozen-lockfile' and '--trust' flags together are not supported because the --trust flag potentially modifies the lockfile after installing packages\n", .{});
                Global.crash();
            }

            return cli;
        }
    };
    const latest: string = "latest";

    pub const UpdateRequest = struct {
        name: string = "",
        name_hash: PackageNameHash = 0,
        version: Dependency.Version = .{},
        version_buf: []const u8 = "",
        resolution: Resolution = .{},
        resolved_name: String = .{},
        is_aliased: bool = false,
        failed: bool = false,
        // This must be cloned to handle when the AST store resets
        e_string: ?*JSAst.E.String = null,

        pub const Array = std.ArrayListUnmanaged(UpdateRequest);

        pub inline fn matches(this: PackageManager.UpdateRequest, dependency: Dependency, string_buf: []const u8) bool {
            return this.name_hash == if (this.name.len == 0)
                String.Builder.stringHash(dependency.version.literal.slice(string_buf))
            else
                dependency.name_hash;
        }

        /// It is incorrect to call this function before Lockfile.cleanWithLogger() because
        /// resolved_name should be populated if possible.
        ///
        /// `this` needs to be a pointer! If `this` is a copy and the name returned from
        /// resolved_name is inlined, you will return a pointer to stack memory.
        pub fn getResolvedName(this: *UpdateRequest) string {
            return if (this.is_aliased)
                this.name
            else if (this.resolved_name.isEmpty())
                this.version.literal.slice(this.version_buf)
            else
                this.resolved_name.slice(this.version_buf);
        }

        pub fn parse(
            allocator: std.mem.Allocator,
            log: *logger.Log,
            positionals: []const string,
            update_requests: *Array,
            op: Lockfile.Package.Diff.Op,
        ) []UpdateRequest {
            // first one is always either:
            // add
            // remove
            outer: for (positionals) |positional| {
                var input: []u8 = @constCast(std.mem.trim(u8, positional, " \n\r\t"));
                {
                    var temp: [2048]u8 = undefined;
                    const len = std.mem.replace(u8, input, "\\\\", "/", &temp);
                    bun.path.platformToPosixInPlace(u8, &temp);
                    const input2 = temp[0 .. input.len - len];
                    @memcpy(input[0..input2.len], input2);
                    input.len = input2.len;
                }
                switch (op) {
                    .link, .unlink => if (!strings.hasPrefixComptime(input, "link:")) {
                        input = std.fmt.allocPrint(allocator, "{0s}@link:{0s}", .{input}) catch unreachable;
                    },
                    else => {},
                }

                var value = input;
                var alias: ?string = null;
                if (!Dependency.isTarball(input) and strings.isNPMPackageName(input)) {
                    alias = input;
                    value = input[input.len..];
                } else if (input.len > 1) {
                    if (strings.indexOfChar(input[1..], '@')) |at| {
                        const name = input[0 .. at + 1];
                        if (strings.isNPMPackageName(name)) {
                            alias = name;
                            value = input[at + 2 ..];
                        }
                    }
                }

                const placeholder = String.from("@@@");
                var version = Dependency.parseWithOptionalTag(
                    allocator,
                    if (alias) |name| String.init(input, name) else placeholder,
                    if (alias) |name| String.Builder.stringHash(name) else null,
                    value,
                    null,
                    &SlicedString.init(input, value),
                    log,
                ) orelse {
                    Output.prettyErrorln("<r><red>error<r><d>:<r> unrecognised dependency format: {s}", .{
                        positional,
                    });
                    Global.crash();
                };
                if (alias != null and version.tag == .git) {
                    if (Dependency.parseWithOptionalTag(
                        allocator,
                        placeholder,
                        null,
                        input,
                        null,
                        &SlicedString.init(input, input),
                        log,
                    )) |ver| {
                        alias = null;
                        version = ver;
                    }
                }
                if (switch (version.tag) {
                    .dist_tag => version.value.dist_tag.name.eql(placeholder, input, input),
                    .npm => version.value.npm.name.eql(placeholder, input, input),
                    else => false,
                }) {
                    Output.prettyErrorln("<r><red>error<r><d>:<r> unrecognised dependency format: {s}", .{
                        positional,
                    });
                    Global.crash();
                }

                var request = UpdateRequest{
                    .version = version,
                    .version_buf = input,
                };
                if (alias) |name| {
                    request.is_aliased = true;
                    request.name = allocator.dupe(u8, name) catch unreachable;
                    request.name_hash = String.Builder.stringHash(name);
                } else if (version.tag == .github and version.value.github.committish.isEmpty()) {
                    request.name_hash = String.Builder.stringHash(version.literal.slice(input));
                } else {
                    request.name_hash = String.Builder.stringHash(version.literal.slice(input));
                }

                for (update_requests.items) |*prev| {
                    if (prev.name_hash == request.name_hash and request.name.len == prev.name.len) continue :outer;
                }
                update_requests.append(allocator, request) catch bun.outOfMemory();
            }

            return update_requests.items;
        }
    };

    fn updatePackageJSONAndInstall(
        ctx: Command.Context,
        comptime op: Lockfile.Package.Diff.Op,
        comptime subcommand: Subcommand,
    ) !void {
        var manager = init(ctx, subcommand) catch |err| brk: {
            if (err == error.MissingPackageJSON) {
                switch (op) {
                    .update => {
                        Output.prettyErrorln("<r>No package.json, so nothing to update\n", .{});
                        Global.crash();
                    },
                    .remove => {
                        Output.prettyErrorln("<r>No package.json, so nothing to remove\n", .{});
                        Global.crash();
                    },
                    else => {
                        try attemptToCreatePackageJSON();
                        break :brk try PackageManager.init(ctx, subcommand);
                    },
                }
            }

            return err;
        };

        if (manager.options.shouldPrintCommandName()) {
            Output.prettyErrorln("<r><b>bun " ++ @tagName(op) ++ " <r><d>v" ++ Global.package_json_version_with_sha ++ "<r>\n", .{});
            Output.flush();
        }

        switch (manager.options.log_level) {
            inline else => |log_level| try manager.updatePackageJSONAndInstallWithManager(ctx, op, log_level),
        }
    }

    fn updatePackageJSONAndInstallWithManager(
        manager: *PackageManager,
        ctx: Command.Context,
        comptime op: Lockfile.Package.Diff.Op,
        comptime log_level: Options.LogLevel,
    ) !void {
        var update_requests = UpdateRequest.Array.initCapacity(manager.allocator, 64) catch bun.outOfMemory();
        defer update_requests.deinit(manager.allocator);

        if (manager.options.positionals.len <= 1) {
            const examples_to_print: [3]string = undefined;
            _ = examples_to_print;

            const off = @as(u64, @intCast(std.time.milliTimestamp()));
            _ = off;

            switch (op) {
                .add => {
                    Output.errGeneric("no package specified to add", .{});
                    Output.flush();
                    PackageManager.CommandLineArguments.printHelp(.add);

                    Global.exit(0);
                },
                .remove => {
                    Output.errGeneric("no package specified to remove", .{});
                    Output.flush();
                    PackageManager.CommandLineArguments.printHelp(.remove);

                    Global.exit(0);
                },
                else => {},
            }
        }

        const updates = UpdateRequest.parse(ctx.allocator, ctx.log, manager.options.positionals[1..], &update_requests, op);
        try manager.updatePackageJSONAndInstallWithManagerWithUpdates(
            ctx,
            updates,
            false,
            op,
            log_level,
        );
    }

    fn updatePackageJSONAndInstallWithManagerWithUpdates(
        manager: *PackageManager,
        ctx: Command.Context,
        updates: []UpdateRequest,
        auto_free: bool,
        comptime op: Lockfile.Package.Diff.Op,
        comptime log_level: Options.LogLevel,
    ) !void {
        if (ctx.log.errors > 0) {
            if (comptime log_level != .silent) {
                switch (Output.enable_ansi_colors) {
                    inline else => |enable_ansi_colors| {
                        ctx.log.printForLogLevelWithEnableAnsiColors(Output.errorWriter(), enable_ansi_colors) catch {};
                    },
                }
            }
            Global.crash();
        }

        const current_package_json_stat_size = try manager.root_package_json_file.getEndPos();
        var current_package_json_buf = try ctx.allocator.alloc(u8, current_package_json_stat_size + 64);
        const current_package_json_contents_len = try manager.root_package_json_file.preadAll(
            current_package_json_buf,
            0,
        );
        if (comptime Environment.isWindows) try manager.root_package_json_file.seekTo(0);

        const package_json_source = logger.Source.initPathString(
            package_json_cwd,
            current_package_json_buf[0..current_package_json_contents_len],
        );

        // If there originally was a newline at the end of their package.json, preserve it
        // so that we don't cause unnecessary diffs in their git history.
        // https://github.com/oven-sh/bun/issues/1375
        const preserve_trailing_newline_at_eof_for_package_json = current_package_json_contents_len > 0 and
            current_package_json_buf[current_package_json_contents_len - 1] == '\n';

        initializeStore();
        var current_package_json = json_parser.ParseJSONUTF8(&package_json_source, ctx.log, manager.allocator) catch |err| {
            switch (Output.enable_ansi_colors) {
                inline else => |enable_ansi_colors| {
                    ctx.log.printForLogLevelWithEnableAnsiColors(Output.errorWriter(), enable_ansi_colors) catch {};
                },
            }

            if (err == error.ParserError and ctx.log.errors > 0) {
                Output.prettyErrorln("error: Failed to parse package.json", .{});
                Global.crash();
            }

            Output.panic("<r><red>{s}<r> parsing package.json<r>", .{
                @errorName(err),
            });
        };

        if (op == .remove) {
            if (current_package_json.data != .e_object) {
                Output.prettyErrorln("<red>error<r><d>:<r> package.json is not an Object {{}}, so there's nothing to remove!", .{});
                Global.crash();
            } else if (current_package_json.data.e_object.properties.len == 0) {
                Output.prettyErrorln("<red>error<r><d>:<r> package.json is empty {{}}, so there's nothing to remove!", .{});
                Global.crash();
            } else if (current_package_json.asProperty("devDependencies") == null and
                current_package_json.asProperty("dependencies") == null and
                current_package_json.asProperty("optionalDependencies") == null and
                current_package_json.asProperty("peerDependencies") == null)
            {
                Output.prettyErrorln("package.json doesn't have dependencies, there's nothing to remove!", .{});
                Global.exit(0);
            }
        }

        const dependency_list = if (manager.options.update.development)
            "devDependencies"
        else if (manager.options.update.optional)
            "optionalDependencies"
        else
            "dependencies";
        var any_changes = false;

        switch (op) {
            .remove => {
                // if we're removing, they don't have to specify where it is installed in the dependencies list
                // they can even put it multiple times and we will just remove all of them
                for (updates) |request| {
                    inline for ([_]string{ "dependencies", "devDependencies", "optionalDependencies", "peerDependencies" }) |list| {
                        if (current_package_json.asProperty(list)) |query| {
                            if (query.expr.data == .e_object) {
                                var dependencies = query.expr.data.e_object.properties.slice();
                                var i: usize = 0;
                                var new_len = dependencies.len;
                                while (i < dependencies.len) : (i += 1) {
                                    if (dependencies[i].key.?.data == .e_string) {
                                        if (dependencies[i].key.?.data.e_string.eql(string, request.name)) {
                                            if (new_len > 1) {
                                                dependencies[i] = dependencies[new_len - 1];
                                                new_len -= 1;
                                            } else {
                                                new_len = 0;
                                            }

                                            any_changes = true;
                                        }
                                    }
                                }

                                const changed = new_len != dependencies.len;
                                if (changed) {
                                    query.expr.data.e_object.properties.len = @as(u32, @truncate(new_len));

                                    // If the dependencies list is now empty, remove it from the package.json
                                    // since we're swapRemove, we have to re-sort it
                                    if (query.expr.data.e_object.properties.len == 0) {
                                        var arraylist = current_package_json.data.e_object.properties.list();
                                        _ = arraylist.swapRemove(query.i);
                                        current_package_json.data.e_object.properties.update(arraylist);
                                        current_package_json.data.e_object.packageJSONSort();
                                    } else {
                                        var obj = query.expr.data.e_object;
                                        obj.alphabetizeProperties();
                                    }
                                }
                            }
                        }
                    }
                }

                manager.to_remove = updates;
            },
            .link, .add => {
                try PackageJSONEditor.edit(
                    ctx.allocator,
                    updates,
                    &current_package_json,
                    dependency_list,
                    .{
                        .exact_versions = manager.options.enable.exact_versions,
                    },
                );
                manager.package_json_updates = updates;
            },
            .update => {
                manager.package_json_updates = updates;
                manager.to_update = true;
            },
            else => {},
        }

        var buffer_writer = try JSPrinter.BufferWriter.init(ctx.allocator);
        try buffer_writer.buffer.list.ensureTotalCapacity(ctx.allocator, current_package_json_buf.len + 1);
        buffer_writer.append_newline = preserve_trailing_newline_at_eof_for_package_json;
        var package_json_writer = JSPrinter.BufferPrinter.init(buffer_writer);

        var written = JSPrinter.printJSON(@TypeOf(&package_json_writer), &package_json_writer, current_package_json, &package_json_source) catch |err| {
            Output.prettyErrorln("package.json failed to write due to error {s}", .{@errorName(err)});
            Global.crash();
        };

        // There are various tradeoffs with how we commit updates when you run `bun add` or `bun remove`
        // The one we chose here is to effectively pretend a human did:
        // 1. "bun add react@latest"
        // 2. open lockfile, find what react resolved to
        // 3. open package.json
        // 4. replace "react" : "latest" with "react" : "^16.2.0"
        // 5. save package.json
        // The Smarter™ approach is you resolve ahead of time and write to disk once!
        // But, turns out that's slower in any case where more than one package has to be resolved (most of the time!)
        // Concurrent network requests are faster than doing one and then waiting until the next batch
        var new_package_json_source = try ctx.allocator.dupe(u8, package_json_writer.ctx.writtenWithoutTrailingZero());

        // Do not free the old package.json AST nodes
        const old_ast_nodes = JSAst.Expr.Data.Store.toOwnedSlice();
        // haha unless
        defer if (auto_free) bun.default_allocator.free(old_ast_nodes);

        try manager.installWithManager(ctx, new_package_json_source, log_level);

        if (op == .update or op == .add or op == .link) {
            for (manager.package_json_updates) |request| {
                if (request.failed) {
                    Global.exit(1);
                    return;
                }
            }

            const source = logger.Source.initPathString("package.json", new_package_json_source);

            // Now, we _re_ parse our in-memory edited package.json
            // so we can commit the version we changed from the lockfile
            current_package_json = json_parser.ParseJSONUTF8(&source, ctx.log, manager.allocator) catch |err| {
                Output.prettyErrorln("<red>error<r><d>:<r> package.json failed to parse due to error {s}", .{@errorName(err)});
                Global.exit(1);
                return;
            };

            try PackageJSONEditor.edit(
                ctx.allocator,
                updates,
                &current_package_json,
                dependency_list,
                .{
                    .exact_versions = manager.options.enable.exact_versions,
                    .add_trusted_dependencies = manager.options.do.trust_dependencies_from_args,
                },
            );
            var buffer_writer_two = try JSPrinter.BufferWriter.init(ctx.allocator);
            try buffer_writer_two.buffer.list.ensureTotalCapacity(ctx.allocator, new_package_json_source.len + 1);
            buffer_writer_two.append_newline =
                preserve_trailing_newline_at_eof_for_package_json;
            var package_json_writer_two = JSPrinter.BufferPrinter.init(buffer_writer_two);

            written = JSPrinter.printJSON(
                @TypeOf(&package_json_writer_two),
                &package_json_writer_two,
                current_package_json,
                &source,
            ) catch |err| {
                Output.prettyErrorln("package.json failed to write due to error {s}", .{@errorName(err)});
                Global.crash();
            };

            new_package_json_source = try ctx.allocator.dupe(u8, package_json_writer_two.ctx.writtenWithoutTrailingZero());
        }

        if (manager.options.do.write_package_json) {
            // Now that we've run the install step
            // We can save our in-memory package.json to disk
            try manager.root_package_json_file.pwriteAll(new_package_json_source, 0);
            std.os.ftruncate(manager.root_package_json_file.handle, new_package_json_source.len) catch {};
            manager.root_package_json_file.close();

            if (op == .remove) {
                if (!any_changes) {
                    Global.exit(0);
                    return;
                }

                var cwd = std.fs.cwd();
                // This is not exactly correct
                var node_modules_buf: [bun.MAX_PATH_BYTES]u8 = undefined;
                bun.copy(u8, &node_modules_buf, "node_modules" ++ std.fs.path.sep_str);
                const offset_buf = node_modules_buf["node_modules/".len..];
                const name_hashes = manager.lockfile.packages.items(.name_hash);
                for (updates) |request| {
                    // If the package no longer exists in the updated lockfile, delete the directory
                    // This is not thorough.
                    // It does not handle nested dependencies
                    // This is a quick & dirty cleanup intended for when deleting top-level dependencies
                    if (std.mem.indexOfScalar(PackageNameHash, name_hashes, String.Builder.stringHash(request.name)) == null) {
                        bun.copy(u8, offset_buf, request.name);
                        cwd.deleteTree(node_modules_buf[0 .. "node_modules/".len + request.name.len]) catch {};
                    }
                }

                // This is where we clean dangling symlinks
                // This could be slow if there are a lot of symlinks
                if (bun.openDir(cwd, manager.options.bin_path)) |node_modules_bin_handle| {
                    var node_modules_bin: std.fs.Dir = node_modules_bin_handle;
                    defer node_modules_bin.close();
                    var iter: std.fs.Dir.Iterator = node_modules_bin.iterate();
                    iterator: while (iter.next() catch null) |entry| {
                        switch (entry.kind) {
                            std.fs.Dir.Entry.Kind.sym_link => {

                                // any symlinks which we are unable to open are assumed to be dangling
                                // note that using access won't work here, because access doesn't resolve symlinks
                                bun.copy(u8, &node_modules_buf, entry.name);
                                node_modules_buf[entry.name.len] = 0;
                                const buf: [:0]u8 = node_modules_buf[0..entry.name.len :0];

                                var file = node_modules_bin.openFileZ(buf, .{ .mode = .read_only }) catch {
                                    node_modules_bin.deleteFileZ(buf) catch {};
                                    continue :iterator;
                                };

                                file.close();
                            },
                            else => {},
                        }
                    }
                } else |err| {
                    if (err != error.ENOENT) {
                        Output.err(err, "while reading node_modules/.bin", .{});
                        Global.crash();
                    }
                }
            }
        }
    }

    var cwd_buf: bun.PathBuffer = undefined;
    var package_json_cwd_buf: bun.PathBuffer = undefined;
    pub var package_json_cwd: string = "";

    pub inline fn install(ctx: Command.Context) !void {
        var manager = try init(ctx, .install);

        // switch to `bun add <package>`
        if (manager.options.positionals.len > 1) {
            if (manager.options.shouldPrintCommandName()) {
                Output.prettyErrorln("<r><b>bun add <r><d>v" ++ Global.package_json_version_with_sha ++ "<r>\n", .{});
                Output.flush();
            }
            return try switch (manager.options.log_level) {
                inline else => |log_level| manager.updatePackageJSONAndInstallWithManager(ctx, .add, log_level),
            };
        }

        if (manager.options.shouldPrintCommandName()) {
            Output.prettyErrorln("<r><b>bun install <r><d>v" ++ Global.package_json_version_with_sha ++ "<r>\n", .{});
            Output.flush();
        }

        const package_json_contents = manager.root_package_json_file.readToEndAlloc(ctx.allocator, std.math.maxInt(usize)) catch |err| {
            if (manager.options.log_level != .silent) {
                Output.prettyErrorln("<r><red>{s} reading package.json<r> :(", .{@errorName(err)});
                Output.flush();
            }
            return;
        };

        try switch (manager.options.log_level) {
            inline else => |log_level| manager.installWithManager(ctx, package_json_contents, log_level),
        };
    }

    pub const PackageInstaller = struct {
        manager: *PackageManager,
        lockfile: *Lockfile,
        progress: *std.Progress,

        // relative paths from `nextNodeModulesFolder` will be copied into this list.
        node_modules_folder_path: std.ArrayList(u8),
        node_modules_folder: std.fs.Dir,

        skip_verify_installed_version_number: bool,
        skip_delete: bool,
        force_install: bool,
        root_node_modules_folder: std.fs.Dir,
        summary: *PackageInstall.Summary,
        options: *const PackageManager.Options,
        metas: []const Lockfile.Package.Meta,
        names: []const String,
        bins: []const Bin,
        resolutions: []Resolution,
        node: *Progress.Node,
        global_bin_dir: std.fs.Dir,
        destination_dir_subpath_buf: [bun.MAX_PATH_BYTES]u8 = undefined,
        folder_path_buf: [bun.MAX_PATH_BYTES]u8 = undefined,
        successfully_installed: Bitset,
        tree_iterator: *Lockfile.Tree.Iterator,
        command_ctx: Command.Context,
        current_tree_id: Lockfile.Tree.Id = Lockfile.Tree.invalid_id,

        // fields used for running lifecycle scripts when it's safe
        //
        /// set of completed tree ids
        completed_trees: Bitset,
        /// tree id to number of successfully installed deps for id. when count == tree.dependencies.len, mark as complete above
        tree_install_counts: []usize,
        /// the tree ids a tree depends on before it can run the lifecycle scripts of it's immediate dependencies
        tree_ids_to_trees_the_id_depends_on: Bitset.List,
        pending_lifecycle_scripts: std.ArrayListUnmanaged(struct {
            list: Lockfile.Package.Scripts.List,
            tree_id: Lockfile.Tree.Id,
        }) = .{},

        trusted_dependencies_from_update_requests: std.AutoArrayHashMapUnmanaged(TruncatedPackageNameHash, void),

        /// Increments the number of installed packages for a tree id and runs available scripts
        /// if the tree is finished.
        pub fn incrementTreeInstallCount(this: *PackageInstaller, tree_id: Lockfile.Tree.Id, comptime log_level: Options.LogLevel) void {
            if (comptime Environment.allow_assert) {
                std.debug.assert(tree_id != Lockfile.Tree.invalid_id);
            }

            const trees = this.lockfile.buffers.trees.items;
            const current_count = this.tree_install_counts[tree_id];
            const max = trees[tree_id].dependencies.len;

            if (current_count == std.math.maxInt(usize)) {
                if (comptime Environment.allow_assert)
                    Output.panic("Installed more packages than expected for tree id: {d}. Expected: {d}", .{ tree_id, max });

                return;
            }

            const is_not_done = current_count + 1 < max;

            this.tree_install_counts[tree_id] = if (is_not_done) current_count + 1 else std.math.maxInt(usize);

            if (!is_not_done) {
                this.completed_trees.set(tree_id);
                this.runAvailableScripts(log_level);
            }
        }

        pub fn runAvailableScripts(this: *PackageInstaller, comptime log_level: Options.LogLevel) void {
            var i: usize = this.pending_lifecycle_scripts.items.len;
            while (i > 0) {
                i -= 1;
                const entry = this.pending_lifecycle_scripts.items[i];
                const name = entry.list.package_name;
                const tree_id = entry.tree_id;
                if (this.canRunScripts(tree_id)) {
                    _ = this.pending_lifecycle_scripts.swapRemove(i);
                    const output_in_foreground = false;
                    this.manager.spawnPackageLifecycleScripts(this.command_ctx, entry.list, log_level, output_in_foreground) catch |err| {
                        if (comptime log_level != .silent) {
                            const fmt = "\n<r><red>error:<r> failed to spawn life-cycle scripts for <b>{s}<r>: {s}\n";
                            const args = .{ name, @errorName(err) };

                            if (comptime log_level.showProgress()) {
                                switch (Output.enable_ansi_colors) {
                                    inline else => |enable_ansi_colors| {
                                        this.progress.log(comptime Output.prettyFmt(fmt, enable_ansi_colors), args);
                                    },
                                }
                            } else {
                                Output.prettyErrorln(fmt, args);
                            }
                        }

                        if (this.manager.options.enable.fail_early) {
                            Global.exit(1);
                        }

                        Output.flush();
                        this.summary.fail += 1;
                    };
                }
            }
        }

        pub fn completeRemainingScripts(this: *PackageInstaller, comptime log_level: Options.LogLevel) void {
            for (this.pending_lifecycle_scripts.items) |entry| {
                const package_name = entry.list.package_name;
                while (LifecycleScriptSubprocess.alive_count.load(.Monotonic) >= this.manager.options.max_concurrent_lifecycle_scripts) {
                    if (PackageManager.verbose_install) {
                        if (PackageManager.hasEnoughTimePassedBetweenWaitingMessages()) Output.prettyErrorln("<d>[PackageManager]<r> waiting for {d} scripts\n", .{LifecycleScriptSubprocess.alive_count.load(.Monotonic)});
                    }

                    PackageManager.instance.sleep();
                }

                const output_in_foreground = false;
                this.manager.spawnPackageLifecycleScripts(this.command_ctx, entry.list, log_level, output_in_foreground) catch |err| {
                    if (comptime log_level != .silent) {
                        const fmt = "\n<r><red>error:<r> failed to spawn life-cycle scripts for <b>{s}<r>: {s}\n";
                        const args = .{ package_name, @errorName(err) };

                        if (comptime log_level.showProgress()) {
                            switch (Output.enable_ansi_colors) {
                                inline else => |enable_ansi_colors| {
                                    this.progress.log(comptime Output.prettyFmt(fmt, enable_ansi_colors), args);
                                },
                            }
                        } else {
                            Output.prettyErrorln(fmt, args);
                        }
                    }

                    if (this.manager.options.enable.fail_early) {
                        Global.exit(1);
                    }

                    Output.flush();
                    this.summary.fail += 1;
                };
            }

            while (this.manager.pending_lifecycle_script_tasks.load(.Monotonic) > 0) {
                if (PackageManager.verbose_install) {
                    if (PackageManager.hasEnoughTimePassedBetweenWaitingMessages()) Output.prettyErrorln("<d>[PackageManager]<r> waiting for {d} scripts\n", .{LifecycleScriptSubprocess.alive_count.load(.Monotonic)});
                }

                if (comptime log_level.showProgress()) {
                    if (this.manager.scripts_node) |scripts_node| {
                        scripts_node.activate();
                        this.manager.progress.refresh();
                    }
                }

                PackageManager.instance.sleep();
            }
        }

        /// Check if a tree is ready to start running lifecycle scripts
        pub fn canRunScripts(this: *PackageInstaller, scripts_tree_id: Lockfile.Tree.Id) bool {
            const deps = this.tree_ids_to_trees_the_id_depends_on.at(scripts_tree_id);
            return (deps.subsetOf(this.completed_trees) or
                deps.eql(this.completed_trees)) and
                LifecycleScriptSubprocess.alive_count.load(.Monotonic) < this.manager.options.max_concurrent_lifecycle_scripts;
        }

        pub fn printTreeDeps(this: *PackageInstaller) void {
            for (this.tree_ids_to_trees_the_id_depends_on, 0..) |deps, j| {
                std.debug.print("tree #{d:3}: ", .{j});
                for (0..this.lockfile.buffers.trees.items.len) |tree_id| {
                    std.debug.print("{d} ", .{@intFromBool(deps.isSet(tree_id))});
                }
                std.debug.print("\n", .{});
            }
        }

        pub fn deinit(this: *PackageInstaller) void {
            const allocator = this.manager.allocator;
            this.pending_lifecycle_scripts.deinit(this.manager.allocator);
            this.completed_trees.deinit(allocator);
            allocator.free(this.tree_install_counts);
            this.tree_ids_to_trees_the_id_depends_on.deinit(allocator);
            this.node_modules_folder_path.deinit();
            this.trusted_dependencies_from_update_requests.deinit(allocator);
        }

        /// Call when you mutate the length of `lockfile.packages`
        pub fn fixCachedLockfilePackageSlices(this: *PackageInstaller) void {
            var packages = this.lockfile.packages.slice();
            this.metas = packages.items(.meta);
            this.names = packages.items(.name);
            this.bins = packages.items(.bin);
            this.resolutions = packages.items(.resolution);
            this.tree_iterator.reload(this.lockfile);
        }

        /// Install versions of a package which are waiting on a network request
        pub fn installEnqueuedPackages(
            this: *PackageInstaller,
            dependency_id: DependencyID,
            data: ExtractData,
            comptime log_level: Options.LogLevel,
        ) void {
            const package_id = this.lockfile.buffers.resolutions.items[dependency_id];
            const name = this.lockfile.str(&this.names[package_id]);
            const resolution = &this.resolutions[package_id];
            const task_id = switch (resolution.tag) {
                .git => Task.Id.forGitCheckout(data.url, data.resolved),
                .github => Task.Id.forTarball(data.url),
                .local_tarball => Task.Id.forTarball(this.lockfile.str(&resolution.value.local_tarball)),
                .remote_tarball => Task.Id.forTarball(this.lockfile.str(&resolution.value.remote_tarball)),
                .npm => Task.Id.forNPMPackage(name, resolution.value.npm.version),
                else => unreachable,
            };
            if (this.manager.task_queue.fetchRemove(task_id)) |removed| {
                var callbacks = removed.value;
                defer callbacks.deinit(this.manager.allocator);

                const prev_node_modules_folder = this.node_modules_folder;
                defer this.node_modules_folder = prev_node_modules_folder;
                const prev_tree_id = this.current_tree_id;
                defer this.current_tree_id = prev_tree_id;
                const prev_node_modules_folder_path = this.node_modules_folder_path;
                defer this.node_modules_folder_path = prev_node_modules_folder_path;
                for (callbacks.items) |cb| {
                    this.node_modules_folder = cb.node_modules_folder.fd.asDir();
                    this.current_tree_id = cb.node_modules_folder.tree_id;
                    this.node_modules_folder_path = cb.node_modules_folder.node_modules_folder_path;
                    this.installPackageWithNameAndResolution(dependency_id, package_id, log_level, name, resolution);
                    cb.node_modules_folder.node_modules_folder_path.deinit();
                }
            }
        }

        fn getInstalledPackageScriptsCount(
            this: *PackageInstaller,
            alias: string,
            package_id: PackageID,
            resolution_tag: Resolution.Tag,
            comptime log_level: Options.LogLevel,
        ) usize {
            if (comptime Environment.allow_assert) {
                std.debug.assert(resolution_tag != .root);
                std.debug.assert(package_id != 0);
            }
            var count: usize = 0;
            const scripts = brk: {
                const scripts = this.lockfile.packages.items(.scripts)[package_id];
                if (scripts.filled) break :brk scripts;

                var temp: Package.Scripts = .{};
                var temp_lockfile: Lockfile = undefined;
                temp_lockfile.initEmpty(this.lockfile.allocator);
                defer temp_lockfile.deinit();
                var string_builder = temp_lockfile.stringBuilder();
                temp.fillFromPackageJSON(
                    this.lockfile.allocator,
                    &string_builder,
                    this.manager.log,
                    this.node_modules_folder,
                    alias,
                ) catch |err| {
                    if (comptime log_level != .silent) {
                        Output.errGeneric("failed to fill lifecycle scripts for <b>{s}<r>: {s}", .{
                            alias,
                            @errorName(err),
                        });
                    }

                    if (this.manager.options.enable.fail_early) {
                        Global.crash();
                    }

                    return 0;
                };
                break :brk temp;
            };

            if (comptime Environment.allow_assert) {
                std.debug.assert(scripts.filled);
            }

            switch (resolution_tag) {
                .git, .github, .gitlab, .root => {
                    inline for (Lockfile.Scripts.names) |script_name| {
                        count += @intFromBool(!@field(scripts, script_name).isEmpty());
                    }
                },
                else => {
                    const install_script_names = .{
                        "preinstall",
                        "install",
                        "postinstall",
                    };
                    inline for (install_script_names) |script_name| {
                        count += @intFromBool(!@field(scripts, script_name).isEmpty());
                    }
                },
            }

            if (scripts.preinstall.isEmpty() and scripts.install.isEmpty()) {
                const binding_dot_gyp_path = Path.joinAbsStringZ(
                    this.node_modules_folder_path.items,
                    &[_]string{
                        alias,
                        "binding.gyp",
                    },
                    .auto,
                );
                count += @intFromBool(Syscall.exists(binding_dot_gyp_path));
            }

            return count;
        }

        fn installPackageWithNameAndResolution(
            this: *PackageInstaller,
            dependency_id: DependencyID,
            package_id: PackageID,
            comptime log_level: Options.LogLevel,
            name: string,
            resolution: *const Resolution,
        ) void {
            const buf = this.lockfile.buffers.string_bytes.items;

            const alias = this.lockfile.buffers.dependencies.items[dependency_id].name.slice(buf);
            const destination_dir_subpath: [:0]u8 = brk: {
                bun.copy(u8, &this.destination_dir_subpath_buf, alias);
                this.destination_dir_subpath_buf[alias.len] = 0;
                break :brk this.destination_dir_subpath_buf[0..alias.len :0];
            };

            var resolution_buf: [512]u8 = undefined;
            const extern_string_buf = this.lockfile.buffers.extern_strings.items;
            const resolution_label = std.fmt.bufPrint(&resolution_buf, "{}", .{resolution.fmt(buf, .posix)}) catch unreachable;
            var installer = PackageInstall{
                .progress = this.progress,
                .cache_dir = undefined,
                .cache_dir_subpath = undefined,
                .destination_dir = this.node_modules_folder,
                .destination_dir_subpath = destination_dir_subpath,
                .destination_dir_subpath_buf = &this.destination_dir_subpath_buf,
                .allocator = this.lockfile.allocator,
                .package_name = name,
                .package_version = resolution_label,
                // .install_order = this.tree_iterator.order,
            };
            debug("Installing {s}@{s}", .{ name, resolution_label });

            switch (resolution.tag) {
                .npm => {
                    installer.cache_dir_subpath = this.manager.cachedNPMPackageFolderName(name, resolution.value.npm.version);
                    installer.cache_dir = this.manager.getCacheDirectory();
                },
                .git => {
                    installer.cache_dir_subpath = this.manager.cachedGitFolderName(&resolution.value.git);
                    installer.cache_dir = this.manager.getCacheDirectory();
                },
                .github => {
                    installer.cache_dir_subpath = this.manager.cachedGitHubFolderName(&resolution.value.github);
                    installer.cache_dir = this.manager.getCacheDirectory();
                },
                .folder => {
                    const folder = resolution.value.folder.slice(buf);
                    // Handle when a package depends on itself via file:
                    // example:
                    //   "mineflayer": "file:."
                    if (folder.len == 0 or (folder.len == 1 and folder[0] == '.')) {
                        installer.cache_dir_subpath = ".";
                    } else {
                        @memcpy(this.folder_path_buf[0..folder.len], folder);
                        this.folder_path_buf[folder.len] = 0;
                        installer.cache_dir_subpath = this.folder_path_buf[0..folder.len :0];
                    }
                    installer.cache_dir = std.fs.cwd();
                },
                .local_tarball => {
                    installer.cache_dir_subpath = this.manager.cachedTarballFolderName(resolution.value.local_tarball);
                    installer.cache_dir = this.manager.getCacheDirectory();
                },
                .remote_tarball => {
                    installer.cache_dir_subpath = this.manager.cachedTarballFolderName(resolution.value.remote_tarball);
                    installer.cache_dir = this.manager.getCacheDirectory();
                },
                .workspace => {
                    const folder = resolution.value.workspace.slice(buf);
                    // Handle when a package depends on itself
                    if (folder.len == 0 or (folder.len == 1 and folder[0] == '.')) {
                        installer.cache_dir_subpath = ".";
                    } else {
                        @memcpy(this.folder_path_buf[0..folder.len], folder);
                        this.folder_path_buf[folder.len] = 0;
                        installer.cache_dir_subpath = this.folder_path_buf[0..folder.len :0];
                    }
                    installer.cache_dir = std.fs.cwd();
                },
                .symlink => {
                    const directory = this.manager.globalLinkDir() catch |err| {
                        if (comptime log_level != .silent) {
                            const fmt = "\n<r><red>error:<r> unable to access global directory while installing <b>{s}<r>: {s}\n";
                            const args = .{ name, @errorName(err) };

                            if (comptime log_level.showProgress()) {
                                switch (Output.enable_ansi_colors) {
                                    inline else => |enable_ansi_colors| {
                                        this.progress.log(comptime Output.prettyFmt(fmt, enable_ansi_colors), args);
                                    },
                                }
                            } else {
                                Output.prettyErrorln(fmt, args);
                            }
                        }

                        if (this.manager.options.enable.fail_early) {
                            Global.exit(1);
                        }

                        Output.flush();
                        this.summary.fail += 1;
                        return;
                    };

                    const folder = resolution.value.symlink.slice(buf);

                    if (folder.len == 0 or (folder.len == 1 and folder[0] == '.')) {
                        installer.cache_dir_subpath = ".";
                        installer.cache_dir = std.fs.cwd();
                    } else {
                        const global_link_dir = this.manager.globalLinkDirPath() catch unreachable;
                        var ptr = &this.folder_path_buf;
                        var remain: []u8 = this.folder_path_buf[0..];
                        @memcpy(ptr[0..global_link_dir.len], global_link_dir);
                        remain = remain[global_link_dir.len..];
                        if (global_link_dir[global_link_dir.len - 1] != std.fs.path.sep) {
                            remain[0] = std.fs.path.sep;
                            remain = remain[1..];
                        }
                        @memcpy(remain[0..folder.len], folder);
                        remain = remain[folder.len..];
                        remain[0] = 0;
                        const len = @intFromPtr(remain.ptr) - @intFromPtr(ptr);
                        installer.cache_dir_subpath = this.folder_path_buf[0..len :0];
                        installer.cache_dir = directory;
                    }
                },
                else => {
                    if (comptime Environment.allow_assert) {
                        @panic("bad");
                    }
                    this.incrementTreeInstallCount(this.current_tree_id, log_level);
                    return;
                },
            }

            const needs_install = this.force_install or this.skip_verify_installed_version_number or !installer.verify(resolution, buf);
            this.summary.skipped += @intFromBool(!needs_install);

            if (needs_install) {
                const result: PackageInstall.Result = switch (resolution.tag) {
                    .symlink, .workspace => installer.installFromLink(this.skip_delete),
                    else => installer.install(this.skip_delete),
                };

                switch (result) {
                    .success => {
                        const is_duplicate = this.successfully_installed.isSet(package_id);
                        this.summary.success += @as(u32, @intFromBool(!is_duplicate));
                        this.successfully_installed.set(package_id);

                        if (comptime log_level.showProgress()) {
                            this.node.completeOne();
                        }

                        const bin = this.bins[package_id];
                        if (bin.tag != .none) {
                            const bin_task_id = Task.Id.forBinLink(package_id);
                            const task_queue = this.manager.task_queue.getOrPut(this.manager.allocator, bin_task_id) catch unreachable;
                            if (!task_queue.found_existing) {
                                var bin_linker = Bin.Linker{
                                    .bin = bin,
                                    .package_installed_node_modules = bun.toFD(this.node_modules_folder.fd),
                                    .global_bin_path = this.options.bin_path,
                                    .global_bin_dir = this.options.global_bin_dir,

                                    // .destination_dir_subpath = destination_dir_subpath,
                                    .root_node_modules_folder = bun.toFD(this.root_node_modules_folder.fd),
                                    .package_name = strings.StringOrTinyString.init(alias),
                                    .string_buf = buf,
                                    .extern_string_buf = extern_string_buf,
                                };

                                bin_linker.link(this.manager.options.global);
                                if (bin_linker.err) |err| {
                                    if (comptime log_level != .silent) {
                                        const fmt = "\n<r><red>error:<r> linking <b>{s}<r>: {s}\n";
                                        const args = .{ alias, @errorName(err) };

                                        if (comptime log_level.showProgress()) {
                                            switch (Output.enable_ansi_colors) {
                                                inline else => |enable_ansi_colors| {
                                                    this.progress.log(comptime Output.prettyFmt(fmt, enable_ansi_colors), args);
                                                },
                                            }
                                        } else {
                                            Output.prettyErrorln(fmt, args);
                                        }
                                    }

                                    if (this.manager.options.enable.fail_early) {
                                        installer.uninstall();
                                        Global.crash();
                                    }
                                }
                            }
                        }

                        const name_hash: TruncatedPackageNameHash = @truncate(this.lockfile.buffers.dependencies.items[dependency_id].name_hash);
                        const is_trusted, const is_trusted_through_update_request = brk: {
                            if (this.trusted_dependencies_from_update_requests.contains(name_hash)) break :brk .{ true, true };
                            if (this.lockfile.hasTrustedDependency(alias)) break :brk .{ true, false };
                            break :brk .{ false, false };
                        };

                        if (resolution.tag == .workspace or is_trusted) {
                            if (this.enqueueLifecycleScripts(
                                alias,
                                log_level,
                                package_id,
                                resolution,
                            )) {
                                if (is_trusted_through_update_request) {
                                    this.manager.trusted_deps_to_add_to_package_json.append(
                                        this.manager.allocator,
                                        this.manager.allocator.dupe(u8, alias) catch bun.outOfMemory(),
                                    ) catch bun.outOfMemory();

                                    if (this.lockfile.trusted_dependencies == null) this.lockfile.trusted_dependencies = .{};
                                    this.lockfile.trusted_dependencies.?.put(this.manager.allocator, name_hash, {}) catch bun.outOfMemory();
                                }
                            }
                        }

                        if (resolution.tag != .workspace and !is_trusted and this.lockfile.packages.items(.meta)[package_id].hasInstallScript()) {
                            // Check if the package actually has scripts. `hasInstallScript` can be false positive if a package is published with
                            // an auto binding.gyp rebuild script but binding.gyp is excluded from the published files.
                            const count = this.getInstalledPackageScriptsCount(alias, package_id, resolution.tag, log_level);
                            if (count > 0) {
                                if (comptime log_level.isVerbose()) {
                                    Output.prettyError("Blocked {d} scripts for: {s}@{}\n", .{
                                        count,
                                        alias,
                                        resolution.fmt(this.lockfile.buffers.string_bytes.items, .posix),
                                    });
                                }

                                const entry = this.summary.packages_with_blocked_scripts.getOrPut(this.manager.allocator, name_hash) catch bun.outOfMemory();
                                if (!entry.found_existing) entry.value_ptr.* = 0;
                                entry.value_ptr.* += count;
                            }
                        }

                        this.incrementTreeInstallCount(this.current_tree_id, log_level);
                    },
                    .fail => |cause| {
                        if (cause.isPackageMissingFromCache()) {
                            const context: TaskCallbackContext = .{
                                .node_modules_folder = .{
                                    .fd = bun.toFD(this.node_modules_folder.fd),
                                    .tree_id = this.current_tree_id,
                                    .node_modules_folder_path = this.node_modules_folder_path.clone() catch bun.outOfMemory(),
                                },
                            };
                            switch (resolution.tag) {
                                .git => {
                                    this.manager.enqueueGitForCheckout(
                                        dependency_id,
                                        alias,
                                        resolution,
                                        context,
                                    );
                                },
                                .github => {
                                    const url = this.manager.allocGitHubURL(&resolution.value.github);
                                    defer this.manager.allocator.free(url);
                                    this.manager.enqueueTarballForDownload(
                                        dependency_id,
                                        package_id,
                                        url,
                                        context,
                                    );
                                },
                                .local_tarball => {
                                    this.manager.enqueueTarballForReading(
                                        dependency_id,
                                        alias,
                                        resolution,
                                        context,
                                    );
                                },
                                .remote_tarball => {
                                    this.manager.enqueueTarballForDownload(
                                        dependency_id,
                                        package_id,
                                        resolution.value.remote_tarball.slice(buf),
                                        context,
                                    );
                                },
                                .npm => {
                                    if (comptime Environment.isDebug) {
                                        // Very old versions of Bun didn't store the tarball url when it didn't seem necessary
                                        // This caused bugs. We can't assert on it because they could come from old lockfiles
                                        if (resolution.value.npm.url.isEmpty()) {
                                            Output.debugWarn("package {s}@{} missing tarball_url", .{ name, resolution.fmt(buf, .posix) });
                                        }
                                    }

                                    this.manager.enqueuePackageForDownload(
                                        name,
                                        dependency_id,
                                        package_id,
                                        resolution.value.npm.version,
                                        resolution.value.npm.url.slice(buf),
                                        context,
                                    );
                                },
                                else => {
                                    Output.prettyErrorln(
                                        "<r><red>error<r>: <b><red>{s}<r> installing <b>{s}<r>",
                                        .{ @errorName(cause.err), this.names[package_id].slice(buf) },
                                    );
                                    this.summary.fail += 1;
                                },
                            }
                        } else {
                            // even if the package failed to install, we still need to increment the install
                            // counter for this tree
                            this.incrementTreeInstallCount(this.current_tree_id, log_level);
                            if (cause.err == error.DanglingSymlink) {
                                Output.prettyErrorln(
                                    "<r><red>error<r>: <b>{s}<r> \"link:{s}\" not found (try running 'bun link' in the intended package's folder)<r>",
                                    .{ @errorName(cause.err), this.names[package_id].slice(buf) },
                                );
                                this.summary.fail += 1;
                            } else if (cause.err == error.AccessDenied) {
                                // there are two states this can happen
                                // - Access Denied because node_modules/ is unwritable
                                // - Access Denied because this specific package is unwritable
                                // in the case of the former, the logs are extremely noisy, so we
                                // will exit early, otherwise set a flag to not re-stat
                                const Singleton = struct {
                                    var node_modules_is_ok = false;
                                };
                                if (!Singleton.node_modules_is_ok) {
                                    const stat = bun.sys.fstat(bun.toFD(this.node_modules_folder.fd)).unwrap() catch |err| {
                                        Output.err("EACCES", "Permission denied while installing <b>{s}<r>", .{
                                            this.names[package_id].slice(buf),
                                        });
                                        if (Environment.isDebug) {
                                            Output.err(err, "Failed to stat node_modules", .{});
                                        }
                                        Global.exit(1);
                                    };

                                    const is_writable = if (Environment.isWindows or stat.uid == bun.C.getuid())
                                        stat.mode & bun.S.IWUSR > 0
                                    else if (stat.gid == bun.C.getgid())
                                        stat.mode & bun.S.IWGRP > 0
                                    else
                                        stat.mode & bun.S.IWOTH > 0;

                                    if (!is_writable) {
                                        Output.err("EACCES", "Permission denied while writing packages into node_modules.", .{});
                                        Global.exit(1);
                                    }
                                    Singleton.node_modules_is_ok = true;
                                }

                                Output.err("EACCES", "Permission denied while installing <b>{s}<r>", .{
                                    this.names[package_id].slice(buf),
                                });

                                this.summary.fail += 1;
                            } else {
                                Output.prettyErrorln(
                                    "<r><red>error<r>: <b><red>{s}<r> installing <b>{s}<r>",
                                    .{ @errorName(cause.err), this.names[package_id].slice(buf) },
                                );
                                this.summary.fail += 1;
                            }
                        }
                    },
                }
            } else {
                const name_hash: TruncatedPackageNameHash = @truncate(this.lockfile.buffers.dependencies.items[dependency_id].name_hash);
                const is_trusted, const is_trusted_through_update_request, const add_to_lockfile = brk: {
                    // trusted through a --trust dependency. need to enqueue scripts, write to package.json, and add to lockfile
                    if (this.trusted_dependencies_from_update_requests.contains(name_hash)) break :brk .{ true, true, true };

                    if (this.manager.summary.added_trusted_dependencies.get(name_hash)) |should_add_to_lockfile| {
                        // is a new trusted dependency. need to enqueue scripts and maybe add to lockfile
                        break :brk .{ true, false, should_add_to_lockfile };
                    }
                    break :brk .{ false, false, false };
                };

                if (is_trusted) {
                    if (this.enqueueLifecycleScripts(
                        alias,
                        log_level,
                        package_id,
                        resolution,
                    )) {
                        if (is_trusted_through_update_request) {
                            this.manager.trusted_deps_to_add_to_package_json.append(
                                this.manager.allocator,
                                this.manager.allocator.dupe(u8, alias) catch bun.outOfMemory(),
                            ) catch bun.outOfMemory();
                        }

                        if (add_to_lockfile) {
                            if (this.lockfile.trusted_dependencies == null) this.lockfile.trusted_dependencies = .{};
                            this.lockfile.trusted_dependencies.?.put(this.manager.allocator, name_hash, {}) catch bun.outOfMemory();
                        }
                    }
                }
            }
        }

        // returns true if scripts are enqueued
        fn enqueueLifecycleScripts(
            this: *PackageInstaller,
            folder_name: string,
            comptime log_level: Options.LogLevel,
            package_id: PackageID,
            resolution: *const Resolution,
        ) bool {
            var scripts: Package.Scripts = this.lockfile.packages.items(.scripts)[package_id];
            const scripts_list = scripts.getList(
                this.manager.log,
                this.lockfile,
                this.node_modules_folder,
                this.node_modules_folder_path.items,
                folder_name,
                resolution,
            ) catch |err| {
                if (comptime log_level != .silent) {
                    const fmt = "\n<r><red>error:<r> failed to enqueue lifecycle scripts for <b>{s}<r>: {s}\n";
                    const args = .{ folder_name, @errorName(err) };

                    if (comptime log_level.showProgress()) {
                        switch (Output.enable_ansi_colors) {
                            inline else => |enable_ansi_colors| {
                                this.progress.log(comptime Output.prettyFmt(fmt, enable_ansi_colors), args);
                            },
                        }
                    } else {
                        Output.prettyErrorln(fmt, args);
                    }
                }

                if (this.manager.options.enable.fail_early) {
                    Global.exit(1);
                }

                Output.flush();
                this.summary.fail += 1;
                return false;
            };

            if (scripts_list == null) return false;

            if (this.manager.options.do.run_scripts) {
                this.manager.total_scripts += scripts_list.?.total;
                if (this.manager.scripts_node) |scripts_node| {
                    this.manager.setNodeName(
                        scripts_node,
                        scripts_list.?.package_name,
                        PackageManager.ProgressStrings.script_emoji,
                        true,
                    );
                    scripts_node.setEstimatedTotalItems(scripts_node.unprotected_estimated_total_items + scripts_list.?.total);
                }
                this.pending_lifecycle_scripts.append(this.manager.allocator, .{
                    .list = scripts_list.?,
                    .tree_id = this.current_tree_id,
                }) catch bun.outOfMemory();

                return true;
            }

            return false;
        }

        pub fn installPackage(
            this: *PackageInstaller,
            dependency_id: DependencyID,
            comptime log_level: Options.LogLevel,
        ) void {
            const package_id = this.lockfile.buffers.resolutions.items[dependency_id];
            const meta = &this.metas[package_id];

            if (meta.isDisabled()) {
                if (comptime log_level.showProgress()) {
                    this.node.completeOne();
                }
                this.incrementTreeInstallCount(this.current_tree_id, log_level);
                return;
            }

            const name = this.lockfile.str(&this.names[package_id]);
            const resolution = &this.resolutions[package_id];

            this.installPackageWithNameAndResolution(dependency_id, package_id, log_level, name, resolution);
        }
    };

    pub fn enqueueGitForCheckout(
        this: *PackageManager,
        dependency_id: DependencyID,
        alias: string,
        resolution: *const Resolution,
        task_context: TaskCallbackContext,
    ) void {
        const repository = &resolution.value.git;
        const url = this.lockfile.str(&repository.repo);
        const clone_id = Task.Id.forGitClone(url);
        const resolved = this.lockfile.str(&repository.resolved);
        const checkout_id = Task.Id.forGitCheckout(url, resolved);
        var checkout_queue = this.task_queue.getOrPut(this.allocator, checkout_id) catch unreachable;
        if (!checkout_queue.found_existing) {
            checkout_queue.value_ptr.* = .{};
        }

        checkout_queue.value_ptr.append(
            this.allocator,
            task_context,
        ) catch unreachable;

        if (checkout_queue.found_existing) return;

        if (this.git_repositories.get(clone_id)) |repo_fd| {
            this.task_batch.push(ThreadPool.Batch.from(this.enqueueGitCheckout(
                checkout_id,
                repo_fd,
                dependency_id,
                alias,
                resolution.*,
                resolved,
            )));
        } else {
            var clone_queue = this.task_queue.getOrPut(this.allocator, clone_id) catch unreachable;
            if (!clone_queue.found_existing) {
                clone_queue.value_ptr.* = .{};
            }

            clone_queue.value_ptr.append(
                this.allocator,
                .{ .dependency = dependency_id },
            ) catch unreachable;

            if (clone_queue.found_existing) return;

            this.task_batch.push(ThreadPool.Batch.from(this.enqueueGitClone(clone_id, alias, repository)));
        }
    }

    pub fn enqueuePackageForDownload(
        this: *PackageManager,
        name: []const u8,
        dependency_id: DependencyID,
        package_id: PackageID,
        version: Semver.Version,
        url: []const u8,
        task_context: TaskCallbackContext,
    ) void {
        const task_id = Task.Id.forNPMPackage(name, version);
        var task_queue = this.task_queue.getOrPut(this.allocator, task_id) catch unreachable;
        if (!task_queue.found_existing) {
            task_queue.value_ptr.* = .{};
        }

        task_queue.value_ptr.append(
            this.allocator,
            task_context,
        ) catch unreachable;

        if (task_queue.found_existing) return;

        if (this.generateNetworkTaskForTarball(
            task_id,
            url,
            dependency_id,
            this.lockfile.packages.get(package_id),
        ) catch unreachable) |task| {
            task.schedule(&this.network_tarball_batch);
            if (this.network_tarball_batch.len > 0) {
                _ = this.scheduleTasks();
            }
        }
    }

    pub fn enqueueTarballForDownload(
        this: *PackageManager,
        dependency_id: DependencyID,
        package_id: PackageID,
        url: string,
        task_context: TaskCallbackContext,
    ) void {
        const task_id = Task.Id.forTarball(url);
        var task_queue = this.task_queue.getOrPut(this.allocator, task_id) catch unreachable;
        if (!task_queue.found_existing) {
            task_queue.value_ptr.* = .{};
        }

        task_queue.value_ptr.append(
            this.allocator,
            task_context,
        ) catch unreachable;

        if (task_queue.found_existing) return;

        if (this.generateNetworkTaskForTarball(
            task_id,
            url,
            dependency_id,
            this.lockfile.packages.get(package_id),
        ) catch unreachable) |task| {
            task.schedule(&this.network_tarball_batch);
            if (this.network_tarball_batch.len > 0) {
                _ = this.scheduleTasks();
            }
        }
    }

    fn addDependenciesToSet(
        names: *std.AutoArrayHashMapUnmanaged(TruncatedPackageNameHash, void),
        lockfile: *Lockfile,
        dependencies_slice: Lockfile.DependencySlice,
    ) void {
        const begin = dependencies_slice.off;
        const end = begin +| dependencies_slice.len;
        var dep_id = begin;
        while (dep_id < end) : (dep_id += 1) {
            const package_id = lockfile.buffers.resolutions.items[dep_id];
            if (package_id == invalid_package_id) continue;

            const dep = lockfile.buffers.dependencies.items[dep_id];
            const entry = names.getOrPut(lockfile.allocator, @truncate(dep.name_hash)) catch bun.outOfMemory();
            if (!entry.found_existing) {
                const dependency_slice = lockfile.packages.items(.dependencies)[package_id];
                addDependenciesToSet(names, lockfile, dependency_slice);
            }
        }
    }

    pub fn enqueueTarballForReading(
        this: *PackageManager,
        dependency_id: DependencyID,
        alias: string,
        resolution: *const Resolution,
        task_context: TaskCallbackContext,
    ) void {
        const path = this.lockfile.str(&resolution.value.local_tarball);
        const task_id = Task.Id.forTarball(path);
        var task_queue = this.task_queue.getOrPut(this.allocator, task_id) catch unreachable;
        if (!task_queue.found_existing) {
            task_queue.value_ptr.* = .{};
        }

        task_queue.value_ptr.append(
            this.allocator,
            task_context,
        ) catch unreachable;

        if (task_queue.found_existing) return;

        this.task_batch.push(ThreadPool.Batch.from(this.enqueueLocalTarball(
            task_id,
            dependency_id,
            alias,
            path,
            resolution.*,
        )));
    }

    pub fn installPackages(
        this: *PackageManager,
        ctx: Command.Context,
        comptime log_level: PackageManager.Options.LogLevel,
    ) !PackageInstall.Summary {
        const original_lockfile = this.lockfile;
        defer this.lockfile = original_lockfile;
        if (!this.options.local_package_features.dev_dependencies) {
            this.lockfile = try this.lockfile.maybeCloneFilteringRootPackages(
                this.options.local_package_features,
                this.options.enable.exact_versions,
                log_level,
            );
        }

        var root_node: *Progress.Node = undefined;
        var download_node: Progress.Node = undefined;
        var install_node: Progress.Node = undefined;
        var scripts_node: Progress.Node = undefined;
        const options = &this.options;
        var progress = &this.progress;

        if (comptime log_level.showProgress()) {
            root_node = progress.start("", 0);
            progress.supports_ansi_escape_codes = Output.enable_ansi_colors_stderr;
            download_node = root_node.start(ProgressStrings.download(), 0);

            install_node = root_node.start(ProgressStrings.install(), this.lockfile.packages.len);
            scripts_node = root_node.start(ProgressStrings.script(), 0);
            this.downloads_node = &download_node;
            this.scripts_node = &scripts_node;
        }

        defer {
            if (comptime log_level.showProgress()) {
                progress.root.end();
                progress.* = .{};
            }
        }

        // If there was already a valid lockfile and so we did not resolve, i.e. there was zero network activity
        // the packages could still not be in the cache dir
        // this would be a common scenario in a CI environment
        // or if you just cloned a repo
        // we want to check lazily though
        // no need to download packages you've already installed!!
        var skip_verify_installed_version_number = false;
        const cwd = std.fs.cwd();
        const node_modules_folder = bun.openDir(cwd, "node_modules") catch brk: {
            skip_verify_installed_version_number = true;
            bun.sys.mkdir("node_modules", 0o755).unwrap() catch |err| {
                if (err != error.EEXIST) {
                    Output.prettyErrorln("<r><red>error<r>: <b><red>{s}<r> creating <b>node_modules<r> folder", .{@errorName(err)});
                    Global.crash();
                }
            };
            break :brk bun.openDir(cwd, "node_modules") catch |err| {
                Output.prettyErrorln("<r><red>error<r>: <b><red>{s}<r> opening <b>node_modules<r> folder", .{@errorName(err)});
                Global.crash();
            };
        };

        var skip_delete = skip_verify_installed_version_number;

        if (options.enable.force_install) {
            skip_verify_installed_version_number = true;
            skip_delete = false;

            // TODO(dylan-conway): depth first installation
            // var node_modules_iter = node_modules_folder.iterateAssumeFirstIteration();
            // defer node_modules_iter.reset();
            // while (try node_modules_iter.next()) |entry| {
            //     if (entry.kind != .directory or !strings.eqlComptime(entry.name, ".cache")) {
            //         node_modules_folder.deleteTree(entry.name) catch {};
            //     }
            // }
        }

        var summary = PackageInstall.Summary{};

        {
            var iterator = Lockfile.Tree.Iterator.init(this.lockfile);
            if (comptime Environment.isPosix) {
                Bin.Linker.ensureUmask();
            }
            var installer: PackageInstaller = brk: {
                // These slices potentially get resized during iteration
                // so we want to make sure they're not accessible to the rest of this function
                // to make mistakes harder
                var parts = this.lockfile.packages.slice();

                const completed_trees, const tree_ids_to_trees_the_id_depends_on, const tree_install_counts = trees: {
                    const trees = this.lockfile.buffers.trees.items;
                    const completed_trees = try Bitset.initEmpty(this.allocator, trees.len);
                    var tree_ids_to_trees_the_id_depends_on = try Bitset.List.initEmpty(this.allocator, trees.len, trees.len);

                    {
                        // For each tree id, traverse through it's parents and mark all visited tree
                        // ids as dependents for the current tree parent
                        var deps = try Bitset.initEmpty(this.allocator, trees.len);
                        defer deps.deinit(this.allocator);
                        for (trees) |_curr| {
                            var curr = _curr;
                            tree_ids_to_trees_the_id_depends_on.set(curr.id, curr.id);

                            while (curr.parent != Lockfile.Tree.invalid_id) {
                                deps.set(curr.id);
                                tree_ids_to_trees_the_id_depends_on.setUnion(curr.parent, deps);
                                curr = trees[curr.parent];
                            }

                            deps.setAll(false);
                        }
                    }

                    const tree_install_counts = try this.allocator.alloc(usize, trees.len);
                    @memset(tree_install_counts, 0);

                    if (comptime Environment.allow_assert) {
                        if (trees.len > 0) {
                            // last tree should not depend on another except for itself
                            std.debug.assert(tree_ids_to_trees_the_id_depends_on.at(trees.len - 1).count() == 1 and tree_ids_to_trees_the_id_depends_on.at(trees.len - 1).isSet(trees.len - 1));
                            // root tree should always depend on all trees
                            std.debug.assert(tree_ids_to_trees_the_id_depends_on.at(0).count() == trees.len);
                        }

                        // a tree should always depend on itself
                        for (0..trees.len) |j| {
                            std.debug.assert(tree_ids_to_trees_the_id_depends_on.at(j).isSet(j));
                        }
                    }

                    break :trees .{
                        completed_trees,
                        tree_ids_to_trees_the_id_depends_on,
                        tree_install_counts,
                    };
                };

                const trusted_dependencies_from_update_requests: std.AutoArrayHashMapUnmanaged(TruncatedPackageNameHash, void) = trusted_deps: {

                    // find all deps originating from --trust packages from cli
                    var set: std.AutoArrayHashMapUnmanaged(TruncatedPackageNameHash, void) = .{};
                    if (this.options.do.trust_dependencies_from_args and this.lockfile.packages.len > 0) {
                        const root_deps = this.lockfile.packages.items(.dependencies)[0];
                        var dep_id = root_deps.off;
                        const end = dep_id +| root_deps.len;
                        while (dep_id < end) : (dep_id += 1) {
                            const root_dep = this.lockfile.buffers.dependencies.items[dep_id];
                            for (this.package_json_updates) |request| {
                                if (request.matches(root_dep, this.lockfile.buffers.string_bytes.items)) {
                                    const package_id = this.lockfile.buffers.resolutions.items[dep_id];
                                    if (package_id == invalid_package_id) continue;

                                    const entry = set.getOrPut(this.lockfile.allocator, @truncate(root_dep.name_hash)) catch bun.outOfMemory();
                                    if (!entry.found_existing) {
                                        const dependency_slice = this.lockfile.packages.items(.dependencies)[package_id];
                                        addDependenciesToSet(&set, this.lockfile, dependency_slice);
                                    }
                                    break;
                                }
                            }
                        }
                    }

                    break :trusted_deps set;
                };

                break :brk PackageInstaller{
                    .manager = this,
                    .options = &this.options,
                    .metas = parts.items(.meta),
                    .bins = parts.items(.bin),
                    .root_node_modules_folder = node_modules_folder,
                    .names = parts.items(.name),
                    .resolutions = parts.items(.resolution),
                    .lockfile = this.lockfile,
                    .node = &install_node,
                    .node_modules_folder = node_modules_folder,
                    .node_modules_folder_path = std.ArrayList(u8).fromOwnedSlice(
                        this.allocator,
                        try this.allocator.dupe(
                            u8,
                            strings.withoutTrailingSlash(FileSystem.instance.top_level_dir),
                        ),
                    ),
                    .progress = progress,
                    .skip_verify_installed_version_number = skip_verify_installed_version_number,
                    .skip_delete = skip_delete,
                    .summary = &summary,
                    .global_bin_dir = this.options.global_bin_dir,
                    .force_install = options.enable.force_install,
                    .successfully_installed = try Bitset.initEmpty(
                        this.allocator,
                        this.lockfile.packages.len,
                    ),
                    .tree_iterator = &iterator,
                    .command_ctx = ctx,
                    .tree_ids_to_trees_the_id_depends_on = tree_ids_to_trees_the_id_depends_on,
                    .completed_trees = completed_trees,
                    .tree_install_counts = tree_install_counts,
                    .trusted_dependencies_from_update_requests = trusted_dependencies_from_update_requests,
                };
            };

            try installer.node_modules_folder_path.append(std.fs.path.sep);

            // installer.printTreeDeps();

            defer installer.deinit();

            while (iterator.nextNodeModulesFolder(&installer.completed_trees)) |node_modules| {
                installer.node_modules_folder_path.items.len = strings.withoutTrailingSlash(FileSystem.instance.top_level_dir).len + 1;
                try installer.node_modules_folder_path.appendSlice(node_modules.relative_path);

                // We deliberately do not close this folder.
                // If the package hasn't been downloaded, we will need to install it later
                // We use this file descriptor to know where to put it.
                installer.node_modules_folder = bun.openDir(cwd, node_modules.relative_path) catch brk: {
                    // Avoid extra mkdir() syscall
                    //
                    // note: this will recursively delete any dangling symlinks
                    // in the next.js repo, it encounters a dangling symlink in node_modules/@next/codemod/node_modules/cheerio
                    try bun.makePath(cwd, bun.span(node_modules.relative_path));
                    break :brk try bun.openDir(cwd, node_modules.relative_path);
                };

                var remaining = node_modules.dependencies;

                installer.current_tree_id = node_modules.tree_id;

                if (comptime Environment.allow_assert) {
                    std.debug.assert(node_modules.dependencies.len == this.lockfile.buffers.trees.items[installer.current_tree_id].dependencies.len);
                }

                // cache line is 64 bytes on ARM64 and x64
                // PackageIDs are 4 bytes
                // Hence, we can fit up to 64 / 4 = 16 package IDs in a cache line
                const unroll_count = comptime 64 / @sizeOf(PackageID);

                while (remaining.len > unroll_count) {
                    comptime var i: usize = 0;
                    inline while (i < unroll_count) : (i += 1) {
                        installer.installPackage(remaining[i], comptime log_level);
                    }
                    remaining = remaining[unroll_count..];

                    // We want to minimize how often we call this function
                    // That's part of why we unroll this loop
                    if (this.pending_tasks > 0) {
                        try this.runTasks(
                            *PackageInstaller,
                            &installer,
                            .{
                                .onExtract = PackageInstaller.installEnqueuedPackages,
                                .onResolve = {},
                                .onPackageManifestError = {},
                                .onPackageDownloadError = {},
                            },
                            true,
                            log_level,
                        );
                        if (!installer.options.do.install_packages) return error.InstallFailed;
                    }

                    this.tickLifecycleScripts();
                }

                for (remaining) |dependency_id| {
                    installer.installPackage(dependency_id, log_level);
                }

                try this.runTasks(
                    *PackageInstaller,
                    &installer,
                    .{
                        .onExtract = PackageInstaller.installEnqueuedPackages,
                        .onResolve = {},
                        .onPackageManifestError = {},
                        .onPackageDownloadError = {},
                    },
                    true,
                    log_level,
                );
                if (!installer.options.do.install_packages) return error.InstallFailed;

                this.tickLifecycleScripts();
            }

            while (this.pending_tasks > 0 and installer.options.do.install_packages) {
                try this.runTasks(
                    *PackageInstaller,
                    &installer,
                    .{
                        .onExtract = PackageInstaller.installEnqueuedPackages,
                        .onResolve = {},
                        .onPackageManifestError = {},
                        .onPackageDownloadError = {},
                    },
                    true,
                    log_level,
                );

                if (PackageManager.verbose_install and PackageManager.instance.pending_tasks > 0) {
                    if (PackageManager.hasEnoughTimePassedBetweenWaitingMessages()) Output.prettyErrorln("<d>[PackageManager]<r> waiting for {d} tasks\n", .{PackageManager.instance.pending_tasks});
                }

                this.sleep();
            } else {
                this.tickLifecycleScripts();
            }

            this.finished_installing.store(true, .Monotonic);
            if (comptime log_level.showProgress()) {
                scripts_node.activate();
            }

            if (!installer.options.do.install_packages) return error.InstallFailed;

            summary.successfully_installed = installer.successfully_installed;

            installer.completeRemainingScripts(log_level);

            while (this.pending_lifecycle_script_tasks.load(.Monotonic) > 0) {
                if (PackageManager.verbose_install) {
                    if (PackageManager.hasEnoughTimePassedBetweenWaitingMessages()) Output.prettyErrorln("<d>[PackageManager]<r> waiting for {d} scripts\n", .{this.pending_lifecycle_script_tasks.load(.Monotonic)});
                }

                this.sleep();
            }

            if (comptime log_level.showProgress()) {
                scripts_node.end();
            }
        }

        return summary;
    }

    pub fn setupGlobalDir(manager: *PackageManager, ctx: *const Command.Context) !void {
        manager.options.global_bin_dir = try Options.openGlobalBinDir(ctx.install);
        var out_buffer: [bun.MAX_PATH_BYTES]u8 = undefined;
        const result = try bun.getFdPath(manager.options.global_bin_dir.fd, &out_buffer);
        out_buffer[result.len] = 0;
        const result_: [:0]u8 = out_buffer[0..result.len :0];
        manager.options.bin_path = bun.cstring(try FileSystem.instance.dirname_store.append([:0]u8, result_));
    }

    pub fn startProgressBarIfNone(manager: *PackageManager) void {
        if (manager.downloads_node == null) {
            manager.startProgressBar();
        }
    }
    pub fn startProgressBar(manager: *PackageManager) void {
        manager.downloads_node = manager.progress.start(ProgressStrings.download(), 0);
        manager.progress.supports_ansi_escape_codes = Output.enable_ansi_colors_stderr;
        manager.setNodeName(manager.downloads_node.?, ProgressStrings.download_no_emoji_, ProgressStrings.download_emoji, true);
        manager.downloads_node.?.setEstimatedTotalItems(manager.total_tasks + manager.extracted_count);
        manager.downloads_node.?.setCompletedItems(manager.total_tasks - manager.pending_tasks);
        manager.downloads_node.?.activate();
        manager.progress.refresh();
    }

    pub fn endProgressBar(manager: *PackageManager) void {
        var downloads_node = manager.downloads_node orelse return;
        downloads_node.setEstimatedTotalItems(downloads_node.unprotected_estimated_total_items);
        downloads_node.setCompletedItems(downloads_node.unprotected_estimated_total_items);
        manager.progress.refresh();
        manager.progress.root.end();
        manager.progress = .{};
        manager.downloads_node = null;
    }

    pub fn loadRootLifecycleScripts(this: *PackageManager, root_package: Package) void {
        const binding_dot_gyp_path = Path.joinAbsStringZ(
            Fs.FileSystem.instance.top_level_dir,
            &[_]string{"binding.gyp"},
            .auto,
        );

        const buf = this.lockfile.buffers.string_bytes.items;
        // need to clone because this is a copy before Lockfile.cleanWithLogger
        const name = this.allocator.dupe(u8, root_package.name.slice(buf)) catch bun.outOfMemory();
        const top_level_dir_without_trailing_slash = strings.withoutTrailingSlash(FileSystem.instance.top_level_dir);

        if (root_package.scripts.hasAny()) {
            const add_node_gyp_rebuild_script = root_package.scripts.install.isEmpty() and root_package.scripts.preinstall.isEmpty() and Syscall.exists(binding_dot_gyp_path);

            this.root_lifecycle_scripts = root_package.scripts.createList(
                this.lockfile,
                buf,
                top_level_dir_without_trailing_slash,
                name,
                .root,
                add_node_gyp_rebuild_script,
            );
        } else {
            if (Syscall.exists(binding_dot_gyp_path)) {
                // no scripts exist but auto node gyp script needs to be added
                this.root_lifecycle_scripts = root_package.scripts.createList(
                    this.lockfile,
                    buf,
                    top_level_dir_without_trailing_slash,
                    name,
                    .root,
                    true,
                );
            }
        }
    }

    fn installWithManager(
        manager: *PackageManager,
        ctx: Command.Context,
        package_json_contents: string,
        comptime log_level: Options.LogLevel,
    ) !void {
        // sleep off for maximum network throughput

        var load_lockfile_result: Lockfile.LoadFromDiskResult = if (manager.options.do.load_lockfile)
            manager.lockfile.loadFromDisk(
                ctx.allocator,
                ctx.log,
                manager.options.lockfile_path,
            )
        else
            .{ .not_found = {} };

        try manager.updateLockfileIfNeeded(load_lockfile_result);

        var root = Lockfile.Package{};
        var needs_new_lockfile = load_lockfile_result != .ok or
            (load_lockfile_result.ok.lockfile.buffers.dependencies.items.len == 0 and manager.package_json_updates.len > 0);

        manager.options.enable.force_save_lockfile = manager.options.enable.force_save_lockfile or (load_lockfile_result == .ok and load_lockfile_result.ok.was_migrated);

        // this defaults to false
        // but we force allowing updates to the lockfile when you do bun add
        var had_any_diffs = false;
        manager.progress = .{};

        // Step 2. Parse the package.json file
        const package_json_source = logger.Source.initPathString(package_json_cwd, package_json_contents);

        switch (load_lockfile_result) {
            .err => |cause| {
                if (log_level != .silent) {
                    switch (cause.step) {
                        .open_file => Output.prettyError("<r><red>error<r> opening lockfile:<r> {s}\n<r>", .{
                            @errorName(cause.value),
                        }),
                        .parse_file => Output.prettyError("<r><red>error<r> parsing lockfile:<r> {s}\n<r>", .{
                            @errorName(cause.value),
                        }),
                        .read_file => Output.prettyError("<r><red>error<r> reading lockfile:<r> {s}\n<r>", .{
                            @errorName(cause.value),
                        }),
                        .migrating => Output.prettyError("<r><red>error<r> migrating lockfile:<r> {s}\n<r>", .{
                            @errorName(cause.value),
                        }),
                    }

                    if (manager.options.enable.fail_early) {
                        Output.prettyError("<b><red>failed to load lockfile<r>\n", .{});
                    } else {
                        Output.prettyError("<b><red>ignoring lockfile<r>\n", .{});
                    }

                    if (ctx.log.errors > 0) {
                        switch (Output.enable_ansi_colors) {
                            inline else => |enable_ansi_colors| {
                                try manager.log.printForLogLevelWithEnableAnsiColors(Output.errorWriter(), enable_ansi_colors);
                            },
                        }
                    }
                    Output.flush();
                }

                if (manager.options.enable.fail_early) Global.crash();
            },
            .ok => {
                differ: {
                    root = load_lockfile_result.ok.lockfile.rootPackage() orelse {
                        needs_new_lockfile = true;
                        break :differ;
                    };

                    if (root.dependencies.len == 0) {
                        needs_new_lockfile = true;
                    }

                    if (needs_new_lockfile) break :differ;

                    var lockfile: Lockfile = undefined;
                    lockfile.initEmpty(ctx.allocator);
                    var maybe_root = Lockfile.Package{};

                    try maybe_root.parseMain(
                        &lockfile,
                        ctx.allocator,
                        ctx.log,
                        package_json_source,
                        Features.main,
                    );
                    const mapping = try manager.lockfile.allocator.alloc(PackageID, maybe_root.dependencies.len);
                    @memset(mapping, invalid_package_id);

                    manager.summary = try Package.Diff.generate(
                        ctx.allocator,
                        ctx.log,
                        manager.lockfile,
                        &lockfile,
                        &root,
                        &maybe_root,
                        if (manager.to_update) manager.package_json_updates else null,
                        mapping,
                    );

                    had_any_diffs = manager.summary.hasDiffs();

                    if (had_any_diffs) {
                        var builder_ = manager.lockfile.stringBuilder();
                        // ensure we use one pointer to reference it instead of creating new ones and potentially aliasing
                        var builder = &builder_;
                        // If you changed packages, we will copy over the new package from the new lockfile
                        const new_dependencies = maybe_root.dependencies.get(lockfile.buffers.dependencies.items);

                        for (new_dependencies) |new_dep| {
                            new_dep.count(lockfile.buffers.string_bytes.items, *Lockfile.StringBuilder, builder);
                        }

                        lockfile.overrides.count(&lockfile, builder);

                        maybe_root.scripts.count(lockfile.buffers.string_bytes.items, *Lockfile.StringBuilder, builder);

                        const off = @as(u32, @truncate(manager.lockfile.buffers.dependencies.items.len));
                        const len = @as(u32, @truncate(new_dependencies.len));
                        var packages = manager.lockfile.packages.slice();
                        var dep_lists = packages.items(.dependencies);
                        var resolution_lists = packages.items(.resolutions);
                        const old_resolutions_list = resolution_lists[0];
                        dep_lists[0] = .{ .off = off, .len = len };
                        resolution_lists[0] = .{ .off = off, .len = len };
                        manager.root_dependency_list = dep_lists[0];
                        try builder.allocate();

                        const all_name_hashes: []PackageNameHash = brk: {
                            if (!manager.summary.overrides_changed) break :brk &.{};
                            const hashes_len = manager.lockfile.overrides.map.entries.len + lockfile.overrides.map.entries.len;
                            if (hashes_len == 0) break :brk &.{};
                            var all_name_hashes = try bun.default_allocator.alloc(PackageNameHash, hashes_len);
                            @memcpy(all_name_hashes[0..manager.lockfile.overrides.map.entries.len], manager.lockfile.overrides.map.keys());
                            @memcpy(all_name_hashes[manager.lockfile.overrides.map.entries.len..], lockfile.overrides.map.keys());
                            var i = manager.lockfile.overrides.map.entries.len;
                            while (i < all_name_hashes.len) {
                                if (std.mem.indexOfScalar(PackageNameHash, all_name_hashes[0..i], all_name_hashes[i]) != null) {
                                    all_name_hashes[i] = all_name_hashes[all_name_hashes.len - 1];
                                    all_name_hashes.len -= 1;
                                } else {
                                    i += 1;
                                }
                            }
                            break :brk all_name_hashes;
                        };

                        manager.lockfile.overrides = try lockfile.overrides.clone(&lockfile, manager.lockfile, builder);

                        manager.lockfile.trusted_dependencies = if (lockfile.trusted_dependencies) |trusted_dependencies|
                            try trusted_dependencies.clone(manager.lockfile.allocator)
                        else
                            null;

                        try manager.lockfile.buffers.dependencies.ensureUnusedCapacity(manager.lockfile.allocator, len);
                        try manager.lockfile.buffers.resolutions.ensureUnusedCapacity(manager.lockfile.allocator, len);

                        const old_resolutions = old_resolutions_list.get(manager.lockfile.buffers.resolutions.items);

                        var dependencies = manager.lockfile.buffers.dependencies.items.ptr[off .. off + len];
                        var resolutions = manager.lockfile.buffers.resolutions.items.ptr[off .. off + len];

                        // It is too easy to accidentally undefined memory
                        @memset(resolutions, invalid_package_id);
                        @memset(dependencies, Dependency{});

                        manager.lockfile.buffers.dependencies.items = manager.lockfile.buffers.dependencies.items.ptr[0 .. off + len];
                        manager.lockfile.buffers.resolutions.items = manager.lockfile.buffers.resolutions.items.ptr[0 .. off + len];

                        for (new_dependencies, 0..) |new_dep, i| {
                            dependencies[i] = try new_dep.clone(lockfile.buffers.string_bytes.items, *Lockfile.StringBuilder, builder);
                            if (mapping[i] != invalid_package_id) {
                                resolutions[i] = old_resolutions[mapping[i]];
                            }
                        }

                        if (manager.summary.overrides_changed and all_name_hashes.len > 0) {
                            for (manager.lockfile.buffers.dependencies.items, 0..) |*dependency, dependency_i| {
                                if (std.mem.indexOfScalar(PackageNameHash, all_name_hashes, dependency.name_hash)) |_| {
                                    manager.lockfile.buffers.resolutions.items[dependency_i] = invalid_package_id;
                                    try manager.enqueueDependencyWithMain(
                                        @truncate(dependency_i),
                                        dependency,
                                        manager.lockfile.buffers.resolutions.items[dependency_i],
                                        false,
                                    );
                                }
                            }
                        }

                        manager.lockfile.packages.items(.scripts)[0] = maybe_root.scripts.clone(
                            lockfile.buffers.string_bytes.items,
                            *Lockfile.StringBuilder,
                            builder,
                        );

                        builder.clamp();

                        // Split this into two passes because the below may allocate memory or invalidate pointers
                        if (manager.summary.add > 0 or manager.summary.update > 0) {
                            const changes = @as(PackageID, @truncate(mapping.len));
                            var counter_i: PackageID = 0;

                            _ = manager.getCacheDirectory();
                            _ = manager.getTemporaryDirectory();

                            while (counter_i < changes) : (counter_i += 1) {
                                if (mapping[counter_i] == invalid_package_id) {
                                    const dependency_i = counter_i + off;
                                    const dependency = manager.lockfile.buffers.dependencies.items[dependency_i];
                                    try manager.enqueueDependencyWithMain(
                                        dependency_i,
                                        &dependency,
                                        manager.lockfile.buffers.resolutions.items[dependency_i],
                                        false,
                                    );
                                }
                            }
                        }

                        if (manager.summary.update > 0) root.scripts = .{};
                    }
                }
            },
            else => {},
        }

        if (needs_new_lockfile) {
            root = .{};
            manager.lockfile.initEmpty(ctx.allocator);

            if (manager.options.enable.frozen_lockfile) {
                if (comptime log_level != .silent) {
                    Output.prettyErrorln("<r><red>error<r>: lockfile had changes, but lockfile is frozen", .{});
                }
                Global.crash();
            }

            try root.parseMain(
                manager.lockfile,
                ctx.allocator,
                ctx.log,
                package_json_source,
                Features.main,
            );

            root = try manager.lockfile.appendPackage(root);

            manager.root_dependency_list = root.dependencies;

            if (root.dependencies.len > 0) {
                _ = manager.getCacheDirectory();
                _ = manager.getTemporaryDirectory();
            }
            manager.enqueueDependencyList(root.dependencies);
        } else {
            // Anything that needs to be downloaded from an update needs to be scheduled here
            manager.drainDependencyList();
        }

        if (manager.pending_tasks > 0 or manager.peer_dependencies.readableLength() > 0) {
            if (root.dependencies.len > 0) {
                _ = manager.getCacheDirectory();
                _ = manager.getTemporaryDirectory();
            }

            if (comptime log_level.showProgress()) {
                manager.startProgressBar();
            } else if (comptime log_level != .silent) {
                Output.prettyErrorln(" Resolving dependencies", .{});
                Output.flush();
            }

            while (manager.pending_tasks > 0) {
                try manager.runTasks(
                    *PackageManager,
                    manager,
                    .{
                        .onExtract = {},
                        .onResolve = {},
                        .onPackageManifestError = {},
                        .onPackageDownloadError = {},
                        .progress_bar = true,
                    },
                    false,
                    log_level,
                );

                if (PackageManager.verbose_install and manager.pending_tasks > 0) {
                    if (PackageManager.hasEnoughTimePassedBetweenWaitingMessages()) Output.prettyErrorln("<d>[PackageManager]<r> waiting for {d} tasks\n", .{manager.pending_tasks});
                }

                if (manager.pending_tasks > 0)
                    manager.sleep();
            }

            if (manager.options.do.install_peer_dependencies) {
                while (manager.pending_tasks > 0 or manager.peer_dependencies.readableLength() > 0) {
                    try manager.processPeerDependencyList();

                    manager.drainDependencyList();

                    try manager.runTasks(
                        *PackageManager,
                        manager,
                        .{
                            .onExtract = {},
                            .onResolve = {},
                            .onPackageManifestError = {},
                            .onPackageDownloadError = {},
                            .progress_bar = true,
                        },
                        true,
                        log_level,
                    );

                    if (PackageManager.verbose_install and manager.pending_tasks > 0) {
                        if (PackageManager.hasEnoughTimePassedBetweenWaitingMessages()) Output.prettyErrorln("<d>[PackageManager]<r> waiting for {d} tasks\n", .{manager.pending_tasks});
                    }

                    if (manager.pending_tasks > 0)
                        manager.sleep();
                }
            }

            if (comptime log_level.showProgress()) {
                manager.endProgressBar();
            } else if (comptime log_level != .silent) {
                Output.prettyErrorln(" Resolved, downloaded and extracted [{d}]", .{manager.total_tasks});
                Output.flush();
            }
        }

        try manager.log.printForLogLevel(Output.errorWriter());
        if (manager.log.hasErrors()) Global.crash();

        manager.log.reset();

        // This operation doesn't perform any I/O, so it should be relatively cheap.
        manager.lockfile = try manager.lockfile.cleanWithLogger(
            manager.package_json_updates,
            manager.log,
            manager.options.enable.exact_versions,
            log_level,
        );
        if (manager.lockfile.packages.len > 0) {
            root = manager.lockfile.packages.get(0);
        }

        if (manager.lockfile.packages.len > 0) {
            for (manager.package_json_updates) |request| {
                // prevent redundant errors
                if (request.failed) {
                    return error.InstallFailed;
                }
            }
            manager.root_dependency_list = manager.lockfile.packages.items(.dependencies)[0];
            manager.lockfile.verifyResolutions(manager.options.local_package_features, manager.options.remote_package_features, log_level);
        }

        // append scripts to lockfile before generating new metahash
        manager.loadRootLifecycleScripts(root);
        defer {
            if (manager.root_lifecycle_scripts) |root_scripts| {
                manager.allocator.free(root_scripts.package_name);
            }
        }

        if (manager.root_lifecycle_scripts) |root_scripts| {
            root_scripts.appendToLockfile(manager.lockfile);
        }
        {
            const packages = manager.lockfile.packages.slice();
            for (packages.items(.resolution), packages.items(.meta), packages.items(.scripts)) |resolution, meta, scripts| {
                if (resolution.tag == .workspace) {
                    if (meta.hasInstallScript()) {
                        if (scripts.hasAny()) {
                            const first_index, _, const entries = scripts.getScriptEntries(
                                manager.lockfile,
                                manager.lockfile.buffers.string_bytes.items,
                                .workspace,
                                false,
                            );

                            if (comptime Environment.allow_assert) {
                                std.debug.assert(first_index != -1);
                            }

                            if (first_index != -1) {
                                inline for (entries, 0..) |maybe_entry, i| {
                                    if (maybe_entry) |entry| {
                                        @field(manager.lockfile.scripts, Lockfile.Scripts.names[i]).append(
                                            manager.lockfile.allocator,
                                            entry,
                                        ) catch bun.outOfMemory();
                                    }
                                }
                            }
                        } else {
                            const first_index, _, const entries = scripts.getScriptEntries(
                                manager.lockfile,
                                manager.lockfile.buffers.string_bytes.items,
                                .workspace,
                                true,
                            );

                            if (comptime Environment.allow_assert) {
                                std.debug.assert(first_index != -1);
                            }

                            inline for (entries, 0..) |maybe_entry, i| {
                                if (maybe_entry) |entry| {
                                    @field(manager.lockfile.scripts, Lockfile.Scripts.names[i]).append(
                                        manager.lockfile.allocator,
                                        entry,
                                    ) catch bun.outOfMemory();
                                }
                            }
                        }
                    }
                }
            }
        }

        if (manager.options.global) {
            try manager.setupGlobalDir(&ctx);
        }

        const packages_len_before_install = manager.lockfile.packages.len;

        if (manager.options.enable.frozen_lockfile) {
            if (manager.lockfile.hasMetaHashChanged(PackageManager.verbose_install or manager.options.do.print_meta_hash_string, packages_len_before_install) catch false) {
                if (comptime log_level != .silent) {
                    Output.prettyErrorln("<r><red>error<r><d>:<r> lockfile had changes, but lockfile is frozen", .{});
                    Output.note("try re-running without <d>--frozen-lockfile<r> and commit the updated lockfile", .{});
                }
                Global.crash();
            }
        }

        var install_summary = PackageInstall.Summary{};
        if (manager.options.do.install_packages) {
            install_summary = try manager.installPackages(
                ctx,
                log_level,
            );
        }

        const did_meta_hash_change =
            // If the lockfile was frozen, we already checked it
            !manager.options.enable.frozen_lockfile and
            try manager.lockfile.hasMetaHashChanged(
            PackageManager.verbose_install or manager.options.do.print_meta_hash_string,
            @min(packages_len_before_install, manager.lockfile.packages.len),
        );

        const should_save_lockfile = did_meta_hash_change or
            had_any_diffs or
            needs_new_lockfile or

            // this will handle new trusted dependencies added through --trust
            manager.package_json_updates.len > 0 or
            (load_lockfile_result == .ok and load_lockfile_result.ok.serializer_result.packages_need_update);

        // It's unnecessary work to re-save the lockfile if there are no changes
        if (manager.options.do.save_lockfile and
            (should_save_lockfile or manager.lockfile.isEmpty() or manager.options.enable.force_save_lockfile))
        save: {
            if (manager.lockfile.isEmpty()) {
                if (!manager.options.dry_run) {
                    std.fs.cwd().deleteFileZ(manager.options.lockfile_path) catch |err| brk: {
                        // we don't care
                        if (err == error.FileNotFound) {
                            if (had_any_diffs) break :save;
                            break :brk;
                        }

                        if (log_level != .silent) Output.prettyErrorln("\n <red>error: {s} deleting empty lockfile", .{@errorName(err)});
                        break :save;
                    };
                }
                if (!manager.options.global) {
                    if (log_level != .silent) {
                        if (manager.to_remove.len > 0) {
                            Output.prettyErrorln("\npackage.json has no dependencies! Deleted empty lockfile", .{});
                        } else {
                            Output.prettyErrorln("No packages! Deleted empty lockfile", .{});
                        }
                    }
                }

                break :save;
            }

            var save_node: *Progress.Node = undefined;

            if (comptime log_level.showProgress()) {
                save_node = manager.progress.start(ProgressStrings.save(), 0);
                manager.progress.supports_ansi_escape_codes = Output.enable_ansi_colors_stderr;
                save_node.activate();

                manager.progress.refresh();
            }

            manager.lockfile.saveToDisk(manager.options.lockfile_path);

            if (comptime Environment.allow_assert) {
                if (manager.lockfile.hasMetaHashChanged(false, packages_len_before_install) catch false) {
                    Output.panic("Lockfile metahash non-deterministic after saving", .{});
                }
            }

            if (comptime log_level.showProgress()) {
                save_node.end();
                manager.progress.refresh();
                manager.progress.root.end();
                manager.progress = .{};
            } else if (comptime log_level != .silent) {
                Output.prettyErrorln(" Saved lockfile", .{});
                Output.flush();
            }
        }

        try manager.log.printForLogLevel(Output.errorWriter());
        if (manager.log.hasErrors()) Global.crash();

        if (needs_new_lockfile) {
            manager.summary.add = @as(u32, @truncate(manager.lockfile.packages.len));
        }

        if (manager.options.do.save_yarn_lock) {
            var node: *Progress.Node = undefined;
            if (comptime log_level.showProgress()) {
                node = manager.progress.start("Saving yarn.lock", 0);
                manager.progress.supports_ansi_escape_codes = Output.enable_ansi_colors_stderr;
                manager.progress.refresh();
            } else if (comptime log_level != .silent) {
                Output.prettyErrorln(" Saved yarn.lock", .{});
                Output.flush();
            }

            try manager.writeYarnLock();
            if (comptime log_level.showProgress()) {
                node.completeOne();
                manager.progress.refresh();
                manager.progress.root.end();
                manager.progress = .{};
            }
        }

        if (manager.options.do.run_scripts) {
            if (manager.root_lifecycle_scripts) |scripts| {
                if (comptime Environment.allow_assert) {
                    std.debug.assert(scripts.total > 0);
                }

                if (comptime log_level != .silent) {
                    Output.printError("\n", .{});
                    Output.flush();
                }
                // root lifecycle scripts can run now that all dependencies are installed, dependency scripts
                // have finished, and lockfiles have been saved
                const output_in_foreground = true;
                try manager.spawnPackageLifecycleScripts(ctx, scripts, log_level, output_in_foreground);

                while (manager.pending_lifecycle_script_tasks.load(.Monotonic) > 0) {
                    if (PackageManager.verbose_install) {
                        if (PackageManager.hasEnoughTimePassedBetweenWaitingMessages()) Output.prettyErrorln("<d>[PackageManager]<r> waiting for {d} scripts\n", .{manager.pending_lifecycle_script_tasks.load(.Monotonic)});
                    }

                    manager.sleep();
                }
            }
        }

        var printed_timestamp = false;
        if (comptime log_level != .silent) {
            if (manager.options.do.summary) {
                var printer = Lockfile.Printer{
                    .lockfile = manager.lockfile,
                    .options = manager.options,
                    .updates = manager.package_json_updates,
                    .successfully_installed = install_summary.successfully_installed,
                };

                switch (Output.enable_ansi_colors) {
                    inline else => |enable_ansi_colors| {
                        try Lockfile.Printer.Tree.print(&printer, Output.WriterType, Output.writer(), enable_ansi_colors);
                    },
                }

                if (!did_meta_hash_change) {
                    manager.summary.remove = 0;
                    manager.summary.add = 0;
                    manager.summary.update = 0;
                }

                if (install_summary.success > 0) {
                    // it's confusing when it shows 3 packages and says it installed 1
                    const pkgs_installed = @max(
                        install_summary.success,
                        @as(
                            u32,
                            @truncate(manager.package_json_updates.len),
                        ),
                    );
                    Output.pretty(" <green>{d}<r> package{s}<r> installed ", .{ pkgs_installed, if (pkgs_installed == 1) "" else "s" });
                    Output.printStartEndStdout(ctx.start_time, std.time.nanoTimestamp());
                    printed_timestamp = true;
                    printBlockedPackagesInfo(install_summary);

                    if (manager.summary.remove > 0) {
                        Output.pretty("  Removed: <cyan>{d}<r>\n", .{manager.summary.remove});
                    }
                } else if (manager.summary.remove > 0) {
                    if (manager.to_remove.len > 0) {
                        for (manager.to_remove) |request| {
                            Output.prettyln(" <r><red>-<r> {s}", .{request.name});
                        }
                    }

                    Output.pretty(" <r><b>{d}<r> package{s} removed ", .{ manager.summary.remove, if (manager.summary.remove == 1) "" else "s" });
                    Output.printStartEndStdout(ctx.start_time, std.time.nanoTimestamp());
                    printed_timestamp = true;
                    printBlockedPackagesInfo(install_summary);
                } else if (install_summary.skipped > 0 and install_summary.fail == 0 and manager.package_json_updates.len == 0) {
                    const count = @as(PackageID, @truncate(manager.lockfile.packages.len));
                    if (count != install_summary.skipped) {
                        Output.pretty("Checked <green>{d} install{s}<r> across {d} package{s} <d>(no changes)<r> ", .{
                            install_summary.skipped,
                            if (install_summary.skipped == 1) "" else "s",
                            count,
                            if (count == 1) "" else "s",
                        });
                        Output.printStartEndStdout(ctx.start_time, std.time.nanoTimestamp());
                        printed_timestamp = true;
                        printBlockedPackagesInfo(install_summary);
                    } else {
                        Output.pretty("<r> <green>Done<r>! Checked {d} package{s}<r> <d>(no changes)<r> ", .{
                            install_summary.skipped,
                            if (install_summary.skipped == 1) "" else "s",
                        });
                        Output.printStartEndStdout(ctx.start_time, std.time.nanoTimestamp());
                        printed_timestamp = true;
                        printBlockedPackagesInfo(install_summary);
                    }
                }

                if (install_summary.fail > 0) {
                    Output.prettyln("<r>Failed to install <red><b>{d}<r> package{s}\n", .{ install_summary.fail, if (install_summary.fail == 1) "" else "s" });
                    Output.flush();
                }
            }
        }

        if (comptime log_level != .silent) {
            if (manager.options.do.summary) {
                if (!printed_timestamp) {
                    Output.printStartEndStdout(ctx.start_time, std.time.nanoTimestamp());
                    Output.prettyln("<d> done<r>", .{});
                    printed_timestamp = true;
                }
            }
        }

        Output.flush();
    }

    fn printBlockedPackagesInfo(summary: PackageInstall.Summary) void {
        const packages_count = summary.packages_with_blocked_scripts.count();
        var scripts_count: usize = 0;
        for (summary.packages_with_blocked_scripts.values()) |count| scripts_count += count;

        if (comptime Environment.allow_assert) {
            // if packages_count is greater than 0, scripts_count must also be greater than 0.
            std.debug.assert(packages_count == 0 or scripts_count > 0);
            // if scripts_count is 1, it's only possible for packages_count to be 1.
            std.debug.assert(scripts_count != 1 or packages_count == 1);
        }

        if (packages_count > 0) {
            Output.prettyln("\n\n<d> Blocked {d} postinstall{s}. Run `bun pm untrusted` for details.<r>\n", .{
                scripts_count,
                if (scripts_count > 1) "s" else "",
            });
        } else {
            Output.pretty("<r>\n", .{});
        }
    }

    pub fn spawnPackageLifecycleScripts(
        this: *PackageManager,
        ctx: Command.Context,
        list: Lockfile.Package.Scripts.List,
        comptime log_level: PackageManager.Options.LogLevel,
        comptime foreground: bool,
    ) !void {
        var any_scripts = false;
        for (list.items) |maybe_item| {
            if (maybe_item != null) {
                any_scripts = true;
                break;
            }
        }
        if (!any_scripts) {
            return;
        }

        try this.ensureTempNodeGypScript();

        const cwd = list.cwd;
        const this_bundler = try this.configureEnvForScripts(ctx, log_level);
        const original_path = this_bundler.env.get("PATH") orelse "";

        var PATH = try std.ArrayList(u8).initCapacity(bun.default_allocator, original_path.len + 1 + "node_modules/.bin".len + cwd.len + 1);
        var current_dir: ?*DirInfo = this_bundler.resolver.readDirInfo(cwd) catch null;
        std.debug.assert(current_dir != null);
        while (current_dir) |dir| {
            if (PATH.items.len > 0 and PATH.items[PATH.items.len - 1] != std.fs.path.delimiter) {
                try PATH.append(std.fs.path.delimiter);
            }
            try PATH.appendSlice(strings.withoutTrailingSlash(dir.abs_path));
            if (!(dir.abs_path.len == 1 and dir.abs_path[0] == std.fs.path.sep)) {
                try PATH.append(std.fs.path.sep);
            }
            try PATH.appendSlice(this.options.bin_path);
            current_dir = dir.getParent();
        }

        if (original_path.len > 0) {
            if (PATH.items.len > 0 and PATH.items[PATH.items.len - 1] != std.fs.path.delimiter) {
                try PATH.append(std.fs.path.delimiter);
            }

            try PATH.appendSlice(original_path);
        }

        this_bundler.env.map.put("PATH", PATH.items) catch unreachable;

        const envp = try this_bundler.env.map.createNullDelimitedEnvMap(this.allocator);
        try this_bundler.env.map.put("PATH", original_path);
        PATH.deinit();

        try LifecycleScriptSubprocess.spawnPackageScripts(this, list, envp, log_level, foreground);
    }
};

const Package = Lockfile.Package;

pub const PackageManifestError = error{
    PackageManifestHTTP400,
    PackageManifestHTTP401,
    PackageManifestHTTP402,
    PackageManifestHTTP403,
    PackageManifestHTTP404,
    PackageManifestHTTP4xx,
    PackageManifestHTTP5xx,
};

pub const LifecycleScriptSubprocess = @import("./lifecycle_script_runner.zig").LifecycleScriptSubprocess;

test "UpdateRequests.parse" {
    var log = logger.Log.init(default_allocator);
    var array = PackageManager.UpdateRequest.Array.init(0) catch unreachable;

    const updates: []const []const u8 = &.{
        "@bacon/name",
        "foo",
        "bar",
        "baz",
        "boo@1.0.0",
        "bing@latest",
        "github:bar/foo",
    };
    var reqs = PackageManager.UpdateRequest.parse(default_allocator, &log, updates, &array, .add);

    try std.testing.expectEqualStrings(reqs[0].name, "@bacon/name");
    try std.testing.expectEqualStrings(reqs[1].name, "foo");
    try std.testing.expectEqualStrings(reqs[2].name, "bar");
    try std.testing.expectEqualStrings(reqs[3].name, "baz");
    try std.testing.expectEqualStrings(reqs[4].name, "boo");
    try std.testing.expectEqualStrings(reqs[7].name, "github:bar/foo");
    try std.testing.expectEqual(reqs[4].version.tag, Dependency.Version.Tag.npm);
    try std.testing.expectEqualStrings(reqs[4].version.literal.slice("boo@1.0.0"), "1.0.0");
    try std.testing.expectEqual(reqs[5].version.tag, Dependency.Version.Tag.dist_tag);
    try std.testing.expectEqualStrings(reqs[5].version.literal.slice("bing@1.0.0"), "latest");
    try std.testing.expectEqual(updates.len, 7);
}

test "PackageManager.Options - default registry, default values" {
    const allocator = default_allocator;
    var log = logger.Log.init(allocator);
    defer log.deinit();
    var env = DotEnv.Loader.init(&DotEnv.Map.init(allocator), allocator);
    var options = PackageManager.Options{};

    try options.load(allocator, &log, &env, null, null);

    try std.testing.expectEqualStrings("", options.scope.name);
    try std.testing.expectEqualStrings("", options.scope.auth);
    try std.testing.expectEqualStrings(Npm.Registry.default_url, options.scope.url.href);
    try std.testing.expectEqualStrings("", options.scope.token);
}

test "PackageManager.Options - default registry, custom token" {
    const allocator = default_allocator;
    var log = logger.Log.init(allocator);
    defer log.deinit();
    var env = DotEnv.Loader.init(&DotEnv.Map.init(allocator), allocator);
    var install = Api.BunInstall{
        .default_registry = Api.NpmRegistry{
            .url = "",
            .username = "foo",
            .password = "bar",
            .token = "baz",
        },
        .native_bin_links = &.{},
    };
    var options = PackageManager.Options{};

    try options.load(allocator, &log, &env, null, &install);

    try std.testing.expectEqualStrings("", options.scope.name);
    try std.testing.expectEqualStrings("", options.scope.auth);
    try std.testing.expectEqualStrings(Npm.Registry.default_url, options.scope.url.href);
    try std.testing.expectEqualStrings("baz", options.scope.token);
}

test "PackageManager.Options - default registry, custom URL" {
    const allocator = default_allocator;
    var log = logger.Log.init(allocator);
    defer log.deinit();
    var env = DotEnv.Loader.init(&DotEnv.Map.init(allocator), allocator);
    var install = Api.BunInstall{
        .default_registry = Api.NpmRegistry{
            .url = "https://example.com/",
            .username = "foo",
            .password = "bar",
            .token = "",
        },
        .native_bin_links = &.{},
    };
    var options = PackageManager.Options{};

    try options.load(allocator, &log, &env, null, &install);

    try std.testing.expectEqualStrings("", options.scope.name);
    try std.testing.expectEqualStrings("Zm9vOmJhcg==", options.scope.auth);
    try std.testing.expectEqualStrings("https://example.com/", options.scope.url.href);
    try std.testing.expectEqualStrings("", options.scope.token);
}

test "PackageManager.Options - scoped registry" {
    const allocator = default_allocator;
    var log = logger.Log.init(allocator);
    defer log.deinit();
    var env = DotEnv.Loader.init(&DotEnv.Map.init(allocator), allocator);
    var install = Api.BunInstall{
        .scoped = Api.NpmRegistryMap{
            .scopes = &.{
                "foo",
            },
            .registries = &.{
                Api.NpmRegistry{
                    .url = "",
                    .username = "",
                    .password = "",
                    .token = "bar",
                },
            },
        },
        .native_bin_links = &.{},
    };
    var options = PackageManager.Options{};

    try options.load(allocator, &log, &env, null, &install);

    try std.testing.expectEqualStrings("", options.scope.name);
    try std.testing.expectEqualStrings("", options.scope.auth);
    try std.testing.expectEqualStrings(Npm.Registry.default_url, options.scope.url.href);
    try std.testing.expectEqualStrings("", options.scope.token);

    const scoped = options.registries.getPtr(Npm.Registry.Scope.hash(Npm.Registry.Scope.getName("foo")));

    try std.testing.expect(scoped != null);
    if (scoped) |scope| {
        try std.testing.expectEqualStrings("foo", scope.name);
        try std.testing.expectEqualStrings("", scope.auth);
        try std.testing.expectEqualStrings(Npm.Registry.default_url, scope.url.href);
        try std.testing.expectEqualStrings("bar", scope.token);
    }
}

test "PackageManager.Options - mixed default/scoped registry" {
    const allocator = default_allocator;
    var log = logger.Log.init(allocator);
    defer log.deinit();
    var env = DotEnv.Loader.init(&DotEnv.Map.init(allocator), allocator);
    var install = Api.BunInstall{
        .default_registry = Api.NpmRegistry{
            .url = "https://example.com/",
            .username = "",
            .password = "",
            .token = "foo",
        },
        .scoped = Api.NpmRegistryMap{
            .scopes = &.{
                "bar",
            },
            .registries = &.{
                Api.NpmRegistry{
                    .url = "",
                    .username = "baz",
                    .password = "moo",
                    .token = "",
                },
            },
        },
        .native_bin_links = &.{},
    };
    var options = PackageManager.Options{};

    try options.load(allocator, &log, &env, null, &install);

    try std.testing.expectEqualStrings("", options.scope.name);
    try std.testing.expectEqualStrings("", options.scope.auth);
    try std.testing.expectEqualStrings("https://example.com/", options.scope.url.href);
    try std.testing.expectEqualStrings("foo", options.scope.token);

    const scoped = options.registries.getPtr(Npm.Registry.Scope.hash(Npm.Registry.Scope.getName("bar")));

    try std.testing.expect(scoped != null);
    if (scoped) |scope| {
        try std.testing.expectEqualStrings("bar", scope.name);
        try std.testing.expectEqualStrings("YmF6Om1vbw==", scope.auth);
        try std.testing.expectEqualStrings("https://example.com/", scope.url.href);
        try std.testing.expectEqualStrings("", scope.token);
    }
}<|MERGE_RESOLUTION|>--- conflicted
+++ resolved
@@ -2633,11 +2633,6 @@
         };
         defer node_gyp_file.close();
 
-<<<<<<< HEAD
-        var bytes: string = switch (Environment.os) {
-            else => "#!/usr/bin/env node\nrequire(\"child_process\").spawnSync(\"bun\",[\"x\",\"--silent\",\"node-gyp\",...process.argv.slice(2)],{stdio:\"inherit\"})",
-            .windows => "@node -e \"require('child_process').spawnSync('bun',['x','--silent','node-gyp',...process.argv.slice(2)],{stdio:'inherit'})\"",
-=======
         const shebang = switch (Environment.os) {
             .windows =>
             \\0</* :{
@@ -2656,14 +2651,13 @@
         };
         const content =
             \\const child_process = require("child_process");
-            \\child_process.spawnSync("bun", ["x", "node-gyp", ...process.argv.slice(2)], { stdio: "inherit" });
+            \\child_process.spawnSync("bun", ["x", "--silent", "node-gyp", ...process.argv.slice(2)], { stdio: "inherit" });
             \\
         ;
 
         node_gyp_file.writeAll(shebang ++ content) catch |err| {
             Output.prettyErrorln("<r><red>error<r>: <b><red>{s}<r> writing to " ++ file_name ++ " file", .{@errorName(err)});
             Global.crash();
->>>>>>> 6164fac2
         };
 
         // Add our node-gyp tempdir to the path
