const bun = @import("root").bun;
const string = bun.string;
const Output = bun.Output;
const Global = bun.Global;
const Environment = bun.Environment;
const strings = bun.strings;
const MutableString = bun.MutableString;
const stringZ = bun.stringZ;
const default_allocator = bun.default_allocator;
const C = bun.C;
const std = @import("std");

const JSLexer = bun.js_lexer;
const logger = bun.logger;

const js_parser = bun.js_parser;
const json_parser = bun.JSON;
const JSPrinter = bun.js_printer;

const linker = @import("../linker.zig");

const sync = @import("../sync.zig");
const Api = @import("../api/schema.zig").Api;
const Path = @import("../resolver/resolve_path.zig");
const configureTransformOptionsForBun = @import("../bun.js/config.zig").configureTransformOptionsForBun;
const Command = @import("../cli.zig").Command;
const BunArguments = @import("../cli.zig").Arguments;
const bundler = bun.bundler;

const DotEnv = @import("../env_loader.zig");
const which = @import("../which.zig").which;
const Run = @import("../bun_js.zig").Run;
const Fs = @import("../fs.zig");
const FileSystem = Fs.FileSystem;
const Lock = @import("../lock.zig").Lock;
const URL = @import("../url.zig").URL;
const HTTP = bun.HTTP;
const AsyncHTTP = HTTP.AsyncHTTP;
const HTTPChannel = HTTP.HTTPChannel;
const NetworkThread = HTTP.NetworkThread;
const HeaderBuilder = HTTP.HeaderBuilder;

const Integrity = @import("./integrity.zig").Integrity;
const clap = bun.clap;
const ExtractTarball = @import("./extract_tarball.zig");
const Npm = @import("./npm.zig");
const Bitset = bun.bit_set.DynamicBitSetUnmanaged;
const z_allocator = @import("../memory_allocator.zig").z_allocator;
const Syscall = bun.sys;
const RunCommand = @import("../cli/run_command.zig").RunCommand;
threadlocal var initialized_store = false;
const Futex = @import("../futex.zig");

pub const Lockfile = @import("./lockfile.zig");

// these bytes are skipped
// so we just make it repeat bun bun bun bun bun bun bun bun bun
// because why not
pub const alignment_bytes_to_repeat_buffer = [_]u8{0} ** 144;

const JSAst = bun.JSAst;

pub fn initializeStore() void {
    if (initialized_store) {
        JSAst.Expr.Data.Store.reset();
        JSAst.Stmt.Data.Store.reset();
        return;
    }

    initialized_store = true;
    JSAst.Expr.Data.Store.create(default_allocator);
    JSAst.Stmt.Data.Store.create(default_allocator);
}

/// The default store we use pre-allocates around 16 MB of memory per thread
/// That adds up in multi-threaded scenarios.
/// ASTMemoryAllocator uses a smaller fixed buffer allocator
pub fn initializeMiniStore() void {
    const MiniStore = struct {
        heap: bun.MimallocArena,
        memory_allocator: JSAst.ASTMemoryAllocator,

        pub threadlocal var instance: ?*@This() = null;
    };
    if (MiniStore.instance == null) {
        var mini_store = bun.default_allocator.create(MiniStore) catch @panic("OOM");
        mini_store.* = .{
            .heap = bun.MimallocArena.init() catch @panic("OOM"),
            .memory_allocator = undefined,
        };
        mini_store.memory_allocator = .{ .allocator = mini_store.heap.allocator() };
        mini_store.memory_allocator.reset();
        MiniStore.instance = mini_store;
        mini_store.memory_allocator.push();
    } else {
        var mini_store = MiniStore.instance.?;
        if (mini_store.memory_allocator.stack_allocator.fixed_buffer_allocator.end_index >= mini_store.memory_allocator.stack_allocator.fixed_buffer_allocator.buffer.len -| 1) {
            mini_store.heap.reset();
            mini_store.memory_allocator.allocator = mini_store.heap.allocator();
        }
        mini_store.memory_allocator.reset();
        mini_store.memory_allocator.push();
    }
}

const IdentityContext = @import("../identity_context.zig").IdentityContext;
const ArrayIdentityContext = @import("../identity_context.zig").ArrayIdentityContext;
const NetworkQueue = std.fifo.LinearFifo(*NetworkTask, .{ .Static = 32 });
const Semver = @import("./semver.zig");
const ExternalString = Semver.ExternalString;
const String = Semver.String;
const GlobalStringBuilder = @import("../string_builder.zig");
const SlicedString = Semver.SlicedString;
const Repository = @import("./repository.zig").Repository;
const Bin = @import("./bin.zig").Bin;
const Dependency = @import("./dependency.zig");
const Behavior = @import("./dependency.zig").Behavior;
const FolderResolution = @import("./resolvers/folder_resolver.zig").FolderResolution;

pub fn ExternalSlice(comptime Type: type) type {
    return ExternalSliceAligned(Type, null);
}

pub fn ExternalSliceAligned(comptime Type: type, comptime alignment_: ?u29) type {
    return extern struct {
        const alignment = alignment_ orelse @alignOf(*Type);
        const Slice = @This();

        pub const Child: type = Type;

        off: u32 = 0,
        len: u32 = 0,

        pub inline fn contains(this: Slice, id: u32) bool {
            return id >= this.off and id < (this.len + this.off);
        }

        pub inline fn get(this: Slice, in: []const Type) []const Type {
            // it should be impossible to address this out of bounds due to the minimum here
            return in.ptr[this.off..@min(in.len, this.off + this.len)];
        }

        pub inline fn mut(this: Slice, in: []Type) []Type {
            return in.ptr[this.off..@min(in.len, this.off + this.len)];
        }

        pub fn init(buf: []const Type, in: []const Type) Slice {
            // if (comptime Environment.allow_assert) {
            //     std.debug.assert(@intFromPtr(buf.ptr) <= @intFromPtr(in.ptr));
            //     std.debug.assert((@intFromPtr(in.ptr) + in.len) <= (@intFromPtr(buf.ptr) + buf.len));
            // }

            return Slice{
                .off = @as(u32, @truncate((@intFromPtr(in.ptr) - @intFromPtr(buf.ptr)) / @sizeOf(Type))),
                .len = @as(u32, @truncate(in.len)),
            };
        }
    };
}

pub const PackageID = u32;
pub const DependencyID = u32;
pub const invalid_package_id = std.math.maxInt(PackageID);

pub const ExternalStringList = ExternalSlice(ExternalString);
pub const VersionSlice = ExternalSlice(Semver.Version);

pub const ExternalStringMap = extern struct {
    name: ExternalStringList = .{},
    value: ExternalStringList = .{},
};

pub const PackageNameHash = u64;

pub const Aligner = struct {
    pub fn write(comptime Type: type, comptime Writer: type, writer: Writer, pos: usize) !usize {
        const to_write = skipAmount(Type, pos);

        var remainder: string = alignment_bytes_to_repeat_buffer[0..@min(to_write, alignment_bytes_to_repeat_buffer.len)];
        try writer.writeAll(remainder);

        return to_write;
    }

    pub inline fn skipAmount(comptime Type: type, pos: usize) usize {
        return std.mem.alignForward(usize, pos, @alignOf(Type)) - pos;
    }
};

const NetworkTask = struct {
    http: AsyncHTTP = undefined,
    task_id: u64,
    url_buf: []const u8 = &[_]u8{},
    retried: u16 = 0,
    allocator: std.mem.Allocator,
    request_buffer: MutableString = undefined,
    response_buffer: MutableString = undefined,
    package_manager: *PackageManager,
    callback: union(Task.Tag) {
        package_manifest: struct {
            loaded_manifest: ?Npm.PackageManifest = null,
            name: strings.StringOrTinyString,
        },
        extract: ExtractTarball,
        git_clone: void,
        git_checkout: void,
        local_tarball: void,
    },

    pub fn notify(this: *NetworkTask, _: anytype) void {
        defer this.package_manager.wake();
        this.package_manager.network_channel.writeItem(this) catch {};
    }

    // We must use a less restrictive Accept header value
    // https://github.com/oven-sh/bun/issues/341
    // https://www.jfrog.com/jira/browse/RTFACT-18398
    const accept_header_value = "application/vnd.npm.install-v1+json; q=1.0, application/json; q=0.8, */*";

    const default_headers_buf: string = "Accept" ++ accept_header_value;

    fn appendAuth(header_builder: *HeaderBuilder, scope: *const Npm.Registry.Scope) void {
        if (scope.token.len > 0) {
            header_builder.appendFmt("Authorization", "Bearer {s}", .{scope.token});
        } else if (scope.auth.len > 0) {
            header_builder.appendFmt("Authorization", "Basic {s}", .{scope.auth});
        } else {
            return;
        }
        header_builder.append("npm-auth-type", "legacy");
    }

    fn countAuth(header_builder: *HeaderBuilder, scope: *const Npm.Registry.Scope) void {
        if (scope.token.len > 0) {
            header_builder.count("Authorization", "");
            header_builder.content.cap += "Bearer ".len + scope.token.len;
        } else if (scope.auth.len > 0) {
            header_builder.count("Authorization", "");
            header_builder.content.cap += "Basic ".len + scope.auth.len;
        } else {
            return;
        }
        header_builder.count("npm-auth-type", "legacy");
    }

    pub fn forManifest(
        this: *NetworkTask,
        name: string,
        allocator: std.mem.Allocator,
        scope: *const Npm.Registry.Scope,
        loaded_manifest: ?Npm.PackageManifest,
        warn_on_error: bool,
    ) !void {
        this.url_buf = blk: {
            const tmp = bun.JSC.URL.join(
                bun.String.fromUTF8(scope.url.href),
                bun.String.fromUTF8(name),
            );
            defer tmp.deref();

            if (tmp.tag == .Dead) {
                const msg = .{
                    .fmt = "Failed to join registry \"{s}\" and package \"{s}\" URLs",
                    .args = .{ scope.url.href, name },
                };

                if (warn_on_error)
                    this.package_manager.log.addWarningFmt(null, .{}, allocator, msg.fmt, msg.args) catch unreachable
                else
                    this.package_manager.log.addErrorFmt(null, .{}, allocator, msg.fmt, msg.args) catch unreachable;

                return error.InvalidURL;
            }
            // This actually duplicates the string! So we defer deref the WTF managed one above.
            break :blk try tmp.toOwnedSlice(allocator);
        };

        var last_modified: string = "";
        var etag: string = "";
        if (loaded_manifest) |manifest| {
            last_modified = manifest.pkg.last_modified.slice(manifest.string_buf);
            etag = manifest.pkg.etag.slice(manifest.string_buf);
        }

        var header_builder = HeaderBuilder{};

        countAuth(&header_builder, scope);

        if (etag.len != 0) {
            header_builder.count("If-None-Match", etag);
        } else if (last_modified.len != 0) {
            header_builder.count("If-Modified-Since", last_modified);
        }

        if (header_builder.header_count > 0) {
            header_builder.count("Accept", accept_header_value);
            if (last_modified.len > 0 and etag.len > 0) {
                header_builder.content.count(last_modified);
            }
            try header_builder.allocate(allocator);

            appendAuth(&header_builder, scope);

            if (etag.len != 0) {
                header_builder.append("If-None-Match", etag);
            } else if (last_modified.len != 0) {
                header_builder.append("If-Modified-Since", last_modified);
            }

            header_builder.append("Accept", accept_header_value);

            if (last_modified.len > 0 and etag.len > 0) {
                last_modified = header_builder.content.append(last_modified);
            }
        } else {
            try header_builder.entries.append(
                allocator,
                .{
                    .name = .{ .offset = 0, .length = @as(u32, @truncate("Accept".len)) },
                    .value = .{ .offset = "Accept".len, .length = @as(u32, @truncate(default_headers_buf.len - "Accept".len)) },
                },
            );
            header_builder.header_count = 1;
            header_builder.content = GlobalStringBuilder{ .ptr = @as([*]u8, @ptrFromInt(@intFromPtr(bun.span(default_headers_buf).ptr))), .len = default_headers_buf.len, .cap = default_headers_buf.len };
        }

        this.response_buffer = try MutableString.init(allocator, 0);
        this.allocator = allocator;

        const url = URL.parse(this.url_buf);
        this.http = AsyncHTTP.init(
            allocator,
            .GET,
            url,
            header_builder.entries,
            header_builder.content.ptr.?[0..header_builder.content.len],
            &this.response_buffer,
            "",
            0,
            this.getCompletionCallback(),
            this.package_manager.httpProxy(url),
            null,
            HTTP.FetchRedirect.follow,
            null,
        );
        this.callback = .{
            .package_manifest = .{
                .name = try strings.StringOrTinyString.initAppendIfNeeded(name, *FileSystem.FilenameStore, &FileSystem.FilenameStore.instance),
                .loaded_manifest = loaded_manifest,
            },
        };

        if (PackageManager.verbose_install) {
            this.http.verbose = true;
            this.http.client.verbose = true;
        }

        // Incase the ETag causes invalidation, we fallback to the last modified date.
        if (last_modified.len != 0) {
            this.http.client.force_last_modified = true;
            this.http.client.if_modified_since = last_modified;
        }
    }

    pub fn getCompletionCallback(this: *NetworkTask) HTTP.HTTPClientResult.Callback {
        return HTTP.HTTPClientResult.Callback.New(*NetworkTask, notify).init(this);
    }

    pub fn schedule(this: *NetworkTask, batch: *ThreadPool.Batch) void {
        this.http.schedule(this.allocator, batch);
    }

    pub fn forTarball(
        this: *NetworkTask,
        allocator: std.mem.Allocator,
        tarball: ExtractTarball,
        scope: *const Npm.Registry.Scope,
    ) !void {
        const tarball_url = tarball.url.slice();
        if (tarball_url.len == 0) {
            this.url_buf = try ExtractTarball.buildURL(
                scope.url.href,
                tarball.name,
                tarball.resolution.value.npm.version,
                this.package_manager.lockfile.buffers.string_bytes.items,
            );
        } else {
            this.url_buf = tarball_url;
        }

        this.response_buffer = try MutableString.init(allocator, 0);
        this.allocator = allocator;

        var header_builder = HeaderBuilder{};

        countAuth(&header_builder, scope);

        var header_buf: string = "";
        if (header_builder.header_count > 0) {
            try header_builder.allocate(allocator);

            appendAuth(&header_builder, scope);

            header_buf = header_builder.content.ptr.?[0..header_builder.content.len];
        }

        const url = URL.parse(this.url_buf);

        this.http = AsyncHTTP.init(
            allocator,
            .GET,
            url,
            header_builder.entries,
            header_buf,
            &this.response_buffer,
            "",
            0,
            this.getCompletionCallback(),
            this.package_manager.httpProxy(url),
            null,
            HTTP.FetchRedirect.follow,
            null,
        );
        this.callback = .{ .extract = tarball };
    }
};

pub const Origin = enum(u8) {
    local = 0,
    npm = 1,
    tarball = 2,
};

pub const Features = struct {
    dependencies: bool = true,
    dev_dependencies: bool = false,
    is_main: bool = false,
    optional_dependencies: bool = false,
    peer_dependencies: bool = true,
    trusted_dependencies: bool = false,
    workspaces: bool = false,

    check_for_duplicate_dependencies: bool = false,

    pub fn behavior(this: Features) Behavior {
        var out: u8 = 0;
        out |= @as(u8, @intFromBool(this.dependencies)) << 1;
        out |= @as(u8, @intFromBool(this.optional_dependencies)) << 2;
        out |= @as(u8, @intFromBool(this.dev_dependencies)) << 3;
        out |= @as(u8, @intFromBool(this.peer_dependencies)) << 4;
        out |= @as(u8, @intFromBool(this.workspaces)) << 5;
        return @as(Behavior, @enumFromInt(out));
    }

    pub const main = Features{
        .check_for_duplicate_dependencies = true,
        .dev_dependencies = true,
        .is_main = true,
        .optional_dependencies = true,
        .trusted_dependencies = true,
        .workspaces = true,
    };

    pub const folder = Features{
        .dev_dependencies = true,
        .optional_dependencies = true,
    };

    pub const workspace = Features{
        .dev_dependencies = true,
        .optional_dependencies = true,
        .trusted_dependencies = true,
    };

    pub const link = Features{
        .dependencies = false,
        .peer_dependencies = false,
    };

    pub const npm = Features{
        .optional_dependencies = true,
    };

    pub const tarball = npm;

    pub const npm_manifest = Features{
        .optional_dependencies = true,
    };
};

pub const PreinstallState = enum(u2) {
    unknown = 0,
    done = 1,
    extract = 2,
    extracting = 3,
};

/// Schedule long-running callbacks for a task
/// Slow stuff is broken into tasks, each can run independently without locks
const Task = struct {
    tag: Tag,
    request: Request,
    data: Data,
    status: Status = Status.waiting,
    threadpool_task: ThreadPool.Task = ThreadPool.Task{ .callback = &callback },
    log: logger.Log,
    id: u64,
    err: ?anyerror = null,
    package_manager: *PackageManager,

    /// An ID that lets us register a callback without keeping the same pointer around
    pub const Id = struct {
        pub fn forNPMPackage(package_name: string, package_version: Semver.Version) u64 {
            var hasher = bun.Wyhash.init(0);
            hasher.update(package_name);
            hasher.update("@");
            hasher.update(std.mem.asBytes(&package_version));
            return @as(u64, 0 << 61) | @as(u64, @as(u61, @truncate(hasher.final())));
        }

        pub fn forBinLink(package_id: PackageID) u64 {
            const hash = bun.Wyhash.hash(0, std.mem.asBytes(&package_id));
            return @as(u64, 1 << 61) | @as(u64, @as(u61, @truncate(hash)));
        }

        pub fn forManifest(name: string) u64 {
            return @as(u64, 2 << 61) | @as(u64, @as(u61, @truncate(bun.Wyhash.hash(0, name))));
        }

        pub fn forTarball(url: string) u64 {
            var hasher = bun.Wyhash.init(0);
            hasher.update(url);
            return @as(u64, 3 << 61) | @as(u64, @as(u61, @truncate(hasher.final())));
        }

        pub fn forGitClone(url: string) u64 {
            var hasher = bun.Wyhash.init(0);
            hasher.update(url);
            return @as(u64, 4 << 61) | @as(u64, @as(u61, @truncate(hasher.final())));
        }

        pub fn forGitCheckout(url: string, resolved: string) u64 {
            var hasher = bun.Wyhash.init(0);
            hasher.update(url);
            hasher.update("@");
            hasher.update(resolved);
            return @as(u64, 5 << 61) | @as(u64, @as(u61, @truncate(hasher.final())));
        }
    };

    pub fn callback(task: *ThreadPool.Task) void {
        Output.Source.configureThread();
        defer Output.flush();

        var this = @fieldParentPtr(Task, "threadpool_task", task);

        defer this.package_manager.wake();

        switch (this.tag) {
            .package_manifest => {
                var allocator = bun.default_allocator;
                const body = this.request.package_manifest.network.response_buffer.move();

                defer {
                    this.package_manager.resolve_tasks.writeItem(this.*) catch unreachable;
                    bun.default_allocator.free(body);
                }
                const package_manifest = Npm.Registry.getPackageMetadata(
                    allocator,
                    this.request.package_manifest.network.http.response.?,
                    body,
                    &this.log,
                    this.request.package_manifest.name.slice(),
                    this.request.package_manifest.network.callback.package_manifest.loaded_manifest,
                    this.package_manager,
                ) catch |err| {
                    if (comptime Environment.isDebug) {
                        if (@errorReturnTrace()) |trace| {
                            std.debug.dumpStackTrace(trace.*);
                        }
                    }
                    this.err = err;
                    this.status = Status.fail;
                    this.data = .{ .package_manifest = .{} };
                    return;
                };

                switch (package_manifest) {
                    .cached => unreachable,
                    .fresh => |manifest| {
                        this.status = Status.success;
                        this.data = .{ .package_manifest = manifest };
                        return;
                    },
                    .not_found => {
                        this.log.addErrorFmt(null, logger.Loc.Empty, allocator, "404 - GET {s}", .{
                            this.request.package_manifest.name.slice(),
                        }) catch unreachable;
                        this.status = Status.fail;
                        this.data = .{ .package_manifest = .{} };
                        return;
                    },
                }
            },
            .extract => {
                const bytes = this.request.extract.network.response_buffer.move();

                defer {
                    this.package_manager.resolve_tasks.writeItem(this.*) catch unreachable;
                    bun.default_allocator.free(bytes);
                }

                const result = this.request.extract.tarball.run(
                    bytes,
                ) catch |err| {
                    if (comptime Environment.isDebug) {
                        if (@errorReturnTrace()) |trace| {
                            std.debug.dumpStackTrace(trace.*);
                        }
                    }

                    this.err = err;
                    this.status = Status.fail;
                    this.data = .{ .extract = .{} };
                    return;
                };

                this.data = .{ .extract = result };
                this.status = Status.success;
            },
            .git_clone => {
                const manager = this.package_manager;
                const name = this.request.git_clone.name.slice();
                const url = this.request.git_clone.url.slice();
                const dir = brk: {
                    if (Repository.tryHTTPS(url)) |https| break :brk Repository.download(
                        manager.allocator,
                        manager.env,
                        manager.log,
                        manager.getCacheDirectory().dir,
                        this.id,
                        name,
                        https,
                    ) catch null;
                    break :brk null;
                } orelse Repository.download(
                    manager.allocator,
                    manager.env,
                    manager.log,
                    manager.getCacheDirectory().dir,
                    this.id,
                    name,
                    url,
                ) catch |err| {
                    this.err = err;
                    this.status = Status.fail;
                    this.data = .{ .git_clone = bun.invalid_fd };
                    manager.resolve_tasks.writeItem(this.*) catch unreachable;
                    return;
                };

                manager.git_repositories.put(manager.allocator, this.id, bun.toFD(dir.fd)) catch unreachable;
                this.data = .{
                    .git_clone = bun.toFD(dir.fd),
                };
                this.status = Status.success;
                manager.resolve_tasks.writeItem(this.*) catch unreachable;
            },
            .git_checkout => {
                const manager = this.package_manager;
                const data = Repository.checkout(
                    manager.allocator,
                    manager.env,
                    manager.log,
                    manager.getCacheDirectory().dir,
                    .{ .fd = bun.fdcast(this.request.git_checkout.repo_dir) },
                    this.request.git_checkout.name.slice(),
                    this.request.git_checkout.url.slice(),
                    this.request.git_checkout.resolved.slice(),
                ) catch |err| {
                    this.err = err;
                    this.status = Status.fail;
                    this.data = .{ .git_checkout = .{} };
                    manager.resolve_tasks.writeItem(this.*) catch unreachable;
                    return;
                };

                this.data = .{
                    .git_checkout = data,
                };
                this.status = Status.success;
                manager.resolve_tasks.writeItem(this.*) catch unreachable;
            },
            .local_tarball => {
                const result = readAndExtract(
                    this.package_manager.allocator,
                    this.request.local_tarball.tarball,
                ) catch |err| {
                    if (comptime Environment.isDebug) {
                        if (@errorReturnTrace()) |trace| {
                            std.debug.dumpStackTrace(trace.*);
                        }
                    }

                    this.err = err;
                    this.status = Status.fail;
                    this.data = .{ .extract = .{} };
                    this.package_manager.resolve_tasks.writeItem(this.*) catch unreachable;
                    return;
                };

                this.data = .{ .extract = result };
                this.status = Status.success;
                this.package_manager.resolve_tasks.writeItem(this.*) catch unreachable;
            },
        }
    }

    fn readAndExtract(allocator: std.mem.Allocator, tarball: ExtractTarball) !ExtractData {
        const file = try std.fs.cwd().openFile(tarball.url.slice(), .{ .mode = .read_only });
        defer file.close();
        const bytes = try file.readToEndAlloc(allocator, std.math.maxInt(usize));
        defer allocator.free(bytes);
        return tarball.run(bytes);
    }

    pub const Tag = enum(u3) {
        package_manifest = 0,
        extract = 1,
        git_clone = 2,
        git_checkout = 3,
        local_tarball = 4,
    };

    pub const Status = enum {
        waiting,
        success,
        fail,
    };

    pub const Data = union {
        package_manifest: Npm.PackageManifest,
        extract: ExtractData,
        git_clone: bun.FileDescriptor,
        git_checkout: ExtractData,
    };

    pub const Request = union {
        /// package name
        // todo: Registry URL
        package_manifest: struct {
            name: strings.StringOrTinyString,
            network: *NetworkTask,
        },
        extract: struct {
            network: *NetworkTask,
            tarball: ExtractTarball,
        },
        git_clone: struct {
            name: strings.StringOrTinyString,
            url: strings.StringOrTinyString,
        },
        git_checkout: struct {
            repo_dir: bun.FileDescriptor,
            dependency_id: DependencyID,
            name: strings.StringOrTinyString,
            url: strings.StringOrTinyString,
            resolved: strings.StringOrTinyString,
            resolution: Resolution,
        },
        local_tarball: struct {
            tarball: ExtractTarball,
        },
    };
};

pub const ExtractData = struct {
    url: string = "",
    resolved: string = "",
    json_path: string = "",
    json_buf: []u8 = "",
    json_len: usize = 0,
};

const PackageInstall = struct {
    cache_dir: std.fs.IterableDir,
    destination_dir: std.fs.IterableDir,
    cache_dir_subpath: stringZ = "",
    destination_dir_subpath: stringZ = "",
    destination_dir_subpath_buf: []u8,

    allocator: std.mem.Allocator,

    progress: *Progress,

    package_name: string,
    package_version: string,
    file_count: u32 = 0,

    pub const Summary = struct {
        fail: u32 = 0,
        success: u32 = 0,
        skipped: u32 = 0,
        successfully_installed: ?Bitset = null,
    };

    pub const Method = enum {
        clonefile,

        /// Slower than clonefile
        clonefile_each_dir,

        /// On macOS, slow.
        /// On Linux, fast.
        hardlink,

        /// Slowest if single-threaded
        /// Note that copyfile does technically support recursion
        /// But I suspect it is slower in practice than manually doing it because:
        /// - it adds syscalls
        /// - it runs in userspace
        /// - it reads each dir twice incase the first pass modifies it
        copyfile,

        /// Used for file: when file: points to a parent directory
        /// example: "file:../"
        symlink,

        const BackendSupport = std.EnumArray(Method, bool);
        pub const map = std.ComptimeStringMap(Method, .{
            .{ "clonefile", Method.clonefile },
            .{ "clonefile_each_dir", Method.clonefile_each_dir },
            .{ "hardlink", Method.hardlink },
            .{ "copyfile", Method.copyfile },
            .{ "symlink", Method.symlink },
        });

        pub const macOS = BackendSupport.initDefault(false, .{
            .clonefile = true,
            .clonefile_each_dir = true,
            .hardlink = true,
            .copyfile = true,
            .symlink = true,
        });

        pub const linux = BackendSupport.initDefault(false, .{
            .hardlink = true,
            .copyfile = true,
            .symlink = true,
        });

        pub inline fn isSupported(this: Method) bool {
            if (comptime Environment.isMac) return macOS.get(this);
            if (comptime Environment.isLinux) return linux.get(this);

            return false;
        }
    };

    // 1. verify that .bun-tag exists (was it installed from bun?)
    // 2. check .bun-tag against the resolved version
    fn verifyGitResolution(this: *PackageInstall, repo: *const Repository, buf: []const u8) bool {
        var allocator = this.allocator;

        var total: usize = 0;
        var read: usize = 0;

        bun.copy(u8, this.destination_dir_subpath_buf[this.destination_dir_subpath.len..], std.fs.path.sep_str ++ ".bun-tag");
        this.destination_dir_subpath_buf[this.destination_dir_subpath.len + std.fs.path.sep_str.len + ".bun-tag".len] = 0;
        const bun_tag_path: [:0]u8 = this.destination_dir_subpath_buf[0 .. this.destination_dir_subpath.len + std.fs.path.sep_str.len + ".bun-tag".len :0];
        defer this.destination_dir_subpath_buf[this.destination_dir_subpath.len] = 0;
        const bun_tag_file = this.destination_dir.dir.openFileZ(bun_tag_path, .{ .mode = .read_only }) catch return false;
        defer bun_tag_file.close();

        var body_pool = Npm.Registry.BodyPool.get(allocator);
        var mutable: MutableString = body_pool.data;
        defer {
            body_pool.data = mutable;
            Npm.Registry.BodyPool.release(body_pool);
        }

        mutable.reset();

        mutable.list.expandToCapacity();

        // this file is pretty small
        read = bun_tag_file.read(mutable.list.items[total..]) catch return false;
        var remain = mutable.list.items[@min(total, read)..];
        if (read > 0 and remain.len < 1024) {
            mutable.growBy(4096) catch return false;
            mutable.list.expandToCapacity();
        }

        // never read more than 2048 bytes. it should never be 2048 bytes.
        while (read > 0 and total < 2048) : (read = bun_tag_file.read(remain) catch return false) {
            total += read;

            mutable.list.expandToCapacity();
            remain = mutable.list.items[total..];

            if (remain.len < 1024) {
                mutable.growBy(4096) catch return false;
            }
            mutable.list.expandToCapacity();
            remain = mutable.list.items[total..];
        }

        mutable.list.expandToCapacity();

        return strings.eqlLong(repo.resolved.slice(buf), mutable.list.items[0..total], true);
    }

    pub fn verify(
        this: *PackageInstall,
        resolution: *const Resolution,
        buf: []const u8,
    ) bool {
        return switch (resolution.tag) {
            .git => this.verifyGitResolution(&resolution.value.git, buf),
            .github => this.verifyGitResolution(&resolution.value.github, buf),
            else => this.verifyPackageJSONNameAndVersion(),
        };
    }

    fn verifyPackageJSONNameAndVersion(this: *PackageInstall) bool {
        var allocator = this.allocator;
        var total: usize = 0;
        var read: usize = 0;

        bun.copy(u8, this.destination_dir_subpath_buf[this.destination_dir_subpath.len..], std.fs.path.sep_str ++ "package.json");
        this.destination_dir_subpath_buf[this.destination_dir_subpath.len + std.fs.path.sep_str.len + "package.json".len] = 0;
        var package_json_path: [:0]u8 = this.destination_dir_subpath_buf[0 .. this.destination_dir_subpath.len + std.fs.path.sep_str.len + "package.json".len :0];
        defer this.destination_dir_subpath_buf[this.destination_dir_subpath.len] = 0;

        var package_json_file = this.destination_dir.dir.openFileZ(package_json_path, .{ .mode = .read_only }) catch return false;
        defer package_json_file.close();

        var body_pool = Npm.Registry.BodyPool.get(allocator);
        var mutable: MutableString = body_pool.data;
        defer {
            body_pool.data = mutable;
            Npm.Registry.BodyPool.release(body_pool);
        }

        mutable.reset();
        mutable.list.expandToCapacity();

        // Heuristic: most package.jsons will be less than 2048 bytes.
        read = package_json_file.read(mutable.list.items[total..]) catch return false;
        var remain = mutable.list.items[@min(total, read)..];
        if (read > 0 and remain.len < 1024) {
            mutable.growBy(4096) catch return false;
            mutable.list.expandToCapacity();
        }

        while (read > 0) : (read = package_json_file.read(remain) catch return false) {
            total += read;

            mutable.list.expandToCapacity();
            remain = mutable.list.items[total..];

            if (remain.len < 1024) {
                mutable.growBy(4096) catch return false;
            }
            mutable.list.expandToCapacity();
            remain = mutable.list.items[total..];
        }

        // If it's not long enough to have {"name": "foo", "version": "1.2.0"}, there's no way it's valid
        if (total < "{\"name\":\"\",\"version\":\"\"}".len + this.package_name.len + this.package_version.len) return false;

        const source = logger.Source.initPathString(bun.span(package_json_path), mutable.list.items[0..total]);
        var log = logger.Log.init(allocator);
        defer log.deinit();

        initializeStore();

        var package_json_checker = json_parser.PackageJSONVersionChecker.init(allocator, &source, &log) catch return false;
        _ = package_json_checker.parseExpr() catch return false;
        if (!package_json_checker.has_found_name or !package_json_checker.has_found_version or log.errors > 0) return false;

        // Version is more likely to not match than name, so we check it first.
        return strings.eql(package_json_checker.found_version, this.package_version) and
            strings.eql(package_json_checker.found_name, this.package_name);
    }

    pub const Result = union(Tag) {
        success: void,
        fail: struct {
            err: anyerror,
            step: Step,

            pub inline fn isPackageMissingFromCache(this: @This()) bool {
                return this.err == error.FileNotFound and this.step == .opening_cache_dir;
            }
        },
        pending: void,
        skip: void,

        pub const Tag = enum {
            success,
            fail,
            pending,
            skip,
        };
    };

    pub const Step = enum {
        copyfile,
        opening_cache_dir,
        copying_files,
        linking,
    };

    const CloneFileError = error{
        NotSupported,
        Unexpected,
        FileNotFound,
    };

    var supported_method: Method = if (Environment.isMac)
        Method.clonefile
    else
        Method.hardlink;

    fn installWithClonefileEachDir(this: *PackageInstall) !Result {
        const Walker = @import("../walker_skippable.zig");

        var cached_package_dir = bun.openDir(this.cache_dir.dir, this.cache_dir_subpath) catch |err| return Result{
            .fail = .{ .err = err, .step = .opening_cache_dir },
        };
        defer cached_package_dir.close();
        var walker_ = Walker.walk(
            cached_package_dir,
            this.allocator,
            &[_]string{},
            &[_]string{},
        ) catch |err| return Result{
            .fail = .{ .err = err, .step = .opening_cache_dir },
        };
        defer walker_.deinit();

        const FileCopier = struct {
            pub fn copy(
                destination_dir_: std.fs.IterableDir,
                walker: *Walker,
            ) !u32 {
                var real_file_count: u32 = 0;
                var stackpath: [bun.MAX_PATH_BYTES]u8 = undefined;
                while (try walker.next()) |entry| {
                    switch (entry.kind) {
                        .directory => {
                            std.os.mkdirat(destination_dir_.dir.fd, entry.path, 0o755) catch {};
                        },
                        .file => {
                            bun.copy(u8, &stackpath, entry.path);
                            stackpath[entry.path.len] = 0;
                            var path: [:0]u8 = stackpath[0..entry.path.len :0];
                            var basename: [:0]u8 = stackpath[entry.path.len - entry.basename.len .. entry.path.len :0];
                            switch (C.clonefileat(
                                entry.dir.dir.fd,
                                basename,
                                destination_dir_.dir.fd,
                                path,
                                0,
                            )) {
                                0 => {},
                                else => |errno| switch (std.os.errno(errno)) {
                                    .OPNOTSUPP => return error.NotSupported,
                                    .NOENT => return error.FileNotFound,
                                    // sometimes the downlowded npm package has already node_modules with it, so just ignore exist error here
                                    .EXIST => {},
                                    else => return error.Unexpected,
                                },
                            }

                            real_file_count += 1;
                        },
                        else => {},
                    }
                }

                return real_file_count;
            }
        };

        var subdir = this.destination_dir.dir.makeOpenPathIterable(bun.span(this.destination_dir_subpath), .{}) catch |err| return Result{
            .fail = .{ .err = err, .step = .opening_cache_dir },
        };

        defer subdir.close();

        this.file_count = FileCopier.copy(
            subdir,
            &walker_,
        ) catch |err| return Result{
            .fail = .{ .err = err, .step = .copying_files },
        };

        return Result{
            .success = {},
        };
    }

    // https://www.unix.com/man-page/mojave/2/fclonefileat/
    fn installWithClonefile(this: *PackageInstall) CloneFileError!Result {
        if (comptime !Environment.isMac) @compileError("clonefileat() is macOS only.");

        if (this.destination_dir_subpath[0] == '@') {
            if (strings.indexOfCharZ(this.destination_dir_subpath, std.fs.path.sep)) |slash| {
                this.destination_dir_subpath_buf[slash] = 0;
                var subdir = this.destination_dir_subpath_buf[0..slash :0];
                this.destination_dir.dir.makeDirZ(subdir) catch {};
                this.destination_dir_subpath_buf[slash] = std.fs.path.sep;
            }
        }

        return switch (C.clonefileat(
            this.cache_dir.dir.fd,
            this.cache_dir_subpath,
            this.destination_dir.dir.fd,
            this.destination_dir_subpath,
            0,
        )) {
            0 => .{ .success = {} },
            else => |errno| switch (std.os.errno(errno)) {
                .OPNOTSUPP => error.NotSupported,
                .NOENT => error.FileNotFound,
                // We first try to delete the directory
                // But, this can happen if this package contains a node_modules folder
                // We want to continue installing as many packages as we can, so we shouldn't block while downloading
                // We use the slow path in this case
                .EXIST => try this.installWithClonefileEachDir(),
                else => error.Unexpected,
            },
        };
    }
    fn installWithCopyfile(this: *PackageInstall) Result {
        const Walker = @import("../walker_skippable.zig");

        var cached_package_dir = bun.openDir(this.cache_dir.dir, this.cache_dir_subpath) catch |err| return Result{
            .fail = .{ .err = err, .step = .opening_cache_dir },
        };
        defer cached_package_dir.close();
        var walker_ = Walker.walk(
            cached_package_dir,
            this.allocator,
            &[_]string{},
            &[_]string{},
        ) catch |err| return Result{
            .fail = .{ .err = err, .step = .opening_cache_dir },
        };
        defer walker_.deinit();

        const FileCopier = struct {
            pub fn copy(
                destination_dir_: std.fs.Dir,
                walker: *Walker,
                progress_: *Progress,
            ) !u32 {
                var real_file_count: u32 = 0;
                while (try walker.next()) |entry| {
                    if (entry.kind != .file) continue;
                    real_file_count += 1;

                    var outfile = destination_dir_.createFile(entry.path, .{}) catch brk: {
                        if (std.fs.path.dirname(entry.path)) |entry_dirname| {
                            destination_dir_.makePath(entry_dirname) catch {};
                        }
                        break :brk destination_dir_.createFile(entry.path, .{}) catch |err| {
                            progress_.root.end();

                            progress_.refresh();

                            Output.prettyErrorln("<r><red>{s}<r>: copying file {s}", .{ @errorName(err), entry.path });
                            Global.crash();
                        };
                    };
                    defer outfile.close();

                    var infile = try entry.dir.dir.openFile(entry.basename, .{ .mode = .read_only });
                    defer infile.close();

                    if (comptime Environment.isPosix) {
                        const stat = infile.stat() catch continue;
                        _ = C.fchmod(outfile.handle, stat.mode);
                    } else {
                        bun.todo(@src(), {});
                    }

                    bun.copyFile(infile.handle, outfile.handle) catch |err| {
                        progress_.root.end();

                        progress_.refresh();

                        Output.prettyErrorln("<r><red>{s}<r>: copying file {s}", .{ @errorName(err), entry.path });
                        Global.crash();
                    };
                }

                return real_file_count;
            }
        };

        var subdir = this.destination_dir.dir.makeOpenPathIterable(bun.span(this.destination_dir_subpath), .{}) catch |err| return Result{
            .fail = .{ .err = err, .step = .opening_cache_dir },
        };

        defer subdir.dir.close();

        this.file_count = FileCopier.copy(subdir.dir, &walker_, this.progress) catch |err| return Result{
            .fail = .{ .err = err, .step = .copying_files },
        };

        return Result{
            .success = {},
        };
    }

    fn installWithHardlink(this: *PackageInstall) !Result {
        const Walker = @import("../walker_skippable.zig");

        var cached_package_dir = bun.openDir(this.cache_dir.dir, this.cache_dir_subpath) catch |err| return Result{
            .fail = .{ .err = err, .step = .opening_cache_dir },
        };
        defer cached_package_dir.close();
        var walker_ = Walker.walk(
            cached_package_dir,
            this.allocator,
            &[_]string{},
            &[_]string{"node_modules"},
        ) catch |err| return Result{
            .fail = .{ .err = err, .step = .opening_cache_dir },
        };
        defer walker_.deinit();

        const FileCopier = struct {
            pub fn copy(
                destination_dir_: std.fs.IterableDir,
                walker: *Walker,
            ) !u32 {
                var real_file_count: u32 = 0;
                while (try walker.next()) |entry| {
                    switch (entry.kind) {
                        .directory => {
                            std.os.mkdirat(destination_dir_.dir.fd, entry.path, 0o755) catch {};
                        },
                        .file => {
                            try std.os.linkat(entry.dir.dir.fd, entry.basename, destination_dir_.dir.fd, entry.path, 0);
                            real_file_count += 1;
                        },
                        else => {},
                    }
                }

                return real_file_count;
            }
        };

        var subdir = this.destination_dir.dir.makeOpenPathIterable(bun.span(this.destination_dir_subpath), .{}) catch |err| return Result{
            .fail = .{ .err = err, .step = .opening_cache_dir },
        };

        defer subdir.close();

        this.file_count = FileCopier.copy(
            subdir,
            &walker_,
        ) catch |err| switch (err) {
            error.NotSameFileSystem => return err,
            else => return Result{
                .fail = .{ .err = err, .step = .copying_files },
            },
        };

        return Result{
            .success = {},
        };
    }

    fn installWithSymlink(this: *PackageInstall) !Result {
        const Walker = @import("../walker_skippable.zig");

        var cached_package_dir = bun.openDir(this.cache_dir.dir, this.cache_dir_subpath) catch |err| return Result{
            .fail = .{ .err = err, .step = .opening_cache_dir },
        };
        defer cached_package_dir.close();
        var walker_ = Walker.walk(
            cached_package_dir,
            this.allocator,
            &[_]string{},
            &[_]string{ "node_modules", ".git" },
        ) catch |err| return Result{
            .fail = .{ .err = err, .step = .opening_cache_dir },
        };
        defer walker_.deinit();

        const FileCopier = struct {
            pub fn copy(
                dest_dir_fd: bun.FileDescriptor,
                cache_dir_fd: bun.FileDescriptor,
                walker: *Walker,
            ) !u32 {
                var real_file_count: u32 = 0;
                var buf: [bun.MAX_PATH_BYTES]u8 = undefined;
                var cache_dir_path = try bun.getFdPath(cache_dir_fd, &buf);

                var remain = buf[cache_dir_path.len..];
                var cache_dir_offset = cache_dir_path.len;
                if (cache_dir_path.len > 0 and cache_dir_path[cache_dir_path.len - 1] != std.fs.path.sep) {
                    remain[0] = std.fs.path.sep;
                    cache_dir_offset += 1;
                    remain = remain[1..];
                }
                var dest_buf: [bun.MAX_PATH_BYTES]u8 = undefined;
                var dest_base = try bun.getFdPath(dest_dir_fd, &dest_buf);
                var dest_remaining = dest_buf[dest_base.len..];
                var dest_dir_offset = dest_base.len;
                if (dest_base.len > 0 and dest_buf[dest_base.len - 1] != std.fs.path.sep) {
                    dest_remaining[0] = std.fs.path.sep;
                    dest_remaining = dest_remaining[1..];
                    dest_dir_offset += 1;
                }

                while (try walker.next()) |entry| {
                    switch (entry.kind) {
                        // directories are created
                        .directory => {
                            std.os.mkdirat(bun.fdcast(dest_dir_fd), entry.path, 0o755) catch {};
                        },
                        // but each file in the directory is a symlink
                        .file => {
                            @memcpy(remain[0..entry.path.len], entry.path);
                            remain[entry.path.len] = 0;
                            var from_path = buf[0 .. cache_dir_offset + entry.path.len :0];

                            @memcpy(dest_remaining[0..entry.path.len], entry.path);
                            dest_remaining[entry.path.len] = 0;
                            var to_path = dest_buf[0 .. dest_dir_offset + entry.path.len :0];

                            try std.os.symlinkZ(from_path, to_path);

                            real_file_count += 1;
                        },
                        else => {},
                    }
                }

                return real_file_count;
            }
        };

        var subdir = this.destination_dir.dir.makeOpenPathIterable(bun.span(this.destination_dir_subpath), .{}) catch |err| return Result{
            .fail = .{ .err = err, .step = .opening_cache_dir },
        };

        defer subdir.close();

        this.file_count = FileCopier.copy(
            bun.toFD(subdir.dir.fd),
            bun.toFD(cached_package_dir.dir.fd),
            &walker_,
        ) catch |err|
            return Result{
            .fail = .{
                .err = err,
                .step = .copying_files,
            },
        };

        return Result{
            .success = {},
        };
    }

    pub fn uninstall(this: *PackageInstall) void {
        this.destination_dir.dir.deleteTree(bun.span(this.destination_dir_subpath)) catch {};
    }

    fn isDanglingSymlink(path: [:0]const u8) bool {
        if (comptime Environment.isLinux) {
            const rc = Syscall.system.open(path, @as(u32, std.os.O.PATH | 0), @as(u32, 0));
            switch (Syscall.getErrno(rc)) {
                .SUCCESS => {
                    const fd = @as(bun.FileDescriptor, @intCast(rc));
                    _ = Syscall.system.close(fd);
                    return false;
                },
                else => return true,
            }
        } else {
            const rc = Syscall.system.open(path, @as(u32, 0), @as(u32, 0));
            switch (Syscall.getErrno(rc)) {
                .SUCCESS => {
                    _ = Syscall.system.close(rc);
                    return false;
                },
                else => return true,
            }
        }
    }

    pub fn installFromLink(this: *PackageInstall, skip_delete: bool) Result {
        const dest_path = this.destination_dir_subpath;
        // If this fails, we don't care.
        // we'll catch it the next error
        if (!skip_delete and !strings.eqlComptime(dest_path, ".")) this.uninstall();

        const subdir = std.fs.path.dirname(dest_path);
        var dest_dir = if (subdir) |dir| brk: {
            break :brk this.destination_dir.dir.makeOpenPath(dir, .{}) catch |err| return Result{
                .fail = .{
                    .err = err,
                    .step = .linking,
                },
            };
        } else this.destination_dir.dir;
        defer {
            if (subdir != null) dest_dir.close();
        }

        var dest_buf: [bun.MAX_PATH_BYTES]u8 = undefined;
        const dest_dir_path = dest_dir.realpath(".", &dest_buf) catch |err| return Result{
            .fail = .{
                .err = err,
                .step = .linking,
            },
        };
        // cache_dir_subpath in here is actually the full path to the symlink pointing to the linked package
        const symlinked_path = this.cache_dir_subpath;
        var to_buf: [bun.MAX_PATH_BYTES]u8 = undefined;
        const to_path = this.cache_dir.dir.realpath(symlinked_path, &to_buf) catch |err| return Result{
            .fail = .{
                .err = err,
                .step = .linking,
            },
        };
        const target = Path.relative(dest_dir_path, to_path);
        if (comptime Environment.isWindows) {
            return bun.todo(
                @src(),
                Result{
                    .fail = .{
                        .err = error.NotImplementedYetOnWindows,
                        .step = .linking,
                    },
                },
            );
        }
        std.os.symlinkat(target, dest_dir.fd, std.fs.path.basename(dest_path)) catch |err| return Result{
            .fail = .{
                .err = err,
                .step = .linking,
            },
        };

        if (isDanglingSymlink(symlinked_path)) return Result{
            .fail = .{
                .err = error.DanglingSymlink,
                .step = .linking,
            },
        };

        return Result{
            .success = {},
        };
    }

    pub fn install(this: *PackageInstall, skip_delete: bool) Result {

        // If this fails, we don't care.
        // we'll catch it the next error
        if (!skip_delete and !strings.eqlComptime(this.destination_dir_subpath, ".")) this.uninstall();

        var supported_method_to_use = if (strings.eqlComptime(this.cache_dir_subpath, ".") or strings.hasPrefixComptime(this.cache_dir_subpath, ".."))
            Method.symlink
        else
            supported_method;

        switch (supported_method_to_use) {
            .clonefile => {
                if (comptime Environment.isMac) {

                    // First, attempt to use clonefile
                    // if that fails due to ENOTSUP, mark it as unsupported and then fall back to copyfile
                    if (this.installWithClonefile()) |result| {
                        return result;
                    } else |err| {
                        switch (err) {
                            error.NotSupported => {
                                supported_method = .copyfile;
                                supported_method_to_use = .copyfile;
                            },
                            error.FileNotFound => return Result{
                                .fail = .{ .err = error.FileNotFound, .step = .opening_cache_dir },
                            },
                            else => return Result{
                                .fail = .{ .err = err, .step = .copying_files },
                            },
                        }
                    }
                }
            },
            .clonefile_each_dir => {
                if (comptime Environment.isMac) {
                    if (this.installWithClonefileEachDir()) |result| {
                        return result;
                    } else |err| {
                        switch (err) {
                            error.NotSupported => {
                                supported_method = .copyfile;
                                supported_method_to_use = .copyfile;
                            },
                            error.FileNotFound => return Result{
                                .fail = .{ .err = error.FileNotFound, .step = .opening_cache_dir },
                            },
                            else => return Result{
                                .fail = .{ .err = err, .step = .copying_files },
                            },
                        }
                    }
                }
            },
            .hardlink => {
                if (this.installWithHardlink()) |result| {
                    return result;
                } else |err| {
                    switch (err) {
                        error.NotSameFileSystem => {
                            supported_method = .copyfile;
                            supported_method_to_use = .copyfile;
                        },
                        error.FileNotFound => return Result{
                            .fail = .{ .err = error.FileNotFound, .step = .opening_cache_dir },
                        },
                        else => return Result{
                            .fail = .{ .err = err, .step = .copying_files },
                        },
                    }
                }
            },
            .symlink => {
                if (comptime Environment.isWindows) {
                    supported_method_to_use = .copyfile;
                } else {
                    if (this.installWithSymlink()) |result| {
                        return result;
                    } else |err| {
                        switch (err) {
                            error.FileNotFound => return Result{
                                .fail = .{ .err = error.FileNotFound, .step = .opening_cache_dir },
                            },
                            else => return Result{
                                .fail = .{ .err = err, .step = .copying_files },
                            },
                        }
                    }
                }
            },
            else => {},
        }

        if (supported_method_to_use != .copyfile) return Result{
            .success = {},
        };

        // TODO: linux io_uring
        return this.installWithCopyfile();
    }
};

pub const Resolution = @import("./resolution.zig").Resolution;
const Progress = std.Progress;
const TaggedPointer = @import("../tagged_pointer.zig");
const TaskCallbackContext = union(Tag) {
    dependency: DependencyID,
    node_modules_folder: bun.FileDescriptor,
    root_dependency: DependencyID,
    root_request_id: PackageID,
    pub const Tag = enum {
        dependency,
        node_modules_folder,
        root_dependency,
        root_request_id,
    };
};

const TaskCallbackList = std.ArrayListUnmanaged(TaskCallbackContext);
const TaskDependencyQueue = std.HashMapUnmanaged(u64, TaskCallbackList, IdentityContext(u64), 80);
const TaskChannel = sync.Channel(Task, .{ .Static = 4096 });
const NetworkChannel = sync.Channel(*NetworkTask, .{ .Static = 8192 });
const ThreadPool = bun.ThreadPool;
const PackageManifestMap = std.HashMapUnmanaged(PackageNameHash, Npm.PackageManifest, IdentityContext(PackageNameHash), 80);
const RepositoryMap = std.HashMapUnmanaged(u64, bun.FileDescriptor, IdentityContext(u64), 80);

pub const CacheLevel = struct {
    use_cache_control_headers: bool,
    use_etag: bool,
    use_last_modified: bool,
};
const AsyncIO = bun.AsyncIO;
const Waker = AsyncIO.Waker;

// We can't know all the packages we need until we've downloaded all the packages
// The easy way would be:
// 1. Download all packages, parsing their dependencies and enqueuing all dependencies for resolution
// 2.
pub const PackageManager = struct {
    cache_directory_: ?std.fs.IterableDir = null,
    temp_dir_: ?std.fs.IterableDir = null,
    root_dir: *Fs.FileSystem.DirEntry,
    allocator: std.mem.Allocator,
    log: *logger.Log,
    resolve_tasks: TaskChannel,
    timestamp_for_manifest_cache_control: u32 = 0,
    extracted_count: u32 = 0,
    default_features: Features = .{},
    summary: Lockfile.Package.Diff.Summary = .{},
    env: *DotEnv.Loader,
    progress: Progress = .{},
    downloads_node: ?*Progress.Node = null,
    progress_name_buf: [768]u8 = undefined,
    progress_name_buf_dynamic: []u8 = &[_]u8{},
    cpu_count: u32 = 0,
    package_json_updates: []UpdateRequest = &[_]UpdateRequest{},

    // progress bar stuff when not stack allocated
    root_progress_node: *std.Progress.Node = undefined,
    root_download_node: std.Progress.Node = undefined,

    to_remove: []const UpdateRequest = &[_]UpdateRequest{},
    to_update: bool = false,

    root_package_json_file: std.fs.File,
    root_dependency_list: Lockfile.DependencySlice = .{},

    thread_pool: ThreadPool,
    task_batch: ThreadPool.Batch = .{},
    task_queue: TaskDependencyQueue = .{},

    manifests: PackageManifestMap = .{},
    folders: FolderResolution.Map = .{},
    git_repositories: RepositoryMap = .{},

    network_dedupe_map: NetworkTaskQueue = .{},
    network_channel: NetworkChannel = NetworkChannel.init(),
    network_tarball_batch: ThreadPool.Batch = .{},
    network_resolve_batch: ThreadPool.Batch = .{},
    network_task_fifo: NetworkQueue = undefined,
    preallocated_network_tasks: PreallocatedNetworkTasks = .{ .buffer = undefined, .len = 0 },
    pending_tasks: u32 = 0,
    total_tasks: u32 = 0,

    lockfile: *Lockfile = undefined,

    options: Options = .{},
    preinstall_state: std.ArrayListUnmanaged(PreinstallState) = .{},

    global_link_dir: ?std.fs.IterableDir = null,
    global_dir: ?std.fs.IterableDir = null,
    global_link_dir_path: string = "",
    waiter: Waker = undefined,
    wait_count: std.atomic.Atomic(usize) = std.atomic.Atomic(usize).init(0),

    onWake: WakeHandler = .{},

    const PreallocatedNetworkTasks = std.BoundedArray(NetworkTask, 1024);
    const NetworkTaskQueue = std.HashMapUnmanaged(u64, void, IdentityContext(u64), 80);
    pub var verbose_install = false;

    const PackageDedupeList = std.HashMapUnmanaged(
        u32,
        void,
        IdentityContext(u32),
        80,
    );

    pub fn httpProxy(this: *PackageManager, url: URL) ?URL {
        return this.env.getHttpProxy(url);
    }

    pub const WakeHandler = struct {
        // handler: fn (ctx: *anyopaque, pm: *PackageManager) void = undefined,
        // onDependencyError: fn (ctx: *anyopaque, Dependency, PackageID, anyerror) void = undefined,
        handler: *const anyopaque = undefined,
        onDependencyError: *const anyopaque = undefined,
        context: ?*anyopaque = null,

        pub inline fn getHandler(t: @This()) *const fn (ctx: *anyopaque, pm: *PackageManager) void {
            return bun.cast(*const fn (ctx: *anyopaque, pm: *PackageManager) void, t.handler);
        }

        pub inline fn getonDependencyError(t: @This()) *const fn (ctx: *anyopaque, Dependency, DependencyID, anyerror) void {
            return bun.cast(*const fn (ctx: *anyopaque, Dependency, DependencyID, anyerror) void, t.handler);
        }
    };

    pub fn failRootResolution(this: *PackageManager, dependency: *const Dependency, dependency_id: DependencyID, err: anyerror) void {
        if (this.onWake.context) |ctx| {
            this.onWake.getonDependencyError()(
                ctx,
                dependency.*,
                dependency_id,
                err,
            );
        }
    }

    pub fn wake(this: *PackageManager) void {
        if (this.onWake.context) |ctx| {
            this.onWake.getHandler()(ctx, this);
        }

        _ = this.wait_count.fetchAdd(1, .Monotonic);
        this.waiter.wake() catch {};
    }

    pub fn sleep(this: *PackageManager) void {
        if (this.wait_count.swap(0, .Monotonic) > 0) return;
        bun.Mimalloc.mi_collect(false);
        _ = this.waiter.wait() catch 0;
    }

    const DependencyToEnqueue = union(enum) {
        pending: DependencyID,
        resolution: struct { package_id: PackageID, resolution: Resolution },
        not_found: void,
        failure: anyerror,
    };

    pub fn enqueueDependencyToRoot(
        this: *PackageManager,
        name: []const u8,
        version: *const Dependency.Version,
        version_buf: []const u8,
        behavior: Dependency.Behavior,
    ) DependencyToEnqueue {
        const dep_id = @as(DependencyID, @truncate(brk: {
            const str_buf = this.lockfile.buffers.string_bytes.items;
            for (this.lockfile.buffers.dependencies.items, 0..) |dep, id| {
                if (!strings.eqlLong(dep.name.slice(str_buf), name, true)) continue;
                if (!dep.version.eql(version, str_buf, version_buf)) continue;
                break :brk id;
            }

            var builder = this.lockfile.stringBuilder();
            const dummy = Dependency{
                .name = String.init(name, name),
                .name_hash = String.Builder.stringHash(name),
                .version = version.*,
                .behavior = behavior,
            };
            dummy.countWithDifferentBuffers(name, version_buf, @TypeOf(&builder), &builder);

            builder.allocate() catch |err| return .{ .failure = err };

            const dep = dummy.cloneWithDifferentBuffers(name, version_buf, @TypeOf(&builder), &builder) catch unreachable;
            builder.clamp();
            const index = this.lockfile.buffers.dependencies.items.len;
            this.lockfile.buffers.dependencies.append(this.allocator, dep) catch unreachable;
            this.lockfile.buffers.resolutions.append(this.allocator, invalid_package_id) catch unreachable;
            if (comptime Environment.allow_assert) std.debug.assert(this.lockfile.buffers.dependencies.items.len == this.lockfile.buffers.resolutions.items.len);
            break :brk index;
        }));

        if (this.lockfile.buffers.resolutions.items[dep_id] == invalid_package_id) {
            this.enqueueDependencyWithMainAndSuccessFn(
                dep_id,
                &this.lockfile.buffers.dependencies.items[dep_id],
                invalid_package_id,
                assignRootResolution,
                failRootResolution,
            ) catch |err| {
                return .{ .failure = err };
            };
        }

        const resolution_id = switch (this.lockfile.buffers.resolutions.items[dep_id]) {
            invalid_package_id => brk: {
                this.drainDependencyList();

                switch (this.options.log_level) {
                    inline else => |log_level| {
                        if (log_level.showProgress()) this.startProgressBarIfNone();
                        while (this.pending_tasks > 0) : (this.sleep()) {
                            this.runTasks(
                                void,
                                {},
                                .{
                                    .onExtract = {},
                                    .onResolve = {},
                                    .onPackageManifestError = {},
                                    .onPackageDownloadError = {},
                                },
                                log_level,
                            ) catch |err| {
                                return .{ .failure = err };
                            };
                        }
                    },
                }

                break :brk this.lockfile.buffers.resolutions.items[dep_id];
            },
            // we managed to synchronously resolve the dependency
            else => |pkg_id| pkg_id,
        };

        if (resolution_id == invalid_package_id) {
            return .{
                .not_found = {},
            };
        }

        return .{
            .resolution = .{
                .resolution = this.lockfile.packages.items(.resolution)[resolution_id],
                .package_id = resolution_id,
            },
        };
    }

    pub fn globalLinkDir(this: *PackageManager) !std.fs.IterableDir {
        return this.global_link_dir orelse brk: {
            var global_dir = try Options.openGlobalDir(this.options.explicit_global_directory);
            this.global_dir = global_dir;
            this.global_link_dir = try global_dir.dir.makeOpenPathIterable("node_modules", .{});
            var buf: [bun.MAX_PATH_BYTES]u8 = undefined;
            const _path = try bun.getFdPath(this.global_link_dir.?.dir.fd, &buf);
            this.global_link_dir_path = try Fs.FileSystem.DirnameStore.instance.append([]const u8, _path);
            break :brk this.global_link_dir.?;
        };
    }

    pub fn globalLinkDirPath(this: *PackageManager) ![]const u8 {
        _ = try this.globalLinkDir();
        return this.global_link_dir_path;
    }

    fn ensurePreinstallStateListCapacity(this: *PackageManager, count: usize) !void {
        if (this.preinstall_state.items.len >= count) {
            return;
        }

        const offset = this.preinstall_state.items.len;
        try this.preinstall_state.ensureTotalCapacity(this.allocator, count);
        this.preinstall_state.expandToCapacity();
        @memset(this.preinstall_state.items[offset..], PreinstallState.unknown);
    }

    pub fn setPreinstallState(this: *PackageManager, package_id: PackageID, lockfile: *Lockfile, value: PreinstallState) void {
        this.ensurePreinstallStateListCapacity(lockfile.packages.len) catch return;
        this.preinstall_state.items[package_id] = value;
    }

    pub fn getPreinstallState(this: *PackageManager, package_id: PackageID, _: *Lockfile) PreinstallState {
        if (package_id >= this.preinstall_state.items.len) {
            return PreinstallState.unknown;
        }
        return this.preinstall_state.items[package_id];
    }
    pub fn determinePreinstallState(manager: *PackageManager, this: Package, lockfile: *Lockfile) PreinstallState {
        switch (manager.getPreinstallState(this.meta.id, lockfile)) {
            .unknown => {

                // Do not automatically start downloading packages which are disabled
                // i.e. don't download all of esbuild's versions or SWCs
                if (this.isDisabled()) {
                    manager.setPreinstallState(this.meta.id, lockfile, .done);
                    return .done;
                }

                const folder_path = switch (this.resolution.tag) {
                    .git => manager.cachedGitFolderNamePrintAuto(&this.resolution.value.git),
                    .github => manager.cachedGitHubFolderNamePrintAuto(&this.resolution.value.github),
                    .npm => manager.cachedNPMPackageFolderName(lockfile.str(&this.name), this.resolution.value.npm.version),
                    .local_tarball => manager.cachedTarballFolderName(this.resolution.value.local_tarball),
                    .remote_tarball => manager.cachedTarballFolderName(this.resolution.value.remote_tarball),
                    else => "",
                };

                if (folder_path.len == 0) {
                    manager.setPreinstallState(this.meta.id, lockfile, .extract);
                    return .extract;
                }

                if (manager.isFolderInCache(folder_path)) {
                    manager.setPreinstallState(this.meta.id, lockfile, .done);
                    return .done;
                }

                manager.setPreinstallState(this.meta.id, lockfile, .extract);
                return .extract;
            },
            else => |val| return val,
        }
    }

    pub fn scopeForPackageName(this: *const PackageManager, name: string) *const Npm.Registry.Scope {
        if (name.len == 0 or name[0] != '@') return &this.options.scope;
        return this.options.registries.getPtr(
            Npm.Registry.Scope.hash(
                Npm.Registry.Scope.getName(name),
            ),
        ) orelse &this.options.scope;
    }

    pub fn setNodeName(
        this: *PackageManager,
        node: *Progress.Node,
        name: string,
        emoji: string,
        comptime is_first: bool,
    ) void {
        if (Output.isEmojiEnabled()) {
            if (is_first) {
                bun.copy(u8, &this.progress_name_buf, emoji);
                bun.copy(u8, this.progress_name_buf[emoji.len..], name);
                node.name = this.progress_name_buf[0 .. emoji.len + name.len];
            } else {
                bun.copy(u8, this.progress_name_buf[emoji.len..], name);
                node.name = this.progress_name_buf[0 .. emoji.len + name.len];
            }
        } else {
            bun.copy(u8, &this.progress_name_buf, name);
            node.name = this.progress_name_buf[0..name.len];
        }
    }

    var cached_package_folder_name_buf: [bun.MAX_PATH_BYTES]u8 = undefined;

    pub inline fn getCacheDirectory(this: *PackageManager) std.fs.IterableDir {
        return this.cache_directory_ orelse brk: {
            this.cache_directory_ = this.ensureCacheDirectory();
            break :brk this.cache_directory_.?;
        };
    }

    pub inline fn getTemporaryDirectory(this: *PackageManager) std.fs.IterableDir {
        return this.temp_dir_ orelse brk: {
            this.temp_dir_ = this.ensureTemporaryDirectory();
            break :brk this.temp_dir_.?;
        };
    }

    noinline fn ensureCacheDirectory(this: *PackageManager) std.fs.IterableDir {
        loop: while (true) {
            if (this.options.enable.cache) {
                const cache_dir = fetchCacheDirectoryPath(this.env);
                return std.fs.cwd().makeOpenPathIterable(cache_dir.path, .{}) catch {
                    this.options.enable.cache = false;
                    continue :loop;
                };
            }

            return std.fs.cwd().makeOpenPathIterable("node_modules/.cache", .{}) catch |err| {
                Output.prettyErrorln("<r><red>error<r>: bun is unable to write files: {s}", .{@errorName(err)});
                Global.crash();
            };
        }
        unreachable;
    }

    // We need a temporary directory that can be rename()
    // This is important for extracting files.
    //
    // However, we want it to be reused! Otherwise a cache is silly.
    //   Error RenameAcrossMountPoints moving react-is to cache dir:
    noinline fn ensureTemporaryDirectory(this: *PackageManager) std.fs.IterableDir {
        var cache_directory = this.getCacheDirectory();
        // The chosen tempdir must be on the same filesystem as the cache directory
        // This makes renameat() work
        const default_tempdir = Fs.FileSystem.RealFS.getDefaultTempDir();
        var tried_dot_tmp = false;
        var tempdir: std.fs.IterableDir = std.fs.cwd().makeOpenPathIterable(default_tempdir, .{}) catch brk: {
            tried_dot_tmp = true;
            break :brk cache_directory.dir.makeOpenPathIterable(".tmp", .{}) catch |err| {
                Output.prettyErrorln("<r><red>error<r>: bun is unable to access tempdir: {s}", .{@errorName(err)});
                Global.crash();
            };
        };
        var tmpbuf: ["18446744073709551615".len + 8]u8 = undefined;
        const tmpname = Fs.FileSystem.instance.tmpname("hm", &tmpbuf, 999) catch unreachable;
        var timer: std.time.Timer = if (this.options.log_level != .silent) std.time.Timer.start() catch unreachable else undefined;
        brk: while (true) {
            _ = tempdir.dir.createFileZ(tmpname, .{ .truncate = true }) catch |err2| {
                if (!tried_dot_tmp) {
                    tried_dot_tmp = true;

                    tempdir = cache_directory.dir.makeOpenPathIterable(".tmp", .{}) catch |err| {
                        Output.prettyErrorln("<r><red>error<r>: bun is unable to access tempdir: {s}", .{@errorName(err)});
                        Global.crash();
                    };
                    continue :brk;
                }
                Output.prettyErrorln("<r><red>error<r>: {s} accessing temporary directory. Please set <b>$BUN_TMPDIR<r> or <b>$BUN_INSTALL<r>", .{
                    @errorName(err2),
                });
                Global.crash();
            };

            std.os.renameatZ(tempdir.dir.fd, tmpname, cache_directory.dir.fd, tmpname) catch |err| {
                if (!tried_dot_tmp) {
                    tried_dot_tmp = true;
                    tempdir = cache_directory.dir.makeOpenPathIterable(".tmp", .{}) catch |err2| {
                        Output.prettyErrorln("<r><red>error<r>: bun is unable to write files to tempdir: {s}", .{@errorName(err2)});
                        Global.crash();
                    };
                    continue :brk;
                }

                Output.prettyErrorln("<r><red>error<r>: {s} accessing temporary directory. Please set <b>$BUN_TMPDIR<r> or <b>$BUN_INSTALL<r>", .{
                    @errorName(err),
                });
                Global.crash();
            };
            cache_directory.dir.deleteFileZ(tmpname) catch {};
            break;
        }
        if (this.options.log_level != .silent) {
            const elapsed = timer.read();
            if (elapsed > std.time.ns_per_ms * 100) {
                var path_buf: [bun.MAX_PATH_BYTES]u8 = undefined;
                const cache_dir_path = bun.getFdPath(cache_directory.dir.fd, &path_buf) catch "it";
                Output.prettyErrorln(
                    "<r><yellow>warn<r>: Slow filesystem detected. If {s} is a network drive, consider setting $BUN_INSTALL_CACHE_DIR to a local folder.",
                    .{cache_dir_path},
                );
            }
        }

        return tempdir;
    }

    pub var instance: PackageManager = undefined;

    pub fn getNetworkTask(this: *PackageManager) *NetworkTask {
        if (this.preallocated_network_tasks.len + 1 < this.preallocated_network_tasks.buffer.len) {
            const len = this.preallocated_network_tasks.len;
            this.preallocated_network_tasks.len += 1;
            return &this.preallocated_network_tasks.buffer[len];
        }

        return this.allocator.create(NetworkTask) catch @panic("Memory allocation failure creating NetworkTask!");
    }

    fn allocGitHubURL(this: *const PackageManager, repository: *const Repository) string {
        var github_api_domain: string = "api.github.com";
        if (this.env.map.get("GITHUB_API_DOMAIN")) |api_domain| {
            if (api_domain.len > 0) {
                github_api_domain = api_domain;
            }
        }
        return std.fmt.allocPrint(
            this.allocator,
            "https://{s}/repos/{s}/{s}/tarball/{s}",
            .{
                github_api_domain,
                this.lockfile.str(&repository.owner),
                this.lockfile.str(&repository.repo),
                this.lockfile.str(&repository.committish),
            },
        ) catch unreachable;
    }

    pub fn cachedGitFolderNamePrint(buf: []u8, resolved: string) stringZ {
        return std.fmt.bufPrintZ(buf, "@G@{s}", .{resolved}) catch unreachable;
    }

    pub fn cachedGitFolderName(this: *const PackageManager, repository: *const Repository) stringZ {
        return cachedGitFolderNamePrint(&cached_package_folder_name_buf, this.lockfile.str(&repository.resolved));
    }

    pub fn cachedGitFolderNamePrintAuto(this: *const PackageManager, repository: *const Repository) stringZ {
        if (!repository.resolved.isEmpty()) {
            return this.cachedGitFolderName(repository);
        }

        if (!repository.repo.isEmpty() and !repository.committish.isEmpty()) {
            const string_buf = this.lockfile.buffers.string_bytes.items;
            return std.fmt.bufPrintZ(
                &cached_package_folder_name_buf,
                "@G@{any}",
                .{repository.committish.fmt(string_buf)},
            ) catch unreachable;
        }

        return "";
    }

    pub fn cachedGitHubFolderNamePrint(buf: []u8, resolved: string) stringZ {
        return std.fmt.bufPrintZ(buf, "@GH@{s}", .{resolved}) catch unreachable;
    }

    pub fn cachedGitHubFolderName(this: *const PackageManager, repository: *const Repository) stringZ {
        return cachedGitHubFolderNamePrint(&cached_package_folder_name_buf, this.lockfile.str(&repository.resolved));
    }

    fn cachedGitHubFolderNamePrintGuess(buf: []u8, string_buf: []const u8, repository: *const Repository) stringZ {
        return std.fmt.bufPrintZ(
            buf,
            "@GH@{any}-{any}-{any}",
            .{
                repository.owner.fmt(string_buf),
                repository.repo.fmt(string_buf),
                repository.committish.fmt(string_buf),
            },
        ) catch unreachable;
    }

    pub fn cachedGitHubFolderNamePrintAuto(this: *const PackageManager, repository: *const Repository) stringZ {
        if (!repository.resolved.isEmpty()) {
            return this.cachedGitHubFolderName(repository);
        }

        if (!repository.owner.isEmpty() and !repository.repo.isEmpty() and !repository.committish.isEmpty()) {
            return cachedGitHubFolderNamePrintGuess(&cached_package_folder_name_buf, this.lockfile.buffers.string_bytes.items, repository);
        }

        return "";
    }

    // TODO: normalize to alphanumeric
    pub fn cachedNPMPackageFolderNamePrint(this: *const PackageManager, buf: []u8, name: string, version: Semver.Version) stringZ {
        const scope = this.scopeForPackageName(name);

        const basename = cachedNPMPackageFolderPrintBasename(buf, name, version);

        if (scope.name.len == 0 and !this.options.did_override_default_scope) {
            return basename;
        }

        const spanned = bun.span(basename);
        var available = buf[spanned.len..];
        var end: []u8 = undefined;
        if (scope.url.hostname.len > 32 or available.len < 64) {
            const visible_hostname = scope.url.hostname[0..@min(scope.url.hostname.len, 12)];
            end = std.fmt.bufPrint(available, "@@{s}__{any}", .{ visible_hostname, bun.fmt.hexIntLower(String.Builder.stringHash(scope.url.href)) }) catch unreachable;
        } else {
            end = std.fmt.bufPrint(available, "@@{s}", .{scope.url.hostname}) catch unreachable;
        }

        buf[spanned.len + end.len] = 0;
        var result: [:0]u8 = buf[0 .. spanned.len + end.len :0];
        return result;
    }

    pub fn cachedNPMPackageFolderBasename(name: string, version: Semver.Version) stringZ {
        return cachedNPMPackageFolderPrintBasename(&cached_package_folder_name_buf, name, version);
    }

    pub fn cachedNPMPackageFolderName(this: *const PackageManager, name: string, version: Semver.Version) stringZ {
        return this.cachedNPMPackageFolderNamePrint(&cached_package_folder_name_buf, name, version);
    }

    // TODO: normalize to alphanumeric
    pub fn cachedNPMPackageFolderPrintBasename(buf: []u8, name: string, version: Semver.Version) stringZ {
        if (version.tag.hasPre()) {
            if (version.tag.hasBuild()) {
                return std.fmt.bufPrintZ(
                    buf,
                    "{s}@{d}.{d}.{d}-{any}+{any}",
                    .{
                        name,
                        version.major,
                        version.minor,
                        version.patch,
                        bun.fmt.hexIntLower(version.tag.pre.hash),
                        bun.fmt.hexIntUpper(version.tag.build.hash),
                    },
                ) catch unreachable;
            }
            return std.fmt.bufPrintZ(
                buf,
                "{s}@{d}.{d}.{d}-{any}",
                .{
                    name,
                    version.major,
                    version.minor,
                    version.patch,
                    bun.fmt.hexIntLower(version.tag.pre.hash),
                },
            ) catch unreachable;
        }
        if (version.tag.hasBuild()) {
            return std.fmt.bufPrintZ(
                buf,
                "{s}@{d}.{d}.{d}+{any}",
                .{
                    name,
                    version.major,
                    version.minor,
                    version.patch,
                    bun.fmt.hexIntUpper(version.tag.build.hash),
                },
            ) catch unreachable;
        }
        return std.fmt.bufPrintZ(buf, "{s}@{d}.{d}.{d}", .{
            name,
            version.major,
            version.minor,
            version.patch,
        }) catch unreachable;
    }

    pub fn cachedTarballFolderNamePrint(buf: []u8, url: string) stringZ {
        return std.fmt.bufPrintZ(buf, "@T@{any}", .{bun.fmt.hexIntLower(String.Builder.stringHash(url))}) catch unreachable;
    }

    pub fn cachedTarballFolderName(this: *const PackageManager, url: String) stringZ {
        return cachedTarballFolderNamePrint(&cached_package_folder_name_buf, this.lockfile.str(&url));
    }

    pub fn isFolderInCache(this: *PackageManager, folder_path: stringZ) bool {
        // TODO: is this slow?
        var dir = this.getCacheDirectory().dir.openDirZ(folder_path, .{}, true) catch return false;
        dir.close();
        return true;
    }

    pub fn pathForCachedNPMPath(
        this: *PackageManager,
        buf: *[bun.MAX_PATH_BYTES]u8,
        package_name: []const u8,
        npm: Semver.Version,
    ) ![]u8 {
        var package_name_version_buf: [bun.MAX_PATH_BYTES]u8 = undefined;

        var subpath = std.fmt.bufPrintZ(
            &package_name_version_buf,
            "{s}" ++ std.fs.path.sep_str ++ "{any}",
            .{
                package_name,
                npm.fmt(this.lockfile.buffers.string_bytes.items),
            },
        ) catch unreachable;
        return this.getCacheDirectory().dir.readLink(
            subpath,
            buf,
        ) catch |err| {
            // if we run into an error, delete the symlink
            // so that we don't repeatedly try to read it
            std.os.unlinkat(this.getCacheDirectory().dir.fd, subpath, 0) catch {};
            return err;
        };
    }

    pub fn pathForResolution(
        this: *PackageManager,
        package_id: PackageID,
        resolution: Resolution,
        buf: *[bun.MAX_PATH_BYTES]u8,
    ) ![]u8 {
        // const folder_name = this.cachedNPMPackageFolderName(name, version);
        switch (resolution.tag) {
            .npm => {
                const npm = resolution.value.npm;
                const package_name_ = this.lockfile.packages.items(.name)[package_id];
                const package_name = this.lockfile.str(&package_name_);

                return this.pathForCachedNPMPath(buf, package_name, npm.version);
            },
            else => return "",
        }
    }

    pub fn getInstalledVersionsFromDiskCache(this: *PackageManager, tags_buf: *std.ArrayList(u8), package_name: []const u8, allocator: std.mem.Allocator) !std.ArrayList(Semver.Version) {
        var list = std.ArrayList(Semver.Version).init(allocator);
        var dir = this.getCacheDirectory().dir.openIterableDir(package_name, .{}) catch |err| {
            switch (err) {
                error.FileNotFound, error.NotDir, error.AccessDenied, error.DeviceBusy => {
                    return list;
                },
                else => return err,
            }
        };
        defer dir.close();
        var iter = dir.iterate();

        while (try iter.next()) |entry| {
            if (entry.kind != .directory and entry.kind != .sym_link) continue;
            const name = entry.name;
            const sliced = SlicedString.init(name, name);
            const parsed = Semver.Version.parse(sliced);
            if (!parsed.valid or parsed.wildcard != .none) continue;
            // not handling OOM
            // TODO: wildcard
            var version = parsed.version.fill();
            const total = version.tag.build.len() + version.tag.pre.len();
            if (total > 0) {
                tags_buf.ensureUnusedCapacity(total) catch unreachable;
                var available = tags_buf.items.ptr[tags_buf.items.len..tags_buf.capacity];
                const new_version = version.cloneInto(name, &available);
                tags_buf.items.len += total;
                version = new_version;
            }

            list.append(version) catch unreachable;
        }

        return list;
    }

    pub fn resolveFromDiskCache(this: *PackageManager, package_name: []const u8, version: Dependency.Version) ?PackageID {
        if (version.tag != .npm) {
            // only npm supported right now
            // tags are more ambiguous
            return null;
        }

        var arena = @import("root").bun.ArenaAllocator.init(this.allocator);
        defer arena.deinit();
        var arena_alloc = arena.allocator();
        var stack_fallback = std.heap.stackFallback(4096, arena_alloc);
        var allocator = stack_fallback.get();
        var tags_buf = std.ArrayList(u8).init(allocator);
        var installed_versions = this.getInstalledVersionsFromDiskCache(&tags_buf, package_name, allocator) catch |err| {
            Output.debug("error getting installed versions from disk cache: {s}", .{bun.span(@errorName(err))});
            return null;
        };

        // TODO: make this fewer passes
        std.sort.block(
            Semver.Version,
            installed_versions.items,
            @as([]const u8, tags_buf.items),
            Semver.Version.sortGt,
        );
        for (installed_versions.items) |installed_version| {
            if (version.value.npm.version.satisfies(installed_version)) {
                var buf: [bun.MAX_PATH_BYTES]u8 = undefined;
                var npm_package_path = this.pathForCachedNPMPath(&buf, package_name, installed_version) catch |err| {
                    Output.debug("error getting path for cached npm path: {s}", .{bun.span(@errorName(err))});
                    return null;
                };
                const dependency = Dependency.Version{
                    .tag = .npm,
                    .value = .{
                        .npm = .{
                            .name = String.init(package_name, package_name),
                            .version = Semver.Query.Group.from(installed_version),
                        },
                    },
                };
                switch (FolderResolution.getOrPut(.{ .cache_folder = npm_package_path }, dependency, ".", this)) {
                    .new_package_id => |id| {
                        this.enqueueDependencyList(this.lockfile.packages.items(.dependencies)[id]);
                        return id;
                    },
                    .package_id => |id| {
                        this.enqueueDependencyList(this.lockfile.packages.items(.dependencies)[id]);
                        return id;
                    },
                    .err => |err| {
                        Output.debug("error getting or putting folder resolution: {s}", .{bun.span(@errorName(err))});
                        return null;
                    },
                }
            }
        }

        return null;
    }

    const ResolvedPackageResult = struct {
        package: Lockfile.Package,

        /// Is this the first time we've seen this package?
        is_first_time: bool = false,

        /// Pending network task to schedule
        network_task: ?*NetworkTask = null,
    };

    fn getOrPutResolvedPackageWithFindResult(
        this: *PackageManager,
        name_hash: PackageNameHash,
        name: String,
        version: Dependency.Version,
        dependency_id: DependencyID,
        behavior: Behavior,
        manifest: *const Npm.PackageManifest,
        find_result: Npm.PackageManifest.FindResult,
        comptime successFn: SuccessFn,
    ) !?ResolvedPackageResult {

        // Was this package already allocated? Let's reuse the existing one.
        if (this.lockfile.getPackageID(
            name_hash,
            if (behavior.isPeer()) version else null,
            &.{
                .tag = .npm,
                .value = .{
                    .npm = .{
                        .version = find_result.version,
                        .url = find_result.package.tarball_url.value,
                    },
                },
            },
        )) |id| {
            successFn(this, dependency_id, id);
            return .{
                .package = this.lockfile.packages.get(id),
                .is_first_time = false,
            };
        } else if (behavior.isPeer()) {
            return null;
        }

        // appendPackage sets the PackageID on the package
        const package = try this.lockfile.appendPackage(try Lockfile.Package.fromNPM(
            this.allocator,
            this.lockfile,
            this.log,
            manifest,
            find_result.version,
            find_result.package,
            manifest.string_buf,
            Features.npm,
        ));

        if (comptime Environment.allow_assert) std.debug.assert(package.meta.id != invalid_package_id);
        defer successFn(this, dependency_id, package.meta.id);

        return switch (this.determinePreinstallState(package, this.lockfile)) {
            // Is this package already in the cache?
            // We don't need to download the tarball, but we should enqueue dependencies
            .done => .{ .package = package, .is_first_time = true },
            // Do we need to download the tarball?
            .extract => .{
                .package = package,
                .is_first_time = true,
                .network_task = try this.generateNetworkTaskForTarball(
                    Task.Id.forNPMPackage(
                        this.lockfile.str(&name),
                        package.resolution.value.npm.version,
                    ),
                    manifest.str(&find_result.package.tarball_url),
                    dependency_id,
                    package,
                ) orelse unreachable,
            },
            else => unreachable,
        };
    }

    pub fn generateNetworkTaskForTarball(
        this: *PackageManager,
        task_id: u64,
        url: string,
        dependency_id: DependencyID,
        package: Lockfile.Package,
    ) !?*NetworkTask {
        const dedupe_entry = try this.network_dedupe_map.getOrPut(this.allocator, task_id);
        if (dedupe_entry.found_existing) {
            return null;
        }

        var network_task = this.getNetworkTask();

        network_task.* = .{
            .task_id = task_id,
            .callback = undefined,
            .allocator = this.allocator,
            .package_manager = this,
        };

        const scope = this.scopeForPackageName(this.lockfile.str(&package.name));

        try network_task.forTarball(
            this.allocator,
            .{
                .package_manager = &PackageManager.instance, // https://github.com/ziglang/zig/issues/14005
                .name = try strings.StringOrTinyString.initAppendIfNeeded(
                    this.lockfile.str(&package.name),
                    *FileSystem.FilenameStore,
                    &FileSystem.FilenameStore.instance,
                ),
                .resolution = package.resolution,
                .cache_dir = this.getCacheDirectory().dir,
                .temp_dir = this.getTemporaryDirectory().dir,
                .dependency_id = dependency_id,
                .integrity = package.meta.integrity,
                .url = try strings.StringOrTinyString.initAppendIfNeeded(
                    url,
                    *FileSystem.FilenameStore,
                    &FileSystem.FilenameStore.instance,
                ),
            },
            scope,
        );

        return network_task;
    }

    fn enqueueNetworkTask(this: *PackageManager, task: *NetworkTask) void {
        if (this.network_task_fifo.writableLength() == 0) {
            this.flushNetworkQueue();
        }

        this.network_task_fifo.writeItemAssumeCapacity(task);
    }

    const SuccessFn = *const fn (*PackageManager, DependencyID, PackageID) void;
    const FailFn = *const fn (*PackageManager, *const Dependency, PackageID, anyerror) void;
    fn assignResolution(this: *PackageManager, dependency_id: DependencyID, package_id: PackageID) void {
        const buffers = &this.lockfile.buffers;
        if (comptime Environment.allow_assert) {
            std.debug.assert(dependency_id < buffers.resolutions.items.len);
            std.debug.assert(package_id < this.lockfile.packages.len);
            std.debug.assert(buffers.resolutions.items[dependency_id] == invalid_package_id);
        }
        buffers.resolutions.items[dependency_id] = package_id;
        const string_buf = buffers.string_bytes.items;
        var dep = &buffers.dependencies.items[dependency_id];
        if (dep.name.isEmpty() or strings.eql(dep.name.slice(string_buf), dep.version.literal.slice(string_buf))) {
            dep.name = this.lockfile.packages.items(.name)[package_id];
            dep.name_hash = this.lockfile.packages.items(.name_hash)[package_id];
        }
    }

    fn assignRootResolution(this: *PackageManager, dependency_id: DependencyID, package_id: PackageID) void {
        const buffers = &this.lockfile.buffers;
        if (comptime Environment.allow_assert) {
            std.debug.assert(dependency_id < buffers.resolutions.items.len);
            std.debug.assert(package_id < this.lockfile.packages.len);
            std.debug.assert(buffers.resolutions.items[dependency_id] == invalid_package_id);
        }
        buffers.resolutions.items[dependency_id] = package_id;
        const string_buf = buffers.string_bytes.items;
        var dep = &buffers.dependencies.items[dependency_id];
        if (dep.name.isEmpty() or strings.eql(dep.name.slice(string_buf), dep.version.literal.slice(string_buf))) {
            dep.name = this.lockfile.packages.items(.name)[package_id];
            dep.name_hash = this.lockfile.packages.items(.name_hash)[package_id];
        }
    }

    fn getOrPutResolvedPackage(
        this: *PackageManager,
        name_hash: PackageNameHash,
        name: String,
        version: Dependency.Version,
        behavior: Behavior,
        dependency_id: DependencyID,
        resolution: PackageID,
        comptime successFn: SuccessFn,
    ) !?ResolvedPackageResult {
        name.assertDefined();

        if (resolution < this.lockfile.packages.len) {
            return .{ .package = this.lockfile.packages.get(resolution) };
        }

        switch (version.tag) {
            .npm, .dist_tag => {
                // Resolve the version from the loaded NPM manifest
                const manifest = this.manifests.getPtr(name_hash) orelse return null; // manifest might still be downloading. This feels unreliable.
                const find_result: Npm.PackageManifest.FindResult = switch (version.tag) {
                    .dist_tag => manifest.findByDistTag(this.lockfile.str(&version.value.dist_tag.tag)),
                    .npm => manifest.findBestVersion(version.value.npm.version),
                    else => unreachable,
                } orelse return if (behavior.isPeer()) null else switch (version.tag) {
                    .npm => error.NoMatchingVersion,
                    .dist_tag => error.DistTagNotFound,
                    else => unreachable,
                };

                return try this.getOrPutResolvedPackageWithFindResult(
                    name_hash,
                    name,
                    version,
                    dependency_id,
                    behavior,
                    manifest,
                    find_result,
                    successFn,
                );
            },

            .folder => {
                // relative to cwd
                const res = FolderResolution.getOrPut(.{ .relative = .folder }, version, this.lockfile.str(&version.value.folder), this);

                switch (res) {
                    .err => |err| return err,
                    .package_id => |package_id| {
                        successFn(this, dependency_id, package_id);
                        return .{ .package = this.lockfile.packages.get(package_id) };
                    },

                    .new_package_id => |package_id| {
                        successFn(this, dependency_id, package_id);
                        return .{ .package = this.lockfile.packages.get(package_id), .is_first_time = true };
                    },
                }
            },
            .workspace => {
                // relative to cwd
                const workspace_path: *const String = this.lockfile.workspace_paths.getPtr(@truncate(String.Builder.stringHash(this.lockfile.str(&version.value.workspace)))) orelse &version.value.workspace;

                const res = FolderResolution.getOrPut(.{ .relative = .workspace }, version, this.lockfile.str(workspace_path), this);

                switch (res) {
                    .err => |err| return err,
                    .package_id => |package_id| {
                        successFn(this, dependency_id, package_id);
                        return .{ .package = this.lockfile.packages.get(package_id) };
                    },

                    .new_package_id => |package_id| {
                        successFn(this, dependency_id, package_id);
                        return .{ .package = this.lockfile.packages.get(package_id), .is_first_time = true };
                    },
                }
            },
            .symlink => {
                const res = FolderResolution.getOrPut(.{ .global = try this.globalLinkDirPath() }, version, this.lockfile.str(&version.value.symlink), this);

                switch (res) {
                    .err => |err| return err,
                    .package_id => |package_id| {
                        successFn(this, dependency_id, package_id);
                        return .{ .package = this.lockfile.packages.get(package_id) };
                    },

                    .new_package_id => |package_id| {
                        successFn(this, dependency_id, package_id);
                        return .{ .package = this.lockfile.packages.get(package_id), .is_first_time = true };
                    },
                }
            },

            else => return null,
        }
    }

    fn enqueueParseNPMPackage(
        this: *PackageManager,
        task_id: u64,
        name: strings.StringOrTinyString,
        network_task: *NetworkTask,
    ) *ThreadPool.Task {
        var task = this.allocator.create(Task) catch unreachable;
        task.* = Task{
            .package_manager = &PackageManager.instance, // https://github.com/ziglang/zig/issues/14005
            .log = logger.Log.init(this.allocator),
            .tag = Task.Tag.package_manifest,
            .request = .{
                .package_manifest = .{
                    .network = network_task,
                    .name = name,
                },
            },
            .id = task_id,
            .data = undefined,
        };
        return &task.threadpool_task;
    }

    fn enqueueExtractNPMPackage(
        this: *PackageManager,
        tarball: ExtractTarball,
        network_task: *NetworkTask,
    ) *ThreadPool.Task {
        var task = this.allocator.create(Task) catch unreachable;
        task.* = Task{
            .package_manager = &PackageManager.instance, // https://github.com/ziglang/zig/issues/14005
            .log = logger.Log.init(this.allocator),
            .tag = Task.Tag.extract,
            .request = .{
                .extract = .{
                    .network = network_task,
                    .tarball = tarball,
                },
            },
            .id = network_task.task_id,
            .data = undefined,
        };
        task.request.extract.tarball.skip_verify = !this.options.do.verify_integrity;
        return &task.threadpool_task;
    }

    fn enqueueGitClone(
        this: *PackageManager,
        task_id: u64,
        name: string,
        repository: *const Repository,
    ) *ThreadPool.Task {
        var task = this.allocator.create(Task) catch unreachable;
        task.* = Task{
            .package_manager = &PackageManager.instance, // https://github.com/ziglang/zig/issues/14005
            .log = logger.Log.init(this.allocator),
            .tag = Task.Tag.git_clone,
            .request = .{
                .git_clone = .{
                    .name = strings.StringOrTinyString.initAppendIfNeeded(
                        name,
                        *FileSystem.FilenameStore,
                        &FileSystem.FilenameStore.instance,
                    ) catch unreachable,
                    .url = strings.StringOrTinyString.initAppendIfNeeded(
                        this.lockfile.str(&repository.repo),
                        *FileSystem.FilenameStore,
                        &FileSystem.FilenameStore.instance,
                    ) catch unreachable,
                },
            },
            .id = task_id,
            .data = undefined,
        };
        return &task.threadpool_task;
    }

    fn enqueueGitCheckout(
        this: *PackageManager,
        task_id: u64,
        dir: bun.FileDescriptor,
        dependency_id: DependencyID,
        name: string,
        resolution: Resolution,
        resolved: string,
    ) *ThreadPool.Task {
        var task = this.allocator.create(Task) catch unreachable;
        task.* = Task{
            .package_manager = &PackageManager.instance, // https://github.com/ziglang/zig/issues/14005
            .log = logger.Log.init(this.allocator),
            .tag = Task.Tag.git_checkout,
            .request = .{
                .git_checkout = .{
                    .repo_dir = dir,
                    .resolution = resolution,
                    .dependency_id = dependency_id,
                    .name = strings.StringOrTinyString.initAppendIfNeeded(
                        name,
                        *FileSystem.FilenameStore,
                        &FileSystem.FilenameStore.instance,
                    ) catch unreachable,
                    .url = strings.StringOrTinyString.initAppendIfNeeded(
                        this.lockfile.str(&resolution.value.git.repo),
                        *FileSystem.FilenameStore,
                        &FileSystem.FilenameStore.instance,
                    ) catch unreachable,
                    .resolved = strings.StringOrTinyString.initAppendIfNeeded(
                        resolved,
                        *FileSystem.FilenameStore,
                        &FileSystem.FilenameStore.instance,
                    ) catch unreachable,
                },
            },
            .id = task_id,
            .data = undefined,
        };
        return &task.threadpool_task;
    }

    fn enqueueLocalTarball(
        this: *PackageManager,
        task_id: u64,
        dependency_id: DependencyID,
        name: string,
        path: string,
        resolution: Resolution,
    ) *ThreadPool.Task {
        var task = this.allocator.create(Task) catch unreachable;
        task.* = Task{
            .package_manager = &PackageManager.instance, // https://github.com/ziglang/zig/issues/14005
            .log = logger.Log.init(this.allocator),
            .tag = Task.Tag.local_tarball,
            .request = .{
                .local_tarball = .{
                    .tarball = .{
                        .package_manager = &PackageManager.instance, // https://github.com/ziglang/zig/issues/14005
                        .name = strings.StringOrTinyString.initAppendIfNeeded(
                            name,
                            *FileSystem.FilenameStore,
                            &FileSystem.FilenameStore.instance,
                        ) catch unreachable,
                        .resolution = resolution,
                        .cache_dir = this.getCacheDirectory().dir,
                        .temp_dir = this.getTemporaryDirectory().dir,
                        .dependency_id = dependency_id,
                        .url = strings.StringOrTinyString.initAppendIfNeeded(
                            path,
                            *FileSystem.FilenameStore,
                            &FileSystem.FilenameStore.instance,
                        ) catch unreachable,
                    },
                },
            },
            .id = task_id,
            .data = undefined,
        };
        return &task.threadpool_task;
    }

    pub fn writeYarnLock(this: *PackageManager) !void {
        var printer = Lockfile.Printer{
            .lockfile = this.lockfile,
            .options = this.options,
        };

        var tmpname_buf: [512]u8 = undefined;
        tmpname_buf[0..8].* = "tmplock-".*;
        var tmpfile = FileSystem.RealFS.Tmpfile{};
        var secret: [32]u8 = undefined;
        std.mem.writeIntNative(u64, secret[0..8], @as(u64, @intCast(std.time.milliTimestamp())));
        var base64_bytes: [64]u8 = undefined;
        std.crypto.random.bytes(&base64_bytes);

        const tmpname__ = std.fmt.bufPrint(tmpname_buf[8..], "{s}", .{std.fmt.fmtSliceHexLower(&base64_bytes)}) catch unreachable;
        tmpname_buf[tmpname__.len + 8] = 0;
        const tmpname = tmpname_buf[0 .. tmpname__.len + 8 :0];

        tmpfile.create(&FileSystem.instance.fs, tmpname) catch |err| {
            Output.prettyErrorln("<r><red>error:<r> failed to create tmpfile: {s}", .{@errorName(err)});
            Global.crash();
        };

        var file = tmpfile.file();
        var file_writer = file.writer();
        var buffered_writer = std.io.BufferedWriter(std.mem.page_size, @TypeOf(file_writer)){
            .unbuffered_writer = file_writer,
        };
        var writer = buffered_writer.writer();
        try Lockfile.Printer.Yarn.print(&printer, @TypeOf(writer), writer);
        try buffered_writer.flush();

        if (comptime Environment.isPosix) {
            _ = C.fchmod(
                tmpfile.fd,
                // chmod 666,
                0o0000040 | 0o0000004 | 0o0000002 | 0o0000400 | 0o0000200 | 0o0000020,
            );
        }

        try tmpfile.promote(tmpname, std.fs.cwd().fd, "yarn.lock");
    }

    pub fn isRootDependency(this: *const PackageManager, id: DependencyID) bool {
        return this.root_dependency_list.contains(id);
    }

    fn enqueueDependencyWithMain(
        this: *PackageManager,
        id: DependencyID,
        /// This must be a *const to prevent UB
        dependency: *const Dependency,
        resolution: PackageID,
    ) !void {
        return this.enqueueDependencyWithMainAndSuccessFn(
            id,
            dependency,
            resolution,
            assignResolution,
            null,
        );
    }

    /// Q: "What do we do with a dependency in a package.json?"
    /// A: "We enqueue it!"
    fn enqueueDependencyWithMainAndSuccessFn(
        this: *PackageManager,
        id: DependencyID,
        /// This must be a *const to prevent UB
        dependency: *const Dependency,
        resolution: PackageID,
        comptime successFn: SuccessFn,
        comptime failFn: ?FailFn,
    ) !void {
        const name = dependency.realname();

        const name_hash = switch (dependency.version.tag) {
            .dist_tag, .git, .github, .npm, .tarball => String.Builder.stringHash(this.lockfile.str(&name)),
            else => dependency.name_hash,
        };
        const version = dependency.version;
        var loaded_manifest: ?Npm.PackageManifest = null;

        switch (dependency.version.tag) {
            .dist_tag, .folder, .npm => {
                retry_from_manifests_ptr: while (true) {
                    var resolve_result_ = this.getOrPutResolvedPackage(
                        name_hash,
                        name,
                        version,
                        dependency.behavior,
                        id,
                        resolution,
                        successFn,
                    );

                    retry_with_new_resolve_result: while (true) {
                        const resolve_result = resolve_result_ catch |err| {
                            switch (err) {
                                error.DistTagNotFound => {
                                    if (dependency.behavior.isRequired()) {
                                        if (failFn) |fail| {
                                            fail(
                                                this,
                                                dependency,
                                                id,
                                                err,
                                            );
                                        } else {
                                            this.log.addErrorFmt(
                                                null,
                                                logger.Loc.Empty,
                                                this.allocator,
                                                "package \"{s}\" with tag \"{s}\" not found, but package exists",
                                                .{
                                                    this.lockfile.str(&name),
                                                    this.lockfile.str(&version.value.dist_tag.tag),
                                                },
                                            ) catch unreachable;
                                        }
                                    }

                                    return;
                                },
                                error.NoMatchingVersion => {
                                    if (dependency.behavior.isRequired()) {
                                        if (failFn) |fail| {
                                            fail(
                                                this,
                                                dependency,
                                                id,
                                                err,
                                            );
                                        } else {
                                            this.log.addErrorFmt(
                                                null,
                                                logger.Loc.Empty,
                                                this.allocator,
                                                "No version matching \"{s}\" found for specifier \"{s}\" (but package exists)",
                                                .{
                                                    this.lockfile.str(&version.literal),
                                                    this.lockfile.str(&name),
                                                },
                                            ) catch unreachable;
                                        }
                                    }
                                    return;
                                },
                                else => {
                                    if (failFn) |fail| {
                                        fail(
                                            this,
                                            dependency,
                                            id,
                                            err,
                                        );
                                        return;
                                    }

                                    return err;
                                },
                            }
                        };

                        if (resolve_result) |result| {
                            // First time?
                            if (result.is_first_time) {
                                if (PackageManager.verbose_install) {
                                    const label: string = this.lockfile.str(&version.literal);

                                    Output.prettyErrorln("   -> \"{s}\": \"{s}\" -> {s}@{}", .{
                                        this.lockfile.str(&result.package.name),
                                        label,
                                        this.lockfile.str(&result.package.name),
                                        result.package.resolution.fmt(this.lockfile.buffers.string_bytes.items),
                                    });
                                }
                                // Resolve dependencies first
                                if (result.package.dependencies.len > 0) {
                                    try this.lockfile.scratch.dependency_list_queue.writeItem(result.package.dependencies);
                                }
                            }

                            if (result.network_task) |network_task| {
                                if (this.getPreinstallState(result.package.meta.id, this.lockfile) == .extract) {
                                    this.setPreinstallState(result.package.meta.id, this.lockfile, .extracting);
                                    this.enqueueNetworkTask(network_task);
                                }
                            }
                        } else if (dependency.version.tag.isNPM()) {
                            const name_str = this.lockfile.str(&name);
                            const task_id = Task.Id.forManifest(name_str);

                            if (comptime Environment.allow_assert) std.debug.assert(task_id != 0);

                            if (!dependency.behavior.isPeer()) {
                                var network_entry = try this.network_dedupe_map.getOrPutContext(this.allocator, task_id, .{});
                                if (!network_entry.found_existing) {
                                    if (this.options.enable.manifest_cache) {
                                        if (Npm.PackageManifest.Serializer.load(this.allocator, this.getCacheDirectory(), name_str) catch null) |manifest_| {
                                            const manifest: Npm.PackageManifest = manifest_;
                                            loaded_manifest = manifest;

                                            if (this.options.enable.manifest_cache_control and manifest.pkg.public_max_age > this.timestamp_for_manifest_cache_control) {
                                                try this.manifests.put(this.allocator, manifest.pkg.name.hash, manifest);
                                            }

                                            // If it's an exact package version already living in the cache
                                            // We can skip the network request, even if it's beyond the caching period
                                            if (dependency.version.tag == .npm and dependency.version.value.npm.version.isExact()) {
                                                if (loaded_manifest.?.findByVersion(dependency.version.value.npm.version.head.head.range.left.version)) |find_result| {
                                                    if (this.getOrPutResolvedPackageWithFindResult(
                                                        name_hash,
                                                        name,
                                                        version,
                                                        id,
                                                        dependency.behavior,
                                                        &loaded_manifest.?,
                                                        find_result,
                                                        successFn,
                                                    ) catch null) |new_resolve_result| {
                                                        resolve_result_ = new_resolve_result;
                                                        _ = this.network_dedupe_map.remove(task_id);
                                                        continue :retry_with_new_resolve_result;
                                                    }
                                                }
                                            }

                                            // Was it recent enough to just load it without the network call?
                                            if (this.options.enable.manifest_cache_control and manifest.pkg.public_max_age > this.timestamp_for_manifest_cache_control) {
                                                _ = this.network_dedupe_map.remove(task_id);
                                                continue :retry_from_manifests_ptr;
                                            }
                                        }
                                    }

                                    if (PackageManager.verbose_install) {
                                        Output.prettyErrorln("Enqueue package manifest for download: {s}", .{name_str});
                                    }

                                    var network_task = this.getNetworkTask();
                                    network_task.* = .{
                                        .package_manager = &PackageManager.instance, // https://github.com/ziglang/zig/issues/14005
                                        .callback = undefined,
                                        .task_id = task_id,
                                        .allocator = this.allocator,
                                    };
                                    try network_task.forManifest(
                                        name_str,
                                        this.allocator,
                                        this.scopeForPackageName(name_str),
                                        loaded_manifest,
                                        dependency.behavior.isOptional() or dependency.behavior.isPeer(),
                                    );
                                    this.enqueueNetworkTask(network_task);
                                }
                            }

                            var manifest_entry_parse = try this.task_queue.getOrPutContext(this.allocator, task_id, .{});
                            if (!manifest_entry_parse.found_existing) {
                                manifest_entry_parse.value_ptr.* = TaskCallbackList{};
                            }

                            const callback_tag = comptime if (successFn == assignRootResolution) "root_dependency" else "dependency";
                            try manifest_entry_parse.value_ptr.append(this.allocator, @unionInit(TaskCallbackContext, callback_tag, id));
                        }
                        return;
                    }
                }
                return;
            },
            .git => {
                const dep = &dependency.version.value.git;
                const res = Resolution{
                    .tag = .git,
                    .value = .{
                        .git = dep.*,
                    },
                };

                // First: see if we already loaded the git package in-memory
                if (this.lockfile.getPackageID(name_hash, null, &res)) |pkg_id| {
                    successFn(this, id, pkg_id);
                    return;
                }

                const alias = this.lockfile.str(&dependency.name);
                const url = this.lockfile.str(&dep.repo);
                const clone_id = Task.Id.forGitClone(url);
                const ctx = @unionInit(
                    TaskCallbackContext,
                    if (successFn == assignRootResolution) "root_dependency" else "dependency",
                    id,
                );

                if (this.git_repositories.get(clone_id)) |repo_fd| {
                    const resolved = try Repository.findCommit(
                        this.allocator,
                        this.env,
                        this.log,
                        .{ .fd = bun.fdcast(repo_fd) },
                        alias,
                        this.lockfile.str(&dep.committish),
                    );
                    const checkout_id = Task.Id.forGitCheckout(url, resolved);

                    var entry = this.task_queue.getOrPutContext(this.allocator, checkout_id, .{}) catch unreachable;
                    if (!entry.found_existing) entry.value_ptr.* = .{};
                    if (this.lockfile.buffers.resolutions.items[id] == invalid_package_id) {
                        try entry.value_ptr.append(this.allocator, ctx);
                    }

                    if (dependency.behavior.isPeer()) return;

                    const network_entry = try this.network_dedupe_map.getOrPutContext(this.allocator, checkout_id, .{});
                    if (network_entry.found_existing) return;

                    this.task_batch.push(ThreadPool.Batch.from(this.enqueueGitCheckout(
                        checkout_id,
                        repo_fd,
                        id,
                        alias,
                        res,
                        resolved,
                    )));
                } else {
                    var entry = this.task_queue.getOrPutContext(this.allocator, clone_id, .{}) catch unreachable;
                    if (!entry.found_existing) entry.value_ptr.* = .{};
                    try entry.value_ptr.append(this.allocator, ctx);

                    if (dependency.behavior.isPeer()) return;

                    const network_entry = try this.network_dedupe_map.getOrPutContext(this.allocator, clone_id, .{});
                    if (network_entry.found_existing) return;

                    this.task_batch.push(ThreadPool.Batch.from(this.enqueueGitClone(clone_id, alias, dep)));
                }
            },
            .github => {
                const dep = &dependency.version.value.github;
                const res = Resolution{
                    .tag = .github,
                    .value = .{
                        .github = dep.*,
                    },
                };

                // First: see if we already loaded the github package in-memory
                if (this.lockfile.getPackageID(name_hash, null, &res)) |pkg_id| {
                    successFn(this, id, pkg_id);
                    return;
                }

                const url = this.allocGitHubURL(dep);
                defer this.allocator.free(url);
                const task_id = Task.Id.forTarball(url);
                var entry = this.task_queue.getOrPutContext(this.allocator, task_id, .{}) catch unreachable;
                if (!entry.found_existing) {
                    entry.value_ptr.* = TaskCallbackList{};
                }

                const callback_tag = comptime if (successFn == assignRootResolution) "root_dependency" else "dependency";
                try entry.value_ptr.append(this.allocator, @unionInit(TaskCallbackContext, callback_tag, id));

                if (dependency.behavior.isPeer()) return;
                if (try this.generateNetworkTaskForTarball(task_id, url, id, .{
                    .name = dependency.name,
                    .name_hash = dependency.name_hash,
                    .resolution = res,
                })) |network_task| {
                    this.enqueueNetworkTask(network_task);
                }
            },
            inline .symlink, .workspace => |dependency_tag| {
                const _result = this.getOrPutResolvedPackage(
                    name_hash,
                    name,
                    version,
                    dependency.behavior,
                    id,
                    resolution,
                    successFn,
                ) catch |err| brk: {
                    if (err == error.MissingPackageJSON) {
                        break :brk @as(?ResolvedPackageResult, null);
                    }

                    return err;
                };

                const workspace_not_found_fmt =
                    \\workspace dependency "{[name]s}" not found
                    \\
                    \\Searched in <b>{[search_path]}<r>
                    \\
                    \\Workspace documentation: https://bun.sh/docs/install/workspaces
                    \\
                ;
                const link_not_found_fmt =
                    \\package "{[name]s}" is not linked
                    \\
                    \\To install a linked package:
                    \\   <cyan>bun link my-pkg-name-from-package-json<r>
                    \\
                    \\Tip: the package name is from package.json, which can differ from the folder name.
                    \\
                ;
                if (_result) |result| {
                    // First time?
                    if (result.is_first_time) {
                        if (PackageManager.verbose_install) {
                            const label: string = this.lockfile.str(&version.literal);

                            Output.prettyErrorln("   -> \"{s}\": \"{s}\" -> {s}@{}", .{
                                this.lockfile.str(&result.package.name),
                                label,
                                this.lockfile.str(&result.package.name),
                                result.package.resolution.fmt(this.lockfile.buffers.string_bytes.items),
                            });
                        }
                        // We shouldn't see any dependencies
                        if (result.package.dependencies.len > 0) {
                            try this.lockfile.scratch.dependency_list_queue.writeItem(result.package.dependencies);
                        }
                    }

                    // should not trigger a network call
                    if (comptime Environment.allow_assert) std.debug.assert(result.network_task == null);
                } else if (dependency.behavior.isRequired()) {
                    if (comptime dependency_tag == .workspace) {
                        this.log.addErrorFmt(
                            null,
                            logger.Loc.Empty,
                            this.allocator,
                            workspace_not_found_fmt,
                            .{
                                .name = this.lockfile.str(&name),
                                .search_path = FolderResolution.PackageWorkspaceSearchPathFormatter{ .manager = this, .version = version },
                            },
                        ) catch unreachable;
                    } else {
                        this.log.addErrorFmt(
                            null,
                            logger.Loc.Empty,
                            this.allocator,
                            link_not_found_fmt,
                            .{
                                .name = this.lockfile.str(&name),
                            },
                        ) catch unreachable;
                    }
                } else if (this.options.log_level.isVerbose()) {
                    if (comptime dependency_tag == .workspace) {
                        this.log.addWarningFmt(
                            null,
                            logger.Loc.Empty,
                            this.allocator,
                            workspace_not_found_fmt,
                            .{
                                .name = this.lockfile.str(&name),
                                .search_path = FolderResolution.PackageWorkspaceSearchPathFormatter{ .manager = this, .version = version },
                            },
                        ) catch unreachable;
                    } else {
                        this.log.addWarningFmt(
                            null,
                            logger.Loc.Empty,
                            this.allocator,
                            link_not_found_fmt,
                            .{
                                .name = this.lockfile.str(&name),
                            },
                        ) catch unreachable;
                    }
                }
            },
            .tarball => {
                const res: Resolution = switch (dependency.version.value.tarball.uri) {
                    .local => |path| .{
                        .tag = .local_tarball,
                        .value = .{
                            .local_tarball = path,
                        },
                    },
                    .remote => |url| .{
                        .tag = .remote_tarball,
                        .value = .{
                            .remote_tarball = url,
                        },
                    },
                };

                // First: see if we already loaded the tarball package in-memory
                if (this.lockfile.getPackageID(name_hash, null, &res)) |pkg_id| {
                    successFn(this, id, pkg_id);
                    return;
                }

                const url = switch (dependency.version.value.tarball.uri) {
                    .local => |path| this.lockfile.str(&path),
                    .remote => |url| this.lockfile.str(&url),
                };
                const task_id = Task.Id.forTarball(url);
                var entry = this.task_queue.getOrPutContext(this.allocator, task_id, .{}) catch unreachable;
                if (!entry.found_existing) {
                    entry.value_ptr.* = TaskCallbackList{};
                }

                const callback_tag = comptime if (successFn == assignRootResolution) "root_dependency" else "dependency";
                try entry.value_ptr.append(this.allocator, @unionInit(TaskCallbackContext, callback_tag, id));

                if (dependency.behavior.isPeer()) return;
                switch (dependency.version.value.tarball.uri) {
                    .local => {
                        const network_entry = try this.network_dedupe_map.getOrPutContext(this.allocator, task_id, .{});
                        if (network_entry.found_existing) return;

                        this.task_batch.push(ThreadPool.Batch.from(this.enqueueLocalTarball(
                            task_id,
                            id,
                            this.lockfile.str(&dependency.name),
                            url,
                            res,
                        )));
                    },
                    .remote => {
                        if (try this.generateNetworkTaskForTarball(task_id, url, id, .{
                            .name = dependency.name,
                            .name_hash = dependency.name_hash,
                            .resolution = res,
                        })) |network_task| {
                            this.enqueueNetworkTask(network_task);
                        }
                    },
                }
            },
            else => {},
        }
    }

    fn flushNetworkQueue(this: *PackageManager) void {
        var network = &this.network_task_fifo;

        while (network.readItem()) |network_task| {
            network_task.schedule(if (network_task.callback == .extract) &this.network_tarball_batch else &this.network_resolve_batch);
        }
    }

    fn doFlushDependencyQueue(this: *PackageManager) void {
        var lockfile = this.lockfile;
        var dependency_queue = &lockfile.scratch.dependency_list_queue;

        while (dependency_queue.readItem()) |dependencies_list| {
            var i: u32 = dependencies_list.off;
            const end = dependencies_list.off + dependencies_list.len;
            while (i < end) : (i += 1) {
                const dependency = lockfile.buffers.dependencies.items[i];
                this.enqueueDependencyWithMain(
                    i,
                    &dependency,
                    lockfile.buffers.resolutions.items[i],
                ) catch {};
            }
        }

        this.flushNetworkQueue();
    }
    pub fn flushDependencyQueue(this: *PackageManager) void {
        var last_count = this.total_tasks;
        while (true) : (last_count = this.total_tasks) {
            this.flushNetworkQueue();
            this.doFlushDependencyQueue();
            this.flushNetworkQueue();

            if (this.total_tasks == last_count) break;
        }
    }

    pub fn scheduleTasks(manager: *PackageManager) usize {
        const count = manager.task_batch.len + manager.network_resolve_batch.len + manager.network_tarball_batch.len;

        manager.pending_tasks += @as(u32, @truncate(count));
        manager.total_tasks += @as(u32, @truncate(count));
        manager.thread_pool.schedule(manager.task_batch);
        manager.network_resolve_batch.push(manager.network_tarball_batch);
        HTTP.http_thread.schedule(manager.network_resolve_batch);
        manager.task_batch = .{};
        manager.network_tarball_batch = .{};
        manager.network_resolve_batch = .{};
        return count;
    }

    pub fn enqueueDependencyList(
        this: *PackageManager,
        dependencies_list: Lockfile.DependencySlice,
    ) void {
        this.task_queue.ensureUnusedCapacity(this.allocator, dependencies_list.len) catch unreachable;
        const lockfile = this.lockfile;

        // Step 1. Go through main dependencies
        var i = dependencies_list.off;
        const end = dependencies_list.off +| dependencies_list.len;
        // we have to be very careful with pointers here
        while (i < end) : (i += 1) {
            const dependency = lockfile.buffers.dependencies.items[i];
            const resolution = lockfile.buffers.resolutions.items[i];
            this.enqueueDependencyWithMain(
                i,
                &dependency,
                resolution,
            ) catch |err| {
                const note = .{
                    .fmt = "error occured while resolving {s}",
                    .args = .{
                        lockfile.str(&dependency.realname()),
                    },
                };

                if (dependency.behavior.isOptional() or dependency.behavior.isPeer())
                    this.log.addWarningWithNote(null, .{}, this.allocator, @errorName(err), note.fmt, note.args) catch unreachable
                else
                    this.log.addZigErrorWithNote(this.allocator, err, note.fmt, note.args) catch unreachable;

                continue;
            };
        }

        this.drainDependencyList();
    }

    pub fn drainDependencyList(this: *PackageManager) void {
        // Step 2. If there were cached dependencies, go through all of those but don't download the devDependencies for them.
        this.flushDependencyQueue();

        if (PackageManager.verbose_install) Output.flush();

        // It's only network requests here because we don't store tarballs.
        _ = this.scheduleTasks();
    }

    fn processDependencyListItem(this: *PackageManager, item: TaskCallbackContext, any_root: ?*bool) !void {
        switch (item) {
            .dependency => |dependency_id| {
                const dependency = this.lockfile.buffers.dependencies.items[dependency_id];
                const resolution = this.lockfile.buffers.resolutions.items[dependency_id];

                try this.enqueueDependencyWithMain(
                    dependency_id,
                    &dependency,
                    resolution,
                );
            },
            .root_dependency => |dependency_id| {
                const dependency = this.lockfile.buffers.dependencies.items[dependency_id];
                const resolution = this.lockfile.buffers.resolutions.items[dependency_id];

                try this.enqueueDependencyWithMainAndSuccessFn(
                    dependency_id,
                    &dependency,
                    resolution,
                    assignRootResolution,
                    failRootResolution,
                );
                if (any_root) |ptr| {
                    const new_resolution_id = this.lockfile.buffers.resolutions.items[dependency_id];
                    if (new_resolution_id != resolution) {
                        ptr.* = true;
                    }
                }
            },
            else => {},
        }
    }

    fn processDependencyList(
        this: *PackageManager,
        dep_list: TaskCallbackList,
        comptime Context: type,
        ctx: Context,
        comptime callbacks: anytype,
    ) !void {
        if (dep_list.items.len > 0) {
            var dependency_list = dep_list;
            var any_root = false;
            for (dependency_list.items) |item| {
                try this.processDependencyListItem(item, &any_root);
            }

            if (comptime @TypeOf(callbacks) != void and @TypeOf(callbacks.onResolve) != void) {
                if (any_root) {
                    callbacks.onResolve(ctx);
                }
            }

            dependency_list.deinit(this.allocator);
        }
    }

    const GitResolver = struct {
        resolved: string,
        resolution: Resolution,

        pub fn count(this: @This(), comptime Builder: type, builder: Builder, _: JSAst.Expr) void {
            builder.count(this.resolved);
        }

        pub fn resolve(this: @This(), comptime Builder: type, builder: Builder, _: JSAst.Expr) !Resolution {
            var resolution = this.resolution;
            resolution.value.github.resolved = builder.append(String, this.resolved);
            return resolution;
        }
    };

    const TarballResolver = struct {
        url: string,
        resolution: Resolution,

        pub fn count(this: @This(), comptime Builder: type, builder: Builder, _: JSAst.Expr) void {
            builder.count(this.url);
        }

        pub fn resolve(this: @This(), comptime Builder: type, builder: Builder, _: JSAst.Expr) !Resolution {
            var resolution = this.resolution;
            switch (resolution.tag) {
                .local_tarball => {
                    resolution.value.local_tarball = builder.append(String, this.url);
                },
                .remote_tarball => {
                    resolution.value.remote_tarball = builder.append(String, this.url);
                },
                else => unreachable,
            }
            return resolution;
        }
    };

    /// Returns true if we need to drain dependencies
    fn processExtractedTarballPackage(
        manager: *PackageManager,
        package_id: *PackageID,
        resolution: Resolution,
        data: ExtractData,
        comptime log_level: Options.LogLevel,
    ) ?Lockfile.Package {
        switch (resolution.tag) {
            .git, .github => {
                const package_json_source = logger.Source.initPathString(
                    data.json_path,
                    data.json_buf[0..data.json_len],
                );
                var package = Lockfile.Package{};

                package.parse(
                    manager.lockfile,
                    manager.allocator,
                    manager.log,
                    package_json_source,
                    GitResolver,
                    GitResolver{
                        .resolved = data.resolved,
                        .resolution = resolution,
                    },
                    Features.npm,
                ) catch |err| {
                    if (comptime log_level != .silent) {
                        const string_buf = manager.lockfile.buffers.string_bytes.items;
                        Output.prettyErrorln("<r><red>error:<r> expected package.json in <b>{any}<r> to be a JSON file: {s}\n", .{
                            resolution.fmtURL(&manager.options, string_buf),
                            @errorName(err),
                        });
                    }
                    Global.crash();
                };

                package = manager.lockfile.appendPackage(package) catch unreachable;
                package_id.* = package.meta.id;

                if (package.dependencies.len > 0) {
                    manager.lockfile.scratch.dependency_list_queue.writeItem(package.dependencies) catch unreachable;
                }

                return package;
            },
            .local_tarball, .remote_tarball => {
                const package_json_source = logger.Source.initPathString(
                    data.json_path,
                    data.json_buf[0..data.json_len],
                );
                var package = Lockfile.Package{};

                package.parse(
                    manager.lockfile,
                    manager.allocator,
                    manager.log,
                    package_json_source,
                    TarballResolver,
                    TarballResolver{
                        .url = data.url,
                        .resolution = resolution,
                    },
                    Features.npm,
                ) catch |err| {
                    if (comptime log_level != .silent) {
                        const string_buf = manager.lockfile.buffers.string_bytes.items;
                        Output.prettyErrorln("<r><red>error:<r> expected package.json in <b>{any}<r> to be a JSON file: {s}\n", .{
                            resolution.fmtURL(&manager.options, string_buf),
                            @errorName(err),
                        });
                    }
                    Global.crash();
                };

                package = manager.lockfile.appendPackage(package) catch unreachable;
                package_id.* = package.meta.id;

                if (package.dependencies.len > 0) {
                    manager.lockfile.scratch.dependency_list_queue.writeItem(package.dependencies) catch unreachable;
                }

                return package;
            },
            else => if (data.json_len > 0) {
                const package_json_source = logger.Source.initPathString(
                    data.json_path,
                    data.json_buf[0..data.json_len],
                );
                initializeStore();
                const json = json_parser.ParseJSONUTF8(
                    &package_json_source,
                    manager.log,
                    manager.allocator,
                ) catch |err| {
                    if (comptime log_level != .silent) {
                        const string_buf = manager.lockfile.buffers.string_bytes.items;
                        Output.prettyErrorln("<r><red>error:<r> expected package.json in <b>{any}<r> to be a JSON file: {s}\n", .{
                            resolution.fmtURL(&manager.options, string_buf),
                            @errorName(err),
                        });
                    }
                    Global.crash();
                };
                var builder = manager.lockfile.stringBuilder();
                Lockfile.Package.Scripts.parseCount(manager.allocator, &builder, json);
                builder.allocate() catch unreachable;
                if (comptime Environment.allow_assert) std.debug.assert(package_id.* != invalid_package_id);
                var scripts = manager.lockfile.packages.items(.scripts)[package_id.*];
                scripts.parseAlloc(manager.allocator, &builder, json);
                scripts.filled = true;
            },
        }

        return null;
    }

    const CacheDir = struct { path: string, is_node_modules: bool };
    pub fn fetchCacheDirectoryPath(env: *DotEnv.Loader) CacheDir {
        if (env.map.get("BUN_INSTALL_CACHE_DIR")) |dir| {
            return CacheDir{ .path = dir, .is_node_modules = false };
        }

        if (env.map.get("BUN_INSTALL")) |dir| {
            var parts = [_]string{ dir, "install/", "cache/" };
            return CacheDir{ .path = Fs.FileSystem.instance.abs(&parts), .is_node_modules = false };
        }

        if (env.map.get("XDG_CACHE_HOME")) |dir| {
            var parts = [_]string{ dir, ".bun/", "install/", "cache/" };
            return CacheDir{ .path = Fs.FileSystem.instance.abs(&parts), .is_node_modules = false };
        }

        if (env.map.get("HOME")) |dir| {
            var parts = [_]string{ dir, ".bun/", "install/", "cache/" };
            return CacheDir{ .path = Fs.FileSystem.instance.abs(&parts), .is_node_modules = false };
        }

        var fallback_parts = [_]string{"node_modules/.bun-cache"};
        return CacheDir{ .is_node_modules = true, .path = Fs.FileSystem.instance.abs(&fallback_parts) };
    }

    pub fn runTasks(
        manager: *PackageManager,
        comptime ExtractCompletionContext: type,
        extract_ctx: ExtractCompletionContext,
        comptime callbacks: anytype,
        comptime log_level: Options.LogLevel,
    ) anyerror!void {
        var has_updated_this_run = false;
        var has_network_error = false;

        var timestamp_this_tick: ?u32 = null;

        while (manager.network_channel.tryReadItem() catch null) |task_| {
            var task: *NetworkTask = task_;
            if (comptime Environment.allow_assert) std.debug.assert(manager.pending_tasks > 0);
            manager.pending_tasks -|= 1;

            switch (task.callback) {
                .package_manifest => |manifest_req| {
                    const name = manifest_req.name;
                    if (comptime log_level.showProgress()) {
                        if (!has_updated_this_run) {
                            manager.setNodeName(manager.downloads_node.?, name.slice(), ProgressStrings.download_emoji, true);
                            has_updated_this_run = true;
                        }
                    }

                    const response = task.http.response orelse {
                        const err = task.http.err orelse error.HTTPError;

                        if (task.retried < manager.options.max_retry_count) {
                            task.retried += 1;
                            if (!has_network_error) {
                                has_network_error = true;
                                const min = manager.options.min_simultaneous_requests;
                                const max = AsyncHTTP.max_simultaneous_requests.load(.Monotonic);
                                if (max > min) {
                                    AsyncHTTP.max_simultaneous_requests.store(@max(min, max / 2), .Monotonic);
                                }
                            }
                            manager.enqueueNetworkTask(task);

                            if (manager.options.log_level.isVerbose()) {
                                manager.log.addWarningFmt(
                                    null,
                                    logger.Loc.Empty,
                                    manager.allocator,
                                    "<r><yellow>warn:<r> {s} downloading package manifest <b>{s}<r>",
                                    .{ bun.span(@errorName(err)), name.slice() },
                                ) catch unreachable;
                            }
                        } else if (@TypeOf(callbacks.onPackageManifestError) != void) {
                            callbacks.onPackageManifestError(
                                extract_ctx,
                                name.slice(),
                                err,
                                task.url_buf,
                            );
                        } else if (comptime log_level != .silent) {
                            const fmt = "\n<r><red>error<r>: {s} downloading package manifest <b>{s}<r>\n";
                            const args = .{ bun.span(@errorName(err)), name.slice() };
                            if (comptime log_level.showProgress()) {
                                Output.prettyWithPrinterFn(fmt, args, Progress.log, &manager.progress);
                            } else {
                                Output.prettyErrorln(
                                    fmt,
                                    args,
                                );
                                Output.flush();
                            }
                        }
                        continue;
                    };

                    if (response.status_code > 399) {
                        if (@TypeOf(callbacks.onPackageManifestError) != void) {
                            const err: PackageManifestError = switch (response.status_code) {
                                400 => error.PackageManifestHTTP400,
                                401 => error.PackageManifestHTTP401,
                                402 => error.PackageManifestHTTP402,
                                403 => error.PackageManifestHTTP403,
                                404 => error.PackageManifestHTTP404,
                                405...499 => error.PackageManifestHTTP4xx,
                                else => error.PackageManifestHTTP5xx,
                            };

                            callbacks.onPackageManifestError(
                                extract_ctx,
                                name.slice(),
                                err,
                                task.url_buf,
                            );
                        } else {
                            switch (response.status_code) {
                                404 => {
                                    if (comptime log_level != .silent) {
                                        const fmt = "\n<r><red>error<r>: package <b>\"{s}\"<r> not found <d>{s}{s} 404<r>\n";
                                        const args = .{
                                            name.slice(),
                                            task.http.url.displayHostname(),
                                            task.http.url.pathname,
                                        };

                                        if (comptime log_level.showProgress()) {
                                            Output.prettyWithPrinterFn(fmt, args, Progress.log, &manager.progress);
                                        } else {
                                            Output.prettyErrorln(fmt, args);
                                            Output.flush();
                                        }
                                    }
                                },
                                401 => {
                                    if (comptime log_level != .silent) {
                                        const fmt = "\n<r><red>error<r>: unauthorized <b>\"{s}\"<r> <d>{s}{s} 401<r>\n";
                                        const args = .{
                                            name.slice(),
                                            task.http.url.displayHostname(),
                                            task.http.url.pathname,
                                        };

                                        if (comptime log_level.showProgress()) {
                                            Output.prettyWithPrinterFn(fmt, args, Progress.log, &manager.progress);
                                        } else {
                                            Output.prettyErrorln(fmt, args);
                                            Output.flush();
                                        }
                                    }
                                },
                                403 => {
                                    if (comptime log_level != .silent) {
                                        const fmt = "\n<r><red>error<r>: forbidden while loading <b>\"{s}\"<r><d> 403<r>\n";
                                        const args = .{
                                            name.slice(),
                                        };

                                        if (comptime log_level.showProgress()) {
                                            Output.prettyWithPrinterFn(fmt, args, Progress.log, &manager.progress);
                                        } else {
                                            Output.prettyErrorln(fmt, args);
                                            Output.flush();
                                        }
                                    }
                                },
                                else => {
                                    if (comptime log_level != .silent) {
                                        const fmt = "\n<r><red><b>GET<r><red> {s}<d> - {d}<r>\n";
                                        const args = .{
                                            task.http.client.url.href,
                                            response.status_code,
                                        };

                                        if (comptime log_level.showProgress()) {
                                            Output.prettyWithPrinterFn(fmt, args, Progress.log, &manager.progress);
                                        } else {
                                            Output.prettyErrorln(fmt, args);
                                            Output.flush();
                                        }
                                    }
                                },
                            }
                        }
                        for (manager.package_json_updates) |*request| {
                            if (strings.eql(request.name, name.slice())) {
                                request.failed = true;
                                manager.options.do.save_lockfile = false;
                                manager.options.do.save_yarn_lock = false;
                                manager.options.do.install_packages = false;
                            }
                        }

                        continue;
                    }

                    if (comptime log_level.isVerbose()) {
                        Output.prettyError("    ", .{});
                        Output.printElapsed(@as(f64, @floatFromInt(task.http.elapsed)) / std.time.ns_per_ms);
                        Output.prettyError("\n <d>Downloaded <r><green>{s}<r> versions\n", .{name.slice()});
                        Output.flush();
                    }

                    if (response.status_code == 304) {
                        // The HTTP request was cached
                        if (manifest_req.loaded_manifest) |manifest| {
                            var entry = try manager.manifests.getOrPut(manager.allocator, manifest.pkg.name.hash);
                            entry.value_ptr.* = manifest;

                            if (timestamp_this_tick == null) {
                                timestamp_this_tick = @as(u32, @truncate(@as(u64, @intCast(@max(0, std.time.timestamp()))))) +| 300;
                            }

                            entry.value_ptr.*.pkg.public_max_age = timestamp_this_tick.?;
                            {
                                Npm.PackageManifest.Serializer.save(entry.value_ptr, manager.getTemporaryDirectory(), manager.getCacheDirectory()) catch {};
                            }

                            var dependency_list_entry = manager.task_queue.getEntry(task.task_id).?;

                            var dependency_list = dependency_list_entry.value_ptr.*;
                            dependency_list_entry.value_ptr.* = .{};

                            try manager.processDependencyList(dependency_list, ExtractCompletionContext, extract_ctx, callbacks);

                            continue;
                        }
                    }

                    manager.task_batch.push(ThreadPool.Batch.from(manager.enqueueParseNPMPackage(task.task_id, name, task)));
                },
                .extract => |extract| {
                    const response = task.http.response orelse {
                        const err = task.http.err orelse error.TarballFailedToDownload;

                        if (task.retried < manager.options.max_retry_count) {
                            task.retried += 1;
                            if (!has_network_error) {
                                has_network_error = true;
                                const min = manager.options.min_simultaneous_requests;
                                const max = AsyncHTTP.max_simultaneous_requests.load(.Monotonic);
                                if (max > min) {
                                    AsyncHTTP.max_simultaneous_requests.store(@max(min, max / 2), .Monotonic);
                                }
                            }
                            manager.enqueueNetworkTask(task);

                            if (manager.options.log_level.isVerbose()) {
                                manager.log.addWarningFmt(
                                    null,
                                    logger.Loc.Empty,
                                    manager.allocator,
                                    "<r><yellow>warn:<r> {s} downloading tarball <b>{s}@{s}<r>",
                                    .{
                                        bun.span(@errorName(err)),
                                        extract.name.slice(),
                                        extract.resolution.fmt(manager.lockfile.buffers.string_bytes.items),
                                    },
                                ) catch unreachable;
                            }
                        } else if (@TypeOf(callbacks.onPackageDownloadError) != void) {
                            const package_id = manager.lockfile.buffers.resolutions.items[extract.dependency_id];
                            callbacks.onPackageDownloadError(
                                extract_ctx,
                                package_id,
                                extract.name.slice(),
                                extract.resolution,
                                err,
                                task.url_buf,
                            );
                        } else if (comptime log_level != .silent) {
                            const fmt = "\n<r><red>error<r>: {s} downloading tarball <b>{s}@{s}<r>\n";
                            const args = .{
                                bun.span(@errorName(err)),
                                extract.name.slice(),
                                extract.resolution.fmt(manager.lockfile.buffers.string_bytes.items),
                            };
                            if (comptime log_level.showProgress()) {
                                Output.prettyWithPrinterFn(fmt, args, Progress.log, &manager.progress);
                            } else {
                                Output.prettyErrorln(fmt, args);
                                Output.flush();
                            }
                        }

                        continue;
                    };

                    if (response.status_code > 399) {
                        if (@TypeOf(callbacks.onPackageDownloadError) != void) {
                            const err = switch (response.status_code) {
                                400 => error.TarballHTTP400,
                                401 => error.TarballHTTP401,
                                402 => error.TarballHTTP402,
                                403 => error.TarballHTTP403,
                                404 => error.TarballHTTP404,
                                405...499 => error.TarballHTTP4xx,
                                else => error.TarballHTTP5xx,
                            };
                            const package_id = manager.lockfile.buffers.resolutions.items[extract.dependency_id];

                            callbacks.onPackageDownloadError(
                                extract_ctx,
                                package_id,
                                extract.name.slice(),
                                extract.resolution,
                                err,
                                task.url_buf,
                            );
                        } else if (comptime log_level != .silent) {
                            const fmt = "\n<r><red><b>GET<r><red> {s}<d> - {d}<r>\n";
                            const args = .{
                                task.http.client.url.href,
                                response.status_code,
                            };

                            if (comptime log_level.showProgress()) {
                                Output.prettyWithPrinterFn(fmt, args, Progress.log, &manager.progress);
                            } else {
                                Output.prettyErrorln(
                                    fmt,
                                    args,
                                );
                                Output.flush();
                            }
                        }

                        continue;
                    }

                    if (comptime log_level.isVerbose()) {
                        Output.prettyError("    ", .{});
                        Output.printElapsed(@as(f64, @floatCast(@as(f64, @floatFromInt(task.http.elapsed)) / std.time.ns_per_ms)));
                        Output.prettyError(" <d>Downloaded <r><green>{s}<r> tarball\n", .{extract.name.slice()});
                        Output.flush();
                    }

                    if (comptime log_level.showProgress()) {
                        if (!has_updated_this_run) {
                            manager.setNodeName(manager.downloads_node.?, extract.name.slice(), ProgressStrings.extract_emoji, true);
                            has_updated_this_run = true;
                        }
                    }

                    manager.task_batch.push(ThreadPool.Batch.from(manager.enqueueExtractNPMPackage(extract, task)));
                },
                else => unreachable,
            }
        }

        while (manager.resolve_tasks.tryReadItem() catch null) |task_| {
            if (comptime Environment.allow_assert) std.debug.assert(manager.pending_tasks > 0);
            manager.pending_tasks -|= 1;

            var task: Task = task_;
            if (task.log.msgs.items.len > 0) {
                switch (Output.enable_ansi_colors) {
                    inline else => |enable_ansi_colors| {
                        try task.log.printForLogLevelWithEnableAnsiColors(Output.errorWriter(), enable_ansi_colors);
                    },
                }
            }

            switch (task.tag) {
                .package_manifest => {
                    if (task.status == .fail) {
                        const name = task.request.package_manifest.name;
                        const err = task.err orelse error.Failed;

                        if (@TypeOf(callbacks.onPackageManifestError) != void) {
                            callbacks.onPackageManifestError(
                                extract_ctx,
                                name.slice(),
                                err,
                                task.request.package_manifest.network.url_buf,
                            );
                        } else if (comptime log_level != .silent) {
                            const fmt = "\n<r><red>error<r>: {s} parsing package manifest for <b>{s}<r>";
                            const error_name: string = @errorName(err);

                            const args = .{ error_name, name.slice() };
                            if (comptime log_level.showProgress()) {
                                Output.prettyWithPrinterFn(fmt, args, Progress.log, &manager.progress);
                            } else {
                                Output.prettyErrorln(
                                    fmt,
                                    args,
                                );
                                Output.flush();
                            }
                        }
                        continue;
                    }
                    const manifest = task.data.package_manifest;
                    _ = try manager.manifests.getOrPutValue(manager.allocator, manifest.pkg.name.hash, manifest);

                    var dependency_list_entry = manager.task_queue.getEntry(task.id).?;
                    var dependency_list = dependency_list_entry.value_ptr.*;
                    dependency_list_entry.value_ptr.* = .{};

                    try manager.processDependencyList(dependency_list, ExtractCompletionContext, extract_ctx, callbacks);

                    if (comptime log_level.showProgress()) {
                        if (!has_updated_this_run) {
                            manager.setNodeName(manager.downloads_node.?, manifest.name(), ProgressStrings.download_emoji, true);
                            has_updated_this_run = true;
                        }
                    }
                },
                .extract, .local_tarball => {
                    const tarball = switch (task.tag) {
                        .extract => task.request.extract.tarball,
                        .local_tarball => task.request.local_tarball.tarball,
                        else => unreachable,
                    };
                    const dependency_id = tarball.dependency_id;
                    var package_id = manager.lockfile.buffers.resolutions.items[dependency_id];
                    const alias = tarball.name.slice();
                    const resolution = tarball.resolution;

                    if (task.status == .fail) {
                        const err = task.err orelse error.TarballFailedToExtract;

                        if (@TypeOf(callbacks.onPackageDownloadError) != void) {
                            callbacks.onPackageDownloadError(
                                extract_ctx,
                                package_id,
                                alias,
                                resolution,
                                err,
                                switch (task.tag) {
                                    .extract => task.request.extract.network.url_buf,
                                    .local_tarball => task.request.local_tarball.tarball.url.slice(),
                                    else => unreachable,
                                },
                            );
                        } else if (comptime log_level != .silent) {
                            const fmt = "<r><red>error<r>: {s} extracting tarball for <b>{s}<r>";
                            const args = .{
                                @errorName(err),
                                alias,
                            };
                            if (comptime log_level.showProgress()) {
                                Output.prettyWithPrinterFn(fmt, args, Progress.log, &manager.progress);
                            } else {
                                Output.prettyErrorln(fmt, args);
                                Output.flush();
                            }
                        }
                        continue;
                    }
                    manager.extracted_count += 1;
                    bun.Analytics.Features.extracted_packages = true;

                    // GitHub and tarball URL dependencies are not fully resolved until after the tarball is downloaded & extracted.
                    if (manager.processExtractedTarballPackage(&package_id, resolution, task.data.extract, comptime log_level)) |pkg| brk: {
                        // In the middle of an install, you could end up needing to downlaod the github tarball for a dependency
                        // We need to make sure we resolve the dependencies first before calling the onExtract callback
                        // TODO: move this into a separate function
                        var any_root = false;
                        var dependency_list_entry = manager.task_queue.getEntry(task.id) orelse break :brk;
                        var dependency_list = dependency_list_entry.value_ptr.*;
                        dependency_list_entry.value_ptr.* = .{};

                        defer {
                            dependency_list.deinit(manager.allocator);
                            if (comptime @TypeOf(callbacks) != void and @TypeOf(callbacks.onResolve) != void) {
                                if (any_root) {
                                    callbacks.onResolve(extract_ctx);
                                }
                            }
                        }

                        for (dependency_list.items) |dep| {
                            switch (dep) {
                                .dependency, .root_dependency => |id| {
                                    var version = &manager.lockfile.buffers.dependencies.items[id].version;
                                    switch (version.tag) {
                                        .github => {
                                            version.value.github.package_name = pkg.name;
                                        },
                                        .tarball => {
                                            version.value.tarball.package_name = pkg.name;
                                        },
                                        else => unreachable,
                                    }
                                    try manager.processDependencyListItem(dep, &any_root);
                                },
                                else => {
                                    // if it's a node_module folder to install, handle that after we process all the dependencies within the onExtract callback.
                                    dependency_list_entry.value_ptr.append(manager.allocator, dep) catch unreachable;
                                },
                            }
                        }
                    } else if (manager.task_queue.getEntry(Task.Id.forManifest(
                        manager.lockfile.str(&manager.lockfile.packages.items(.name)[package_id]),
                    ))) |dependency_list_entry| {
                        // Peer dependencies do not initiate any downloads of their own, thus need to be resolved here instead
                        var dependency_list = dependency_list_entry.value_ptr.*;
                        dependency_list_entry.value_ptr.* = .{};

                        try manager.processDependencyList(dependency_list, void, {}, {});
                    }

                    manager.setPreinstallState(package_id, manager.lockfile, .done);

                    if (comptime @TypeOf(callbacks.onExtract) != void) {
                        callbacks.onExtract(extract_ctx, dependency_id, task.data.extract, comptime log_level);
                    }

                    if (comptime log_level.showProgress()) {
                        if (!has_updated_this_run) {
                            manager.setNodeName(manager.downloads_node.?, alias, ProgressStrings.extract_emoji, true);
                            has_updated_this_run = true;
                        }
                    }
                },
                .git_clone => {
                    const name = task.request.git_clone.name;

                    if (task.status == .fail) {
                        const err = task.err orelse error.Failed;

                        if (@TypeOf(callbacks.onPackageManifestError) != void) {
                            callbacks.onPackageManifestError(
                                extract_ctx,
                                name.slice(),
                                err,
                                task.request.git_clone.url.slice(),
                            );
                        } else if (comptime log_level != .silent) {
                            const fmt = "\n<r><red>error<r>: {s} cloning repository for <b>{s}<r>";
                            const error_name = @errorName(err);

                            const args = .{ error_name, name.slice() };
                            if (comptime log_level.showProgress()) {
                                Output.prettyWithPrinterFn(fmt, args, Progress.log, &manager.progress);
                            } else {
                                Output.prettyErrorln(
                                    fmt,
                                    args,
                                );
                                Output.flush();
                            }
                        }
                        continue;
                    }

                    var dependency_list_entry = manager.task_queue.getEntry(task.id).?;
                    var dependency_list = dependency_list_entry.value_ptr.*;
                    dependency_list_entry.value_ptr.* = .{};

                    try manager.processDependencyList(dependency_list, ExtractCompletionContext, extract_ctx, callbacks);

                    if (comptime log_level.showProgress()) {
                        if (!has_updated_this_run) {
                            manager.setNodeName(manager.downloads_node.?, name.slice(), ProgressStrings.download_emoji, true);
                            has_updated_this_run = true;
                        }
                    }
                },
                .git_checkout => {
                    const alias = task.request.git_checkout.name;
                    var package_id: PackageID = invalid_package_id;

                    if (task.status == .fail) {
                        const err = task.err orelse error.Failed;

                        if (comptime log_level != .silent) {
                            const fmt = "\n<r><red>error<r>: {s} checking out repository for <b>{s}<r>";
                            const error_name = @errorName(err);

                            const args = .{ error_name, alias.slice() };
                            if (comptime log_level.showProgress()) {
                                Output.prettyWithPrinterFn(fmt, args, Progress.log, &manager.progress);
                            } else {
                                Output.prettyErrorln(
                                    fmt,
                                    args,
                                );
                                Output.flush();
                            }
                        }
                        continue;
                    }

                    if (manager.processExtractedTarballPackage(
                        &package_id,
                        task.request.git_checkout.resolution,
                        task.data.git_checkout,
                        comptime log_level,
                    )) |pkg| brk: {
                        var any_root = false;
                        var dependency_list_entry = manager.task_queue.getEntry(task.id) orelse break :brk;
                        var dependency_list = dependency_list_entry.value_ptr.*;
                        dependency_list_entry.value_ptr.* = .{};

                        defer {
                            dependency_list.deinit(manager.allocator);
                            if (comptime @TypeOf(callbacks) != void and @TypeOf(callbacks.onResolve) != void) {
                                if (any_root) {
                                    callbacks.onResolve(extract_ctx);
                                }
                            }
                        }

                        for (dependency_list.items) |dep| {
                            switch (dep) {
                                .dependency, .root_dependency => |id| {
                                    var repo = &manager.lockfile.buffers.dependencies.items[id].version.value.git;
                                    repo.resolved = pkg.resolution.value.git.resolved;
                                    repo.package_name = pkg.name;
                                    try manager.processDependencyListItem(dep, &any_root);
                                },
                                else => {
                                    // if it's a node_module folder to install, handle that after we process all the dependencies within the onExtract callback.
                                    dependency_list_entry.value_ptr.append(manager.allocator, dep) catch unreachable;
                                },
                            }
                        }
                    }

                    if (comptime @TypeOf(callbacks.onExtract) != void) {
                        callbacks.onExtract(
                            extract_ctx,
                            task.request.git_checkout.dependency_id,
                            task.data.git_checkout,
                            comptime log_level,
                        );
                    }

                    if (comptime log_level.showProgress()) {
                        if (!has_updated_this_run) {
                            manager.setNodeName(manager.downloads_node.?, alias.slice(), ProgressStrings.download_emoji, true);
                            has_updated_this_run = true;
                        }
                    }
                },
            }
        }

        manager.drainDependencyList();

        if (comptime log_level.showProgress()) {
            if (@hasField(@TypeOf(callbacks), "progress_bar") and callbacks.progress_bar == true) {
                const completed_items = manager.total_tasks - manager.pending_tasks;
                if (completed_items != manager.downloads_node.?.unprotected_completed_items or has_updated_this_run) {
                    manager.downloads_node.?.setCompletedItems(completed_items);
                    manager.downloads_node.?.setEstimatedTotalItems(manager.total_tasks);
                }
            }
            manager.downloads_node.?.activate();
            manager.progress.maybeRefresh();
        }
    }

    pub const Options = struct {
        log_level: LogLevel = .default,
        global: bool = false,

        global_bin_dir: std.fs.IterableDir = .{ .dir = .{ .fd = bun.fdcast(bun.invalid_fd) } },
        explicit_global_directory: string = "",
        /// destination directory to link bins into
        // must be a variable due to global installs and bunx
        bin_path: stringZ = "node_modules/.bin",

        lockfile_path: stringZ = Lockfile.default_filename,
        save_lockfile_path: stringZ = Lockfile.default_filename,
        did_override_default_scope: bool = false,
        scope: Npm.Registry.Scope = undefined,

        registries: Npm.Registry.Map = .{},
        cache_directory: string = "",
        enable: Enable = .{},
        do: Do = .{},
        positionals: []const string = &[_]string{},
        update: Update = .{},
        dry_run: bool = false,
        remote_package_features: Features = .{
            .optional_dependencies = true,
        },
        local_package_features: Features = .{
            .dev_dependencies = true,
            .workspaces = true,
        },
        // The idea here is:
        // 1. package has a platform-specific binary to install
        // 2. To prevent downloading & installing incompatible versions, they stick the "real" one in optionalDependencies
        // 3. The real one we want to link is in another package
        // 4. Therefore, we remap the "bin" specified in the real package
        //    to the target package which is the one which is:
        //      1. In optionalDependencies
        //      2. Has a platform and/or os specified, which evaluates to not disabled
        native_bin_link_allowlist: []const PackageNameHash = &default_native_bin_link_allowlist,
        max_retry_count: u16 = 5,
        min_simultaneous_requests: usize = 4,

        pub fn shouldPrintCommandName(this: *const Options) bool {
            return this.log_level != .silent and this.do.summary;
        }

        pub fn isBinPathInPATH(this: *const Options) bool {
            // must be absolute
            if (this.bin_path[0] != std.fs.path.sep) return false;
            var tokenizer = std.mem.split(bun.getenvZ("PATH") orelse "", ":");
            const spanned = bun.span(this.bin_path);
            while (tokenizer.next()) |token| {
                if (strings.eql(token, spanned)) return true;
            }
            return false;
        }

        const default_native_bin_link_allowlist = [_]PackageNameHash{
            String.Builder.stringHash("esbuild"),
            String.Builder.stringHash("turbo"),
            String.Builder.stringHash("bun"),
            String.Builder.stringHash("rome"),
            String.Builder.stringHash("zig"),
            String.Builder.stringHash("@oven-sh/zig"),
        };

        pub const LogLevel = enum {
            default,
            verbose,
            silent,
            default_no_progress,
            verbose_no_progress,

            pub inline fn isVerbose(this: LogLevel) bool {
                return switch (this) {
                    .verbose_no_progress, .verbose => true,
                    else => false,
                };
            }
            pub inline fn showProgress(this: LogLevel) bool {
                return switch (this) {
                    .default, .verbose => true,
                    else => false,
                };
            }
        };

        pub const Update = struct {
            development: bool = false,
            optional: bool = false,
        };

        pub fn openGlobalDir(explicit_global_dir: string) !std.fs.IterableDir {
            if (bun.getenvZ("BUN_INSTALL_GLOBAL_DIR")) |home_dir| {
                return try std.fs.cwd().makeOpenPathIterable(home_dir, .{});
            }

            if (explicit_global_dir.len > 0) {
                return try std.fs.cwd().makeOpenPathIterable(explicit_global_dir, .{});
            }

            if (bun.getenvZ("BUN_INSTALL")) |home_dir| {
                var buf: [bun.MAX_PATH_BYTES]u8 = undefined;
                var parts = [_]string{ "install", "global" };
                var path = Path.joinAbsStringBuf(home_dir, &buf, &parts, .auto);
                return try std.fs.cwd().makeOpenPathIterable(path, .{});
            }

            if (bun.getenvZ("XDG_CACHE_HOME") orelse bun.getenvZ("HOME")) |home_dir| {
                var buf: [bun.MAX_PATH_BYTES]u8 = undefined;
                var parts = [_]string{ ".bun", "install", "global" };
                var path = Path.joinAbsStringBuf(home_dir, &buf, &parts, .auto);
                return try std.fs.cwd().makeOpenPathIterable(path, .{});
            }

            return error.@"No global directory found";
        }

        pub fn openGlobalBinDir(opts_: ?*const Api.BunInstall) !std.fs.IterableDir {
            if (bun.getenvZ("BUN_INSTALL_BIN")) |home_dir| {
                return try std.fs.cwd().makeOpenPathIterable(home_dir, .{});
            }

            if (opts_) |opts| {
                if (opts.global_bin_dir) |home_dir| {
                    if (home_dir.len > 0) {
                        return try std.fs.cwd().makeOpenPathIterable(home_dir, .{});
                    }
                }
            }

            if (bun.getenvZ("BUN_INSTALL")) |home_dir| {
                var buf: [bun.MAX_PATH_BYTES]u8 = undefined;
                var parts = [_]string{
                    "bin",
                };
                var path = Path.joinAbsStringBuf(home_dir, &buf, &parts, .auto);
                return try std.fs.cwd().makeOpenPathIterable(path, .{});
            }

            if (bun.getenvZ("XDG_CACHE_HOME") orelse bun.getenvZ("HOME")) |home_dir| {
                var buf: [bun.MAX_PATH_BYTES]u8 = undefined;
                var parts = [_]string{
                    ".bun",
                    "bin",
                };
                var path = Path.joinAbsStringBuf(home_dir, &buf, &parts, .auto);
                return try std.fs.cwd().makeOpenPathIterable(path, .{});
            }

            return error.@"Missing global bin directory: try setting $BUN_INSTALL";
        }

        pub fn load(
            this: *Options,
            allocator: std.mem.Allocator,
            log: *logger.Log,
            env: *DotEnv.Loader,
            cli_: ?CommandLineArguments,
            bun_install_: ?*Api.BunInstall,
        ) !void {
            this.save_lockfile_path = this.lockfile_path;

            var base = Api.NpmRegistry{
                .url = "",
                .username = "",
                .password = "",
                .token = "",
            };
            if (bun_install_) |bun_install| {
                if (bun_install.default_registry) |registry| {
                    base = registry;
                }
            }
            if (base.url.len == 0) base.url = Npm.Registry.default_url;
            this.scope = try Npm.Registry.Scope.fromAPI("", base, allocator, env);
            defer {
                this.did_override_default_scope = !strings.eqlComptime(this.scope.url.href, Npm.Registry.default_url);
            }
            if (bun_install_) |bun_install| {
                if (bun_install.scoped) |scoped| {
                    for (scoped.scopes, 0..) |name, i| {
                        var registry = scoped.registries[i];
                        if (registry.url.len == 0) registry.url = base.url;
                        try this.registries.put(allocator, Npm.Registry.Scope.hash(name), try Npm.Registry.Scope.fromAPI(name, registry, allocator, env));
                    }
                }

                if (bun_install.disable_cache orelse false) {
                    this.enable.cache = false;
                }

                if (bun_install.disable_manifest_cache orelse false) {
                    this.enable.manifest_cache = false;
                }

                if (bun_install.force orelse false) {
                    this.enable.manifest_cache_control = false;
                    this.enable.force_install = true;
                }

                if (bun_install.native_bin_links.len > 0) {
                    var buf = try allocator.alloc(u64, bun_install.native_bin_links.len);
                    for (bun_install.native_bin_links, 0..) |name, i| {
                        buf[i] = String.Builder.stringHash(name);
                    }
                    this.native_bin_link_allowlist = buf;
                }

                if (bun_install.save_yarn_lockfile orelse false) {
                    this.do.save_yarn_lock = true;
                }

                if (bun_install.save_lockfile) |save_lockfile| {
                    this.do.save_lockfile = save_lockfile;
                    this.enable.force_save_lockfile = true;
                }

                if (bun_install.save_dev) |save| {
                    this.local_package_features.dev_dependencies = save;
                }

                if (bun_install.save_peer) |save| {
                    this.remote_package_features.peer_dependencies = save;
                }

                if (bun_install.exact) |exact| {
                    this.enable.exact_versions = exact;
                }

                if (bun_install.production) |production| {
                    if (production) {
                        this.local_package_features.dev_dependencies = false;
                        this.enable.fail_early = true;
                        this.enable.frozen_lockfile = true;
                        this.enable.force_save_lockfile = false;
                    }
                }

                if (bun_install.frozen_lockfile) |frozen_lockfile| {
                    if (frozen_lockfile) {
                        this.enable.frozen_lockfile = true;
                    }
                }

                if (bun_install.save_optional) |save| {
                    this.remote_package_features.optional_dependencies = save;
                    this.local_package_features.optional_dependencies = save;
                }

                if (bun_install.lockfile_path) |save| {
                    if (save.len > 0) {
                        this.lockfile_path = try allocator.dupeZ(u8, save);
                        this.save_lockfile_path = this.lockfile_path;
                    }
                }

                if (bun_install.save_lockfile_path) |save| {
                    if (save.len > 0) {
                        this.save_lockfile_path = try allocator.dupeZ(u8, save);
                    }
                }

                this.explicit_global_directory = bun_install.global_dir orelse this.explicit_global_directory;
            }

            const default_disable_progress_bar: bool = brk: {
                if (env.get("BUN_INSTALL_PROGRESS")) |prog| {
                    break :brk strings.eqlComptime(prog, "0");
                }

                if (env.isCI()) {
                    break :brk true;
                }

                break :brk Output.stderr_descriptor_type != .terminal;
            };

            // technically, npm_config is case in-sensitive
            // load_registry:
            {
                const registry_keys = [_]string{
                    "BUN_CONFIG_REGISTRY",
                    "NPM_CONFIG_REGISTRY",
                    "npm_config_registry",
                };
                var did_set = false;

                inline for (registry_keys) |registry_key| {
                    if (!did_set) {
                        if (env.map.get(registry_key)) |registry_| {
                            if (registry_.len > 0 and
                                (strings.startsWith(registry_, "https://") or
                                strings.startsWith(registry_, "http://")))
                            {
                                const prev_scope = this.scope;
                                var api_registry = std.mem.zeroes(Api.NpmRegistry);
                                api_registry.url = registry_;
                                api_registry.token = prev_scope.token;
                                this.scope = try Npm.Registry.Scope.fromAPI("", api_registry, allocator, env);
                                did_set = true;
                            }
                        }
                    }
                }
            }

            {
                const token_keys = [_]string{
                    "BUN_CONFIG_TOKEN",
                    "NPM_CONFIG_token",
                    "npm_config_token",
                };
                var did_set = false;

                inline for (token_keys) |registry_key| {
                    if (!did_set) {
                        if (env.map.get(registry_key)) |registry_| {
                            if (registry_.len > 0) {
                                this.scope.token = registry_;
                                did_set = true;
                                // stage1 bug: break inside inline is broken
                                // break :load_registry;
                            }
                        }
                    }
                }
            }

            if (cli_) |cli| {
                if (cli.registry.len > 0 and strings.startsWith(cli.registry, "https://") or
                    strings.startsWith(cli.registry, "http://"))
                {
                    this.scope.url = URL.parse(cli.registry);
                }

                if (cli.exact) {
                    this.enable.exact_versions = true;
                }

                if (cli.token.len > 0) {
                    this.scope.token = cli.token;
                }

                if (cli.lockfile.len > 0) {
                    this.lockfile_path = try allocator.dupeZ(u8, cli.lockfile);
                }
            }

            if (env.map.get("BUN_CONFIG_LOCKFILE_SAVE_PATH")) |save_lockfile_path| {
                this.save_lockfile_path = try allocator.dupeZ(u8, save_lockfile_path);
            }

            if (env.map.get("BUN_CONFIG_YARN_LOCKFILE") != null) {
                this.do.save_yarn_lock = true;
            }

            if (env.map.get("BUN_CONFIG_HTTP_RETRY_COUNT")) |retry_count| {
                if (std.fmt.parseInt(u16, retry_count, 10)) |int| this.max_retry_count = int else |_| {}
            }

            if (env.map.get("BUN_CONFIG_LINK_NATIVE_BINS")) |native_packages| {
                const len = std.mem.count(u8, native_packages, " ");
                if (len > 0) {
                    var all = try allocator.alloc(PackageNameHash, this.native_bin_link_allowlist.len + len);
                    bun.copy(PackageNameHash, all, this.native_bin_link_allowlist);
                    var remain = all[this.native_bin_link_allowlist.len..];
                    var splitter = std.mem.split(u8, native_packages, " ");
                    var i: usize = 0;
                    while (splitter.next()) |name| {
                        remain[i] = String.Builder.stringHash(name);
                        i += 1;
                    }
                    this.native_bin_link_allowlist = all;
                }
            }

            // if (env.map.get("BUN_CONFIG_NO_DEDUPLICATE") != null) {
            //     this.enable.deduplicate_packages = false;
            // }

            AsyncHTTP.loadEnv(allocator, log, env);

            if (env.map.get("BUN_CONFIG_SKIP_SAVE_LOCKFILE")) |check_bool| {
                this.do.save_lockfile = strings.eqlComptime(check_bool, "0");
            }

            if (env.map.get("BUN_CONFIG_SKIP_LOAD_LOCKFILE")) |check_bool| {
                this.do.load_lockfile = strings.eqlComptime(check_bool, "0");
            }

            if (env.map.get("BUN_CONFIG_SKIP_INSTALL_PACKAGES")) |check_bool| {
                this.do.install_packages = strings.eqlComptime(check_bool, "0");
            }

            if (env.map.get("BUN_CONFIG_NO_VERIFY")) |check_bool| {
                this.do.verify_integrity = !strings.eqlComptime(check_bool, "0");
            }

            if (cli_) |cli| {
                if (cli.no_save) {
                    this.do.save_lockfile = false;
                    this.do.write_package_json = false;
                }

                if (cli.dry_run) {
                    this.do.install_packages = false;
                    this.dry_run = true;
                    this.do.write_package_json = false;
                    this.do.save_lockfile = false;
                }

                if (cli.no_summary) {
                    this.do.summary = false;
                }

                if (cli.no_cache) {
                    this.enable.manifest_cache = false;
                    this.enable.manifest_cache_control = false;
                }

                // if (cli.no_dedupe) {
                //     this.enable.deduplicate_packages = false;
                // }

                if (cli.omit.dev) {
                    this.local_package_features.dev_dependencies = false;
                }

                if (cli.global or cli.ignore_scripts) {
                    this.do.run_scripts = false;
                }

                this.local_package_features.optional_dependencies = !cli.omit.optional;

                const disable_progress_bar = default_disable_progress_bar or cli.no_progress;

                if (cli.verbose) {
                    this.log_level = if (disable_progress_bar) LogLevel.verbose_no_progress else LogLevel.verbose;
                    PackageManager.verbose_install = true;
                } else if (cli.silent) {
                    this.log_level = .silent;
                    PackageManager.verbose_install = false;
                } else {
                    this.log_level = if (disable_progress_bar) LogLevel.default_no_progress else LogLevel.default;
                    PackageManager.verbose_install = false;
                }

                if (cli.no_verify) {
                    this.do.verify_integrity = false;
                }

                if (cli.yarn) {
                    this.do.save_yarn_lock = true;
                }

                if (cli.link_native_bins.len > 0) {
                    var all = try allocator.alloc(PackageNameHash, this.native_bin_link_allowlist.len + cli.link_native_bins.len);
                    bun.copy(PackageNameHash, all, this.native_bin_link_allowlist);
                    var remain = all[this.native_bin_link_allowlist.len..];
                    for (cli.link_native_bins, 0..) |name, i| {
                        remain[i] = String.Builder.stringHash(name);
                    }
                    this.native_bin_link_allowlist = all;
                }

                if (cli.backend) |backend| {
                    PackageInstall.supported_method = backend;
                }

                if (cli.positionals.len > 0) {
                    this.positionals = cli.positionals;
                }

                if (cli.production) {
                    this.local_package_features.dev_dependencies = false;
                    this.enable.fail_early = true;
                    this.enable.frozen_lockfile = true;
                }

                if (cli.frozen_lockfile) {
                    this.enable.frozen_lockfile = true;
                }

                if (cli.force) {
                    this.enable.manifest_cache_control = false;
                    this.enable.force_install = true;
                    this.enable.force_save_lockfile = true;
                }

                this.update.development = cli.development;
                if (!this.update.development) this.update.optional = cli.optional;
            } else {
                this.log_level = if (default_disable_progress_bar) LogLevel.default_no_progress else LogLevel.default;
                PackageManager.verbose_install = false;
            }
        }

        pub const Do = struct {
            save_lockfile: bool = true,
            load_lockfile: bool = true,
            install_packages: bool = true,
            write_package_json: bool = true,
            run_scripts: bool = true,
            save_yarn_lock: bool = false,
            print_meta_hash_string: bool = false,
            verify_integrity: bool = true,
            summary: bool = true,
        };

        pub const Enable = struct {
            manifest_cache: bool = true,
            manifest_cache_control: bool = true,
            cache: bool = true,
            fail_early: bool = false,
            frozen_lockfile: bool = false,

            /// Disabled because it doesn't actually reduce the number of packages we end up installing
            /// Probably need to be a little smarter
            deduplicate_packages: bool = false,

            // Don't save the lockfile unless there were actual changes
            // unless...
            force_save_lockfile: bool = false,

            force_install: bool = false,

            exact_versions: bool = false,
        };
    };

    const ProgressStrings = struct {
        pub const download_no_emoji_ = "Resolving";
        const download_no_emoji: string = download_no_emoji_ ++ "\n";
        const download_with_emoji: string = download_emoji ++ download_no_emoji_;
        pub const download_emoji: string = "  🔍 ";

        pub const extract_no_emoji_ = "Resolving & extracting";
        const extract_no_emoji: string = extract_no_emoji_ ++ "\n";
        const extract_with_emoji: string = extract_emoji ++ extract_no_emoji_;
        pub const extract_emoji: string = "  🚚 ";

        pub const install_no_emoji_ = "Installing";
        const install_no_emoji: string = install_no_emoji_ ++ "\n";
        const install_with_emoji: string = install_emoji ++ install_no_emoji_;
        pub const install_emoji: string = "  📦 ";

        pub const save_no_emoji_ = "Saving lockfile";
        const save_no_emoji: string = save_no_emoji_;
        const save_with_emoji: string = save_emoji ++ save_no_emoji_;
        pub const save_emoji: string = "  🔒 ";

        pub inline fn download() string {
            return if (Output.isEmojiEnabled()) download_with_emoji else download_no_emoji;
        }

        pub inline fn save() string {
            return if (Output.isEmojiEnabled()) save_with_emoji else save_no_emoji;
        }

        pub inline fn extract() string {
            return if (Output.isEmojiEnabled()) extract_with_emoji else extract_no_emoji;
        }

        pub inline fn install() string {
            return if (Output.isEmojiEnabled()) install_with_emoji else install_no_emoji;
        }
    };

    const PackageJSONEditor = struct {
        pub fn edit(
            allocator: std.mem.Allocator,
            updates: []UpdateRequest,
            current_package_json: *JSAst.Expr,
            dependency_list: string,
            exact_versions: bool,
        ) !void {
            const G = JSAst.G;

            var remaining = updates.len;
            var replacing: usize = 0;

            // There are three possible scenarios here
            // 1. There is no "dependencies" (or equivalent list) or it is empty
            // 2. There is a "dependencies" (or equivalent list), but the package name already exists in a separate list
            // 3. There is a "dependencies" (or equivalent list), and the package name exists in multiple lists
            ast_modifier: {
                // Try to use the existing spot in the dependencies list if possible
                for (updates) |*request| {
                    inline for ([_]string{ "dependencies", "devDependencies", "optionalDependencies" }) |list| {
                        if (current_package_json.asProperty(list)) |query| {
                            if (query.expr.data == .e_object) {
                                if (query.expr.asProperty(
                                    if (request.is_aliased)
                                        request.name
                                    else
                                        request.version.literal.slice(request.version_buf),
                                )) |value| {
                                    if (value.expr.data == .e_string) {
                                        if (!request.resolved_name.isEmpty() and strings.eql(list, dependency_list)) {
                                            replacing += 1;
                                        } else {
                                            request.e_string = value.expr.data.e_string;
                                            remaining -= 1;
                                        }
                                    }
                                    break;
                                }
                            }
                        }
                    }
                }

                if (remaining == 0)
                    break :ast_modifier;

                var dependencies: []G.Property = &[_]G.Property{};
                if (current_package_json.asProperty(dependency_list)) |query| {
                    if (query.expr.data == .e_object) {
                        dependencies = query.expr.data.e_object.properties.slice();
                    }
                }

                var new_dependencies = try allocator.alloc(G.Property, dependencies.len + remaining - replacing);
                bun.copy(G.Property, new_dependencies, dependencies);
                @memset(new_dependencies[dependencies.len..], G.Property{});

                outer: for (updates) |*request| {
                    if (request.e_string != null) continue;
                    defer if (comptime Environment.allow_assert) std.debug.assert(request.e_string != null);

                    var k: usize = 0;
                    while (k < new_dependencies.len) : (k += 1) {
                        if (new_dependencies[k].key) |key| {
                            if (!request.is_aliased and !request.resolved_name.isEmpty() and key.data.e_string.eql(
                                string,
                                request.resolved_name.slice(request.version_buf),
                            )) {
                                // This actually is a duplicate which we did not
                                // pick up before dependency resolution.
                                // For this case, we'll just swap remove it.
                                if (new_dependencies.len > 1) {
                                    new_dependencies[k] = new_dependencies[new_dependencies.len - 1];
                                    new_dependencies = new_dependencies[0 .. new_dependencies.len - 1];
                                } else {
                                    new_dependencies = &[_]G.Property{};
                                }
                                continue;
                            }
                            if (key.data.e_string.eql(
                                string,
                                if (request.is_aliased)
                                    request.name
                                else
                                    request.version.literal.slice(request.version_buf),
                            )) {
                                if (request.resolved_name.isEmpty()) {
                                    // This actually is a duplicate like "react"
                                    // appearing in both "dependencies" and "optionalDependencies".
                                    // For this case, we'll just swap remove it
                                    if (new_dependencies.len > 1) {
                                        new_dependencies[k] = new_dependencies[new_dependencies.len - 1];
                                        new_dependencies = new_dependencies[0 .. new_dependencies.len - 1];
                                    } else {
                                        new_dependencies = &[_]G.Property{};
                                    }
                                    continue;
                                }
                                new_dependencies[k].key = null;
                            }
                        }

                        if (new_dependencies[k].key == null) {
                            new_dependencies[k].key = try JSAst.Expr.init(
                                JSAst.E.String,
                                JSAst.E.String{
                                    .data = try allocator.dupe(u8, if (request.is_aliased)
                                        request.name
                                    else if (request.resolved_name.isEmpty())
                                        request.version.literal.slice(request.version_buf)
                                    else
                                        request.resolved_name.slice(request.version_buf)),
                                },
                                logger.Loc.Empty,
                            ).clone(allocator);

                            new_dependencies[k].value = try JSAst.Expr.init(
                                JSAst.E.String,
                                JSAst.E.String{
                                    // we set it later
                                    .data = "",
                                },
                                logger.Loc.Empty,
                            ).clone(allocator);
                            request.e_string = new_dependencies[k].value.?.data.e_string;
                            if (request.is_aliased) continue :outer;
                        }
                    }
                }

                var needs_new_dependency_list = true;
                const dependencies_object: JSAst.Expr = brk: {
                    if (current_package_json.asProperty(dependency_list)) |query| {
                        if (query.expr.data == .e_object) {
                            needs_new_dependency_list = false;

                            break :brk query.expr;
                        }
                    }

                    break :brk JSAst.Expr.init(
                        JSAst.E.Object,
                        JSAst.E.Object{
                            .properties = JSAst.G.Property.List.init(new_dependencies),
                        },
                        logger.Loc.Empty,
                    );
                };

                dependencies_object.data.e_object.properties = JSAst.G.Property.List.init(new_dependencies);
                if (new_dependencies.len > 1)
                    dependencies_object.data.e_object.alphabetizeProperties();

                if (current_package_json.data != .e_object or current_package_json.data.e_object.properties.len == 0) {
                    var root_properties = try allocator.alloc(JSAst.G.Property, 1);
                    root_properties[0] = JSAst.G.Property{
                        .key = JSAst.Expr.init(
                            JSAst.E.String,
                            JSAst.E.String{
                                .data = dependency_list,
                            },
                            logger.Loc.Empty,
                        ),
                        .value = dependencies_object,
                    };
                    current_package_json.* = JSAst.Expr.init(JSAst.E.Object, JSAst.E.Object{ .properties = JSAst.G.Property.List.init(root_properties) }, logger.Loc.Empty);
                } else if (needs_new_dependency_list) {
                    var root_properties = try allocator.alloc(JSAst.G.Property, current_package_json.data.e_object.properties.len + 1);
                    bun.copy(JSAst.G.Property, root_properties, current_package_json.data.e_object.properties.slice());
                    root_properties[root_properties.len - 1] = .{
                        .key = JSAst.Expr.init(
                            JSAst.E.String,
                            JSAst.E.String{
                                .data = dependency_list,
                            },
                            logger.Loc.Empty,
                        ),
                        .value = dependencies_object,
                    };
                    current_package_json.* = JSAst.Expr.init(
                        JSAst.E.Object,
                        JSAst.E.Object{
                            .properties = JSAst.G.Property.List.init(root_properties),
                        },
                        logger.Loc.Empty,
                    );
                }
            }

            for (updates) |*request| {
                if (request.e_string) |e_string| {
                    e_string.data = switch (request.resolution.tag) {
                        .npm => if (request.version.tag == .dist_tag and request.version.literal.isEmpty())
                            switch (exact_versions) {
                                false => std.fmt.allocPrint(allocator, "^{}", .{
                                    request.resolution.value.npm.version.fmt(request.version_buf),
                                }) catch unreachable,
                                true => std.fmt.allocPrint(allocator, "{}", .{
                                    request.resolution.value.npm.version.fmt(request.version_buf),
                                }) catch unreachable,
                            }
                        else
                            null,
                        .uninitialized => switch (request.version.tag) {
                            .uninitialized => try allocator.dupe(u8, latest),
                            else => null,
                        },
                        else => null,
                    } orelse try allocator.dupe(u8, request.version.literal.slice(request.version_buf));
                }
            }
        }
    };

    // Corresponds to possible commands from the CLI.
    pub const Subcommand = enum {
        install,
        update,
        pm,
        add,
        remove,
        link,
        unlink,
    };

    pub fn init(ctx: Command.Context, comptime subcommand: Subcommand) !*PackageManager {
        const cli = try CommandLineArguments.parse(ctx.allocator, subcommand);

        if (comptime subcommand == .install) {
            if (cli.positionals.len > 1) {
                return error.SwitchToBunAdd;
            }
        }

        var _ctx = ctx;
        return initWithCLI(&_ctx, cli, subcommand);
    }

    fn initWithCLI(
        ctx: *Command.Context,
        cli: CommandLineArguments,
        comptime subcommand: Subcommand,
    ) !*PackageManager {
        // assume that spawning a thread will take a lil so we do that asap
        try HTTP.HTTPThread.init();

        if (cli.global) {
            var explicit_global_dir: string = "";
            if (ctx.install) |opts| {
                explicit_global_dir = opts.global_dir orelse explicit_global_dir;
            }
            var global_dir = try Options.openGlobalDir(explicit_global_dir);
            try global_dir.dir.setAsCwd();
        }

        var fs = try Fs.FileSystem.init(null);
        var original_cwd = strings.withoutTrailingSlash(fs.top_level_dir);

        bun.copy(u8, &cwd_buf, original_cwd);

        // Step 1. Find the nearest package.json directory
        //
        // We will walk up from the cwd, calling chdir on each directory until we find a package.json
        // If we fail to find one, we will report an error saying no packages to install
        const package_json_file = brk: {
            var this_cwd = original_cwd;
            const child_json = child: {
                while (true) {
                    var dir = std.fs.openDirAbsolute(this_cwd, .{}) catch |err| {
                        Output.prettyErrorln("Error {s} accessing {s}", .{ @errorName(err), this_cwd });
                        Output.flush();
                        return err;
                    };
                    defer dir.close();
                    break :child dir.openFileZ("package.json", .{ .mode = .read_write }) catch {
                        if (std.fs.path.dirname(this_cwd)) |parent| {
                            this_cwd = parent;
                            continue;
                        } else {
                            break;
                        }
                    };
                }
                return error.MissingPackageJSON;
            };

            const child_cwd = this_cwd;
            // Check if this is a workspace; if so, use root package
            var found = false;
            while (std.fs.path.dirname(this_cwd)) |parent| : (this_cwd = parent) {
                var dir = std.fs.openDirAbsolute(parent, .{}) catch break;
                defer dir.close();
                const json_file = dir.openFileZ("package.json", .{ .mode = .read_write }) catch {
                    continue;
                };
                defer if (!found) json_file.close();
                const json_stat_size = try json_file.getEndPos();
                const json_buf = try ctx.allocator.alloc(u8, json_stat_size + 64);
                defer ctx.allocator.free(json_buf);
                const json_len = try json_file.preadAll(json_buf, 0);
                const json_path = try bun.getFdPath(json_file.handle, &package_json_cwd_buf);
                const json_source = logger.Source.initPathString(json_path, json_buf[0..json_len]);
                initializeStore();
                const json = try json_parser.ParseJSONUTF8(&json_source, ctx.log, ctx.allocator);
                if (json.asProperty("workspaces")) |prop| {
                    var workspace_names = Package.WorkspaceMap.init(ctx.allocator);
                    defer workspace_names.deinit();
                    const json_array = switch (prop.expr.data) {
                        .e_array => |arr| arr,
                        .e_object => |obj| if (obj.get("packages")) |packages| switch (packages.data) {
                            .e_array => |arr| arr,
                            else => break,
                        } else break,
                        else => break,
                    };
                    var log = logger.Log.init(ctx.allocator);
                    defer log.deinit();
                    _ = Package.processWorkspaceNamesArray(
                        &workspace_names,
                        ctx.allocator,
                        &log,
                        json_array,
                        &json_source,
                        prop.loc,
                        null,
                    ) catch break;
                    for (workspace_names.keys()) |path| {
                        if (strings.eql(child_cwd, path)) {
                            fs.top_level_dir = parent;
                            if (comptime subcommand == .install) {
                                found = true;
                                child_json.close();
                                break :brk json_file;
                            } else {
                                break :brk child_json;
                            }
                        }
                    }
                    break;
                }
            }

            fs.top_level_dir = child_cwd;
            break :brk child_json;
        };

        try bun.sys.chdir(fs.top_level_dir).throw();
        try BunArguments.loadConfig(ctx.allocator, cli.config, ctx, .InstallCommand);
        bun.copy(u8, &cwd_buf, fs.top_level_dir);
        cwd_buf[fs.top_level_dir.len] = '/';
        cwd_buf[fs.top_level_dir.len + 1] = 0;
        fs.top_level_dir = cwd_buf[0 .. fs.top_level_dir.len + 1];
        package_json_cwd = try bun.getFdPath(package_json_file.handle, &package_json_cwd_buf);

        var entries_option = try fs.fs.readDirectory(fs.top_level_dir, null, 0, true);
        var options = Options{
            .global = cli.global,
        };

        var env: *DotEnv.Loader = brk: {
            var map = try ctx.allocator.create(DotEnv.Map);
            map.* = DotEnv.Map.init(ctx.allocator);

            var loader = try ctx.allocator.create(DotEnv.Loader);
            loader.* = DotEnv.Loader.init(map, ctx.allocator);
            break :brk loader;
        };

        env.loadProcess();
        try env.load(&fs.fs, entries_option.entries, .production);

        if (env.map.get("BUN_INSTALL_VERBOSE") != null) {
            PackageManager.verbose_install = true;
        }

        if (PackageManager.verbose_install) {
            Output.prettyErrorln("Cache Dir: {s}", .{options.cache_directory});
            Output.flush();
        }

        var cpu_count = @as(u32, @truncate(((try std.Thread.getCpuCount()) + 1)));

        if (env.map.get("GOMAXPROCS")) |max_procs| {
            if (std.fmt.parseInt(u32, max_procs, 10)) |cpu_count_| {
                cpu_count = @min(cpu_count, cpu_count_);
            } else |_| {}
        }

        var manager = &instance;
        // var progress = Progress{};
        // var node = progress.start(name: []const u8, estimated_total_items: usize)
        manager.* = PackageManager{
            .options = options,
            .network_task_fifo = NetworkQueue.init(),
            .allocator = ctx.allocator,
            .log = ctx.log,
            .root_dir = entries_option.entries,
            .env = env,
            .cpu_count = cpu_count,
            .thread_pool = ThreadPool.init(.{
                .max_threads = cpu_count,
            }),
            .resolve_tasks = TaskChannel.init(),
            .lockfile = undefined,
            .root_package_json_file = package_json_file,
            .waiter = try Waker.init(ctx.allocator),
            // .progress
        };
        manager.lockfile = try ctx.allocator.create(Lockfile);

        if (!manager.options.enable.cache) {
            manager.options.enable.manifest_cache = false;
            manager.options.enable.manifest_cache_control = false;
        }

        if (env.map.get("BUN_MANIFEST_CACHE")) |manifest_cache| {
            if (strings.eqlComptime(manifest_cache, "1")) {
                manager.options.enable.manifest_cache = true;
                manager.options.enable.manifest_cache_control = false;
            } else if (strings.eqlComptime(manifest_cache, "2")) {
                manager.options.enable.manifest_cache = true;
                manager.options.enable.manifest_cache_control = true;
            } else {
                manager.options.enable.manifest_cache = false;
                manager.options.enable.manifest_cache_control = false;
            }
        }

        try manager.options.load(
            ctx.allocator,
            ctx.log,
            env,
            cli,
            ctx.install,
        );

        manager.timestamp_for_manifest_cache_control = @as(u32, @truncate(@as(u64, @intCast(@max(std.time.timestamp(), 0)))));
        return manager;
    }

    pub fn initWithRuntime(
        log: *logger.Log,
        bun_install: ?*Api.BunInstall,
        allocator: std.mem.Allocator,
        cli: CommandLineArguments,
        env: *DotEnv.Loader,
    ) !*PackageManager {
        if (env.map.get("BUN_INSTALL_VERBOSE") != null) {
            PackageManager.verbose_install = true;
        }

        var cpu_count = @as(u32, @truncate(((try std.Thread.getCpuCount()) + 1)));

        if (env.map.get("GOMAXPROCS")) |max_procs| {
            if (std.fmt.parseInt(u32, max_procs, 10)) |cpu_count_| {
                cpu_count = @min(cpu_count, cpu_count_);
            } else |_| {}
        }

        var manager = &instance;
        var root_dir = try Fs.FileSystem.instance.fs.readDirectory(
            Fs.FileSystem.instance.top_level_dir,
            null,
            0,
            true,
        );
        // var progress = Progress{};
        // var node = progress.start(name: []const u8, estimated_total_items: usize)
        manager.* = PackageManager{
            .options = .{},
            .network_task_fifo = NetworkQueue.init(),
            .allocator = allocator,
            .log = log,
            .root_dir = root_dir.entries,
            .env = env,
            .cpu_count = cpu_count,
            .thread_pool = ThreadPool.init(.{
                .max_threads = cpu_count,
            }),
            .resolve_tasks = TaskChannel.init(),
            .lockfile = undefined,
            .root_package_json_file = undefined,
            .waiter = try Waker.init(allocator),
        };
        manager.lockfile = try allocator.create(Lockfile);

        if (Output.enable_ansi_colors_stderr) {
            manager.progress = Progress{};
            manager.progress.supports_ansi_escape_codes = Output.enable_ansi_colors_stderr;
            manager.root_progress_node = manager.progress.start("", 0);
            manager.root_download_node = manager.root_progress_node.start(ProgressStrings.download(), 0);
        } else {
            manager.options.log_level = .default_no_progress;
        }

        if (!manager.options.enable.cache) {
            manager.options.enable.manifest_cache = false;
            manager.options.enable.manifest_cache_control = false;
        }

        if (env.map.get("BUN_MANIFEST_CACHE")) |manifest_cache| {
            if (strings.eqlComptime(manifest_cache, "1")) {
                manager.options.enable.manifest_cache = true;
                manager.options.enable.manifest_cache_control = false;
            } else if (strings.eqlComptime(manifest_cache, "2")) {
                manager.options.enable.manifest_cache = true;
                manager.options.enable.manifest_cache_control = true;
            } else {
                manager.options.enable.manifest_cache = false;
                manager.options.enable.manifest_cache_control = false;
            }
        }

        try manager.options.load(
            allocator,
            log,
            env,
            cli,
            bun_install,
        );

        manager.timestamp_for_manifest_cache_control = @as(
            u32,
            @truncate(@as(
                u64,
                @intCast(@max(
                    std.time.timestamp(),
                    0,
                )),
            )),
            // When using "bun install", we check for updates with a 300 second cache.
            // When using bun, we only do staleness checks once per day
        ) -| std.time.s_per_day;

        if (root_dir.entries.hasComptimeQuery("bun.lockb")) {
            var buf: [bun.MAX_PATH_BYTES]u8 = undefined;
            var parts = [_]string{
                "./bun.lockb",
            };
            var lockfile_path = Path.joinAbsStringBuf(
                Fs.FileSystem.instance.top_level_dir,
                &buf,
                &parts,
                .auto,
            );
            buf[lockfile_path.len] = 0;
            var lockfile_path_z = buf[0..lockfile_path.len :0];

            switch (manager.lockfile.loadFromDisk(
                allocator,
                log,
                lockfile_path_z,
            )) {
                .ok => |lockfile| manager.lockfile = lockfile,
                else => try manager.lockfile.initEmpty(allocator),
            }
        } else {
            try manager.lockfile.initEmpty(allocator);
        }

        return manager;
    }

    fn attemptToCreatePackageJSON() !void {
        const package_json_file = std.fs.cwd().createFileZ("package.json", .{ .read = true }) catch |err| {
            Output.prettyErrorln("<r><red>error:<r> {s} create package.json", .{@errorName(err)});
            Global.crash();
        };
        defer package_json_file.close();
        try package_json_file.pwriteAll("{\"dependencies\": {}}", 0);
    }

    pub inline fn update(ctx: Command.Context) !void {
        try updatePackageJSONAndInstall(ctx, .update, .update);
    }

    pub inline fn add(ctx: Command.Context) !void {
        try updatePackageJSONAndInstall(ctx, .add, .add);
    }

    pub inline fn remove(ctx: Command.Context) !void {
        try updatePackageJSONAndInstall(ctx, .remove, .remove);
    }

    pub inline fn link(ctx: Command.Context) !void {
        if (comptime Environment.isWindows) {
            Output.prettyErrorln("<r><red>error:<r> bun link is not supported on Windows yet", .{});
            Global.crash();
        }

        var manager = PackageManager.init(ctx, .link) catch |err| brk: {
            if (err == error.MissingPackageJSON) {
                try attemptToCreatePackageJSON();
                break :brk try PackageManager.init(ctx, .link);
            }

            return err;
        };

        if (manager.options.shouldPrintCommandName()) {
            Output.prettyErrorln("<r><b>bun link <r><d>v" ++ Global.package_json_version_with_sha ++ "<r>\n", .{});
            Output.flush();
        }

        if (manager.options.positionals.len == 1) {
            // bun link

            var lockfile: Lockfile = undefined;
            var name: string = "";
            var package = Lockfile.Package{};

            // Step 1. parse the nearest package.json file
            {
                var current_package_json_stat_size = try manager.root_package_json_file.getEndPos();
                var current_package_json_buf = try ctx.allocator.alloc(u8, current_package_json_stat_size + 64);
                const current_package_json_contents_len = try manager.root_package_json_file.preadAll(
                    current_package_json_buf,
                    0,
                );

                const package_json_source = logger.Source.initPathString(
                    package_json_cwd,
                    current_package_json_buf[0..current_package_json_contents_len],
                );
                try lockfile.initEmpty(ctx.allocator);

                try package.parseMain(&lockfile, ctx.allocator, manager.log, package_json_source, Features.folder);
                name = lockfile.str(&package.name);
                if (name.len == 0) {
                    if (manager.options.log_level != .silent) {
                        Output.prettyErrorln("<r><red>error:<r> package.json missing \"name\" <d>in \"{s}\"<r>", .{package_json_source.path.text});
                    }
                    Global.crash();
                } else if (!strings.isNPMPackageName(name)) {
                    if (manager.options.log_level != .silent) {
                        Output.prettyErrorln("<r><red>error:<r> invalid package.json name \"{s}\" <d>in \"{any}\"<r>", .{
                            name,
                            package_json_source.path.text,
                        });
                    }
                    Global.crash();
                }
            }

            // Step 2. Setup the global directory
            var node_modules: std.fs.IterableDir = brk: {
                Bin.Linker.umask = C.umask(0);
                var explicit_global_dir: string = "";
                if (ctx.install) |install_| {
                    explicit_global_dir = install_.global_dir orelse explicit_global_dir;
                }
                manager.global_dir = try Options.openGlobalDir(explicit_global_dir);

                try manager.setupGlobalDir(&ctx);

                break :brk manager.global_dir.?.dir.makeOpenPathIterable("node_modules", .{}) catch |err| {
                    if (manager.options.log_level != .silent)
                        Output.prettyErrorln("<r><red>error:<r> failed to create node_modules in global dir due to error {s}", .{@errorName(err)});
                    Global.crash();
                };
            };

            // Step 3a. symlink to the node_modules folder
            {
                // delete it if it exists
                node_modules.dir.deleteTree(name) catch {};

                // create scope if specified
                if (name[0] == '@') {
                    if (strings.indexOfChar(name, '/')) |i| {
                        node_modules.dir.makeDir(name[0..i]) catch |err| brk: {
                            if (err == error.PathAlreadyExists) break :brk;
                            if (manager.options.log_level != .silent)
                                Output.prettyErrorln("<r><red>error:<r> failed to create scope in global dir due to error {s}", .{@errorName(err)});
                            Global.crash();
                        };
                    }
                }

                // create the symlink
                node_modules.dir.symLink(Fs.FileSystem.instance.topLevelDirWithoutTrailingSlash(), name, .{ .is_directory = true }) catch |err| {
                    if (manager.options.log_level != .silent)
                        Output.prettyErrorln("<r><red>error:<r> failed to create symlink to node_modules in global dir due to error {s}", .{@errorName(err)});
                    Global.crash();
                };
            }

            // Step 3b. Link any global bins
            if (package.bin.tag != .none) {
                var bin_linker = Bin.Linker{
                    .bin = package.bin,
                    .package_installed_node_modules = node_modules.dir.fd,
                    .global_bin_path = manager.options.bin_path,
                    .global_bin_dir = manager.options.global_bin_dir.dir,

                    // .destination_dir_subpath = destination_dir_subpath,
                    .root_node_modules_folder = node_modules.dir.fd,
                    .package_name = strings.StringOrTinyString.init(name),
                    .string_buf = lockfile.buffers.string_bytes.items,
                    .extern_string_buf = lockfile.buffers.extern_strings.items,
                };
                bin_linker.link(true);

                if (bin_linker.err) |err| {
                    if (manager.options.log_level != .silent)
                        Output.prettyErrorln("<r><red>error:<r> failed to link bin due to error {s}", .{@errorName(err)});
                    Global.crash();
                }
            }

            Output.flush();

            // Done
            if (manager.options.log_level != .silent)
                Output.prettyln(
                    \\<r><green>Success!<r> Registered "{[name]s}"
                    \\
                    \\To use {[name]s} in a project, run:
                    \\  <cyan>bun link {[name]s}<r>
                    \\
                    \\Or add it in dependencies in your package.json file:
                    \\  <cyan>"{[name]s}": "link:{[name]s}"<r>
                    \\
                ,
                    .{
                        .name = name,
                    },
                );

            Output.flush();
            Global.exit(0);
        } else {
            // bun link lodash
            switch (manager.options.log_level) {
                inline else => |log_level| try manager.updatePackageJSONAndInstallWithManager(ctx, .link, log_level),
            }
        }
    }

    pub inline fn unlink(ctx: Command.Context) !void {
        if (comptime Environment.isWindows) {
            Output.prettyErrorln("<r><red>error:<r> bun unlink is not supported on Windows yet", .{});
            Global.crash();
        }

        var manager = PackageManager.init(ctx, .unlink) catch |err| brk: {
            if (err == error.MissingPackageJSON) {
                try attemptToCreatePackageJSON();
                break :brk try PackageManager.init(ctx, .unlink);
            }

            return err;
        };

        if (manager.options.shouldPrintCommandName()) {
            Output.prettyErrorln("<r><b>bun unlink <r><d>v" ++ Global.package_json_version_with_sha ++ "<r>\n", .{});
            Output.flush();
        }

        if (manager.options.positionals.len == 1) {
            // bun unlink

            var lockfile: Lockfile = undefined;
            var name: string = "";
            var package = Lockfile.Package{};

            // Step 1. parse the nearest package.json file
            {
                var current_package_json_stat_size = try manager.root_package_json_file.getEndPos();
                var current_package_json_buf = try ctx.allocator.alloc(u8, current_package_json_stat_size + 64);
                const current_package_json_contents_len = try manager.root_package_json_file.preadAll(
                    current_package_json_buf,
                    0,
                );

                const package_json_source = logger.Source.initPathString(
                    package_json_cwd,
                    current_package_json_buf[0..current_package_json_contents_len],
                );
                try lockfile.initEmpty(ctx.allocator);

                try package.parseMain(&lockfile, ctx.allocator, manager.log, package_json_source, Features.folder);
                name = lockfile.str(&package.name);
                if (name.len == 0) {
                    if (manager.options.log_level != .silent) {
                        Output.prettyErrorln("<r><red>error:<r> package.json missing \"name\" <d>in \"{s}\"<r>", .{package_json_source.path.text});
                    }
                    Global.crash();
                } else if (!strings.isNPMPackageName(name)) {
                    if (manager.options.log_level != .silent) {
                        Output.prettyErrorln("<r><red>error:<r> invalid package.json name \"{s}\" <d>in \"{s}\"<r>", .{
                            name,
                            package_json_source.path.text,
                        });
                    }
                    Global.crash();
                }
            }

            switch (Syscall.lstat(Path.joinAbsStringZ(try manager.globalLinkDirPath(), &.{name}, .auto))) {
                .result => |stat| {
                    if (!std.os.S.ISLNK(stat.mode)) {
                        Output.prettyErrorln("<r><green>success:<r> package \"{s}\" is not globally linked, so there's nothing to do.", .{name});
                        Global.exit(0);
                    }
                },
                .err => {
                    Output.prettyErrorln("<r><green>success:<r> package \"{s}\" is not globally linked, so there's nothing to do.", .{name});
                    Global.exit(0);
                },
            }

            // Step 2. Setup the global directory
            var node_modules: std.fs.IterableDir = brk: {
                Bin.Linker.umask = C.umask(0);
                var explicit_global_dir: string = "";
                if (ctx.install) |install_| {
                    explicit_global_dir = install_.global_dir orelse explicit_global_dir;
                }
                manager.global_dir = try Options.openGlobalDir(explicit_global_dir);

                try manager.setupGlobalDir(&ctx);

                break :brk manager.global_dir.?.dir.makeOpenPathIterable("node_modules", .{}) catch |err| {
                    if (manager.options.log_level != .silent)
                        Output.prettyErrorln("<r><red>error:<r> failed to create node_modules in global dir due to error {s}", .{@errorName(err)});
                    Global.crash();
                };
            };

            // Step 3b. Link any global bins
            if (package.bin.tag != .none) {
                var bin_linker = Bin.Linker{
                    .bin = package.bin,
                    .package_installed_node_modules = node_modules.dir.fd,
                    .global_bin_path = manager.options.bin_path,
                    .global_bin_dir = manager.options.global_bin_dir.dir,

                    // .destination_dir_subpath = destination_dir_subpath,
                    .root_node_modules_folder = node_modules.dir.fd,
                    .package_name = strings.StringOrTinyString.init(name),
                    .string_buf = lockfile.buffers.string_bytes.items,
                    .extern_string_buf = lockfile.buffers.extern_strings.items,
                };
                bin_linker.unlink(true);
            }

            // delete it if it exists
            node_modules.dir.deleteTree(name) catch |err| {
                if (manager.options.log_level != .silent)
                    Output.prettyErrorln("<r><red>error:<r> failed to unlink package in global dir due to error {s}", .{@errorName(err)});
                Global.crash();
            };

            Output.prettyln("<r><green>success:<r> unlinked package \"{s}\"", .{name});
            Global.exit(0);
        } else {
            Output.prettyln("<r><red>error:<r> bun unlink {{packageName}} not implemented yet", .{});
            Global.crash();
        }
    }

    const ParamType = clap.Param(clap.Help);
    const platform_specific_backend_label = if (Environment.isMac)
        "Possible values: \"clonefile\" (default), \"hardlink\", \"symlink\", \"copyfile\""
    else
        "Possible values: \"hardlink\" (default), \"symlink\", \"copyfile\"";

    const install_params_ = [_]ParamType{
        clap.parseParam("-c, --config <STR>?               Load config (bunfig.toml)") catch unreachable,
        clap.parseParam("-y, --yarn                        Write a yarn.lock file (yarn v1)") catch unreachable,
        clap.parseParam("-p, --production                  Don't install devDependencies") catch unreachable,
        clap.parseParam("--no-save                         Don't save a lockfile") catch unreachable,
        clap.parseParam("--save                            Save to package.json") catch unreachable,
        clap.parseParam("--dry-run                         Don't install anything") catch unreachable,
        clap.parseParam("--lockfile <PATH>                  Store & load a lockfile at a specific filepath") catch unreachable,
        clap.parseParam("--frozen-lockfile                 Disallow changes to lockfile") catch unreachable,
        clap.parseParam("-f, --force                       Always request the latest versions from the registry & reinstall all dependencies") catch unreachable,
        clap.parseParam("--cache-dir <PATH>                 Store & load cached data from a specific directory path") catch unreachable,
        clap.parseParam("--no-cache                        Ignore manifest cache entirely") catch unreachable,
        clap.parseParam("--silent                          Don't log anything") catch unreachable,
        clap.parseParam("--verbose                         Excessively verbose logging") catch unreachable,
        clap.parseParam("--no-progress                     Disable the progress bar") catch unreachable,
        clap.parseParam("--no-summary                      Don't print a summary") catch unreachable,
        clap.parseParam("--no-verify                       Skip verifying integrity of newly downloaded packages") catch unreachable,
        clap.parseParam("--ignore-scripts                  Skip lifecycle scripts in the project's package.json (dependency scripts are never run)") catch unreachable,
        clap.parseParam("-g, --global                      Install globally") catch unreachable,
        clap.parseParam("--cwd <STR>                       Set a specific cwd") catch unreachable,
        clap.parseParam("--backend <STR>                   Platform-specific optimizations for installing dependencies. " ++ platform_specific_backend_label) catch unreachable,
        clap.parseParam("--link-native-bins <STR>...       Link \"bin\" from a matching platform-specific \"optionalDependencies\" instead. Default: esbuild, turbo") catch unreachable,

        // clap.parseParam("--omit <STR>...                   Skip installing dependencies of a certain type. \"dev\", \"optional\", or \"peer\"") catch unreachable,
        // clap.parseParam("--no-dedupe                       Disable automatic downgrading of dependencies that would otherwise cause unnecessary duplicate package versions ($BUN_CONFIG_NO_DEDUPLICATE)") catch unreachable,

        clap.parseParam("--help                            Print this help menu") catch unreachable,
    };

    const install_params = install_params_ ++ [_]ParamType{
        clap.parseParam("-d, --dev                 Add dependency to \"devDependencies\"") catch unreachable,
        clap.parseParam("-D, --development") catch unreachable,
        clap.parseParam("--optional                        Add dependency to \"optionalDependencies\"") catch unreachable,
        clap.parseParam("--exact                      Add the exact version instead of the ^range") catch unreachable,
        clap.parseParam("<POS> ...                         ") catch unreachable,
    };

    const update_params = install_params_ ++ [_]ParamType{
        clap.parseParam("<POS> ...                         \"name\" of packages to update") catch unreachable,
    };

    const pm_params = install_params_ ++ [_]ParamType{
        clap.parseParam("<POS> ...                         ") catch unreachable,
    };

    const add_params = install_params_ ++ [_]ParamType{
        clap.parseParam("-d, --dev                 Add dependency to \"devDependencies\"") catch unreachable,
        clap.parseParam("-D, --development") catch unreachable,
        clap.parseParam("--optional                        Add dependency to \"optionalDependencies\"") catch unreachable,
<<<<<<< HEAD
        clap.parseParam("<POS> ...                         \"name\" or \"name@version\" of package(s) to install") catch unreachable,
    };

    pub const remove_params = install_params_ ++ [_]ParamType{
        clap.parseParam("<POS> ...                         \"name\" of package(s) to remove from package.json") catch unreachable,
=======
        clap.parseParam("--exact                      Add the exact version instead of the ^range") catch unreachable,
        clap.parseParam("<POS> ...                         \"name\" or \"name@version\" of packages to install") catch unreachable,
    };

    const remove_params = install_params_ ++ [_]ParamType{
        clap.parseParam("<POS> ...                         \"name\" of packages to remove from package.json") catch unreachable,
>>>>>>> f6a621f3
    };

    const link_params = install_params_ ++ [_]ParamType{
        clap.parseParam("<POS> ...                         \"name\" install package as a link") catch unreachable,
    };

    const unlink_params = install_params_ ++ [_]ParamType{
        clap.parseParam("<POS> ...                         \"name\" uninstall package as a link") catch unreachable,
    };

    pub const CommandLineArguments = struct {
        registry: string = "",
        cache_dir: string = "",
        lockfile: string = "",
        token: string = "",
        global: bool = false,
        config: ?string = null,

        backend: ?PackageInstall.Method = null,

        positionals: []const string = &[_]string{},

        yarn: bool = false,
        production: bool = false,
        frozen_lockfile: bool = false,
        no_save: bool = false,
        dry_run: bool = false,
        force: bool = false,
        no_dedupe: bool = false,
        no_cache: bool = false,
        silent: bool = false,
        verbose: bool = false,
        no_progress: bool = false,
        no_verify: bool = false,
        ignore_scripts: bool = false,
        no_summary: bool = false,

        link_native_bins: []const string = &[_]string{},

        development: bool = false,
        optional: bool = false,

        no_optional: bool = false,
        omit: Omit = Omit{},

        exact: bool = false,

        const Omit = struct {
            dev: bool = false,
            optional: bool = true,
            peer: bool = false,

            pub inline fn toFeatures(this: Omit) Features {
                return .{
                    .dev_dependencies = this.dev,
                    .optional_dependencies = this.optional,
                    .peer_dependencies = this.peer,
                };
            }
        };

        pub fn parse(allocator: std.mem.Allocator, comptime subcommand: Subcommand) !CommandLineArguments {
            comptime var params: []const ParamType = &switch (subcommand) {
                .install => install_params,
                .update => update_params,
                .pm => pm_params,
                .add => add_params,
                .remove => remove_params,
                .link => link_params,
                .unlink => unlink_params,
            };

            var diag = clap.Diagnostic{};

            var args = clap.parse(clap.Help, params, .{
                .diagnostic = &diag,
                .allocator = allocator,
            }) catch |err| {
                clap.help(Output.errorWriter(), params) catch {};
                Output.errorWriter().writeAll("\n") catch {};
                diag.report(Output.errorWriter(), err) catch {};
                return err;
            };

            if (args.flag("--help")) {
                Output.prettyln("\n<b><magenta>bun<r> (package manager) flags:<r>\n\n", .{});
                Output.flush();

                clap.help(Output.writer(), params) catch {};

                Global.exit(0);
            }

            var cli = CommandLineArguments{};
            cli.yarn = args.flag("--yarn");
            cli.production = args.flag("--production");
            cli.frozen_lockfile = args.flag("--frozen-lockfile");
            cli.no_progress = args.flag("--no-progress");
            cli.dry_run = args.flag("--dry-run");
            cli.global = args.flag("--global");
            cli.force = args.flag("--force");
            cli.no_verify = args.flag("--no-verify");
            // cli.no_dedupe = args.flag("--no-dedupe");
            cli.no_cache = args.flag("--no-cache");
            cli.silent = args.flag("--silent");
            cli.verbose = args.flag("--verbose");
            cli.ignore_scripts = args.flag("--ignore-scripts");
            cli.no_summary = args.flag("--no-summary");

            // link and unlink default to not saving, all others default to
            // saving.
            if (comptime subcommand == .link or subcommand == .unlink) {
                cli.no_save = !args.flag("--save");
            } else {
                cli.no_save = args.flag("--no-save");
            }

            if (args.option("--config")) |opt| {
                cli.config = opt;
            }

            cli.link_native_bins = args.options("--link-native-bins");

            if (comptime subcommand == .add or subcommand == .install) {
                cli.development = args.flag("--development") or args.flag("--dev");
                cli.optional = args.flag("--optional");
                cli.exact = args.flag("--exact");
            }

            // for (args.options("--omit")) |omit| {
            //     if (strings.eqlComptime(omit, "dev")) {
            //         cli.omit.dev = true;
            //     } else if (strings.eqlComptime(omit, "optional")) {
            //         cli.omit.optional = true;
            //     } else if (strings.eqlComptime(omit, "peer")) {
            //         cli.omit.peer = true;
            //     } else {
            //         Output.prettyErrorln("<b>error<r><d>:<r> Invalid argument <b>\"--omit\"<r> must be one of <cyan>\"dev\"<r>, <cyan>\"optional\"<r>, or <cyan>\"peer\"<r>. ", .{});
            //         Global.crash();
            //     }
            // }

            if (args.option("--lockfile")) |lockfile| {
                cli.lockfile = lockfile;
            }

            if (args.option("--cwd")) |cwd_| {
                var buf: [bun.MAX_PATH_BYTES]u8 = undefined;
                var buf2: [bun.MAX_PATH_BYTES]u8 = undefined;
                var final_path: [:0]u8 = undefined;
                if (cwd_.len > 0 and cwd_[0] == '.') {
                    var cwd = try std.os.getcwd(&buf);
                    var parts = [_]string{cwd_};
                    var path_ = Path.joinAbsStringBuf(cwd, &buf2, &parts, .auto);
                    buf2[path_.len] = 0;
                    final_path = buf2[0..path_.len :0];
                } else {
                    bun.copy(u8, &buf, cwd_);
                    buf[cwd_.len] = 0;
                    final_path = buf[0..cwd_.len :0];
                }
                try bun.sys.chdir(final_path).throw();
            }

            const specified_backend: ?PackageInstall.Method = brk: {
                if (args.option("--backend")) |backend_| {
                    break :brk PackageInstall.Method.map.get(backend_);
                }
                break :brk null;
            };

            if (specified_backend) |backend| {
                if (backend.isSupported()) {
                    cli.backend = backend;
                }
            }

            cli.positionals = args.positionals();

            return cli;
        }
    };
    const latest: string = "latest";

    pub const UpdateRequest = struct {
        name: string = "",
        name_hash: PackageNameHash = 0,
        version: Dependency.Version = .{},
        version_buf: []const u8 = "",
        resolution: Resolution = .{},
        resolved_name: String = .{},
        is_aliased: bool = false,
        failed: bool = false,
        // This must be cloned to handle when the AST store resets
        e_string: ?*JSAst.E.String = null,

        pub const Array = std.BoundedArray(UpdateRequest, 64);

        pub inline fn matches(this: PackageManager.UpdateRequest, dependency: Dependency, string_buf: []const u8) bool {
            return this.name_hash == if (this.name.len == 0)
                String.Builder.stringHash(dependency.version.literal.slice(string_buf))
            else
                dependency.name_hash;
        }

        pub fn parse(
            allocator: std.mem.Allocator,
            log: *logger.Log,
            positionals: []const string,
            update_requests: *Array,
            op: Lockfile.Package.Diff.Op,
        ) []UpdateRequest {
            // first one is always either:
            // add
            // remove
            outer: for (positionals) |positional| {
                var input = std.mem.trim(u8, positional, " \n\r\t");
                switch (op) {
                    .link, .unlink => if (!strings.hasPrefixComptime(input, "link:")) {
                        input = std.fmt.allocPrint(allocator, "{0s}@link:{0s}", .{input}) catch unreachable;
                    },
                    else => {},
                }

                var value = input;
                var alias: ?string = null;
                if (strings.isNPMPackageName(input)) {
                    alias = input;
                    value = input[input.len..];
                } else if (input.len > 1) {
                    if (strings.indexOfChar(input[1..], '@')) |at| {
                        const name = input[0 .. at + 1];
                        if (strings.isNPMPackageName(name)) {
                            alias = name;
                            value = input[at + 2 ..];
                        }
                    }
                }

                const placeholder = String.from("@@@");
                var version = Dependency.parseWithOptionalTag(
                    allocator,
                    if (alias) |name| String.init(input, name) else placeholder,
                    value,
                    null,
                    &SlicedString.init(input, value),
                    log,
                ) orelse {
                    Output.prettyErrorln("<r><red>error<r><d>:<r> unrecognised dependency format: {s}", .{
                        positional,
                    });
                    Global.crash();
                };
                if (alias != null and version.tag == .git) {
                    if (Dependency.parseWithOptionalTag(
                        allocator,
                        placeholder,
                        input,
                        null,
                        &SlicedString.init(input, input),
                        log,
                    )) |ver| {
                        alias = null;
                        version = ver;
                    }
                }
                if (switch (version.tag) {
                    .dist_tag => version.value.dist_tag.name.eql(placeholder, input, input),
                    .npm => version.value.npm.name.eql(placeholder, input, input),
                    else => false,
                }) {
                    Output.prettyErrorln("<r><red>error<r><d>:<r> unrecognised dependency format: {s}", .{
                        positional,
                    });
                    Global.crash();
                }

                var request = UpdateRequest{
                    .version = version,
                    .version_buf = input,
                };
                if (alias) |name| {
                    request.is_aliased = true;
                    request.name = allocator.dupe(u8, name) catch unreachable;
                    request.name_hash = String.Builder.stringHash(name);
                } else {
                    request.name_hash = String.Builder.stringHash(version.literal.slice(input));
                }

                for (update_requests.constSlice()) |*prev| {
                    if (prev.name_hash == request.name_hash and request.name.len == prev.name.len) continue :outer;
                }
                update_requests.append(request) catch break;
            }

            return update_requests.slice();
        }
    };

    fn updatePackageJSONAndInstall(
        ctx: Command.Context,
        comptime op: Lockfile.Package.Diff.Op,
        comptime subcommand: Subcommand,
    ) !void {
        var manager = init(ctx, subcommand) catch |err| brk: {
            if (err == error.MissingPackageJSON) {
                switch (op) {
                    .update => {
                        Output.prettyErrorln("<r>No package.json, so nothing to update\n", .{});
                        Global.crash();
                    },
                    .remove => {
                        Output.prettyErrorln("<r>No package.json, so nothing to remove\n", .{});
                        Global.crash();
                    },
                    else => {
                        try attemptToCreatePackageJSON();
                        break :brk try PackageManager.init(ctx, subcommand);
                    },
                }
            }

            return err;
        };

        if (manager.options.shouldPrintCommandName()) {
            Output.prettyErrorln("<r><b>bun " ++ @tagName(op) ++ " <r><d>v" ++ Global.package_json_version_with_sha ++ "<r>\n", .{});
            Output.flush();
        }

        switch (manager.options.log_level) {
            inline else => |log_level| try manager.updatePackageJSONAndInstallWithManager(ctx, op, log_level),
        }
    }

    fn updatePackageJSONAndInstallWithManager(
        manager: *PackageManager,
        ctx: Command.Context,
        comptime op: Lockfile.Package.Diff.Op,
        comptime log_level: Options.LogLevel,
    ) !void {
        var update_requests = try UpdateRequest.Array.init(0);

        if (manager.options.positionals.len == 1) {
            var examples_to_print: [3]string = undefined;

            const off = @as(u64, @intCast(std.time.milliTimestamp()));

            switch (op) {
                .add => {
                    const filler = @import("../cli.zig").HelpCommand.packages_to_add_filler;

                    examples_to_print[0] = filler[@as(usize, @intCast((off) % filler.len))];
                    examples_to_print[1] = filler[@as(usize, @intCast((off + 1) % filler.len))];
                    examples_to_print[2] = filler[@as(usize, @intCast((off + 2) % filler.len))];

                    Output.prettyErrorln(
                        \\
                        \\<r><b>Usage:<r>
                        \\
                        \\  bun add <r><cyan>package-name@version<r>
                        \\  bun add <r><cyan>package-name<r>
                        \\  bun add <r><cyan>package-name a-second-package<r>
                        \\
                        \\<r><b>Examples:<r>
                        \\
                        \\  bun add -g {s}
                        \\  bun add {s}
                        \\  bun add {s}
                        \\
                    , .{ examples_to_print[0], examples_to_print[1], examples_to_print[2] });

                    if (manager.options.global) {
                        Output.prettyErrorln(
                            \\
                            \\<d>Shorthand: <b>bun a -g<r>
                            \\
                        , .{});
                    } else {
                        Output.prettyErrorln(
                            \\
                            \\<d>Shorthand: <b>bun a<r>
                            \\
                        , .{});
                    }
                    Global.exit(0);
                },
                .remove => {
                    const filler = @import("../cli.zig").HelpCommand.packages_to_remove_filler;

                    examples_to_print[0] = filler[@as(usize, @intCast((off) % filler.len))];
                    examples_to_print[1] = filler[@as(usize, @intCast((off + 1) % filler.len))];
                    examples_to_print[2] = filler[@as(usize, @intCast((off + 2) % filler.len))];

                    Output.prettyErrorln(
                        \\
                        \\<r><b>Usage:<r>
                        \\
                        \\  bun remove <r><red>package-name<r>
                        \\  bun remove <r><red>package-name a-second-package<r>
                        \\
                        \\<r><b>Examples:<r>
                        \\
                        \\  bun remove {s} {s}
                        \\  bun remove {s}
                        \\
                    , .{
                        examples_to_print[0],
                        examples_to_print[1],
                        examples_to_print[2],
                    });
                    if (manager.options.global) {
                        Output.prettyErrorln(
                            \\
                            \\<d>Shorthand: <b>bun rm -g<r>
                            \\
                        , .{});
                    } else {
                        Output.prettyErrorln(
                            \\
                            \\<d>Shorthand: <b>bun rm<r>
                            \\
                        , .{});
                    }

                    Output.flush();

                    Global.exit(0);
                },
                else => {},
            }
        }

        var updates = UpdateRequest.parse(ctx.allocator, ctx.log, manager.options.positionals[1..], &update_requests, op);
        try manager.updatePackageJSONAndInstallWithManagerWithUpdates(
            ctx,
            updates,
            false,
            op,
            log_level,
        );
    }

    fn updatePackageJSONAndInstallWithManagerWithUpdates(
        manager: *PackageManager,
        ctx: Command.Context,
        updates: []UpdateRequest,
        auto_free: bool,
        comptime op: Lockfile.Package.Diff.Op,
        comptime log_level: Options.LogLevel,
    ) !void {
        if (ctx.log.errors > 0) {
            if (comptime log_level != .silent) {
                switch (Output.enable_ansi_colors) {
                    inline else => |enable_ansi_colors| {
                        ctx.log.printForLogLevelWithEnableAnsiColors(Output.errorWriter(), enable_ansi_colors) catch {};
                    },
                }
            }
            Global.crash();
        }

        var current_package_json_stat_size = try manager.root_package_json_file.getEndPos();
        var current_package_json_buf = try ctx.allocator.alloc(u8, current_package_json_stat_size + 64);
        const current_package_json_contents_len = try manager.root_package_json_file.preadAll(
            current_package_json_buf,
            0,
        );

        const package_json_source = logger.Source.initPathString(
            package_json_cwd,
            current_package_json_buf[0..current_package_json_contents_len],
        );

        // If there originally was a newline at the end of their package.json, preserve it
        // so that we don't cause unnecessary diffs in their git history.
        // https://github.com/oven-sh/bun/issues/1375
        const preserve_trailing_newline_at_eof_for_package_json = current_package_json_contents_len > 0 and
            current_package_json_buf[current_package_json_contents_len - 1] == '\n';

        initializeStore();
        var current_package_json = json_parser.ParseJSONUTF8(&package_json_source, ctx.log, manager.allocator) catch |err| {
            switch (Output.enable_ansi_colors) {
                inline else => |enable_ansi_colors| {
                    ctx.log.printForLogLevelWithEnableAnsiColors(Output.errorWriter(), enable_ansi_colors) catch {};
                },
            }

            if (err == error.ParserError and ctx.log.errors > 0) {
                Output.prettyErrorln("error: Failed to parse package.json", .{});
                Global.crash();
            }

            Output.panic("<r><red>{s}<r> parsing package.json<r>", .{
                @errorName(err),
            });
        };

        if (op == .remove) {
            if (current_package_json.data != .e_object) {
                Output.prettyErrorln("<red>error<r><d>:<r> package.json is not an Object {{}}, so there's nothing to remove!", .{});
                Global.crash();
            } else if (current_package_json.data.e_object.properties.len == 0) {
                Output.prettyErrorln("<red>error<r><d>:<r> package.json is empty {{}}, so there's nothing to remove!", .{});
                Global.crash();
            } else if (current_package_json.asProperty("devDependencies") == null and
                current_package_json.asProperty("dependencies") == null and
                current_package_json.asProperty("optionalDependencies") == null and
                current_package_json.asProperty("peerDependencies") == null)
            {
                Output.prettyErrorln("package.json doesn't have dependencies, there's nothing to remove!", .{});
                Global.exit(0);
            }
        }

        const dependency_list = if (manager.options.update.development)
            "devDependencies"
        else if (manager.options.update.optional)
            "optionalDependencies"
        else
            "dependencies";
        var any_changes = false;

        switch (op) {
            .remove => {
                // if we're removing, they don't have to specify where it is installed in the dependencies list
                // they can even put it multiple times and we will just remove all of them
                for (updates) |request| {
                    inline for ([_]string{ "dependencies", "devDependencies", "optionalDependencies", "peerDependencies" }) |list| {
                        if (current_package_json.asProperty(list)) |query| {
                            if (query.expr.data == .e_object) {
                                var dependencies = query.expr.data.e_object.properties.slice();
                                var i: usize = 0;
                                var new_len = dependencies.len;
                                while (i < dependencies.len) : (i += 1) {
                                    if (dependencies[i].key.?.data == .e_string) {
                                        if (dependencies[i].key.?.data.e_string.eql(string, request.name)) {
                                            if (new_len > 1) {
                                                dependencies[i] = dependencies[new_len - 1];
                                                new_len -= 1;
                                            } else {
                                                new_len = 0;
                                            }

                                            any_changes = true;
                                        }
                                    }
                                }

                                const changed = new_len != dependencies.len;
                                if (changed) {
                                    query.expr.data.e_object.properties.len = @as(u32, @truncate(new_len));

                                    // If the dependencies list is now empty, remove it from the package.json
                                    // since we're swapRemove, we have to re-sort it
                                    if (query.expr.data.e_object.properties.len == 0) {
                                        var arraylist = current_package_json.data.e_object.properties.list();
                                        _ = arraylist.swapRemove(query.i);
                                        current_package_json.data.e_object.properties.update(arraylist);
                                        current_package_json.data.e_object.packageJSONSort();
                                    } else {
                                        var obj = query.expr.data.e_object;
                                        obj.alphabetizeProperties();
                                    }
                                }
                            }
                        }
                    }
                }

                if (!any_changes) {
                    Output.prettyErrorln("\n<red>error<r><d>:<r> \"<b>{s}<r>\" is not in a package.json file", .{updates[0].name});
                    Global.exit(1);
                    return;
                }
                manager.to_remove = updates;
            },
            .link, .add => {
                try PackageJSONEditor.edit(
                    ctx.allocator,
                    updates,
                    &current_package_json,
                    dependency_list,
                    manager.options.enable.exact_versions,
                );
                manager.package_json_updates = updates;
            },
            .update => {
                manager.package_json_updates = updates;
                manager.to_update = true;
            },
            else => {},
        }

        var buffer_writer = try JSPrinter.BufferWriter.init(ctx.allocator);
        try buffer_writer.buffer.list.ensureTotalCapacity(ctx.allocator, current_package_json_buf.len + 1);
        buffer_writer.append_newline = preserve_trailing_newline_at_eof_for_package_json;
        var package_json_writer = JSPrinter.BufferPrinter.init(buffer_writer);

        var written = JSPrinter.printJSON(@TypeOf(&package_json_writer), &package_json_writer, current_package_json, &package_json_source) catch |err| {
            Output.prettyErrorln("package.json failed to write due to error {s}", .{@errorName(err)});
            Global.crash();
        };

        // There are various tradeoffs with how we commit updates when you run `bun add` or `bun remove`
        // The one we chose here is to effectively pretend a human did:
        // 1. "bun add react@latest"
        // 2. open lockfile, find what react resolved to
        // 3. open package.json
        // 4. replace "react" : "latest" with "react" : "^16.2.0"
        // 5. save package.json
        // The Smarter™ approach is you resolve ahead of time and write to disk once!
        // But, turns out that's slower in any case where more than one package has to be resolved (most of the time!)
        // Concurrent network requests are faster than doing one and then waiting until the next batch
        var new_package_json_source = try ctx.allocator.dupe(u8, package_json_writer.ctx.writtenWithoutTrailingZero());

        // Do not free the old package.json AST nodes
        var old_ast_nodes = JSAst.Expr.Data.Store.toOwnedSlice();
        // haha unless
        defer if (auto_free) bun.default_allocator.free(old_ast_nodes);

        try manager.installWithManager(ctx, new_package_json_source, log_level);

        if (op == .update or op == .add or op == .link) {
            for (manager.package_json_updates) |request| {
                if (request.failed) {
                    Global.exit(1);
                    return;
                }
            }

            const source = logger.Source.initPathString("package.json", new_package_json_source);

            // Now, we _re_ parse our in-memory edited package.json
            // so we can commit the version we changed from the lockfile
            current_package_json = json_parser.ParseJSONUTF8(&source, ctx.log, manager.allocator) catch |err| {
                Output.prettyErrorln("<red>error<r><d>:<r> package.json failed to parse due to error {s}", .{@errorName(err)});
                Global.exit(1);
                return;
            };

            try PackageJSONEditor.edit(
                ctx.allocator,
                updates,
                &current_package_json,
                dependency_list,
                manager.options.enable.exact_versions,
            );
            var buffer_writer_two = try JSPrinter.BufferWriter.init(ctx.allocator);
            try buffer_writer_two.buffer.list.ensureTotalCapacity(ctx.allocator, new_package_json_source.len + 1);
            buffer_writer_two.append_newline =
                preserve_trailing_newline_at_eof_for_package_json;
            var package_json_writer_two = JSPrinter.BufferPrinter.init(buffer_writer_two);

            written = JSPrinter.printJSON(
                @TypeOf(&package_json_writer_two),
                &package_json_writer_two,
                current_package_json,
                &source,
            ) catch |err| {
                Output.prettyErrorln("package.json failed to write due to error {s}", .{@errorName(err)});
                Global.crash();
            };

            new_package_json_source = try ctx.allocator.dupe(u8, package_json_writer_two.ctx.writtenWithoutTrailingZero());
        }

        if (manager.options.do.write_package_json) {
            // Now that we've run the install step
            // We can save our in-memory package.json to disk
            try manager.root_package_json_file.pwriteAll(new_package_json_source, 0);
            std.os.ftruncate(manager.root_package_json_file.handle, new_package_json_source.len) catch {};
            manager.root_package_json_file.close();

            if (op == .remove) {
                var cwd = std.fs.cwd();
                // This is not exactly correct
                var node_modules_buf: [bun.MAX_PATH_BYTES]u8 = undefined;
                bun.copy(u8, &node_modules_buf, "node_modules" ++ std.fs.path.sep_str);
                var offset_buf = node_modules_buf["node_modules/".len..];
                const name_hashes = manager.lockfile.packages.items(.name_hash);
                for (updates) |request| {
                    // If the package no longer exists in the updated lockfile, delete the directory
                    // This is not thorough.
                    // It does not handle nested dependencies
                    // This is a quick & dirty cleanup intended for when deleting top-level dependencies
                    if (std.mem.indexOfScalar(PackageNameHash, name_hashes, String.Builder.stringHash(request.name)) == null) {
                        bun.copy(u8, offset_buf, request.name);
                        cwd.deleteTree(node_modules_buf[0 .. "node_modules/".len + request.name.len]) catch {};
                    }
                }

                // This is where we clean dangling symlinks
                // This could be slow if there are a lot of symlinks
                if (cwd.openIterableDir(manager.options.bin_path, .{})) |node_modules_bin_| {
                    var node_modules_bin: std.fs.IterableDir = node_modules_bin_;
                    var iter: std.fs.IterableDir.Iterator = node_modules_bin.iterate();
                    iterator: while (iter.next() catch null) |entry| {
                        switch (entry.kind) {
                            std.fs.IterableDir.Entry.Kind.sym_link => {

                                // any symlinks which we are unable to open are assumed to be dangling
                                // note that using access won't work here, because access doesn't resolve symlinks
                                bun.copy(u8, &node_modules_buf, entry.name);
                                node_modules_buf[entry.name.len] = 0;
                                var buf: [:0]u8 = node_modules_buf[0..entry.name.len :0];

                                var file = node_modules_bin.dir.openFileZ(buf, .{ .mode = .read_only }) catch {
                                    node_modules_bin.dir.deleteFileZ(buf) catch {};
                                    continue :iterator;
                                };

                                file.close();
                            },
                            else => {},
                        }
                    }
                } else |_| {}
            }
        }
    }

    var cwd_buf: [bun.MAX_PATH_BYTES]u8 = undefined;
    var package_json_cwd_buf: [bun.MAX_PATH_BYTES]u8 = undefined;
    var package_json_cwd: string = "";

    pub inline fn install(ctx: Command.Context) !void {
        var manager = init(ctx, .install) catch |err| {
            if (err == error.SwitchToBunAdd) {
                return add(ctx);
            }

            return err;
        };

        if (manager.options.shouldPrintCommandName()) {
            Output.prettyErrorln("<r><b>bun install <r><d>v" ++ Global.package_json_version_with_sha ++ "<r>\n", .{});
            Output.flush();
        }

        var package_json_contents = manager.root_package_json_file.readToEndAlloc(ctx.allocator, std.math.maxInt(usize)) catch |err| {
            if (manager.options.log_level != .silent) {
                Output.prettyErrorln("<r><red>{s} reading package.json<r> :(", .{@errorName(err)});
                Output.flush();
            }
            return;
        };

        try switch (manager.options.log_level) {
            inline else => |log_level| manager.installWithManager(ctx, package_json_contents, log_level),
        };
    }

    pub const PackageInstaller = struct {
        manager: *PackageManager,
        lockfile: *Lockfile,
        progress: *std.Progress,
        node_modules_folder: std.fs.IterableDir,
        skip_verify_installed_version_number: bool,
        skip_delete: bool,
        force_install: bool,
        root_node_modules_folder: std.fs.IterableDir,
        summary: *PackageInstall.Summary,
        options: *const PackageManager.Options,
        metas: []const Lockfile.Package.Meta,
        names: []const String,
        bins: []const Bin,
        resolutions: []Resolution,
        node: *Progress.Node,
        has_created_bin: bool = false,
        global_bin_dir: std.fs.IterableDir,
        destination_dir_subpath_buf: [bun.MAX_PATH_BYTES]u8 = undefined,
        folder_path_buf: [bun.MAX_PATH_BYTES]u8 = undefined,
        install_count: usize = 0,
        successfully_installed: Bitset,

        // For linking native binaries, we only want to link after we've installed the companion dependencies
        // We don't want to introduce dependent callbacks like that for every single package
        // Since this will only be a handful, it's fine to just say "run this at the end"
        platform_binlinks: std.ArrayListUnmanaged(DeferredBinLink) = std.ArrayListUnmanaged(DeferredBinLink){},

        pub const DeferredBinLink = struct {
            dependency_id: DependencyID,
            node_modules_folder: std.fs.IterableDir,
        };

        /// Install versions of a package which are waiting on a network request
        pub fn installEnqueuedPackages(
            this: *PackageInstaller,
            dependency_id: DependencyID,
            data: ExtractData,
            comptime log_level: Options.LogLevel,
        ) void {
            const package_id = this.lockfile.buffers.resolutions.items[dependency_id];
            const name = this.lockfile.str(&this.names[package_id]);
            const resolution = &this.resolutions[package_id];
            const task_id = switch (resolution.tag) {
                .git => Task.Id.forGitCheckout(data.url, data.resolved),
                .github => Task.Id.forTarball(data.url),
                .local_tarball => Task.Id.forTarball(this.lockfile.str(&resolution.value.local_tarball)),
                .remote_tarball => Task.Id.forTarball(this.lockfile.str(&resolution.value.remote_tarball)),
                .npm => Task.Id.forNPMPackage(name, resolution.value.npm.version),
                else => unreachable,
            };
            if (this.manager.task_queue.fetchRemove(task_id)) |removed| {
                var callbacks = removed.value;
                defer callbacks.deinit(this.manager.allocator);

                const prev_node_modules_folder = this.node_modules_folder;
                defer this.node_modules_folder = prev_node_modules_folder;
                for (callbacks.items) |cb| {
                    this.node_modules_folder = .{ .dir = .{ .fd = bun.fdcast(cb.node_modules_folder) } };
                    this.installPackageWithNameAndResolution(dependency_id, package_id, log_level, name, resolution);
                }
            }
        }

        fn installPackageWithNameAndResolution(
            this: *PackageInstaller,
            dependency_id: PackageID,
            package_id: PackageID,
            comptime log_level: Options.LogLevel,
            name: string,
            resolution: *const Resolution,
        ) void {
            const buf = this.lockfile.buffers.string_bytes.items;

            const alias = this.lockfile.buffers.dependencies.items[dependency_id].name.slice(buf);
            const destination_dir_subpath: [:0]u8 = brk: {
                bun.copy(u8, &this.destination_dir_subpath_buf, alias);
                this.destination_dir_subpath_buf[alias.len] = 0;
                break :brk this.destination_dir_subpath_buf[0..alias.len :0];
            };

            var resolution_buf: [512]u8 = undefined;
            const extern_string_buf = this.lockfile.buffers.extern_strings.items;
            var resolution_label = std.fmt.bufPrint(&resolution_buf, "{}", .{resolution.fmt(buf)}) catch unreachable;
            var installer = PackageInstall{
                .progress = this.progress,
                .cache_dir = undefined,
                .cache_dir_subpath = undefined,
                .destination_dir = this.node_modules_folder,
                .destination_dir_subpath = destination_dir_subpath,
                .destination_dir_subpath_buf = &this.destination_dir_subpath_buf,
                .allocator = this.lockfile.allocator,
                .package_name = name,
                .package_version = resolution_label,
            };

            switch (resolution.tag) {
                .npm => {
                    installer.cache_dir_subpath = this.manager.cachedNPMPackageFolderName(name, resolution.value.npm.version);
                    installer.cache_dir = this.manager.getCacheDirectory();
                },
                .git => {
                    installer.cache_dir_subpath = this.manager.cachedGitFolderName(&resolution.value.git);
                    installer.cache_dir = this.manager.getCacheDirectory();
                },
                .github => {
                    installer.cache_dir_subpath = this.manager.cachedGitHubFolderName(&resolution.value.github);
                    installer.cache_dir = this.manager.getCacheDirectory();
                },
                .folder => {
                    const folder = resolution.value.folder.slice(buf);
                    // Handle when a package depends on itself via file:
                    // example:
                    //   "mineflayer": "file:."
                    if (folder.len == 0 or (folder.len == 1 and folder[0] == '.')) {
                        installer.cache_dir_subpath = ".";
                    } else {
                        @memcpy(this.folder_path_buf[0..folder.len], folder);
                        this.folder_path_buf[folder.len] = 0;
                        installer.cache_dir_subpath = this.folder_path_buf[0..folder.len :0];
                    }
                    installer.cache_dir = .{ .dir = std.fs.cwd() };
                },
                .local_tarball => {
                    installer.cache_dir_subpath = this.manager.cachedTarballFolderName(resolution.value.local_tarball);
                    installer.cache_dir = this.manager.getCacheDirectory();
                },
                .remote_tarball => {
                    installer.cache_dir_subpath = this.manager.cachedTarballFolderName(resolution.value.remote_tarball);
                    installer.cache_dir = this.manager.getCacheDirectory();
                },
                .workspace => {
                    const folder = resolution.value.workspace.slice(buf);
                    // Handle when a package depends on itself
                    if (folder.len == 0 or (folder.len == 1 and folder[0] == '.')) {
                        installer.cache_dir_subpath = ".";
                    } else {
                        @memcpy(this.folder_path_buf[0..folder.len], folder);
                        this.folder_path_buf[folder.len] = 0;
                        installer.cache_dir_subpath = this.folder_path_buf[0..folder.len :0];
                    }
                    installer.cache_dir = .{ .dir = std.fs.cwd() };
                },
                .symlink => {
                    const directory = this.manager.globalLinkDir() catch |err| {
                        if (comptime log_level != .silent) {
                            const fmt = "\n<r><red>error:<r> unable to access global directory while installing <b>{s}<r>: {s}\n";
                            const args = .{ name, @errorName(err) };

                            if (comptime log_level.showProgress()) {
                                switch (Output.enable_ansi_colors) {
                                    inline else => |enable_ansi_colors| {
                                        this.progress.log(comptime Output.prettyFmt(fmt, enable_ansi_colors), args);
                                    },
                                }
                            } else {
                                Output.prettyErrorln(fmt, args);
                            }
                        }

                        if (this.manager.options.enable.fail_early) {
                            Global.exit(1);
                        }

                        Output.flush();
                        this.summary.fail += 1;
                        return;
                    };

                    const folder = resolution.value.symlink.slice(buf);

                    if (folder.len == 0 or (folder.len == 1 and folder[0] == '.')) {
                        installer.cache_dir_subpath = ".";
                        installer.cache_dir = .{ .dir = std.fs.cwd() };
                    } else {
                        const global_link_dir = this.manager.globalLinkDirPath() catch unreachable;
                        var ptr = &this.folder_path_buf;
                        var remain: []u8 = this.folder_path_buf[0..];
                        @memcpy(ptr[0..global_link_dir.len], global_link_dir);
                        remain = remain[global_link_dir.len..];
                        if (global_link_dir[global_link_dir.len - 1] != std.fs.path.sep) {
                            remain[0] = std.fs.path.sep;
                            remain = remain[1..];
                        }
                        @memcpy(remain[0..folder.len], folder);
                        remain = remain[folder.len..];
                        remain[0] = 0;
                        const len = @intFromPtr(remain.ptr) - @intFromPtr(ptr);
                        installer.cache_dir_subpath = this.folder_path_buf[0..len :0];
                        installer.cache_dir = directory;
                    }
                },
                else => return,
            }

            const needs_install = this.force_install or this.skip_verify_installed_version_number or !installer.verify(resolution, buf);
            this.summary.skipped += @as(u32, @intFromBool(!needs_install));

            if (needs_install) {
                const result: PackageInstall.Result = switch (resolution.tag) {
                    .symlink, .workspace => installer.installFromLink(this.skip_delete),
                    else => installer.install(this.skip_delete),
                };

                switch (result) {
                    .success => {
                        const is_duplicate = this.successfully_installed.isSet(package_id);
                        this.summary.success += @as(u32, @intFromBool(!is_duplicate));
                        this.successfully_installed.set(package_id);

                        if (comptime log_level.showProgress()) {
                            this.node.completeOne();
                        }

                        const bin = this.bins[package_id];
                        if (bin.tag != .none) {
                            if (!this.has_created_bin) {
                                if (!this.options.global) {
                                    if (comptime Environment.isWindows) {
                                        std.os.mkdiratW(this.root_node_modules_folder.dir.fd, strings.w(".bin"), 0) catch {};
                                    } else {
                                        this.root_node_modules_folder.dir.makeDirZ(".bin") catch {};
                                    }
                                }
                                if (comptime Environment.isPosix)
                                    Bin.Linker.umask = C.umask(0);
                                this.has_created_bin = true;
                            }

                            const bin_task_id = Task.Id.forBinLink(package_id);
                            var task_queue = this.manager.task_queue.getOrPut(this.manager.allocator, bin_task_id) catch unreachable;
                            if (!task_queue.found_existing) {
                                run_bin_link: {
                                    if (std.mem.indexOfScalar(PackageNameHash, this.options.native_bin_link_allowlist, String.Builder.stringHash(name)) != null) {
                                        this.platform_binlinks.append(this.lockfile.allocator, .{
                                            .dependency_id = dependency_id,
                                            .node_modules_folder = this.node_modules_folder,
                                        }) catch unreachable;
                                        break :run_bin_link;
                                    }

                                    var bin_linker = Bin.Linker{
                                        .bin = bin,
                                        .package_installed_node_modules = bun.toFD(this.node_modules_folder.dir.fd),
                                        .global_bin_path = this.options.bin_path,
                                        .global_bin_dir = this.options.global_bin_dir.dir,

                                        // .destination_dir_subpath = destination_dir_subpath,
                                        .root_node_modules_folder = bun.toFD(this.root_node_modules_folder.dir.fd),
                                        .package_name = strings.StringOrTinyString.init(alias),
                                        .string_buf = buf,
                                        .extern_string_buf = extern_string_buf,
                                    };

                                    bin_linker.link(this.manager.options.global);
                                    if (bin_linker.err) |err| {
                                        if (comptime log_level != .silent) {
                                            const fmt = "\n<r><red>error:<r> linking <b>{s}<r>: {s}\n";
                                            const args = .{ alias, @errorName(err) };

                                            if (comptime log_level.showProgress()) {
                                                switch (Output.enable_ansi_colors) {
                                                    inline else => |enable_ansi_colors| {
                                                        this.progress.log(comptime Output.prettyFmt(fmt, enable_ansi_colors), args);
                                                    },
                                                }
                                            } else {
                                                Output.prettyErrorln(fmt, args);
                                            }
                                        }

                                        if (this.manager.options.enable.fail_early) {
                                            installer.uninstall();
                                            Global.crash();
                                        }
                                    }
                                }
                            }
                        }

                        if (resolution.tag == .workspace or this.lockfile.trusted_dependencies.contains(@as(u32, @truncate(String.Builder.stringHash(name))))) {
                            var scripts = this.lockfile.packages.items(.scripts)[package_id];
                            if (scripts.hasAny()) {
                                var path_buf: [bun.MAX_PATH_BYTES]u8 = undefined;
                                const path_str = Path.joinAbsString(
                                    bun.getFdPath(bun.toFD(this.node_modules_folder.dir.fd), &path_buf) catch unreachable,
                                    &[_]string{destination_dir_subpath},
                                    .posix,
                                );

                                scripts.enqueue(this.lockfile, buf, path_str);
                            } else if (!scripts.filled) {
                                var path_buf: [bun.MAX_PATH_BYTES]u8 = undefined;
                                const path_str = Path.joinAbsString(
                                    bun.getFdPath(bun.toFD(this.node_modules_folder.dir.fd), &path_buf) catch unreachable,
                                    &[_]string{destination_dir_subpath},
                                    .posix,
                                );

                                scripts.enqueueFromPackageJSON(
                                    this.manager.log,
                                    this.lockfile,
                                    this.node_modules_folder.dir,
                                    destination_dir_subpath,
                                    path_str,
                                ) catch |err| {
                                    if (comptime log_level != .silent) {
                                        const fmt = "\n<r><red>error:<r> failed to parse life-cycle scripts for <b>{s}<r>: {s}\n";
                                        const args = .{ name, @errorName(err) };

                                        if (comptime log_level.showProgress()) {
                                            switch (Output.enable_ansi_colors) {
                                                inline else => |enable_ansi_colors| {
                                                    this.progress.log(comptime Output.prettyFmt(fmt, enable_ansi_colors), args);
                                                },
                                            }
                                        } else {
                                            Output.prettyErrorln(fmt, args);
                                        }
                                    }

                                    if (this.manager.options.enable.fail_early) {
                                        Global.exit(1);
                                    }

                                    Output.flush();
                                    this.summary.fail += 1;
                                    return;
                                };
                            }
                        }
                    },
                    .fail => |cause| {
                        if (cause.isPackageMissingFromCache()) {
                            switch (resolution.tag) {
                                .git => {
                                    this.manager.enqueueGitForCheckout(
                                        dependency_id,
                                        alias,
                                        resolution,
                                        .{ .node_modules_folder = bun.toFD(this.node_modules_folder.dir.fd) },
                                    );
                                },
                                .github => {
                                    const url = this.manager.allocGitHubURL(&resolution.value.github);
                                    defer this.manager.allocator.free(url);
                                    this.manager.enqueueTarballForDownload(
                                        dependency_id,
                                        package_id,
                                        url,
                                        .{ .node_modules_folder = bun.toFD(this.node_modules_folder.dir.fd) },
                                    );
                                },
                                .local_tarball => {
                                    this.manager.enqueueTarballForReading(
                                        dependency_id,
                                        alias,
                                        resolution,
                                        .{ .node_modules_folder = bun.toFD(this.node_modules_folder.dir.fd) },
                                    );
                                },
                                .remote_tarball => {
                                    this.manager.enqueueTarballForDownload(
                                        dependency_id,
                                        package_id,
                                        resolution.value.remote_tarball.slice(buf),
                                        .{ .node_modules_folder = bun.toFD(this.node_modules_folder.dir.fd) },
                                    );
                                },
                                .npm => {
                                    if (comptime Environment.allow_assert) std.debug.assert(!resolution.value.npm.url.isEmpty());
                                    this.manager.enqueuePackageForDownload(
                                        name,
                                        dependency_id,
                                        package_id,
                                        resolution.value.npm.version,
                                        resolution.value.npm.url.slice(buf),
                                        .{ .node_modules_folder = bun.toFD(this.node_modules_folder.dir.fd) },
                                    );
                                },
                                else => {
                                    Output.prettyErrorln(
                                        "<r><red>error<r>: <b><red>{s}<r> installing <b>{s}<r>",
                                        .{ @errorName(cause.err), this.names[package_id].slice(buf) },
                                    );
                                    this.summary.fail += 1;
                                },
                            }
                        } else if (cause.err == error.DanglingSymlink) {
                            Output.prettyErrorln(
                                "<r><red>error<r>: <b>{s}<r> \"link:{s}\" not found (try running 'bun link' in the intended package's folder)<r>",
                                .{ @errorName(cause.err), this.names[package_id].slice(buf) },
                            );
                            this.summary.fail += 1;
                        } else {
                            Output.prettyErrorln(
                                "<r><red>error<r>: <b><red>{s}<r> installing <b>{s}<r>",
                                .{ @errorName(cause.err), this.names[package_id].slice(buf) },
                            );
                            this.summary.fail += 1;
                        }
                    },
                    else => {},
                }
            }
        }

        pub fn installPackage(
            this: *PackageInstaller,
            dependency_id: DependencyID,
            comptime log_level: Options.LogLevel,
        ) void {
            const package_id = this.lockfile.buffers.resolutions.items[dependency_id];
            const meta = &this.metas[package_id];

            if (meta.isDisabled()) {
                if (comptime log_level.showProgress()) {
                    this.node.completeOne();
                }
                return;
            }

            const name = this.lockfile.str(&this.names[package_id]);
            const resolution = &this.resolutions[package_id];

            this.installPackageWithNameAndResolution(dependency_id, package_id, log_level, name, resolution);
        }
    };

    pub fn enqueueGitForCheckout(
        this: *PackageManager,
        dependency_id: DependencyID,
        alias: string,
        resolution: *const Resolution,
        task_context: TaskCallbackContext,
    ) void {
        const repository = &resolution.value.git;
        const url = this.lockfile.str(&repository.repo);
        const clone_id = Task.Id.forGitClone(url);
        const resolved = this.lockfile.str(&repository.resolved);
        const checkout_id = Task.Id.forGitCheckout(url, resolved);
        var checkout_queue = this.task_queue.getOrPut(this.allocator, checkout_id) catch unreachable;
        if (!checkout_queue.found_existing) {
            checkout_queue.value_ptr.* = .{};
        }

        checkout_queue.value_ptr.append(
            this.allocator,
            task_context,
        ) catch unreachable;

        if (checkout_queue.found_existing) return;

        if (this.git_repositories.get(clone_id)) |repo_fd| {
            this.task_batch.push(ThreadPool.Batch.from(this.enqueueGitCheckout(
                checkout_id,
                repo_fd,
                dependency_id,
                alias,
                resolution.*,
                resolved,
            )));
        } else {
            var clone_queue = this.task_queue.getOrPut(this.allocator, clone_id) catch unreachable;
            if (!clone_queue.found_existing) {
                clone_queue.value_ptr.* = .{};
            }

            clone_queue.value_ptr.append(
                this.allocator,
                .{ .dependency = dependency_id },
            ) catch unreachable;

            if (clone_queue.found_existing) return;

            this.task_batch.push(ThreadPool.Batch.from(this.enqueueGitClone(clone_id, alias, repository)));
        }
    }

    pub fn enqueuePackageForDownload(
        this: *PackageManager,
        name: []const u8,
        dependency_id: DependencyID,
        package_id: PackageID,
        version: Semver.Version,
        url: []const u8,
        task_context: TaskCallbackContext,
    ) void {
        const task_id = Task.Id.forNPMPackage(name, version);
        var task_queue = this.task_queue.getOrPut(this.allocator, task_id) catch unreachable;
        if (!task_queue.found_existing) {
            task_queue.value_ptr.* = .{};
        }

        task_queue.value_ptr.append(
            this.allocator,
            task_context,
        ) catch unreachable;

        if (task_queue.found_existing) return;

        if (this.generateNetworkTaskForTarball(
            task_id,
            url,
            dependency_id,
            this.lockfile.packages.get(package_id),
        ) catch unreachable) |task| {
            task.schedule(&this.network_tarball_batch);
            if (this.network_tarball_batch.len > 0) {
                _ = this.scheduleTasks();
            }
        }
    }

    pub fn enqueueTarballForDownload(
        this: *PackageManager,
        dependency_id: DependencyID,
        package_id: PackageID,
        url: string,
        task_context: TaskCallbackContext,
    ) void {
        const task_id = Task.Id.forTarball(url);
        var task_queue = this.task_queue.getOrPut(this.allocator, task_id) catch unreachable;
        if (!task_queue.found_existing) {
            task_queue.value_ptr.* = .{};
        }

        task_queue.value_ptr.append(
            this.allocator,
            task_context,
        ) catch unreachable;

        if (task_queue.found_existing) return;

        if (this.generateNetworkTaskForTarball(
            task_id,
            url,
            dependency_id,
            this.lockfile.packages.get(package_id),
        ) catch unreachable) |task| {
            task.schedule(&this.network_tarball_batch);
            if (this.network_tarball_batch.len > 0) {
                _ = this.scheduleTasks();
            }
        }
    }

    pub fn enqueueTarballForReading(
        this: *PackageManager,
        dependency_id: DependencyID,
        alias: string,
        resolution: *const Resolution,
        task_context: TaskCallbackContext,
    ) void {
        const path = this.lockfile.str(&resolution.value.local_tarball);
        const task_id = Task.Id.forTarball(path);
        var task_queue = this.task_queue.getOrPut(this.allocator, task_id) catch unreachable;
        if (!task_queue.found_existing) {
            task_queue.value_ptr.* = .{};
        }

        task_queue.value_ptr.append(
            this.allocator,
            task_context,
        ) catch unreachable;

        if (task_queue.found_existing) return;

        this.task_batch.push(ThreadPool.Batch.from(this.enqueueLocalTarball(
            task_id,
            dependency_id,
            alias,
            path,
            resolution.*,
        )));
    }

    pub fn installPackages(
        this: *PackageManager,
        lockfile_: *Lockfile,
        comptime log_level: PackageManager.Options.LogLevel,
    ) !PackageInstall.Summary {
        var lockfile = lockfile_;
        if (!this.options.local_package_features.dev_dependencies) {
            lockfile = try lockfile.maybeCloneFilteringRootPackages(
                this.options.local_package_features,
                this.options.enable.exact_versions,
            );
        }

        var root_node: *Progress.Node = undefined;
        var download_node: Progress.Node = undefined;
        var install_node: Progress.Node = undefined;
        const options = &this.options;
        var progress = &this.progress;

        if (comptime log_level.showProgress()) {
            root_node = progress.start("", 0);
            progress.supports_ansi_escape_codes = Output.enable_ansi_colors_stderr;
            download_node = root_node.start(ProgressStrings.download(), 0);

            install_node = root_node.start(ProgressStrings.install(), lockfile.packages.len);
            this.downloads_node = &download_node;
        }

        defer {
            if (comptime log_level.showProgress()) {
                progress.root.end();
                progress.* = .{};
            }
        }

        // If there was already a valid lockfile and so we did not resolve, i.e. there was zero network activity
        // the packages could still not be in the cache dir
        // this would be a common scenario in a CI environment
        // or if you just cloned a repo
        // we want to check lazily though
        // no need to download packages you've already installed!!
        var skip_verify_installed_version_number = false;
        const cwd = std.fs.cwd();
        var node_modules_folder = cwd.openIterableDir("node_modules", .{}) catch brk: {
            skip_verify_installed_version_number = true;
            (if (comptime Environment.isWindows) std.os.mkdiratW(cwd.fd, bun.strings.w("node_modules"), 0) else cwd.makeDirZ("node_modules")) catch |err| {
                Output.prettyErrorln("<r><red>error<r>: <b><red>{s}<r> creating <b>node_modules<r> folder", .{@errorName(err)});
                Global.crash();
            };
            break :brk cwd.openIterableDir("node_modules", .{}) catch |err| {
                Output.prettyErrorln("<r><red>error<r>: <b><red>{s}<r> opening <b>node_modules<r> folder", .{@errorName(err)});
                Global.crash();
            };
        };
        var skip_delete = skip_verify_installed_version_number;

        const force_install = options.enable.force_install;
        if (options.enable.force_install) {
            skip_verify_installed_version_number = true;
            skip_delete = false;
        }
        var summary = PackageInstall.Summary{};

        {
            var parts = lockfile.packages.slice();
            var metas = parts.items(.meta);
            var names = parts.items(.name);
            var dependencies = lockfile.buffers.dependencies.items;
            const resolutions_buffer: []const PackageID = lockfile.buffers.resolutions.items;
            const resolution_lists: []const Lockfile.PackageIDSlice = parts.items(.resolutions);
            var resolutions = parts.items(.resolution);

            var iterator = Lockfile.Tree.Iterator.init(lockfile);

            var installer = PackageInstaller{
                .manager = this,
                .options = &this.options,
                .metas = metas,
                .bins = parts.items(.bin),
                .root_node_modules_folder = node_modules_folder,
                .names = names,
                .resolutions = resolutions,
                .lockfile = lockfile,
                .node = &install_node,
                .node_modules_folder = node_modules_folder,
                .progress = progress,
                .skip_verify_installed_version_number = skip_verify_installed_version_number,
                .skip_delete = skip_delete,
                .summary = &summary,
                .global_bin_dir = this.options.global_bin_dir,
                .force_install = force_install,
                .install_count = lockfile.buffers.hoisted_dependencies.items.len,
                .successfully_installed = try Bitset.initEmpty(
                    this.allocator,
                    lockfile.packages.len,
                ),
            };

            while (iterator.nextNodeModulesFolder()) |node_modules| {
                // We deliberately do not close this folder.
                // If the package hasn't been downloaded, we will need to install it later
                // We use this file descriptor to know where to put it.
                installer.node_modules_folder = cwd.openIterableDir(node_modules.relative_path, .{}) catch brk: {
                    // Avoid extra mkdir() syscall
                    try cwd.makePath(bun.span(node_modules.relative_path));
                    break :brk try cwd.openIterableDir(node_modules.relative_path, .{});
                };

                var remaining = node_modules.dependencies;

                // cache line is 64 bytes on ARM64 and x64
                // PackageIDs are 4 bytes
                // Hence, we can fit up to 64 / 4 = 16 package IDs in a cache line
                const unroll_count = comptime 64 / @sizeOf(PackageID);

                while (remaining.len > unroll_count) {
                    comptime var i: usize = 0;
                    inline while (i < unroll_count) : (i += 1) {
                        installer.installPackage(remaining[i], comptime log_level);
                    }
                    remaining = remaining[unroll_count..];

                    // We want to minimize how often we call this function
                    // That's part of why we unroll this loop
                    if (this.pending_tasks > 0) {
                        try this.runTasks(
                            *PackageInstaller,
                            &installer,
                            .{
                                .onExtract = PackageInstaller.installEnqueuedPackages,
                                .onResolve = {},
                                .onPackageManifestError = {},
                                .onPackageDownloadError = {},
                            },
                            log_level,
                        );
                        if (!installer.options.do.install_packages) return error.InstallFailed;
                    }
                }

                for (remaining) |dependency_id| {
                    installer.installPackage(dependency_id, log_level);
                }

                try this.runTasks(
                    *PackageInstaller,
                    &installer,
                    .{
                        .onExtract = PackageInstaller.installEnqueuedPackages,
                        .onResolve = {},
                        .onPackageManifestError = {},
                        .onPackageDownloadError = {},
                    },
                    log_level,
                );
                if (!installer.options.do.install_packages) return error.InstallFailed;
            }

            while (this.pending_tasks > 0 and installer.options.do.install_packages) : (this.sleep()) {
                try this.runTasks(
                    *PackageInstaller,
                    &installer,
                    .{
                        .onExtract = PackageInstaller.installEnqueuedPackages,
                        .onResolve = {},
                        .onPackageManifestError = {},
                        .onPackageDownloadError = {},
                    },
                    log_level,
                );
            }

            if (!installer.options.do.install_packages) return error.InstallFailed;

            summary.successfully_installed = installer.successfully_installed;
            outer: for (installer.platform_binlinks.items) |deferred| {
                const dependency_id = deferred.dependency_id;
                const package_id = resolutions_buffer[dependency_id];
                const folder = deferred.node_modules_folder;

                const package_resolutions: []const PackageID = resolution_lists[package_id].get(resolutions_buffer);
                const original_bin: Bin = installer.bins[package_id];

                for (package_resolutions) |resolved_id| {
                    if (resolved_id >= names.len) continue;
                    const meta: Lockfile.Package.Meta = metas[resolved_id];

                    // This is specifically for platform-specific binaries
                    if (meta.os == .all and meta.arch == .all) continue;

                    // Don't attempt to link incompatible binaries
                    if (meta.isDisabled()) continue;

                    const name = lockfile.str(&dependencies[dependency_id].name);

                    if (!installer.has_created_bin) {
                        if (!this.options.global) {
                            if (comptime Environment.isWindows) {
                                std.os.mkdiratW(node_modules_folder.dir.fd, bun.strings.w(".bin"), 0) catch {};
                            } else {
                                node_modules_folder.dir.makeDirZ(".bin") catch {};
                            }
                        }
                        if (comptime Environment.isPosix)
                            Bin.Linker.umask = C.umask(0);
                        installer.has_created_bin = true;
                    }

                    var bin_linker = Bin.Linker{
                        .bin = original_bin,
                        .package_installed_node_modules = bun.toFD(folder.dir.fd),
                        .root_node_modules_folder = bun.toFD(node_modules_folder.dir.fd),
                        .global_bin_path = this.options.bin_path,
                        .global_bin_dir = this.options.global_bin_dir.dir,

                        .package_name = strings.StringOrTinyString.init(name),
                        .string_buf = lockfile.buffers.string_bytes.items,
                        .extern_string_buf = lockfile.buffers.extern_strings.items,
                    };

                    bin_linker.link(this.options.global);

                    if (bin_linker.err) |err| {
                        if (comptime log_level != .silent) {
                            const fmt = "\n<r><red>error:<r> linking <b>{s}<r>: {s}\n";
                            const args = .{ name, @errorName(err) };

                            if (comptime log_level.showProgress()) {
                                switch (Output.enable_ansi_colors) {
                                    inline else => |enable_ansi_colors| {
                                        this.progress.log(comptime Output.prettyFmt(fmt, enable_ansi_colors), args);
                                    },
                                }
                            } else {
                                Output.prettyErrorln(fmt, args);
                            }
                        }

                        if (this.options.enable.fail_early) Global.crash();
                    }

                    continue :outer;
                }

                if (comptime log_level != .silent) {
                    const fmt = "\n<r><yellow>warn:<r> no compatible binaries found for <b>{s}<r>\n";
                    const args = .{lockfile.str(&names[package_id])};

                    if (comptime log_level.showProgress()) {
                        switch (Output.enable_ansi_colors) {
                            inline else => |enable_ansi_colors| {
                                this.progress.log(comptime Output.prettyFmt(fmt, enable_ansi_colors), args);
                            },
                        }
                    } else {
                        Output.prettyErrorln(fmt, args);
                    }
                }
            }
        }

        return summary;
    }

    pub fn setupGlobalDir(manager: *PackageManager, ctx: *const Command.Context) !void {
        manager.options.global_bin_dir = try Options.openGlobalBinDir(ctx.install);
        var out_buffer: [bun.MAX_PATH_BYTES]u8 = undefined;
        var result = try bun.getFdPath(manager.options.global_bin_dir.dir.fd, &out_buffer);
        out_buffer[result.len] = 0;
        var result_: [:0]u8 = out_buffer[0..result.len :0];
        manager.options.bin_path = bun.cstring(try FileSystem.instance.dirname_store.append([:0]u8, result_));
    }

    pub fn startProgressBarIfNone(manager: *PackageManager) void {
        if (manager.downloads_node == null) {
            manager.startProgressBar();
        }
    }
    pub fn startProgressBar(manager: *PackageManager) void {
        manager.downloads_node = manager.progress.start(ProgressStrings.download(), 0);
        manager.progress.supports_ansi_escape_codes = Output.enable_ansi_colors_stderr;
        manager.setNodeName(manager.downloads_node.?, ProgressStrings.download_no_emoji_, ProgressStrings.download_emoji, true);
        manager.downloads_node.?.setEstimatedTotalItems(manager.total_tasks + manager.extracted_count);
        manager.downloads_node.?.setCompletedItems(manager.total_tasks - manager.pending_tasks);
        manager.downloads_node.?.activate();
        manager.progress.refresh();
    }

    pub fn endProgressBar(manager: *PackageManager) void {
        var downloads_node = manager.downloads_node orelse return;
        downloads_node.setEstimatedTotalItems(downloads_node.unprotected_estimated_total_items);
        downloads_node.setCompletedItems(downloads_node.unprotected_estimated_total_items);
        manager.progress.refresh();
        manager.progress.root.end();
        manager.progress = .{};
        manager.downloads_node = null;
    }

    fn installWithManager(
        manager: *PackageManager,
        ctx: Command.Context,
        package_json_contents: string,
        comptime log_level: Options.LogLevel,
    ) !void {
        // sleep off for maximum network throughput

        var load_lockfile_result: Lockfile.LoadFromDiskResult = if (manager.options.do.load_lockfile)
            manager.lockfile.loadFromDisk(
                ctx.allocator,
                ctx.log,
                manager.options.lockfile_path,
            )
        else
            .{ .not_found = {} };
        var root = Lockfile.Package{};
        var needs_new_lockfile = load_lockfile_result != .ok or (load_lockfile_result.ok.buffers.dependencies.items.len == 0 and manager.package_json_updates.len > 0);
        // this defaults to false
        // but we force allowing updates to the lockfile when you do bun add
        var had_any_diffs = false;
        manager.progress = .{};

        // Step 2. Parse the package.json file
        //
        var package_json_source = logger.Source.initPathString(package_json_cwd, package_json_contents);

        switch (load_lockfile_result) {
            .err => |cause| {
                if (log_level != .silent) {
                    switch (cause.step) {
                        .open_file => Output.prettyError("<r><red>error<r> opening lockfile:<r> {s}\n<r>", .{
                            @errorName(cause.value),
                        }),
                        .parse_file => Output.prettyError("<r><red>error<r> parsing lockfile:<r> {s}\n<r>", .{
                            @errorName(cause.value),
                        }),
                        .read_file => Output.prettyError("<r><red>error<r> reading lockfile:<r> {s}\n<r>", .{
                            @errorName(cause.value),
                        }),
                    }

                    if (manager.options.enable.fail_early) {
                        Output.prettyError("<b><red>failed to load lockfile<r>\n", .{});
                    } else {
                        Output.prettyError("<b><red>ignoring lockfile<r>\n", .{});
                    }

                    if (ctx.log.errors > 0) {
                        switch (Output.enable_ansi_colors) {
                            inline else => |enable_ansi_colors| {
                                try manager.log.printForLogLevelWithEnableAnsiColors(Output.errorWriter(), enable_ansi_colors);
                            },
                        }
                    }
                    Output.flush();
                }

                if (manager.options.enable.fail_early) Global.crash();
            },
            .ok => {
                differ: {
                    root = load_lockfile_result.ok.rootPackage() orelse {
                        needs_new_lockfile = true;
                        break :differ;
                    };

                    if (root.dependencies.len == 0) {
                        needs_new_lockfile = true;
                    }

                    if (needs_new_lockfile) break :differ;

                    var lockfile: Lockfile = undefined;
                    try lockfile.initEmpty(ctx.allocator);
                    var maybe_root = Lockfile.Package{};

                    try maybe_root.parseMain(
                        &lockfile,
                        ctx.allocator,
                        ctx.log,
                        package_json_source,
                        Features.main,
                    );
                    var mapping = try manager.lockfile.allocator.alloc(PackageID, maybe_root.dependencies.len);
                    @memset(mapping, invalid_package_id);

                    manager.summary = try Package.Diff.generate(
                        ctx.allocator,
                        ctx.log,
                        manager.lockfile,
                        &lockfile,
                        &root,
                        &maybe_root,
                        if (manager.to_update) manager.package_json_updates else null,
                        mapping,
                    );

                    had_any_diffs = had_any_diffs or manager.summary.hasDiffs();

                    if (manager.options.enable.frozen_lockfile and had_any_diffs) {
                        if (comptime log_level != .silent) {
                            Output.prettyErrorln("<r><red>error<r>: lockfile had changes, but lockfile is frozen", .{});
                        }
                        Global.crash();
                    }

                    if (had_any_diffs) {
                        var builder_ = manager.lockfile.stringBuilder();
                        // ensure we use one pointer to reference it instead of creating new ones and potentially aliasing
                        var builder = &builder_;
                        // If you changed packages, we will copy over the new package from the new lockfile
                        const new_dependencies = maybe_root.dependencies.get(lockfile.buffers.dependencies.items);

                        for (new_dependencies) |new_dep| {
                            new_dep.count(lockfile.buffers.string_bytes.items, *Lockfile.StringBuilder, builder);
                        }

                        maybe_root.scripts.count(lockfile.buffers.string_bytes.items, *Lockfile.StringBuilder, builder);

                        const off = @as(u32, @truncate(manager.lockfile.buffers.dependencies.items.len));
                        const len = @as(u32, @truncate(new_dependencies.len));
                        var packages = manager.lockfile.packages.slice();
                        var dep_lists = packages.items(.dependencies);
                        var resolution_lists = packages.items(.resolutions);
                        const old_resolutions_list = resolution_lists[0];
                        dep_lists[0] = .{ .off = off, .len = len };
                        resolution_lists[0] = .{ .off = off, .len = len };
                        manager.root_dependency_list = dep_lists[0];
                        try builder.allocate();

                        try manager.lockfile.buffers.dependencies.ensureUnusedCapacity(manager.lockfile.allocator, len);
                        try manager.lockfile.buffers.resolutions.ensureUnusedCapacity(manager.lockfile.allocator, len);

                        var old_resolutions = old_resolutions_list.get(manager.lockfile.buffers.resolutions.items);

                        var dependencies = manager.lockfile.buffers.dependencies.items.ptr[off .. off + len];
                        var resolutions = manager.lockfile.buffers.resolutions.items.ptr[off .. off + len];

                        // It is too easy to accidentally undefined memory
                        @memset(resolutions, invalid_package_id);
                        @memset(dependencies, Dependency{});

                        manager.lockfile.buffers.dependencies.items = manager.lockfile.buffers.dependencies.items.ptr[0 .. off + len];
                        manager.lockfile.buffers.resolutions.items = manager.lockfile.buffers.resolutions.items.ptr[0 .. off + len];

                        for (new_dependencies, 0..) |new_dep, i| {
                            dependencies[i] = try new_dep.clone(lockfile.buffers.string_bytes.items, *Lockfile.StringBuilder, builder);
                            if (mapping[i] != invalid_package_id) {
                                resolutions[i] = old_resolutions[mapping[i]];
                            }
                        }

                        manager.lockfile.packages.items(.scripts)[0] = maybe_root.scripts.clone(
                            lockfile.buffers.string_bytes.items,
                            *Lockfile.StringBuilder,
                            builder,
                        );

                        builder.clamp();

                        // Split this into two passes because the below may allocate memory or invalidate pointers
                        if (manager.summary.add > 0 or manager.summary.update > 0) {
                            const changes = @as(PackageID, @truncate(mapping.len));
                            var counter_i: PackageID = 0;

                            _ = manager.getCacheDirectory();
                            _ = manager.getTemporaryDirectory();
                            while (counter_i < changes) : (counter_i += 1) {
                                if (mapping[counter_i] == invalid_package_id) {
                                    const dependency_i = counter_i + off;
                                    const dependency = manager.lockfile.buffers.dependencies.items[dependency_i];
                                    try manager.enqueueDependencyWithMain(
                                        dependency_i,
                                        &dependency,
                                        manager.lockfile.buffers.resolutions.items[dependency_i],
                                    );
                                }
                            }
                        }

                        if (manager.summary.update > 0) root.scripts = .{};
                    }

                    if (!root.scripts.filled) {
                        maybe_root.scripts.enqueue(
                            manager.lockfile,
                            lockfile.buffers.string_bytes.items,
                            strings.withoutTrailingSlash(Fs.FileSystem.instance.top_level_dir),
                        );
                    }
                }
            },
            else => {},
        }

        if (needs_new_lockfile) {
            root = .{};
            try manager.lockfile.initEmpty(ctx.allocator);

            if (manager.options.enable.frozen_lockfile) {
                if (comptime log_level != .silent) {
                    Output.prettyErrorln("<r><red>error<r>: lockfile had changes, but lockfile is frozen", .{});
                }
                Global.crash();
            }

            try root.parseMain(
                manager.lockfile,
                ctx.allocator,
                ctx.log,
                package_json_source,
                Features.main,
            );

            root = try manager.lockfile.appendPackage(root);

            manager.root_dependency_list = root.dependencies;

            if (root.dependencies.len > 0) {
                _ = manager.getCacheDirectory();
                _ = manager.getTemporaryDirectory();
            }
            manager.enqueueDependencyList(root.dependencies);
        } else {
            // Anything that needs to be downloaded from an update needs to be scheduled here
            manager.drainDependencyList();
        }

        if (manager.pending_tasks > 0) {
            if (root.dependencies.len > 0) {
                _ = manager.getCacheDirectory();
                _ = manager.getTemporaryDirectory();
            }

            if (comptime log_level.showProgress()) {
                manager.startProgressBar();
            } else if (comptime log_level != .silent) {
                Output.prettyErrorln(" Resolving dependencies", .{});
                Output.flush();
            }

            while (manager.pending_tasks > 0) : (manager.sleep()) {
                try manager.runTasks(
                    *PackageManager,
                    manager,
                    .{
                        .onExtract = {},
                        .onResolve = {},
                        .onPackageManifestError = {},
                        .onPackageDownloadError = {},
                        .progress_bar = true,
                    },
                    log_level,
                );
            }

            if (comptime log_level.showProgress()) {
                manager.endProgressBar();
            } else if (comptime log_level != .silent) {
                Output.prettyErrorln(" Resolved, downloaded and extracted [{d}]", .{manager.total_tasks});
                Output.flush();
            }
        }

        switch (Output.enable_ansi_colors) {
            inline else => |enable_ansi_colors| {
                try manager.log.printForLogLevelWithEnableAnsiColors(Output.errorWriter(), enable_ansi_colors);
            },
        }

        if (manager.log.hasErrors()) Global.crash();

        const needs_clean_lockfile = had_any_diffs or needs_new_lockfile or manager.package_json_updates.len > 0;
        var did_meta_hash_change = needs_clean_lockfile;
        if (needs_clean_lockfile) {
            manager.lockfile = try manager.lockfile.cleanWithLogger(
                manager.package_json_updates,
                manager.log,
                manager.options.enable.exact_versions,
            );
        }

        if (manager.lockfile.packages.len > 0) {
            for (manager.package_json_updates) |request| {
                // prevent redundant errors
                if (request.failed) {
                    return error.InstallFailed;
                }
            }
            manager.root_dependency_list = manager.lockfile.packages.items(.dependencies)[0];
            manager.lockfile.verifyResolutions(manager.options.local_package_features, manager.options.remote_package_features, log_level);
        }

        if (needs_clean_lockfile or manager.options.enable.force_save_lockfile) {
            did_meta_hash_change = try manager.lockfile.hasMetaHashChanged(
                PackageManager.verbose_install or manager.options.do.print_meta_hash_string,
            );
        }

        if (manager.options.global) {
            try manager.setupGlobalDir(&ctx);
        }

        // We don't always save the lockfile.
        // This is for two reasons.
        // 1. It's unnecessary work if there are no changes
        // 2. There is a determinism issue in the file where alignment bytes might be garbage data
        //    This is a bug that needs to be fixed, however we can work around it for now
        //    by avoiding saving the lockfile
        if (manager.options.do.save_lockfile and
            (did_meta_hash_change or manager.lockfile.isEmpty() or manager.options.enable.force_save_lockfile))
        save: {
            if (manager.lockfile.isEmpty()) {
                if (!manager.options.dry_run) {
                    std.fs.cwd().deleteFileZ(manager.options.save_lockfile_path) catch |err| brk: {
                        // we don't care
                        if (err == error.FileNotFound) {
                            if (had_any_diffs) break :save;
                            break :brk;
                        }

                        if (log_level != .silent) Output.prettyErrorln("\n <red>error: {s} deleting empty lockfile", .{@errorName(err)});
                        break :save;
                    };
                }
                if (!manager.options.global) {
                    if (log_level != .silent) Output.prettyErrorln("No packages! Deleted empty lockfile", .{});
                }

                break :save;
            }

            var node: *Progress.Node = undefined;

            if (comptime log_level.showProgress()) {
                node = manager.progress.start(ProgressStrings.save(), 0);
                manager.progress.supports_ansi_escape_codes = Output.enable_ansi_colors_stderr;
                node.activate();

                manager.progress.refresh();
            }

            manager.lockfile.saveToDisk(manager.options.save_lockfile_path);
            if (comptime log_level.showProgress()) {
                node.end();
                manager.progress.refresh();
                manager.progress.root.end();
                manager.progress = .{};
            } else if (comptime log_level != .silent) {
                Output.prettyErrorln(" Saved lockfile", .{});
                Output.flush();
            }
        }

        if (root.scripts.hasAny()) {
            root.scripts.enqueue(
                manager.lockfile,
                manager.lockfile.buffers.string_bytes.items,
                strings.withoutTrailingSlash(Fs.FileSystem.instance.top_level_dir),
            );
        }

        var install_summary = PackageInstall.Summary{};
        if (manager.options.do.install_packages) {
            install_summary = try manager.installPackages(
                manager.lockfile,
                log_level,
            );
        }

        // Install script order for npm 8.3.0:
        // 1. preinstall
        // 2. install
        // 3. postinstall
        // 4. preprepare
        // 5. prepare
        // 6. postprepare
        const run_lifecycle_scripts = manager.options.do.run_scripts and manager.lockfile.scripts.hasAny() and manager.options.do.install_packages;
        if (run_lifecycle_scripts) {
            // We need to figure out the PATH and other environment variables
            // to do that, we re-use the code from bun run
            // this is expensive, it traverses the entire directory tree going up to the root
            // so we really only want to do it when strictly necessary
            var this_bundler: bundler.Bundler = undefined;
            var ORIGINAL_PATH: string = "";
            _ = try RunCommand.configureEnvForRun(
                ctx,
                &this_bundler,
                manager.env,
                &ORIGINAL_PATH,
                log_level != .silent,
                false,
            );

            // 1. preinstall
            try manager.lockfile.scripts.run(manager.allocator, manager.env, log_level != .silent, "preinstall");
        }

        if (needs_new_lockfile) {
            manager.summary.add = @as(u32, @truncate(manager.lockfile.packages.len));
        }

        if (manager.options.do.save_yarn_lock) {
            var node: *Progress.Node = undefined;
            if (comptime log_level.showProgress()) {
                node = manager.progress.start("Saving yarn.lock", 0);
                manager.progress.supports_ansi_escape_codes = Output.enable_ansi_colors_stderr;
                manager.progress.refresh();
            } else if (comptime log_level != .silent) {
                Output.prettyErrorln(" Saved yarn.lock", .{});
                Output.flush();
            }

            try manager.writeYarnLock();
            if (comptime log_level.showProgress()) {
                node.completeOne();
                manager.progress.refresh();
                manager.progress.root.end();
                manager.progress = .{};
            }
        }

        var printed_timestamp = false;
        if (comptime log_level != .silent) {
            if (manager.options.do.summary) {
                var printer = Lockfile.Printer{
                    .lockfile = manager.lockfile,
                    .options = manager.options,
                    .updates = manager.package_json_updates,
                    .successfully_installed = install_summary.successfully_installed,
                };

                switch (Output.enable_ansi_colors) {
                    inline else => |enable_ansi_colors| {
                        try Lockfile.Printer.Tree.print(&printer, Output.WriterType, Output.writer(), enable_ansi_colors);
                    },
                }

                if (!did_meta_hash_change) {
                    manager.summary.remove = 0;
                    manager.summary.add = 0;
                    manager.summary.update = 0;
                }

                if (install_summary.success > 0) {
                    // it's confusing when it shows 3 packages and says it installed 1
                    const pkgs_installed = @max(
                        install_summary.success,
                        @as(
                            u32,
                            @truncate(manager.package_json_updates.len),
                        ),
                    );
                    Output.pretty("\n <green>{d}<r> package{s}<r> installed ", .{ pkgs_installed, if (pkgs_installed == 1) "" else "s" });
                    Output.printStartEndStdout(ctx.start_time, std.time.nanoTimestamp());
                    printed_timestamp = true;
                    Output.pretty("<r>\n", .{});

                    if (manager.summary.remove > 0) {
                        Output.pretty("  Removed: <cyan>{d}<r>\n", .{manager.summary.remove});
                    }
                } else if (manager.summary.remove > 0) {
                    if (manager.to_remove.len > 0) {
                        for (manager.to_remove) |request| {
                            Output.prettyln(" <r><red>-<r> {s}", .{request.name});
                        }
                    }

                    Output.pretty("\n <r><b>{d}<r> package{s} removed ", .{ manager.summary.remove, if (manager.summary.remove == 1) "" else "s" });
                    Output.printStartEndStdout(ctx.start_time, std.time.nanoTimestamp());
                    printed_timestamp = true;
                    Output.pretty("<r>\n", .{});
                } else if (install_summary.skipped > 0 and install_summary.fail == 0 and manager.package_json_updates.len == 0) {
                    Output.pretty("\n", .{});

                    const count = @as(PackageID, @truncate(manager.lockfile.packages.len));
                    if (count != install_summary.skipped) {
                        Output.pretty("Checked <green>{d} install{s}<r> across {d} package{s} <d>(no changes)<r> ", .{
                            install_summary.skipped,
                            if (install_summary.skipped == 1) "" else "s",
                            count,
                            if (count == 1) "" else "s",
                        });
                        Output.printStartEndStdout(ctx.start_time, std.time.nanoTimestamp());
                        printed_timestamp = true;
                        Output.pretty("<r>\n", .{});
                    } else {
                        Output.pretty("<r> <green>Done<r>! Checked {d} package{s}<r> <d>(no changes)<r> ", .{
                            install_summary.skipped,
                            if (install_summary.skipped == 1) "" else "s",
                        });
                        Output.printStartEndStdout(ctx.start_time, std.time.nanoTimestamp());
                        printed_timestamp = true;
                        Output.pretty("<r>\n", .{});
                    }
                }

                if (install_summary.fail > 0) {
                    Output.prettyln("<r>Failed to install <red><b>{d}<r> package{s}\n", .{ install_summary.fail, if (install_summary.fail == 1) "" else "s" });
                    Output.flush();
                }
            }
        }

        if (run_lifecycle_scripts and install_summary.fail == 0) {
            // 2. install
            // 3. postinstall
            try manager.lockfile.scripts.run(manager.allocator, manager.env, log_level != .silent, "install");
            try manager.lockfile.scripts.run(manager.allocator, manager.env, log_level != .silent, "postinstall");

            // 4. preprepare
            // 5. prepare
            // 6. postprepare
            try manager.lockfile.scripts.run(manager.allocator, manager.env, log_level != .silent, "preprepare");
            try manager.lockfile.scripts.run(manager.allocator, manager.env, log_level != .silent, "prepare");
            try manager.lockfile.scripts.run(manager.allocator, manager.env, log_level != .silent, "postprepare");
        }

        if (comptime log_level != .silent) {
            if (manager.options.do.summary) {
                if (!printed_timestamp) {
                    Output.printStartEndStdout(ctx.start_time, std.time.nanoTimestamp());
                    Output.prettyln("<d> done<r>", .{});
                    printed_timestamp = true;
                }
            }
        }

        Output.flush();
    }
};

const Package = Lockfile.Package;

pub const PackageManifestError = error{
    PackageManifestHTTP400,
    PackageManifestHTTP401,
    PackageManifestHTTP402,
    PackageManifestHTTP403,
    PackageManifestHTTP404,
    PackageManifestHTTP4xx,
    PackageManifestHTTP5xx,
};

test "UpdateRequests.parse" {
    var log = logger.Log.init(default_allocator);
    var array = PackageManager.UpdateRequest.Array.init(0) catch unreachable;

    const updates: []const []const u8 = &.{
        "@bacon/name",
        "foo",
        "bar",
        "baz",
        "boo@1.0.0",
        "bing@latest",
    };
    var reqs = PackageManager.UpdateRequest.parse(default_allocator, &log, updates, &array, .add);

    try std.testing.expectEqualStrings(reqs[0].name, "@bacon/name");
    try std.testing.expectEqualStrings(reqs[1].name, "foo");
    try std.testing.expectEqualStrings(reqs[2].name, "bar");
    try std.testing.expectEqualStrings(reqs[3].name, "baz");
    try std.testing.expectEqualStrings(reqs[4].name, "boo");
    try std.testing.expectEqual(reqs[4].version.tag, Dependency.Version.Tag.npm);
    try std.testing.expectEqualStrings(reqs[4].version.literal.slice("boo@1.0.0"), "1.0.0");
    try std.testing.expectEqual(reqs[5].version.tag, Dependency.Version.Tag.dist_tag);
    try std.testing.expectEqualStrings(reqs[5].version.literal.slice("bing@1.0.0"), "latest");
    try std.testing.expectEqual(updates.len, 6);
}

test "PackageManager.Options - default registry, default values" {
    var allocator = default_allocator;
    var log = logger.Log.init(allocator);
    defer log.deinit();
    var env = DotEnv.Loader.init(&DotEnv.Map.init(allocator), allocator);
    var options = PackageManager.Options{};

    try options.load(allocator, &log, &env, null, null);

    try std.testing.expectEqualStrings("", options.scope.name);
    try std.testing.expectEqualStrings("", options.scope.auth);
    try std.testing.expectEqualStrings(Npm.Registry.default_url, options.scope.url.href);
    try std.testing.expectEqualStrings("", options.scope.token);
}

test "PackageManager.Options - default registry, custom token" {
    var allocator = default_allocator;
    var log = logger.Log.init(allocator);
    defer log.deinit();
    var env = DotEnv.Loader.init(&DotEnv.Map.init(allocator), allocator);
    var install = Api.BunInstall{
        .default_registry = Api.NpmRegistry{
            .url = "",
            .username = "foo",
            .password = "bar",
            .token = "baz",
        },
        .native_bin_links = &.{},
    };
    var options = PackageManager.Options{};

    try options.load(allocator, &log, &env, null, &install);

    try std.testing.expectEqualStrings("", options.scope.name);
    try std.testing.expectEqualStrings("", options.scope.auth);
    try std.testing.expectEqualStrings(Npm.Registry.default_url, options.scope.url.href);
    try std.testing.expectEqualStrings("baz", options.scope.token);
}

test "PackageManager.Options - default registry, custom URL" {
    var allocator = default_allocator;
    var log = logger.Log.init(allocator);
    defer log.deinit();
    var env = DotEnv.Loader.init(&DotEnv.Map.init(allocator), allocator);
    var install = Api.BunInstall{
        .default_registry = Api.NpmRegistry{
            .url = "https://example.com/",
            .username = "foo",
            .password = "bar",
            .token = "",
        },
        .native_bin_links = &.{},
    };
    var options = PackageManager.Options{};

    try options.load(allocator, &log, &env, null, &install);

    try std.testing.expectEqualStrings("", options.scope.name);
    try std.testing.expectEqualStrings("Zm9vOmJhcg==", options.scope.auth);
    try std.testing.expectEqualStrings("https://example.com/", options.scope.url.href);
    try std.testing.expectEqualStrings("", options.scope.token);
}

test "PackageManager.Options - scoped registry" {
    var allocator = default_allocator;
    var log = logger.Log.init(allocator);
    defer log.deinit();
    var env = DotEnv.Loader.init(&DotEnv.Map.init(allocator), allocator);
    var install = Api.BunInstall{
        .scoped = Api.NpmRegistryMap{
            .scopes = &.{
                "foo",
            },
            .registries = &.{
                Api.NpmRegistry{
                    .url = "",
                    .username = "",
                    .password = "",
                    .token = "bar",
                },
            },
        },
        .native_bin_links = &.{},
    };
    var options = PackageManager.Options{};

    try options.load(allocator, &log, &env, null, &install);

    try std.testing.expectEqualStrings("", options.scope.name);
    try std.testing.expectEqualStrings("", options.scope.auth);
    try std.testing.expectEqualStrings(Npm.Registry.default_url, options.scope.url.href);
    try std.testing.expectEqualStrings("", options.scope.token);

    var scoped = options.registries.getPtr(Npm.Registry.Scope.hash(Npm.Registry.Scope.getName("foo")));

    try std.testing.expect(scoped != null);
    if (scoped) |scope| {
        try std.testing.expectEqualStrings("foo", scope.name);
        try std.testing.expectEqualStrings("", scope.auth);
        try std.testing.expectEqualStrings(Npm.Registry.default_url, scope.url.href);
        try std.testing.expectEqualStrings("bar", scope.token);
    }
}

test "PackageManager.Options - mixed default/scoped registry" {
    var allocator = default_allocator;
    var log = logger.Log.init(allocator);
    defer log.deinit();
    var env = DotEnv.Loader.init(&DotEnv.Map.init(allocator), allocator);
    var install = Api.BunInstall{
        .default_registry = Api.NpmRegistry{
            .url = "https://example.com/",
            .username = "",
            .password = "",
            .token = "foo",
        },
        .scoped = Api.NpmRegistryMap{
            .scopes = &.{
                "bar",
            },
            .registries = &.{
                Api.NpmRegistry{
                    .url = "",
                    .username = "baz",
                    .password = "moo",
                    .token = "",
                },
            },
        },
        .native_bin_links = &.{},
    };
    var options = PackageManager.Options{};

    try options.load(allocator, &log, &env, null, &install);

    try std.testing.expectEqualStrings("", options.scope.name);
    try std.testing.expectEqualStrings("", options.scope.auth);
    try std.testing.expectEqualStrings("https://example.com/", options.scope.url.href);
    try std.testing.expectEqualStrings("foo", options.scope.token);

    var scoped = options.registries.getPtr(Npm.Registry.Scope.hash(Npm.Registry.Scope.getName("bar")));

    try std.testing.expect(scoped != null);
    if (scoped) |scope| {
        try std.testing.expectEqualStrings("bar", scope.name);
        try std.testing.expectEqualStrings("YmF6Om1vbw==", scope.auth);
        try std.testing.expectEqualStrings("https://example.com/", scope.url.href);
        try std.testing.expectEqualStrings("", scope.token);
    }
}<|MERGE_RESOLUTION|>--- conflicted
+++ resolved
@@ -5791,20 +5791,12 @@
         clap.parseParam("-d, --dev                 Add dependency to \"devDependencies\"") catch unreachable,
         clap.parseParam("-D, --development") catch unreachable,
         clap.parseParam("--optional                        Add dependency to \"optionalDependencies\"") catch unreachable,
-<<<<<<< HEAD
+        clap.parseParam("--exact                      Add the exact version instead of the ^range") catch unreachable,
         clap.parseParam("<POS> ...                         \"name\" or \"name@version\" of package(s) to install") catch unreachable,
     };
 
-    pub const remove_params = install_params_ ++ [_]ParamType{
+    const remove_params = install_params_ ++ [_]ParamType{
         clap.parseParam("<POS> ...                         \"name\" of package(s) to remove from package.json") catch unreachable,
-=======
-        clap.parseParam("--exact                      Add the exact version instead of the ^range") catch unreachable,
-        clap.parseParam("<POS> ...                         \"name\" or \"name@version\" of packages to install") catch unreachable,
-    };
-
-    const remove_params = install_params_ ++ [_]ParamType{
-        clap.parseParam("<POS> ...                         \"name\" of packages to remove from package.json") catch unreachable,
->>>>>>> f6a621f3
     };
 
     const link_params = install_params_ ++ [_]ParamType{
