const bun = @import("root").bun;
const string = bun.string;
const Output = bun.Output;
const Global = bun.Global;
const Environment = bun.Environment;
const strings = bun.strings;
const MutableString = bun.MutableString;
const stringZ = bun.stringZ;
const default_allocator = bun.default_allocator;
const C = bun.C;
const std = @import("std");
const uws = @import("../deps/uws.zig");
const JSC = bun.JSC;
const DirInfo = @import("../resolver/dir_info.zig");

const JSLexer = bun.js_lexer;
const logger = bun.logger;

const js_parser = bun.js_parser;
const json_parser = bun.JSON;
const JSPrinter = bun.js_printer;

const linker = @import("../linker.zig");

const sync = @import("../sync.zig");
const Api = @import("../api/schema.zig").Api;
const Path = @import("../resolver/resolve_path.zig");
const configureTransformOptionsForBun = @import("../bun.js/config.zig").configureTransformOptionsForBun;
const Command = @import("../cli.zig").Command;
const BunArguments = @import("../cli.zig").Arguments;
const bundler = bun.bundler;

const DotEnv = @import("../env_loader.zig");
const which = @import("../which.zig").which;
const Run = @import("../bun_js.zig").Run;
const Fs = @import("../fs.zig");
const FileSystem = Fs.FileSystem;
const Lock = @import("../lock.zig").Lock;
const URL = @import("../url.zig").URL;
const HTTP = bun.http;
const AsyncHTTP = HTTP.AsyncHTTP;
const HTTPChannel = HTTP.HTTPChannel;

const HeaderBuilder = HTTP.HeaderBuilder;

const Integrity = @import("./integrity.zig").Integrity;
const clap = bun.clap;
const ExtractTarball = @import("./extract_tarball.zig");
const Npm = @import("./npm.zig");
const Bitset = bun.bit_set.DynamicBitSetUnmanaged;
const z_allocator = @import("../memory_allocator.zig").z_allocator;
const Syscall = bun.sys;
const RunCommand = @import("../cli/run_command.zig").RunCommand;
const PackageManagerCommand = @import("../cli/package_manager_command.zig").PackageManagerCommand;
threadlocal var initialized_store = false;
const Futex = @import("../futex.zig");

pub const Lockfile = @import("./lockfile.zig");

// these bytes are skipped
// so we just make it repeat bun bun bun bun bun bun bun bun bun
// because why not
pub const alignment_bytes_to_repeat_buffer = [_]u8{0} ** 144;

const JSAst = bun.JSAst;

pub fn initializeStore() void {
    if (initialized_store) {
        JSAst.Expr.Data.Store.reset();
        JSAst.Stmt.Data.Store.reset();
        return;
    }

    initialized_store = true;
    JSAst.Expr.Data.Store.create(default_allocator);
    JSAst.Stmt.Data.Store.create(default_allocator);
}

/// The default store we use pre-allocates around 16 MB of memory per thread
/// That adds up in multi-threaded scenarios.
/// ASTMemoryAllocator uses a smaller fixed buffer allocator
pub fn initializeMiniStore() void {
    const MiniStore = struct {
        heap: bun.MimallocArena,
        memory_allocator: JSAst.ASTMemoryAllocator,

        pub threadlocal var instance: ?*@This() = null;
    };
    if (MiniStore.instance == null) {
        var mini_store = bun.default_allocator.create(MiniStore) catch @panic("OOM");
        mini_store.* = .{
            .heap = bun.MimallocArena.init() catch @panic("OOM"),
            .memory_allocator = undefined,
        };
        mini_store.memory_allocator = .{ .allocator = mini_store.heap.allocator() };
        mini_store.memory_allocator.reset();
        MiniStore.instance = mini_store;
        mini_store.memory_allocator.push();
    } else {
        var mini_store = MiniStore.instance.?;
        if (mini_store.memory_allocator.stack_allocator.fixed_buffer_allocator.end_index >= mini_store.memory_allocator.stack_allocator.fixed_buffer_allocator.buffer.len -| 1) {
            mini_store.heap.reset();
            mini_store.memory_allocator.allocator = mini_store.heap.allocator();
        }
        mini_store.memory_allocator.reset();
        mini_store.memory_allocator.push();
    }
}

const IdentityContext = @import("../identity_context.zig").IdentityContext;
const ArrayIdentityContext = @import("../identity_context.zig").ArrayIdentityContext;
const NetworkQueue = std.fifo.LinearFifo(*NetworkTask, .{ .Static = 32 });
const Semver = @import("./semver.zig");
const ExternalString = Semver.ExternalString;
const String = Semver.String;
const GlobalStringBuilder = @import("../string_builder.zig");
const SlicedString = Semver.SlicedString;
const Repository = @import("./repository.zig").Repository;
const Bin = @import("./bin.zig").Bin;
const Dependency = @import("./dependency.zig");
const Behavior = @import("./dependency.zig").Behavior;
const FolderResolution = @import("./resolvers/folder_resolver.zig").FolderResolution;

pub fn ExternalSlice(comptime Type: type) type {
    return ExternalSliceAligned(Type, null);
}

pub fn ExternalSliceAligned(comptime Type: type, comptime alignment_: ?u29) type {
    return extern struct {
        pub const alignment = alignment_ orelse @alignOf(*Type);
        pub const Slice = @This();

        pub const Child: type = Type;

        off: u32 = 0,
        len: u32 = 0,

        pub inline fn contains(this: Slice, id: u32) bool {
            return id >= this.off and id < (this.len + this.off);
        }

        pub inline fn get(this: Slice, in: []const Type) []const Type {
            if (comptime Environment.allow_assert) {
                std.debug.assert(this.off + this.len <= in.len);
            }
            // it should be impossible to address this out of bounds due to the minimum here
            return in.ptr[this.off..@min(in.len, this.off + this.len)];
        }

        pub inline fn mut(this: Slice, in: []Type) []Type {
            if (comptime Environment.allow_assert) {
                std.debug.assert(this.off + this.len <= in.len);
            }
            return in.ptr[this.off..@min(in.len, this.off + this.len)];
        }

        pub fn init(buf: []const Type, in: []const Type) Slice {
            // if (comptime Environment.allow_assert) {
            //     std.debug.assert(@intFromPtr(buf.ptr) <= @intFromPtr(in.ptr));
            //     std.debug.assert((@intFromPtr(in.ptr) + in.len) <= (@intFromPtr(buf.ptr) + buf.len));
            // }

            return Slice{
                .off = @as(u32, @truncate((@intFromPtr(in.ptr) - @intFromPtr(buf.ptr)) / @sizeOf(Type))),
                .len = @as(u32, @truncate(in.len)),
            };
        }
    };
}

pub const PackageID = u32;
pub const DependencyID = u32;
pub const invalid_package_id = std.math.maxInt(PackageID);

pub const ExternalStringList = ExternalSlice(ExternalString);
pub const VersionSlice = ExternalSlice(Semver.Version);

pub const ExternalStringMap = extern struct {
    name: ExternalStringList = .{},
    value: ExternalStringList = .{},
};

pub const PackageNameHash = u64; // Use String.Builder.stringHash to compute this

pub const Aligner = struct {
    pub fn write(comptime Type: type, comptime Writer: type, writer: Writer, pos: usize) !usize {
        const to_write = skipAmount(Type, pos);

        const remainder: string = alignment_bytes_to_repeat_buffer[0..@min(to_write, alignment_bytes_to_repeat_buffer.len)];
        try writer.writeAll(remainder);

        return to_write;
    }

    pub inline fn skipAmount(comptime Type: type, pos: usize) usize {
        return std.mem.alignForward(usize, pos, @alignOf(Type)) - pos;
    }
};

const NetworkTask = struct {
    http: AsyncHTTP = undefined,
    task_id: u64,
    url_buf: []const u8 = &[_]u8{},
    retried: u16 = 0,
    allocator: std.mem.Allocator,
    request_buffer: MutableString = undefined,
    response_buffer: MutableString = undefined,
    package_manager: *PackageManager,
    callback: union(Task.Tag) {
        package_manifest: struct {
            loaded_manifest: ?Npm.PackageManifest = null,
            name: strings.StringOrTinyString,
        },
        extract: ExtractTarball,
        git_clone: void,
        git_checkout: void,
        local_tarball: void,
    },

    pub fn notify(this: *NetworkTask, _: anytype) void {
        defer this.package_manager.wake();
        this.package_manager.network_channel.writeItem(this) catch {};
    }

    // We must use a less restrictive Accept header value
    // https://github.com/oven-sh/bun/issues/341
    // https://www.jfrog.com/jira/browse/RTFACT-18398
    const accept_header_value = "application/vnd.npm.install-v1+json; q=1.0, application/json; q=0.8, */*";

    const default_headers_buf: string = "Accept" ++ accept_header_value;

    fn appendAuth(header_builder: *HeaderBuilder, scope: *const Npm.Registry.Scope) void {
        if (scope.token.len > 0) {
            header_builder.appendFmt("Authorization", "Bearer {s}", .{scope.token});
        } else if (scope.auth.len > 0) {
            header_builder.appendFmt("Authorization", "Basic {s}", .{scope.auth});
        } else {
            return;
        }
        header_builder.append("npm-auth-type", "legacy");
    }

    fn countAuth(header_builder: *HeaderBuilder, scope: *const Npm.Registry.Scope) void {
        if (scope.token.len > 0) {
            header_builder.count("Authorization", "");
            header_builder.content.cap += "Bearer ".len + scope.token.len;
        } else if (scope.auth.len > 0) {
            header_builder.count("Authorization", "");
            header_builder.content.cap += "Basic ".len + scope.auth.len;
        } else {
            return;
        }
        header_builder.count("npm-auth-type", "legacy");
    }

    // The first time this happened!
    //
    // "peerDependencies": {
    //   "@ianvs/prettier-plugin-sort-imports": "*",
    //   "prettier-plugin-twig-melody": "*"
    // },
    // "peerDependenciesMeta": {
    //   "@ianvs/prettier-plugin-sort-imports": {
    //     "optional": true
    //   },
    // Example case ^
    // `@ianvs/prettier-plugin-sort-imports` is peer and also optional but was not marked optional because
    // the offset would be 0 and the current loop index is also 0.
    // const invalidate_manifest_cache_because_optional_peer_dependencies_were_not_marked_as_optional_if_the_optional_peer_dependency_offset_was_equal_to_the_current_index = 1697871350;
    // ----
    // The second time this happened!
    //
    // pre-release sorting when the number of segments between dots were different, was sorted incorrectly
    // so we must invalidate the manifest cache once again.
    //
    // example:
    //
    //  1.0.0-pre.a.b > 1.0.0-pre.a
    //  before ordering said the left was smaller than the right
    //
    // const invalidate_manifest_cache_because_prerelease_segments_were_sorted_incorrectly_sometimes = 1697871350;
    //
    // ----
    // The third time this happened!
    //
    // pre-release sorting bug again! If part of the pre-release segment is a number, and the other pre-release part is a string,
    // it would order them incorrectly by comparing them as strings.
    //
    // example:
    //
    // 1.0.0-alpha.22 < 1.0.0-alpha.1beta
    // before: false
    // after: true
    //
    const invalidate_manifest_cache_because_prerelease_segments_were_sorted_incorrectly_sometimes = 1702425477;

    pub fn forManifest(
        this: *NetworkTask,
        name: string,
        allocator: std.mem.Allocator,
        scope: *const Npm.Registry.Scope,
        loaded_manifest: ?Npm.PackageManifest,
        warn_on_error: bool,
    ) !void {
        this.url_buf = blk: {

            // Not all registries support scoped package names when fetching the manifest.
            // registry.npmjs.org supports both "@storybook%2Faddons" and "@storybook/addons"
            // Other registries like AWS codeartifact only support the former.
            // "npm" CLI requests the manifest with the encoded name.
            var arena = std.heap.ArenaAllocator.init(bun.default_allocator);
            defer arena.deinit();
            var stack_fallback_allocator = std.heap.stackFallback(512, arena.allocator());
            var encoded_name = name;
            if (strings.containsChar(name, '/')) {
                encoded_name = try std.mem.replaceOwned(u8, stack_fallback_allocator.get(), name, "/", "%2f");
            }

            const tmp = bun.JSC.URL.join(
                bun.String.fromUTF8(scope.url.href),
                bun.String.fromUTF8(encoded_name),
            );
            defer tmp.deref();

            if (tmp.tag == .Dead) {
                const msg = .{
                    .fmt = "Failed to join registry {} and package {} URLs",
                    .args = .{ bun.fmt.QuotedFormatter{ .text = scope.url.href }, bun.fmt.QuotedFormatter{ .text = name } },
                };

                if (warn_on_error)
                    this.package_manager.log.addWarningFmt(null, .{}, allocator, msg.fmt, msg.args) catch unreachable
                else
                    this.package_manager.log.addErrorFmt(null, .{}, allocator, msg.fmt, msg.args) catch unreachable;

                return error.InvalidURL;
            }
            // This actually duplicates the string! So we defer deref the WTF managed one above.
            break :blk try tmp.toOwnedSlice(allocator);
        };

        var last_modified: string = "";
        var etag: string = "";
        if (loaded_manifest) |manifest| {
            if (manifest.pkg.public_max_age > invalidate_manifest_cache_because_prerelease_segments_were_sorted_incorrectly_sometimes) {
                last_modified = manifest.pkg.last_modified.slice(manifest.string_buf);
                etag = manifest.pkg.etag.slice(manifest.string_buf);
            }
        }

        var header_builder = HeaderBuilder{};

        countAuth(&header_builder, scope);

        if (etag.len != 0) {
            header_builder.count("If-None-Match", etag);
        } else if (last_modified.len != 0) {
            header_builder.count("If-Modified-Since", last_modified);
        }

        if (header_builder.header_count > 0) {
            header_builder.count("Accept", accept_header_value);
            if (last_modified.len > 0 and etag.len > 0) {
                header_builder.content.count(last_modified);
            }
            try header_builder.allocate(allocator);

            appendAuth(&header_builder, scope);

            if (etag.len != 0) {
                header_builder.append("If-None-Match", etag);
            } else if (last_modified.len != 0) {
                header_builder.append("If-Modified-Since", last_modified);
            }

            header_builder.append("Accept", accept_header_value);

            if (last_modified.len > 0 and etag.len > 0) {
                last_modified = header_builder.content.append(last_modified);
            }
        } else {
            try header_builder.entries.append(
                allocator,
                .{
                    .name = .{ .offset = 0, .length = @as(u32, @truncate("Accept".len)) },
                    .value = .{ .offset = "Accept".len, .length = @as(u32, @truncate(default_headers_buf.len - "Accept".len)) },
                },
            );
            header_builder.header_count = 1;
            header_builder.content = GlobalStringBuilder{ .ptr = @as([*]u8, @ptrFromInt(@intFromPtr(bun.span(default_headers_buf).ptr))), .len = default_headers_buf.len, .cap = default_headers_buf.len };
        }

        this.response_buffer = try MutableString.init(allocator, 0);
        this.allocator = allocator;

        const url = URL.parse(this.url_buf);
        this.http = AsyncHTTP.init(
            allocator,
            .GET,
            url,
            header_builder.entries,
            header_builder.content.ptr.?[0..header_builder.content.len],
            &this.response_buffer,
            "",
            0,
            this.getCompletionCallback(),
            this.package_manager.httpProxy(url),
            null,
            HTTP.FetchRedirect.follow,
            null,
        );
        this.http.client.reject_unauthorized = this.package_manager.tlsRejectUnauthorized();

        if (PackageManager.verbose_install) {
            this.http.client.verbose = true;
        }

        this.callback = .{
            .package_manifest = .{
                .name = try strings.StringOrTinyString.initAppendIfNeeded(name, *FileSystem.FilenameStore, &FileSystem.FilenameStore.instance),
                .loaded_manifest = loaded_manifest,
            },
        };

        if (PackageManager.verbose_install) {
            this.http.verbose = true;
            this.http.client.verbose = true;
        }

        // Incase the ETag causes invalidation, we fallback to the last modified date.
        if (last_modified.len != 0) {
            this.http.client.force_last_modified = true;
            this.http.client.if_modified_since = last_modified;
        }
    }

    pub fn getCompletionCallback(this: *NetworkTask) HTTP.HTTPClientResult.Callback {
        return HTTP.HTTPClientResult.Callback.New(*NetworkTask, notify).init(this);
    }

    pub fn schedule(this: *NetworkTask, batch: *ThreadPool.Batch) void {
        this.http.schedule(this.allocator, batch);
    }

    pub fn forTarball(
        this: *NetworkTask,
        allocator: std.mem.Allocator,
        tarball: ExtractTarball,
        scope: *const Npm.Registry.Scope,
    ) !void {
        const tarball_url = tarball.url.slice();
        if (tarball_url.len == 0) {
            this.url_buf = try ExtractTarball.buildURL(
                scope.url.href,
                tarball.name,
                tarball.resolution.value.npm.version,
                this.package_manager.lockfile.buffers.string_bytes.items,
            );
        } else {
            this.url_buf = tarball_url;
        }

        this.response_buffer = try MutableString.init(allocator, 0);
        this.allocator = allocator;

        var header_builder = HeaderBuilder{};

        countAuth(&header_builder, scope);

        var header_buf: string = "";
        if (header_builder.header_count > 0) {
            try header_builder.allocate(allocator);

            appendAuth(&header_builder, scope);

            header_buf = header_builder.content.ptr.?[0..header_builder.content.len];
        }

        const url = URL.parse(this.url_buf);

        this.http = AsyncHTTP.init(
            allocator,
            .GET,
            url,
            header_builder.entries,
            header_buf,
            &this.response_buffer,
            "",
            0,
            this.getCompletionCallback(),
            this.package_manager.httpProxy(url),
            null,
            HTTP.FetchRedirect.follow,
            null,
        );
        this.http.client.reject_unauthorized = this.package_manager.tlsRejectUnauthorized();
        if (PackageManager.verbose_install) {
            this.http.client.verbose = true;
        }

        this.callback = .{ .extract = tarball };
    }
};

pub const Origin = enum(u8) {
    local = 0,
    npm = 1,
    tarball = 2,
};

pub const Features = struct {
    dependencies: bool = true,
    dev_dependencies: bool = false,
    is_main: bool = false,
    optional_dependencies: bool = false,
    peer_dependencies: bool = true,
    trusted_dependencies: bool = false,
    workspaces: bool = false,

    check_for_duplicate_dependencies: bool = false,

    pub fn behavior(this: Features) Behavior {
        var out: u8 = 0;
        out |= @as(u8, @intFromBool(this.dependencies)) << 1;
        out |= @as(u8, @intFromBool(this.optional_dependencies)) << 2;
        out |= @as(u8, @intFromBool(this.dev_dependencies)) << 3;
        out |= @as(u8, @intFromBool(this.peer_dependencies)) << 4;
        out |= @as(u8, @intFromBool(this.workspaces)) << 5;
        return @as(Behavior, @enumFromInt(out));
    }

    pub const main = Features{
        .check_for_duplicate_dependencies = true,
        .dev_dependencies = true,
        .is_main = true,
        .optional_dependencies = true,
        .trusted_dependencies = true,
        .workspaces = true,
    };

    pub const folder = Features{
        .dev_dependencies = true,
        .optional_dependencies = true,
    };

    pub const workspace = Features{
        .dev_dependencies = true,
        .optional_dependencies = true,
        .trusted_dependencies = true,
    };

    pub const link = Features{
        .dependencies = false,
        .peer_dependencies = false,
    };

    pub const npm = Features{
        .optional_dependencies = true,
    };

    pub const tarball = npm;

    pub const npm_manifest = Features{
        .optional_dependencies = true,
    };
};

pub const PreinstallState = enum(u2) {
    unknown = 0,
    done = 1,
    extract = 2,
    extracting = 3,
};

/// Schedule long-running callbacks for a task
/// Slow stuff is broken into tasks, each can run independently without locks
const Task = struct {
    tag: Tag,
    request: Request,
    data: Data,
    status: Status = Status.waiting,
    threadpool_task: ThreadPool.Task = ThreadPool.Task{ .callback = &callback },
    log: logger.Log,
    id: u64,
    err: ?anyerror = null,
    package_manager: *PackageManager,

    /// An ID that lets us register a callback without keeping the same pointer around
    pub const Id = struct {
        pub fn forNPMPackage(package_name: string, package_version: Semver.Version) u64 {
            var hasher = bun.Wyhash.init(0);
            hasher.update(package_name);
            hasher.update("@");
            hasher.update(std.mem.asBytes(&package_version));
            return @as(u64, 0 << 61) | @as(u64, @as(u61, @truncate(hasher.final())));
        }

        pub fn forBinLink(package_id: PackageID) u64 {
            const hash = bun.Wyhash.hash(0, std.mem.asBytes(&package_id));
            return @as(u64, 1 << 61) | @as(u64, @as(u61, @truncate(hash)));
        }

        pub fn forManifest(name: string) u64 {
            return @as(u64, 2 << 61) | @as(u64, @as(u61, @truncate(bun.Wyhash.hash(0, name))));
        }

        pub fn forTarball(url: string) u64 {
            var hasher = bun.Wyhash.init(0);
            hasher.update(url);
            return @as(u64, 3 << 61) | @as(u64, @as(u61, @truncate(hasher.final())));
        }

        pub fn forGitClone(url: string) u64 {
            var hasher = bun.Wyhash.init(0);
            hasher.update(url);
            return @as(u64, 4 << 61) | @as(u64, @as(u61, @truncate(hasher.final())));
        }

        pub fn forGitCheckout(url: string, resolved: string) u64 {
            var hasher = bun.Wyhash.init(0);
            hasher.update(url);
            hasher.update("@");
            hasher.update(resolved);
            return @as(u64, 5 << 61) | @as(u64, @as(u61, @truncate(hasher.final())));
        }
    };

    pub fn callback(task: *ThreadPool.Task) void {
        Output.Source.configureThread();
        defer Output.flush();

        var this = @fieldParentPtr(Task, "threadpool_task", task);

        defer this.package_manager.wake();

        switch (this.tag) {
            .package_manifest => {
                const allocator = bun.default_allocator;
                const body = this.request.package_manifest.network.response_buffer.move();

                defer {
                    this.package_manager.resolve_tasks.writeItem(this.*) catch unreachable;
                    bun.default_allocator.free(body);
                }
                const package_manifest = Npm.Registry.getPackageMetadata(
                    allocator,
                    this.request.package_manifest.network.http.response.?,
                    body,
                    &this.log,
                    this.request.package_manifest.name.slice(),
                    this.request.package_manifest.network.callback.package_manifest.loaded_manifest,
                    this.package_manager,
                ) catch |err| {
                    if (comptime Environment.isDebug) {
                        if (@errorReturnTrace()) |trace| {
                            std.debug.dumpStackTrace(trace.*);
                        }
                    }
                    this.err = err;
                    this.status = Status.fail;
                    this.data = .{ .package_manifest = .{} };
                    return;
                };

                switch (package_manifest) {
                    .cached => unreachable,
                    .fresh => |manifest| {
                        this.status = Status.success;
                        this.data = .{ .package_manifest = manifest };
                        return;
                    },
                    .not_found => {
                        this.log.addErrorFmt(null, logger.Loc.Empty, allocator, "404 - GET {s}", .{
                            this.request.package_manifest.name.slice(),
                        }) catch unreachable;
                        this.status = Status.fail;
                        this.data = .{ .package_manifest = .{} };
                        return;
                    },
                }
            },
            .extract => {
                const bytes = this.request.extract.network.response_buffer.move();

                defer {
                    this.package_manager.resolve_tasks.writeItem(this.*) catch unreachable;
                    bun.default_allocator.free(bytes);
                }

                const result = this.request.extract.tarball.run(
                    bytes,
                ) catch |err| {
                    if (comptime Environment.isDebug) {
                        if (@errorReturnTrace()) |trace| {
                            std.debug.dumpStackTrace(trace.*);
                        }
                    }

                    this.err = err;
                    this.status = Status.fail;
                    this.data = .{ .extract = .{} };
                    return;
                };

                this.data = .{ .extract = result };
                this.status = Status.success;
            },
            .git_clone => {
                const manager = this.package_manager;
                const name = this.request.git_clone.name.slice();
                const url = this.request.git_clone.url.slice();
                const dir = brk: {
                    if (Repository.tryHTTPS(url)) |https| break :brk Repository.download(
                        manager.allocator,
                        manager.env,
                        manager.log,
                        manager.getCacheDirectory(),
                        this.id,
                        name,
                        https,
                    ) catch null;
                    break :brk null;
                } orelse Repository.download(
                    manager.allocator,
                    manager.env,
                    manager.log,
                    manager.getCacheDirectory(),
                    this.id,
                    name,
                    url,
                ) catch |err| {
                    this.err = err;
                    this.status = Status.fail;
                    this.data = .{ .git_clone = bun.invalid_fd };
                    manager.resolve_tasks.writeItem(this.*) catch unreachable;
                    return;
                };

                manager.git_repositories.put(manager.allocator, this.id, bun.toFD(dir.fd)) catch unreachable;
                this.data = .{
                    .git_clone = bun.toFD(dir.fd),
                };
                this.status = Status.success;
                manager.resolve_tasks.writeItem(this.*) catch unreachable;
            },
            .git_checkout => {
                const manager = this.package_manager;
                const data = Repository.checkout(
                    manager.allocator,
                    manager.env,
                    manager.log,
                    manager.getCacheDirectory(),
                    .{ .fd = bun.fdcast(this.request.git_checkout.repo_dir) },
                    this.request.git_checkout.name.slice(),
                    this.request.git_checkout.url.slice(),
                    this.request.git_checkout.resolved.slice(),
                ) catch |err| {
                    this.err = err;
                    this.status = Status.fail;
                    this.data = .{ .git_checkout = .{} };
                    manager.resolve_tasks.writeItem(this.*) catch unreachable;
                    return;
                };

                this.data = .{
                    .git_checkout = data,
                };
                this.status = Status.success;
                manager.resolve_tasks.writeItem(this.*) catch unreachable;
            },
            .local_tarball => {
                const result = readAndExtract(
                    this.package_manager.allocator,
                    this.request.local_tarball.tarball,
                ) catch |err| {
                    if (comptime Environment.isDebug) {
                        if (@errorReturnTrace()) |trace| {
                            std.debug.dumpStackTrace(trace.*);
                        }
                    }

                    this.err = err;
                    this.status = Status.fail;
                    this.data = .{ .extract = .{} };
                    this.package_manager.resolve_tasks.writeItem(this.*) catch unreachable;
                    return;
                };

                this.data = .{ .extract = result };
                this.status = Status.success;
                this.package_manager.resolve_tasks.writeItem(this.*) catch unreachable;
            },
        }
    }

    fn readAndExtract(allocator: std.mem.Allocator, tarball: ExtractTarball) !ExtractData {
        const file = try std.fs.cwd().openFile(tarball.url.slice(), .{ .mode = .read_only });
        defer file.close();
        const bytes = try file.readToEndAlloc(allocator, std.math.maxInt(usize));
        defer allocator.free(bytes);
        return tarball.run(bytes);
    }

    pub const Tag = enum(u3) {
        package_manifest = 0,
        extract = 1,
        git_clone = 2,
        git_checkout = 3,
        local_tarball = 4,
    };

    pub const Status = enum {
        waiting,
        success,
        fail,
    };

    pub const Data = union {
        package_manifest: Npm.PackageManifest,
        extract: ExtractData,
        git_clone: bun.FileDescriptor,
        git_checkout: ExtractData,
    };

    pub const Request = union {
        /// package name
        // todo: Registry URL
        package_manifest: struct {
            name: strings.StringOrTinyString,
            network: *NetworkTask,
        },
        extract: struct {
            network: *NetworkTask,
            tarball: ExtractTarball,
        },
        git_clone: struct {
            name: strings.StringOrTinyString,
            url: strings.StringOrTinyString,
        },
        git_checkout: struct {
            repo_dir: bun.FileDescriptor,
            dependency_id: DependencyID,
            name: strings.StringOrTinyString,
            url: strings.StringOrTinyString,
            resolved: strings.StringOrTinyString,
            resolution: Resolution,
        },
        local_tarball: struct {
            tarball: ExtractTarball,
        },
    };
};

pub const ExtractData = struct {
    url: string = "",
    resolved: string = "",
    json_path: string = "",
    json_buf: []u8 = "",
    json_len: usize = 0,
};

const PackageInstall = struct {
    cache_dir: std.fs.Dir,
    destination_dir: std.fs.Dir,
    cache_dir_subpath: stringZ = "",
    destination_dir_subpath: stringZ = "",
    destination_dir_subpath_buf: []u8,

    allocator: std.mem.Allocator,

    progress: *Progress,

    package_name: string,
    package_version: string,
    file_count: u32 = 0,

    pub const Summary = struct {
        fail: u32 = 0,
        success: u32 = 0,
        skipped: u32 = 0,
        successfully_installed: ?Bitset = null,
    };

    pub const Method = enum {
        clonefile,

        /// Slower than clonefile
        clonefile_each_dir,

        /// On macOS, slow.
        /// On Linux, fast.
        hardlink,

        /// Slowest if single-threaded
        /// Note that copyfile does technically support recursion
        /// But I suspect it is slower in practice than manually doing it because:
        /// - it adds syscalls
        /// - it runs in userspace
        /// - it reads each dir twice incase the first pass modifies it
        copyfile,

        /// Used for file: when file: points to a parent directory
        /// example: "file:../"
        symlink,

        const BackendSupport = std.EnumArray(Method, bool);
        pub const map = std.ComptimeStringMap(Method, .{
            .{ "clonefile", Method.clonefile },
            .{ "clonefile_each_dir", Method.clonefile_each_dir },
            .{ "hardlink", Method.hardlink },
            .{ "copyfile", Method.copyfile },
            .{ "symlink", Method.symlink },
        });

        pub const macOS = BackendSupport.initDefault(false, .{
            .clonefile = true,
            .clonefile_each_dir = true,
            .hardlink = true,
            .copyfile = true,
            .symlink = true,
        });

        pub const linux = BackendSupport.initDefault(false, .{
            .hardlink = true,
            .copyfile = true,
            .symlink = true,
        });

        pub const windows = BackendSupport.initDefault(false, .{
            .hardlink = true,
            .copyfile = true,
        });

        pub inline fn isSupported(this: Method) bool {
            if (comptime Environment.isMac) return macOS.get(this);
            if (comptime Environment.isLinux) return linux.get(this);
            if (comptime Environment.isWindows) return windows.get(this);

            return false;
        }
    };

    // 1. verify that .bun-tag exists (was it installed from bun?)
    // 2. check .bun-tag against the resolved version
    fn verifyGitResolution(this: *PackageInstall, repo: *const Repository, buf: []const u8) bool {
        const allocator = this.allocator;

        var total: usize = 0;
        var read: usize = 0;

        bun.copy(u8, this.destination_dir_subpath_buf[this.destination_dir_subpath.len..], std.fs.path.sep_str ++ ".bun-tag");
        this.destination_dir_subpath_buf[this.destination_dir_subpath.len + std.fs.path.sep_str.len + ".bun-tag".len] = 0;
        const bun_tag_path: [:0]u8 = this.destination_dir_subpath_buf[0 .. this.destination_dir_subpath.len + std.fs.path.sep_str.len + ".bun-tag".len :0];
        defer this.destination_dir_subpath_buf[this.destination_dir_subpath.len] = 0;
        const bun_tag_file = this.destination_dir.openFileZ(bun_tag_path, .{ .mode = .read_only }) catch return false;
        defer bun_tag_file.close();

        var body_pool = Npm.Registry.BodyPool.get(allocator);
        var mutable: MutableString = body_pool.data;
        defer {
            body_pool.data = mutable;
            Npm.Registry.BodyPool.release(body_pool);
        }

        mutable.reset();

        mutable.list.expandToCapacity();

        // this file is pretty small
        read = bun_tag_file.read(mutable.list.items[total..]) catch return false;
        var remain = mutable.list.items[@min(total, read)..];
        if (read > 0 and remain.len < 1024) {
            mutable.growBy(4096) catch return false;
            mutable.list.expandToCapacity();
        }

        // never read more than 2048 bytes. it should never be 2048 bytes.
        while (read > 0 and total < 2048) : (read = bun_tag_file.read(remain) catch return false) {
            total += read;

            mutable.list.expandToCapacity();
            remain = mutable.list.items[total..];

            if (remain.len < 1024) {
                mutable.growBy(4096) catch return false;
            }
            mutable.list.expandToCapacity();
            remain = mutable.list.items[total..];
        }

        mutable.list.expandToCapacity();

        return strings.eqlLong(repo.resolved.slice(buf), mutable.list.items[0..total], true);
    }

    pub fn verify(
        this: *PackageInstall,
        resolution: *const Resolution,
        buf: []const u8,
    ) bool {
        return switch (resolution.tag) {
            .git => this.verifyGitResolution(&resolution.value.git, buf),
            .github => this.verifyGitResolution(&resolution.value.github, buf),
            else => this.verifyPackageJSONNameAndVersion(),
        };
    }

    fn verifyPackageJSONNameAndVersion(this: *PackageInstall) bool {
        const allocator = this.allocator;
        var total: usize = 0;
        var read: usize = 0;

        bun.copy(u8, this.destination_dir_subpath_buf[this.destination_dir_subpath.len..], std.fs.path.sep_str ++ "package.json");
        this.destination_dir_subpath_buf[this.destination_dir_subpath.len + std.fs.path.sep_str.len + "package.json".len] = 0;
        const package_json_path: [:0]u8 = this.destination_dir_subpath_buf[0 .. this.destination_dir_subpath.len + std.fs.path.sep_str.len + "package.json".len :0];
        defer this.destination_dir_subpath_buf[this.destination_dir_subpath.len] = 0;

        var package_json_file = this.destination_dir.openFileZ(package_json_path, .{ .mode = .read_only }) catch return false;
        defer package_json_file.close();

        var body_pool = Npm.Registry.BodyPool.get(allocator);
        var mutable: MutableString = body_pool.data;
        defer {
            body_pool.data = mutable;
            Npm.Registry.BodyPool.release(body_pool);
        }

        mutable.reset();
        mutable.list.expandToCapacity();

        // Heuristic: most package.jsons will be less than 2048 bytes.
        read = package_json_file.read(mutable.list.items[total..]) catch return false;
        var remain = mutable.list.items[@min(total, read)..];
        if (read > 0 and remain.len < 1024) {
            mutable.growBy(4096) catch return false;
            mutable.list.expandToCapacity();
        }

        while (read > 0) : (read = package_json_file.read(remain) catch return false) {
            total += read;

            mutable.list.expandToCapacity();
            remain = mutable.list.items[total..];

            if (remain.len < 1024) {
                mutable.growBy(4096) catch return false;
            }
            mutable.list.expandToCapacity();
            remain = mutable.list.items[total..];
        }

        // If it's not long enough to have {"name": "foo", "version": "1.2.0"}, there's no way it's valid
        if (total < "{\"name\":\"\",\"version\":\"\"}".len + this.package_name.len + this.package_version.len) return false;

        const source = logger.Source.initPathString(bun.span(package_json_path), mutable.list.items[0..total]);
        var log = logger.Log.init(allocator);
        defer log.deinit();

        initializeStore();

        var package_json_checker = json_parser.PackageJSONVersionChecker.init(allocator, &source, &log) catch return false;
        _ = package_json_checker.parseExpr() catch return false;
        if (!package_json_checker.has_found_name or !package_json_checker.has_found_version or log.errors > 0) return false;

        // Version is more likely to not match than name, so we check it first.
        return strings.eql(package_json_checker.found_version, this.package_version) and
            strings.eql(package_json_checker.found_name, this.package_name);
    }

    pub const Result = union(Tag) {
        success: void,
        fail: struct {
            err: anyerror,
            step: Step,

            pub inline fn isPackageMissingFromCache(this: @This()) bool {
                return (this.err == error.FileNotFound or this.err == error.ENOENT) and this.step == .opening_cache_dir;
            }
        },
        pending: void,
        skip: void,

        pub const Tag = enum {
            success,
            fail,
            pending,
            skip,
        };
    };

    pub const Step = enum {
        copyfile,
        opening_cache_dir,
        copying_files,
        linking,
    };

    var supported_method: Method = if (Environment.isMac)
        Method.clonefile
    else
        Method.hardlink;

    fn installWithClonefileEachDir(this: *PackageInstall) !Result {
        const Walker = @import("../walker_skippable.zig");

        var cached_package_dir = bun.openDir(this.cache_dir, this.cache_dir_subpath) catch |err| return Result{
            .fail = .{ .err = err, .step = .opening_cache_dir },
        };
        defer cached_package_dir.close();
        var walker_ = Walker.walk(
            cached_package_dir,
            this.allocator,
            &[_]bun.OSPathSlice{},
            &[_]bun.OSPathSlice{},
        ) catch |err| return Result{
            .fail = .{ .err = err, .step = .opening_cache_dir },
        };
        defer walker_.deinit();

        const FileCopier = struct {
            pub fn copy(
                destination_dir_: std.fs.Dir,
                walker: *Walker,
            ) !u32 {
                var real_file_count: u32 = 0;
                var stackpath: [bun.MAX_PATH_BYTES]u8 = undefined;
                while (try walker.next()) |entry| {
                    switch (entry.kind) {
                        .directory => {
                            std.os.mkdirat(destination_dir_.fd, entry.path, 0o755) catch {};
                        },
                        .file => {
                            bun.copy(u8, &stackpath, entry.path);
                            stackpath[entry.path.len] = 0;
                            const path: [:0]u8 = stackpath[0..entry.path.len :0];
                            const basename: [:0]u8 = stackpath[entry.path.len - entry.basename.len .. entry.path.len :0];
                            switch (C.clonefileat(
                                entry.dir.fd,
                                basename,
                                destination_dir_.fd,
                                path,
                                0,
                            )) {
                                0 => {},
                                else => |errno| switch (std.os.errno(errno)) {
                                    .XDEV => return error.NotSupported, // not same file system
                                    .OPNOTSUPP => return error.NotSupported,
                                    .NOENT => return error.FileNotFound,
                                    // sometimes the downlowded npm package has already node_modules with it, so just ignore exist error here
                                    .EXIST => {},
                                    .ACCES => return error.AccessDenied,
                                    else => return error.Unexpected,
                                },
                            }

                            real_file_count += 1;
                        },
                        else => {},
                    }
                }

                return real_file_count;
            }
        };

        var subdir = this.destination_dir.makeOpenPath(bun.span(this.destination_dir_subpath), .{}) catch |err| return Result{
            .fail = .{ .err = err, .step = .opening_cache_dir },
        };

        defer subdir.close();

        this.file_count = FileCopier.copy(
            subdir,
            &walker_,
        ) catch |err| return Result{
            .fail = .{ .err = err, .step = .copying_files },
        };

        return Result{
            .success = {},
        };
    }

    // https://www.unix.com/man-page/mojave/2/fclonefileat/
    fn installWithClonefile(this: *PackageInstall) !Result {
        if (comptime !Environment.isMac) @compileError("clonefileat() is macOS only.");

        if (this.destination_dir_subpath[0] == '@') {
            if (strings.indexOfCharZ(this.destination_dir_subpath, std.fs.path.sep)) |slash| {
                this.destination_dir_subpath_buf[slash] = 0;
                const subdir = this.destination_dir_subpath_buf[0..slash :0];
                this.destination_dir.makeDirZ(subdir) catch {};
                this.destination_dir_subpath_buf[slash] = std.fs.path.sep;
            }
        }

        return switch (C.clonefileat(
            this.cache_dir.fd,
            this.cache_dir_subpath,
            this.destination_dir.fd,
            this.destination_dir_subpath,
            0,
        )) {
            0 => .{ .success = {} },
            else => |errno| switch (std.os.errno(errno)) {
                .XDEV => error.NotSupported, // not same file system
                .OPNOTSUPP => error.NotSupported,
                .NOENT => error.FileNotFound,
                // We first try to delete the directory
                // But, this can happen if this package contains a node_modules folder
                // We want to continue installing as many packages as we can, so we shouldn't block while downloading
                // We use the slow path in this case
                .EXIST => try this.installWithClonefileEachDir(),
                .ACCES => return error.AccessDenied,
                else => error.Unexpected,
            },
        };
    }
    fn installWithCopyfile(this: *PackageInstall) Result {
        const Walker = @import("../walker_skippable.zig");

        var cached_package_dir = bun.openDir(this.cache_dir, this.cache_dir_subpath) catch |err| return Result{
            .fail = .{ .err = err, .step = .opening_cache_dir },
        };
        defer cached_package_dir.close();
        var walker_ = Walker.walk(
            cached_package_dir,
            this.allocator,
            &[_]bun.OSPathSlice{},
            &[_]bun.OSPathSlice{},
        ) catch |err| return Result{
            .fail = .{ .err = err, .step = .opening_cache_dir },
        };
        defer walker_.deinit();

        const FileCopier = struct {
            pub fn copy(
                destination_dir_: std.fs.Dir,
                walker: *Walker,
                progress_: *Progress,
            ) !u32 {
                var real_file_count: u32 = 0;

                var in_buf: if (Environment.isWindows) bun.OSPathBuffer else void = undefined;
                var out_buf: if (Environment.isWindows) bun.OSPathBuffer else void = undefined;

                while (try walker.next()) |entry| {
                    if (entry.kind != .file) continue;
                    real_file_count += 1;

                    const createFile = if (comptime Environment.isWindows) std.fs.Dir.createFileW else std.fs.Dir.createFile;

                    var outfile = createFile(destination_dir_, entry.path, .{}) catch brk: {
                        if (bun.Dirname.dirname(bun.OSPathChar, entry.path)) |entry_dirname| {
                            bun.MakePath.makePath(bun.OSPathChar, destination_dir_, entry_dirname) catch {};
                        }
                        break :brk createFile(destination_dir_, entry.path, .{}) catch |err| {
                            progress_.root.end();

                            progress_.refresh();

                            Output.prettyErrorln("<r><red>{s}<r>: copying file {}", .{ @errorName(err), bun.fmt.fmtOSPath(entry.path) });
                            Global.crash();
                        };
                    };
                    defer outfile.close();

                    const openFile = if (comptime Environment.isWindows) std.fs.Dir.openFileW else std.fs.Dir.openFile;

                    var in_file = try openFile(entry.dir, entry.basename, .{ .mode = .read_only });
                    defer in_file.close();

                    if (comptime Environment.isWindows) {
                        const in_path = bun.getFdPathW(in_file.handle, &in_buf) catch unreachable;
                        in_buf[in_path.len] = 0;
                        const in = in_buf[0..in_path.len :0];

                        const out_path = bun.getFdPathW(outfile.handle, &out_buf) catch unreachable;
                        out_buf[out_path.len] = 0;
                        const out = out_buf[0..out_path.len :0];

                        bun.copyFile(in, out) catch |err| {
                            progress_.root.end();

                            progress_.refresh();

                            Output.prettyError("<r><red>{s}<r>: copying file {}", .{ @errorName(err), bun.fmt.fmtOSPath(entry.path) });
                            Global.crash();
                        };
                    } else {
                        if (comptime Environment.isPosix) {
                            const stat = in_file.stat() catch continue;
                            _ = C.fchmod(outfile.handle, @intCast(stat.mode));
                        }

                        bun.copyFile(in_file.handle, outfile.handle) catch |err| {
                            progress_.root.end();

                            progress_.refresh();

                            Output.prettyError("<r><red>{s}<r>: copying file {}", .{ @errorName(err), bun.fmt.fmtOSPath(entry.path) });
                            Global.crash();
                        };
                    }
                }

                return real_file_count;
            }
        };

        var subdir = this.destination_dir.makeOpenPath(bun.span(this.destination_dir_subpath), .{}) catch |err| return Result{
            .fail = .{ .err = err, .step = .opening_cache_dir },
        };

        defer subdir.close();

        this.file_count = FileCopier.copy(subdir, &walker_, this.progress) catch |err| return Result{
            .fail = .{ .err = err, .step = .copying_files },
        };

        return Result{
            .success = {},
        };
    }

    fn installWithHardlink(this: *PackageInstall) !Result {
        const Walker = @import("../walker_skippable.zig");

        var cached_package_dir = bun.openDir(this.cache_dir, this.cache_dir_subpath) catch |err| return Result{
            .fail = .{ .err = err, .step = .opening_cache_dir },
        };
        defer cached_package_dir.close();
        var walker_ = Walker.walk(
            cached_package_dir,
            this.allocator,
            &[_]bun.OSPathSlice{},
            &[_]bun.OSPathSlice{bun.OSPathLiteral("node_modules")},
        ) catch |err| return Result{
            .fail = .{ .err = err, .step = .opening_cache_dir },
        };
        defer walker_.deinit();

        var subdir = this.destination_dir.makeOpenPath(bun.span(this.destination_dir_subpath), .{}) catch |err| return Result{
            .fail = .{ .err = err, .step = .opening_cache_dir },
        };

        defer subdir.close();

        var buf: if (Environment.isWindows) bun.WPathBuffer else [0]u16 = undefined;
        var buf2: if (Environment.isWindows) bun.WPathBuffer else [0]u16 = undefined;
        var to_copy_buf: []u16 = undefined;
        var to_copy_buf2: []u16 = undefined;
        if (comptime Environment.isWindows) {
            var fd_path_buf: bun.PathBuffer = undefined;

            // buf[0] = '\\';
            // buf[1] = '\\';
            // buf[2] = '?';
            // buf[3] = '\\';
            // const dest_path = try bun.getFdPath(subdir.fd, &fd_path_buf);
            // strings.copyU8IntoU16(buf[4..], dest_path);
            // buf[dest_path.len + 4] = '\\';
            // to_copy_buf = buf[dest_path.len + 5 ..];

            // buf2[0] = '\\';
            // buf2[1] = '\\';
            // buf2[2] = '?';
            // buf2[3] = '\\';
            // const cache_path = try bun.getFdPath(cached_package_dir.fd, &fd_path_buf);
            // strings.copyU8IntoU16(buf2[4..], cache_path);
            // buf2[cache_path.len + 4] = '\\';
            // to_copy_buf2 = buf2[cache_path.len + 5 ..];

            // TODO(dylan-conway): find out why //?/ isn't working
            const dest_path = try bun.getFdPath(subdir.fd, &fd_path_buf);
            strings.copyU8IntoU16(&buf, dest_path);
            buf[dest_path.len] = '\\';
            to_copy_buf = buf[dest_path.len + 1 ..];

            const cache_path = try bun.getFdPath(cached_package_dir.fd, &fd_path_buf);
            strings.copyU8IntoU16(&buf2, cache_path);
            buf2[cache_path.len] = '\\';
            to_copy_buf2 = buf2[cache_path.len + 1 ..];
        }

        const FileCopier = struct {
            pub fn copy(
                destination_dir: std.fs.Dir,
                walker: *Walker,
                to_copy_into1: if (Environment.isWindows) []u16 else void,
                head1: if (Environment.isWindows) []u16 else void,
                to_copy_into2: if (Environment.isWindows) []u16 else void,
                head2: if (Environment.isWindows) []u16 else void,
            ) !u32 {
                var real_file_count: u32 = 0;
                while (try walker.next()) |entry| {
                    switch (entry.kind) {
                        .directory => {
                            const mkdirat = if (comptime Environment.isWindows) std.os.mkdiratW else std.os.mkdirat;
                            mkdirat(destination_dir.fd, entry.path, 0o755) catch {};
                        },
                        .file => {
                            if (comptime Environment.isWindows) {
                                if (entry.path.len > to_copy_into1.len or entry.path.len > to_copy_into2.len) {
                                    return error.NameTooLong;
                                }

                                @memcpy(to_copy_into1[0..entry.path.len], entry.path);
                                head1[entry.path.len + (head1.len - to_copy_into1.len)] = 0;
                                const dest: [:0]u16 = head1[0 .. entry.path.len + head1.len - to_copy_into1.len :0];

                                @memcpy(to_copy_into2[0..entry.path.len], entry.path);
                                head2[entry.path.len + (head1.len - to_copy_into2.len)] = 0;
                                const src: [:0]u16 = head2[0 .. entry.path.len + head2.len - to_copy_into2.len :0];

                                // Windows limits hardlinks to 1023 per file
                                if (bun.windows.CreateHardLinkW(dest, src, null) == 0) {
                                    if (bun.windows.CopyFileW(src, dest, 0) == 0) {
                                        if (bun.windows.Win32Error.get().toSystemErrno()) |_| {
                                            // TODO: make this better
                                            return error.FailedToCopyFile;
                                        }

                                        return error.FailedToCopyFile;
                                    }
                                }
                            } else {
                                std.os.linkat(entry.dir.fd, entry.basename, destination_dir.fd, entry.path, 0) catch |err| {
                                    if (err != error.PathAlreadyExists) {
                                        return err;
                                    }

                                    std.os.unlinkat(destination_dir.fd, entry.path, 0) catch {};
                                    try std.os.linkat(entry.dir.fd, entry.basename, destination_dir.fd, entry.path, 0);
                                };
                            }

                            real_file_count += 1;
                        },
                        else => {},
                    }
                }

                return real_file_count;
            }
        };

        this.file_count = FileCopier.copy(
            subdir,
            &walker_,
            if (Environment.isWindows) to_copy_buf else void{},
            if (Environment.isWindows) &buf else void{},
            if (Environment.isWindows) to_copy_buf2 else void{},
            if (Environment.isWindows) &buf2 else void{},
        ) catch |err| {
            if (comptime Environment.isWindows) {
                if (err == error.FailedToCopyFile) {
                    return Result{
                        .fail = .{ .err = err, .step = .copying_files },
                    };
                }
            } else if (err == error.NotSameFileSystem or err == error.ENXIO) {
                return err;
            }

            return Result{
                .fail = .{ .err = err, .step = .copying_files },
            };
        };

        return Result{
            .success = {},
        };
    }

    fn installWithSymlink(this: *PackageInstall) !Result {
        const Walker = @import("../walker_skippable.zig");

        var cached_package_dir = bun.openDir(this.cache_dir, this.cache_dir_subpath) catch |err| return Result{
            .fail = .{ .err = err, .step = .opening_cache_dir },
        };
        defer cached_package_dir.close();
        var walker_ = Walker.walk(
            cached_package_dir,
            this.allocator,
            &[_]bun.OSPathSlice{},
            &[_]bun.OSPathSlice{
                bun.OSPathLiteral("node_modules"),
                bun.OSPathLiteral(".git"),
            },
        ) catch |err| return Result{
            .fail = .{ .err = err, .step = .opening_cache_dir },
        };
        defer walker_.deinit();

        const FileCopier = struct {
            pub fn copy(
                dest_dir_fd: bun.FileDescriptor,
                cache_dir_fd: bun.FileDescriptor,
                walker: *Walker,
            ) !u32 {
                var real_file_count: u32 = 0;
                var buf: [bun.MAX_PATH_BYTES]u8 = undefined;
                const cache_dir_path = try bun.getFdPath(cache_dir_fd, &buf);

                var remain = buf[cache_dir_path.len..];
                var cache_dir_offset = cache_dir_path.len;
                if (cache_dir_path.len > 0 and cache_dir_path[cache_dir_path.len - 1] != std.fs.path.sep) {
                    remain[0] = std.fs.path.sep;
                    cache_dir_offset += 1;
                    remain = remain[1..];
                }
                var dest_buf: [bun.MAX_PATH_BYTES]u8 = undefined;
                const dest_base = try bun.getFdPath(dest_dir_fd, &dest_buf);
                var dest_remaining = dest_buf[dest_base.len..];
                var dest_dir_offset = dest_base.len;
                if (dest_base.len > 0 and dest_buf[dest_base.len - 1] != std.fs.path.sep) {
                    dest_remaining[0] = std.fs.path.sep;
                    dest_remaining = dest_remaining[1..];
                    dest_dir_offset += 1;
                }

                while (try walker.next()) |entry| {
                    switch (entry.kind) {
                        // directories are created
                        .directory => {
                            std.os.mkdirat(bun.fdcast(dest_dir_fd), entry.path, 0o755) catch {};
                        },
                        // but each file in the directory is a symlink
                        .file => {
                            @memcpy(remain[0..entry.path.len], entry.path);
                            remain[entry.path.len] = 0;
                            const from_path = buf[0 .. cache_dir_offset + entry.path.len :0];

                            @memcpy(dest_remaining[0..entry.path.len], entry.path);
                            dest_remaining[entry.path.len] = 0;
                            const to_path = dest_buf[0 .. dest_dir_offset + entry.path.len :0];

                            try std.os.symlinkZ(from_path, to_path);

                            real_file_count += 1;
                        },
                        else => {},
                    }
                }

                return real_file_count;
            }
        };

        var subdir = this.destination_dir.makeOpenPath(bun.span(this.destination_dir_subpath), .{}) catch |err| return Result{
            .fail = .{ .err = err, .step = .opening_cache_dir },
        };

        defer subdir.close();

        this.file_count = FileCopier.copy(
            bun.toFD(subdir.fd),
            bun.toFD(cached_package_dir.fd),
            &walker_,
        ) catch |err|
            return Result{
            .fail = .{
                .err = err,
                .step = .copying_files,
            },
        };

        return Result{
            .success = {},
        };
    }

    pub fn uninstall(this: *PackageInstall) void {
        this.destination_dir.deleteTree(bun.span(this.destination_dir_subpath)) catch {};
    }

    pub fn uninstallBeforeInstall(this: *PackageInstall) void {
        // TODO(dylan-conway): depth first package installation to allow lifecycle scripts to start earlier
        //
        // if (this.install_order == .depth_first) {
        //     var subpath_dir = this.destination_dir.open(this.destination_dir_subpath, .{}) catch return;
        //     defer subpath_dir.close();
        //     var iter = subpath_dir.iterateAssumeFirstIteration();
        //     while (iter.next() catch null) |entry| {
        //         // skip node_modules because installation is depth first
        //         if (entry.kind != .directory or !strings.eqlComptime(entry.name, "node_modules")) {
        //             this.destination_dir.deleteTree(entry.name) catch {};
        //         }
        //     }
        // } else {
        //     this.destination_dir.deleteTree(bun.span(this.destination_dir_subpath)) catch {};
        // }

        this.destination_dir.deleteTree(bun.span(this.destination_dir_subpath)) catch {};
    }

    fn isDanglingSymlink(path: [:0]const u8) bool {
        if (comptime Environment.isLinux) {
            const rc = Syscall.system.open(path, @as(u32, std.os.O.PATH | 0), @as(u32, 0));
            switch (Syscall.getErrno(rc)) {
                .SUCCESS => {
                    const fd = @as(bun.FileDescriptor, @intCast(rc));
                    _ = Syscall.system.close(fd);
                    return false;
                },
                else => return true,
            }
        } else {
            const rc = Syscall.system.open(path, @as(u32, 0), @as(u32, 0));
            switch (Syscall.getErrno(rc)) {
                .SUCCESS => {
                    _ = Syscall.system.close(rc);
                    return false;
                },
                else => return true,
            }
        }
    }

    pub fn installFromLink(this: *PackageInstall, skip_delete: bool) Result {
        const dest_path = this.destination_dir_subpath;
        // If this fails, we don't care.
        // we'll catch it the next error
        if (!skip_delete and !strings.eqlComptime(dest_path, ".")) this.uninstallBeforeInstall();

        const subdir = std.fs.path.dirname(dest_path);
        var dest_dir = if (subdir) |dir| brk: {
            break :brk this.destination_dir.makeOpenPath(dir, .{}) catch |err| return Result{
                .fail = .{
                    .err = err,
                    .step = .linking,
                },
            };
        } else this.destination_dir;
        defer {
            if (subdir != null) dest_dir.close();
        }

        var dest_buf: [bun.MAX_PATH_BYTES]u8 = undefined;
        const dest_dir_path = dest_dir.realpath(".", &dest_buf) catch |err| return Result{
            .fail = .{
                .err = err,
                .step = .linking,
            },
        };
        // cache_dir_subpath in here is actually the full path to the symlink pointing to the linked package
        const symlinked_path = this.cache_dir_subpath;
        var to_buf: [bun.MAX_PATH_BYTES]u8 = undefined;
        const to_path = this.cache_dir.realpath(symlinked_path, &to_buf) catch |err| return Result{
            .fail = .{
                .err = err,
                .step = .linking,
            },
        };
        const target = Path.relative(dest_dir_path, to_path);
        if (comptime Environment.isWindows) {
            return bun.todo(
                @src(),
                Result{
                    .fail = .{
                        .err = error.NotImplementedYetOnWindows,
                        .step = .linking,
                    },
                },
            );
        }
        std.os.symlinkat(target, dest_dir.fd, std.fs.path.basename(dest_path)) catch |err| return Result{
            .fail = .{
                .err = err,
                .step = .linking,
            },
        };

        if (isDanglingSymlink(symlinked_path)) return Result{
            .fail = .{
                .err = error.DanglingSymlink,
                .step = .linking,
            },
        };

        return Result{
            .success = {},
        };
    }

    pub fn install(this: *PackageInstall, skip_delete: bool) Result {

        // If this fails, we don't care.
        // we'll catch it the next error
        if (!skip_delete and !strings.eqlComptime(this.destination_dir_subpath, ".")) this.uninstallBeforeInstall();

        var supported_method_to_use = if (strings.eqlComptime(this.cache_dir_subpath, ".") or strings.hasPrefixComptime(this.cache_dir_subpath, ".."))
            Method.symlink
        else
            supported_method;

        switch (supported_method_to_use) {
            .clonefile => {
                if (comptime Environment.isMac) {

                    // First, attempt to use clonefile
                    // if that fails due to ENOTSUP, mark it as unsupported and then fall back to copyfile
                    if (this.installWithClonefile()) |result| {
                        return result;
                    } else |err| {
                        switch (err) {
                            error.NotSupported => {
                                supported_method = .copyfile;
                                supported_method_to_use = .copyfile;
                            },
                            error.FileNotFound => return Result{
                                .fail = .{ .err = error.FileNotFound, .step = .opening_cache_dir },
                            },
                            else => return Result{
                                .fail = .{ .err = err, .step = .copying_files },
                            },
                        }
                    }
                }
            },
            .clonefile_each_dir => {
                if (comptime Environment.isMac) {
                    if (this.installWithClonefileEachDir()) |result| {
                        return result;
                    } else |err| {
                        switch (err) {
                            error.NotSupported => {
                                supported_method = .copyfile;
                                supported_method_to_use = .copyfile;
                            },
                            error.FileNotFound => return Result{
                                .fail = .{ .err = error.FileNotFound, .step = .opening_cache_dir },
                            },
                            else => return Result{
                                .fail = .{ .err = err, .step = .copying_files },
                            },
                        }
                    }
                }
            },
            .hardlink => {
                if (this.installWithHardlink()) |result| {
                    return result;
                } else |err| outer: {
                    if (comptime !Environment.isWindows) {
                        if (err == error.NotSameFileSystem) {
                            supported_method = .copyfile;
                            supported_method_to_use = .copyfile;
                            break :outer;
                        }
                    }

                    switch (err) {
                        error.FileNotFound => return Result{
                            .fail = .{ .err = error.FileNotFound, .step = .opening_cache_dir },
                        },
                        else => return Result{
                            .fail = .{ .err = err, .step = .copying_files },
                        },
                    }
                }
            },
            .symlink => {
                if (comptime Environment.isWindows) {
                    supported_method_to_use = .copyfile;
                } else {
                    if (this.installWithSymlink()) |result| {
                        return result;
                    } else |err| {
                        switch (err) {
                            error.FileNotFound => return Result{
                                .fail = .{ .err = error.FileNotFound, .step = .opening_cache_dir },
                            },
                            else => return Result{
                                .fail = .{ .err = err, .step = .copying_files },
                            },
                        }
                    }
                }
            },
            else => {},
        }

        if (supported_method_to_use != .copyfile) return Result{
            .success = {},
        };

        // TODO: linux io_uring
        return this.installWithCopyfile();
    }
};

pub const Resolution = @import("./resolution.zig").Resolution;
const Progress = std.Progress;
const TaggedPointer = @import("../tagged_pointer.zig");
const TaskCallbackContext = union(Tag) {
    dependency: DependencyID,
    node_modules_folder: struct {
        fd: bun.FileDescriptor,
        tree_id: Lockfile.Tree.Id,
        node_modules_folder_path: std.ArrayList(u8),
    },
    root_dependency: DependencyID,
    root_request_id: PackageID,
    pub const Tag = enum {
        dependency,
        node_modules_folder,
        root_dependency,
        root_request_id,
    };
};

const TaskCallbackList = std.ArrayListUnmanaged(TaskCallbackContext);
const TaskDependencyQueue = std.HashMapUnmanaged(u64, TaskCallbackList, IdentityContext(u64), 80);

// Windows seems to stack overflow in debug builds due to the size of these allocations.
const TaskChannel = sync.Channel(Task, .{ .Static = 4096 / (if (Environment.isWindows) 16 else 1) });
const NetworkChannel = sync.Channel(*NetworkTask, .{ .Static = 8192 / (if (Environment.isWindows) 16 else 1) });

const ThreadPool = bun.ThreadPool;
const PackageManifestMap = std.HashMapUnmanaged(PackageNameHash, Npm.PackageManifest, IdentityContext(PackageNameHash), 80);
const RepositoryMap = std.HashMapUnmanaged(u64, bun.FileDescriptor, IdentityContext(u64), 80);
const NpmAliasMap = std.HashMapUnmanaged(PackageNameHash, Dependency.Version, IdentityContext(u64), 80);

pub const CacheLevel = struct {
    use_cache_control_headers: bool,
    use_etag: bool,
    use_last_modified: bool,
};
const Waker = if (Environment.isPosix) bun.Async.Waker else *bun.uws.UVLoop;

const Waiter = struct {
    onWait: *const fn (this: *anyopaque) anyerror!usize,
    onWake: *const fn (this: *anyopaque) void,
    ctx: *anyopaque,

    pub fn init(
        ctx: anytype,
        comptime onWait: *const fn (this: @TypeOf(ctx)) anyerror!usize,
        comptime onWake: *const fn (this: @TypeOf(ctx)) void,
    ) Waiter {
        return Waiter{
            .ctx = @ptrCast(ctx),
            .onWait = @alignCast(@ptrCast(@as(*const anyopaque, @ptrCast(onWait)))),
            .onWake = @alignCast(@ptrCast(@as(*const anyopaque, @ptrCast(onWake)))),
        };
    }

    pub fn wait(this: *Waiter) !usize {
        return this.onWait(this.ctx);
    }

    pub fn wake(this: *Waiter) void {
        this.onWake(this.ctx);
    }

    pub fn fromUWSLoop(loop: *uws.Loop) Waiter {
        const Handlers = struct {
            fn onWait(uws_loop: *uws.Loop) !usize {
                uws_loop.run();
                return 0;
            }

            fn onWake(uws_loop: *uws.Loop) void {
                uws_loop.wakeup();
            }
        };

        return Waiter.init(
            loop,
            Handlers.onWait,
            Handlers.onWake,
        );
    }
};

// We can't know all the packages we need until we've downloaded all the packages
// The easy way would be:
// 1. Download all packages, parsing their dependencies and enqueuing all dependencies for resolution
// 2.
pub const PackageManager = struct {
    cache_directory_: ?std.fs.Dir = null,
    temp_dir_: ?std.fs.Dir = null,
    temp_dir_name: string = "",
    root_dir: *Fs.FileSystem.DirEntry,
    allocator: std.mem.Allocator,
    log: *logger.Log,
    resolve_tasks: TaskChannel,
    timestamp_for_manifest_cache_control: u32 = 0,
    extracted_count: u32 = 0,
    default_features: Features = .{},
    summary: Lockfile.Package.Diff.Summary = .{},
    env: *DotEnv.Loader,
    progress: Progress = .{},
    downloads_node: ?*Progress.Node = null,
    scripts_node: ?*Progress.Node = null,
    progress_name_buf: [768]u8 = undefined,
    progress_name_buf_dynamic: []u8 = &[_]u8{},
    cpu_count: u32 = 0,
    package_json_updates: []UpdateRequest = &[_]UpdateRequest{},

    // used for looking up workspaces that aren't loaded into Lockfile.workspace_paths
    workspaces: std.StringArrayHashMap(Semver.Version),

    // progress bar stuff when not stack allocated
    root_progress_node: *std.Progress.Node = undefined,

    to_remove: []const UpdateRequest = &[_]UpdateRequest{},
    to_update: bool = false,

    root_package_json_file: std.fs.File,
    root_dependency_list: Lockfile.DependencySlice = .{},

    thread_pool: ThreadPool,
    task_batch: ThreadPool.Batch = .{},
    task_queue: TaskDependencyQueue = .{},

    manifests: PackageManifestMap = .{},
    folders: FolderResolution.Map = .{},
    git_repositories: RepositoryMap = .{},

    network_dedupe_map: NetworkTaskQueue = .{},
    network_channel: NetworkChannel = NetworkChannel.init(),
    network_tarball_batch: ThreadPool.Batch = .{},
    network_resolve_batch: ThreadPool.Batch = .{},
    network_task_fifo: NetworkQueue = undefined,
    preallocated_network_tasks: PreallocatedNetworkTasks = .{ .buffer = undefined, .len = 0 },
    pending_tasks: u32 = 0,
    total_tasks: u32 = 0,

    /// items are only inserted into this if they took more than 500ms
    lifecycle_script_time_log: LifecycleScriptTimeLog = .{},

    pending_lifecycle_script_tasks: std.atomic.Value(u32) = std.atomic.Value(u32).init(0),
    finished_installing: std.atomic.Value(bool) = std.atomic.Value(bool).init(false),
    total_scripts: usize = 0,

    root_lifecycle_scripts: ?Package.Scripts.List = null,

    node_gyp_tempdir_name: string = "",

    env_configure: ?ScriptRunEnvironment = null,

    lockfile: *Lockfile = undefined,

    options: Options,
    preinstall_state: std.ArrayListUnmanaged(PreinstallState) = .{},

    global_link_dir: ?std.fs.Dir = null,
    global_dir: ?std.fs.Dir = null,
    global_link_dir_path: string = "",
    wait_count: std.atomic.Value(usize) = std.atomic.Value(usize).init(0),

    onWake: WakeHandler = .{},
    ci_mode: bun.LazyBool(computeIsContinuousIntegration, @This(), "ci_mode") = .{},

    peer_dependencies: std.fifo.LinearFifo(DependencyID, .Dynamic) = std.fifo.LinearFifo(DependencyID, .Dynamic).init(default_allocator),

    /// Do not use directly outside of wait or wake
    uws_event_loop: *uws.Loop,

    file_poll_store: bun.Async.FilePoll.Store,

    // name hash from alias package name -> aliased package dependency version info
    known_npm_aliases: NpmAliasMap = .{},

    const PreallocatedNetworkTasks = std.BoundedArray(NetworkTask, 1024);
    const NetworkTaskQueue = std.HashMapUnmanaged(u64, void, IdentityContext(u64), 80);
    pub var verbose_install = false;

    pub const ScriptRunEnvironment = struct {
        root_dir_info: *DirInfo,
        bundler: bundler.Bundler,
    };

    const PackageDedupeList = std.HashMapUnmanaged(
        u32,
        void,
        IdentityContext(u32),
        80,
    );

    const TimePasser = struct {
        pub var last_time: c_longlong = -1;
    };

    pub const LifecycleScriptTimeLog = struct {
        const Entry = struct {
            package_name: []const u8,
            script_id: u8,

            // nanosecond duration
            duration: u64,
        };

        mutex: std.Thread.Mutex = .{},
        list: std.ArrayListUnmanaged(Entry) = .{},

        pub fn appendConcurrent(log: *LifecycleScriptTimeLog, allocator: std.mem.Allocator, entry: Entry) void {
            log.mutex.lock();
            defer log.mutex.unlock();
            log.list.append(allocator, entry) catch bun.outOfMemory();
        }

        /// this can be called if .start was never called
        pub fn printAndDeinit(log: *LifecycleScriptTimeLog, allocator: std.mem.Allocator) void {
            if (Environment.isDebug) {
                if (!log.mutex.tryLock()) @panic("LifecycleScriptTimeLog.print is not intended to be thread-safe");
                log.mutex.unlock();
            }

            if (log.list.items.len > 0) {
                const longest: Entry = longest: {
                    var i: usize = 0;
                    var longest: u64 = log.list.items[0].duration;
                    for (log.list.items[1..], 1..) |item, j| {
                        if (item.duration > longest) {
                            i = j;
                            longest = item.duration;
                        }
                    }
                    break :longest log.list.items[i];
                };

                // extra \n will print a blank line after this one
                Output.warn("{s}'s {s} script took {}\n\n", .{
                    longest.package_name,
                    Lockfile.Scripts.names[longest.script_id],
                    bun.fmt.fmtDurationOneDecimal(longest.duration),
                });
                Output.flush();
            }
            log.list.deinit(allocator);
        }
    };

    pub fn hasEnoughTimePassedBetweenWaitingMessages() bool {
        const iter = instance.uws_event_loop.iterationNumber();
        if (TimePasser.last_time < iter) {
            TimePasser.last_time = iter;
            return true;
        }

        return false;
    }

    pub fn configureEnvForScripts(this: *PackageManager, ctx: Command.Context, log_level: Options.LogLevel) !*bundler.Bundler {
        if (this.env_configure) |*env_configure| {
            return &env_configure.bundler;
        }

        // We need to figure out the PATH and other environment variables
        // to do that, we re-use the code from bun run
        // this is expensive, it traverses the entire directory tree going up to the root
        // so we really only want to do it when strictly necessary
        this.env_configure = .{
            .root_dir_info = undefined,
            .bundler = undefined,
        };
        const this_bundler: *bundler.Bundler = &this.env_configure.?.bundler;

        const root_dir_info = try RunCommand.configureEnvForRun(
            ctx,
            this_bundler,
            this.env,
            log_level != .silent,
        );

        const init_cwd_gop = try this.env.map.getOrPutWithoutValue("INIT_CWD");
        if (!init_cwd_gop.found_existing) {
            init_cwd_gop.key_ptr.* = try ctx.allocator.dupe(u8, init_cwd_gop.key_ptr.*);
            init_cwd_gop.value_ptr.* = .{
                .value = try ctx.allocator.dupe(u8, FileSystem.instance.top_level_dir),
                .conditional = false,
            };
        }

        this.env.loadCCachePath(this_bundler.fs);

        {
            var node_path: [bun.MAX_PATH_BYTES]u8 = undefined;
            if (this.env.getNodePath(this_bundler.fs, &node_path)) |node_pathZ| {
                _ = try this.env.loadNodeJSConfig(this_bundler.fs, bun.default_allocator.dupe(u8, node_pathZ) catch bun.outOfMemory());
            } else brk: {
                const current_path = this.env.get("PATH") orelse "";
                var PATH = try std.ArrayList(u8).initCapacity(bun.default_allocator, current_path.len);
                try PATH.appendSlice(current_path);
                var bun_path: string = "";
                RunCommand.createFakeTemporaryNodeExecutable(&PATH, &bun_path) catch break :brk;
                try this.env.map.put("PATH", PATH.items);
                _ = try this.env.loadNodeJSConfig(this_bundler.fs, bun.default_allocator.dupe(u8, RunCommand.bun_node_dir) catch bun.outOfMemory());
            }
        }

        this.env_configure.?.root_dir_info = root_dir_info;

        return this_bundler;
    }

    pub fn httpProxy(this: *PackageManager, url: URL) ?URL {
        return this.env.getHttpProxy(url);
    }

    pub fn tlsRejectUnauthorized(this: *PackageManager) bool {
        return this.env.getTLSRejectUnauthorized();
    }

    pub fn computeIsContinuousIntegration(this: *PackageManager) bool {
        return this.env.isCI();
    }

    pub inline fn isContinuousIntegration(this: *PackageManager) bool {
        return this.ci_mode.get();
    }

    pub const WakeHandler = struct {
        // handler: fn (ctx: *anyopaque, pm: *PackageManager) void = undefined,
        // onDependencyError: fn (ctx: *anyopaque, Dependency, PackageID, anyerror) void = undefined,
        handler: *const anyopaque = undefined,
        onDependencyError: *const anyopaque = undefined,
        context: ?*anyopaque = null,

        pub inline fn getHandler(t: @This()) *const fn (ctx: *anyopaque, pm: *PackageManager) void {
            return bun.cast(*const fn (ctx: *anyopaque, pm: *PackageManager) void, t.handler);
        }

        pub inline fn getonDependencyError(t: @This()) *const fn (ctx: *anyopaque, Dependency, DependencyID, anyerror) void {
            return bun.cast(*const fn (ctx: *anyopaque, Dependency, DependencyID, anyerror) void, t.handler);
        }
    };

    pub fn failRootResolution(this: *PackageManager, dependency: *const Dependency, dependency_id: DependencyID, err: anyerror) void {
        if (this.onWake.context) |ctx| {
            this.onWake.getonDependencyError()(
                ctx,
                dependency.*,
                dependency_id,
                err,
            );
        }
    }

    pub fn wake(this: *PackageManager) void {
        if (this.onWake.context) |ctx| {
            this.onWake.getHandler()(ctx, this);
        }

        _ = this.wait_count.fetchAdd(1, .Monotonic);
        this.uws_event_loop.wakeup();
    }

    pub fn tickLifecycleScripts(this: *PackageManager) void {
        if (this.pending_lifecycle_script_tasks.load(.Monotonic) > 0) {
            this.uws_event_loop.tickWithoutIdle();
        }
    }

    pub fn sleep(this: *PackageManager) void {
        if (this.wait_count.swap(0, .Monotonic) > 0) {
            this.tickLifecycleScripts();
            return;
        }
        Output.flush();
        this.uws_event_loop.tick();
    }

    const DependencyToEnqueue = union(enum) {
        pending: DependencyID,
        resolution: struct { package_id: PackageID, resolution: Resolution },
        not_found: void,
        failure: anyerror,
    };

    pub fn enqueueDependencyToRoot(
        this: *PackageManager,
        name: []const u8,
        version: *const Dependency.Version,
        version_buf: []const u8,
        behavior: Dependency.Behavior,
    ) DependencyToEnqueue {
        const dep_id = @as(DependencyID, @truncate(brk: {
            const str_buf = this.lockfile.buffers.string_bytes.items;
            for (this.lockfile.buffers.dependencies.items, 0..) |dep, id| {
                if (!strings.eqlLong(dep.name.slice(str_buf), name, true)) continue;
                if (!dep.version.eql(version, str_buf, version_buf)) continue;
                break :brk id;
            }

            var builder = this.lockfile.stringBuilder();
            const dummy = Dependency{
                .name = String.init(name, name),
                .name_hash = String.Builder.stringHash(name),
                .version = version.*,
                .behavior = behavior,
            };
            dummy.countWithDifferentBuffers(name, version_buf, @TypeOf(&builder), &builder);

            builder.allocate() catch |err| return .{ .failure = err };

            const dep = dummy.cloneWithDifferentBuffers(name, version_buf, @TypeOf(&builder), &builder) catch unreachable;
            builder.clamp();
            const index = this.lockfile.buffers.dependencies.items.len;
            this.lockfile.buffers.dependencies.append(this.allocator, dep) catch unreachable;
            this.lockfile.buffers.resolutions.append(this.allocator, invalid_package_id) catch unreachable;
            if (comptime Environment.allow_assert) std.debug.assert(this.lockfile.buffers.dependencies.items.len == this.lockfile.buffers.resolutions.items.len);
            break :brk index;
        }));

        if (this.lockfile.buffers.resolutions.items[dep_id] == invalid_package_id) {
            this.enqueueDependencyWithMainAndSuccessFn(
                dep_id,
                &this.lockfile.buffers.dependencies.items[dep_id],
                invalid_package_id,
                false,
                assignRootResolution,
                failRootResolution,
            ) catch |err| {
                return .{ .failure = err };
            };
        }

        const resolution_id = switch (this.lockfile.buffers.resolutions.items[dep_id]) {
            invalid_package_id => brk: {
                this.drainDependencyList();

                switch (this.options.log_level) {
                    inline else => |log_level| {
                        if (log_level.showProgress()) this.startProgressBarIfNone();
                        while (this.pending_tasks > 0) {
                            this.runTasks(
                                void,
                                {},
                                .{
                                    .onExtract = {},
                                    .onResolve = {},
                                    .onPackageManifestError = {},
                                    .onPackageDownloadError = {},
                                },
                                false,
                                log_level,
                            ) catch |err| {
                                return .{ .failure = err };
                            };

                            if (PackageManager.verbose_install and this.pending_tasks > 0) {
                                if (PackageManager.hasEnoughTimePassedBetweenWaitingMessages()) Output.prettyErrorln("<d>[PackageManager]<r> waiting for {d} tasks\n", .{PackageManager.instance.pending_tasks});
                            }

                            if (this.pending_tasks > 0)
                                this.sleep();
                        }
                    },
                }

                break :brk this.lockfile.buffers.resolutions.items[dep_id];
            },
            // we managed to synchronously resolve the dependency
            else => |pkg_id| pkg_id,
        };

        if (resolution_id == invalid_package_id) {
            return .{
                .not_found = {},
            };
        }

        return .{
            .resolution = .{
                .resolution = this.lockfile.packages.items(.resolution)[resolution_id],
                .package_id = resolution_id,
            },
        };
    }

    pub fn globalLinkDir(this: *PackageManager) !std.fs.Dir {
        return this.global_link_dir orelse brk: {
            var global_dir = try Options.openGlobalDir(this.options.explicit_global_directory);
            this.global_dir = global_dir;
            this.global_link_dir = try global_dir.makeOpenPath("node_modules", .{});
            var buf: [bun.MAX_PATH_BYTES]u8 = undefined;
            const _path = try bun.getFdPath(this.global_link_dir.?.fd, &buf);
            this.global_link_dir_path = try Fs.FileSystem.DirnameStore.instance.append([]const u8, _path);
            break :brk this.global_link_dir.?;
        };
    }

    pub fn globalLinkDirPath(this: *PackageManager) ![]const u8 {
        _ = try this.globalLinkDir();
        return this.global_link_dir_path;
    }

    fn ensurePreinstallStateListCapacity(this: *PackageManager, count: usize) !void {
        if (this.preinstall_state.items.len >= count) {
            return;
        }

        const offset = this.preinstall_state.items.len;
        try this.preinstall_state.ensureTotalCapacity(this.allocator, count);
        this.preinstall_state.expandToCapacity();
        @memset(this.preinstall_state.items[offset..], PreinstallState.unknown);
    }

    pub fn formatLaterVersionInCache(
        this: *PackageManager,
        name: []const u8,
        name_hash: PackageNameHash,
        resolution: Resolution,
    ) ?Semver.Version.Formatter {
        switch (resolution.tag) {
            Resolution.Tag.npm => {
                if (resolution.value.npm.version.tag.hasPre())
                    // TODO:
                    return null;

                // We skip this in CI because we don't want any performance impact in an environment you'll probably never use
                // and it makes tests more consistent
                if (this.isContinuousIntegration())
                    return null;

                const manifest: *const Npm.PackageManifest = this.manifests.getPtr(name_hash) orelse brk: {
                    if (Npm.PackageManifest.Serializer.load(this.allocator, this.getCacheDirectory(), name) catch null) |manifest_| {
                        this.manifests.put(this.allocator, name_hash, manifest_) catch return null;
                        break :brk this.manifests.getPtr(name_hash).?;
                    }

                    return null;
                };

                if (manifest.findByDistTag("latest")) |latest_version| {
                    if (latest_version.version.order(
                        resolution.value.npm.version,
                        manifest.string_buf,
                        this.lockfile.buffers.string_bytes.items,
                    ) != .gt) return null;
                    return latest_version.version.fmt(manifest.string_buf);
                }

                return null;
            },
            else => return null,
        }
    }

    pub fn setPreinstallState(this: *PackageManager, package_id: PackageID, lockfile: *Lockfile, value: PreinstallState) void {
        this.ensurePreinstallStateListCapacity(lockfile.packages.len) catch return;
        this.preinstall_state.items[package_id] = value;
    }

    pub fn getPreinstallState(this: *PackageManager, package_id: PackageID, _: *Lockfile) PreinstallState {
        if (package_id >= this.preinstall_state.items.len) {
            return PreinstallState.unknown;
        }
        return this.preinstall_state.items[package_id];
    }
    pub fn determinePreinstallState(manager: *PackageManager, this: Package, lockfile: *Lockfile) PreinstallState {
        switch (manager.getPreinstallState(this.meta.id, lockfile)) {
            .unknown => {

                // Do not automatically start downloading packages which are disabled
                // i.e. don't download all of esbuild's versions or SWCs
                if (this.isDisabled()) {
                    manager.setPreinstallState(this.meta.id, lockfile, .done);
                    return .done;
                }

                const folder_path = switch (this.resolution.tag) {
                    .git => manager.cachedGitFolderNamePrintAuto(&this.resolution.value.git),
                    .github => manager.cachedGitHubFolderNamePrintAuto(&this.resolution.value.github),
                    .npm => manager.cachedNPMPackageFolderName(lockfile.str(&this.name), this.resolution.value.npm.version),
                    .local_tarball => manager.cachedTarballFolderName(this.resolution.value.local_tarball),
                    .remote_tarball => manager.cachedTarballFolderName(this.resolution.value.remote_tarball),
                    else => "",
                };

                if (folder_path.len == 0) {
                    manager.setPreinstallState(this.meta.id, lockfile, .extract);
                    return .extract;
                }

                if (manager.isFolderInCache(folder_path)) {
                    manager.setPreinstallState(this.meta.id, lockfile, .done);
                    return .done;
                }

                manager.setPreinstallState(this.meta.id, lockfile, .extract);
                return .extract;
            },
            else => |val| return val,
        }
    }

    pub fn scopeForPackageName(this: *const PackageManager, name: string) *const Npm.Registry.Scope {
        if (name.len == 0 or name[0] != '@') return &this.options.scope;
        return this.options.registries.getPtr(
            Npm.Registry.Scope.hash(
                Npm.Registry.Scope.getName(name),
            ),
        ) orelse &this.options.scope;
    }

    pub fn setNodeName(
        this: *PackageManager,
        node: *Progress.Node,
        name: string,
        emoji: string,
        comptime is_first: bool,
    ) void {
        if (Output.isEmojiEnabled()) {
            if (is_first) {
                @memcpy(this.progress_name_buf[0..emoji.len], emoji);
                @memcpy(this.progress_name_buf[emoji.len..][0..name.len], name);
                node.name = this.progress_name_buf[0 .. emoji.len + name.len];
            } else {
                @memcpy(this.progress_name_buf[emoji.len..][0..name.len], name);
                node.name = this.progress_name_buf[0 .. emoji.len + name.len];
            }
        } else {
            @memcpy(this.progress_name_buf[0..name.len], name);
            node.name = this.progress_name_buf[0..name.len];
        }
    }

    var cached_package_folder_name_buf: [bun.MAX_PATH_BYTES]u8 = undefined;

    pub inline fn getCacheDirectory(this: *PackageManager) std.fs.Dir {
        return this.cache_directory_ orelse brk: {
            this.cache_directory_ = this.ensureCacheDirectory();
            break :brk this.cache_directory_.?;
        };
    }

    pub inline fn getTemporaryDirectory(this: *PackageManager) std.fs.Dir {
        return this.temp_dir_ orelse brk: {
            this.temp_dir_ = this.ensureTemporaryDirectory();
            break :brk this.temp_dir_.?;
        };
    }

    noinline fn ensureCacheDirectory(this: *PackageManager) std.fs.Dir {
        loop: while (true) {
            if (this.options.enable.cache) {
                const cache_dir = fetchCacheDirectoryPath(this.env);
                return std.fs.cwd().makeOpenPath(cache_dir.path, .{}) catch {
                    this.options.enable.cache = false;
                    continue :loop;
                };
            }

            return std.fs.cwd().makeOpenPath("node_modules/.cache", .{}) catch |err| {
                Output.prettyErrorln("<r><red>error<r>: bun is unable to write files: {s}", .{@errorName(err)});
                Global.crash();
            };
        }
        unreachable;
    }

    // We need a temporary directory that can be rename()
    // This is important for extracting files.
    //
    // However, we want it to be reused! Otherwise a cache is silly.
    //   Error RenameAcrossMountPoints moving react-is to cache dir:
    noinline fn ensureTemporaryDirectory(this: *PackageManager) std.fs.Dir {
        var cache_directory = this.getCacheDirectory();
        // The chosen tempdir must be on the same filesystem as the cache directory
        // This makes renameat() work
        this.temp_dir_name = Fs.FileSystem.RealFS.getDefaultTempDir();

        var tried_dot_tmp = false;
        var tempdir: std.fs.Dir = std.fs.cwd().makeOpenPath(this.temp_dir_name, .{}) catch brk: {
            tried_dot_tmp = true;
            break :brk cache_directory.makeOpenPath(".tmp", .{}) catch |err| {
                Output.prettyErrorln("<r><red>error<r>: bun is unable to access tempdir: {s}", .{@errorName(err)});
                Global.crash();
            };
        };
        var tmpbuf: [bun.MAX_PATH_BYTES]u8 = undefined;
        const tmpname = Fs.FileSystem.instance.tmpname("hm", &tmpbuf, 999) catch unreachable;
        var timer: std.time.Timer = if (this.options.log_level != .silent) std.time.Timer.start() catch unreachable else undefined;
        brk: while (true) {
            _ = tempdir.createFileZ(tmpname, .{ .truncate = true }) catch |err2| {
                if (!tried_dot_tmp) {
                    tried_dot_tmp = true;

                    tempdir = cache_directory.makeOpenPath(".tmp", .{}) catch |err| {
                        Output.prettyErrorln("<r><red>error<r>: bun is unable to access tempdir: {s}", .{@errorName(err)});
                        Global.crash();
                    };
                    continue :brk;
                }
                Output.prettyErrorln("<r><red>error<r>: {s} accessing temporary directory. Please set <b>$BUN_TMPDIR<r> or <b>$BUN_INSTALL<r>", .{
                    @errorName(err2),
                });
                Global.crash();
            };

            std.os.renameatZ(tempdir.fd, tmpname, cache_directory.fd, tmpname) catch |err| {
                if (!tried_dot_tmp) {
                    tried_dot_tmp = true;
                    tempdir = cache_directory.makeOpenPath(".tmp", .{}) catch |err2| {
                        Output.prettyErrorln("<r><red>error<r>: bun is unable to write files to tempdir: {s}", .{@errorName(err2)});
                        Global.crash();
                    };
                    continue :brk;
                }

                Output.prettyErrorln("<r><red>error<r>: {s} accessing temporary directory. Please set <b>$BUN_TMPDIR<r> or <b>$BUN_INSTALL<r>", .{
                    @errorName(err),
                });
                Global.crash();
            };
            cache_directory.deleteFileZ(tmpname) catch {};
            break;
        }
        if (this.options.log_level != .silent) {
            const elapsed = timer.read();
            if (elapsed > std.time.ns_per_ms * 100) {
                var path_buf: [bun.MAX_PATH_BYTES]u8 = undefined;
                const cache_dir_path = bun.getFdPath(cache_directory.fd, &path_buf) catch "it";
                Output.prettyErrorln(
                    "<r><yellow>warn<r>: Slow filesystem detected. If {s} is a network drive, consider setting $BUN_INSTALL_CACHE_DIR to a local folder.",
                    .{cache_dir_path},
                );
            }
        }

        return tempdir;
    }

    pub fn ensureTempNodeGypScript(this: *PackageManager) !void {
        if (comptime Environment.isWindows) {
            @panic("TODO: command prompt version of temp node-gyp script");
        }

        if (this.node_gyp_tempdir_name.len > 0) return;

        const tempdir = this.getTemporaryDirectory();
        var path_buf: [bun.MAX_PATH_BYTES]u8 = undefined;
        const node_gyp_tempdir_name = bun.span(try Fs.FileSystem.instance.tmpname("node-gyp", &path_buf, 12345));

        // used later for adding to path for scripts
        this.node_gyp_tempdir_name = try this.allocator.dupe(u8, node_gyp_tempdir_name);

        var node_gyp_tempdir = tempdir.makeOpenPath(this.node_gyp_tempdir_name, .{}) catch |err| {
            if (err == error.EEXIST) {
                // it should not exist
                Output.prettyErrorln("<r><red>error<r>: node-gyp tempdir already exists", .{});
                Global.crash();
            }
            Output.prettyErrorln("<r><red>error<r>: <b><red>{s}<r> creating node-gyp tempdir", .{@errorName(err)});
            Global.crash();
        };
        defer node_gyp_tempdir.close();

        var node_gyp_file = node_gyp_tempdir.createFile("node-gyp", .{ .mode = 0o777 }) catch |err| {
            Output.prettyErrorln("<r><red>error<r>: <b><red>{s}<r> creating node-gyp tempdir", .{@errorName(err)});
            Global.crash();
        };
        defer node_gyp_file.close();

        var bytes: string = "#!/usr/bin/env node\nrequire(\"child_process\").spawnSync(\"bun\",[\"x\",\"node-gyp\",...process.argv.slice(2)],{stdio:\"inherit\"})";
        var index: usize = 0;
        while (index < bytes.len) {
            switch (bun.sys.write(bun.toFD(node_gyp_file.handle), bytes[index..])) {
                .result => |written| {
                    index += written;
                },
                .err => |err| {
                    Output.prettyErrorln("<r><red>error<r>: <b><red>{s}<r> writing to node-gyp file", .{@tagName(err.getErrno())});
                    Global.crash();
                },
            }
        }

        // Add our node-gyp tempdir to the path
        const existing_path = this.env.get("PATH") orelse "";
        var PATH = try std.ArrayList(u8).initCapacity(bun.default_allocator, existing_path.len + 1 + this.node_gyp_tempdir_name.len);
        try PATH.appendSlice(existing_path);
        if (existing_path.len > 0 and existing_path[existing_path.len - 1] != std.fs.path.delimiter)
            try PATH.append(std.fs.path.delimiter);
        try PATH.appendSlice(strings.withoutTrailingSlash(this.temp_dir_name));
        try PATH.append(std.fs.path.sep);
        try PATH.appendSlice(this.node_gyp_tempdir_name);
        try this.env.map.put("PATH", PATH.items);

        const node_gyp_abs_dir = try bun.fmt.bufPrint(&path_buf, "{s}" ++ .{std.fs.path.sep} ++ "{s}", .{
            strings.withoutTrailingSlash(this.temp_dir_name),
            strings.withoutTrailingSlash(this.node_gyp_tempdir_name),
        });
        try this.env.map.putAllocKeyAndValue(this.allocator, "BUN_WHICH_IGNORE_CWD", node_gyp_abs_dir);

        path_buf[node_gyp_abs_dir.len] = std.fs.path.sep;
        @memcpy(path_buf[node_gyp_abs_dir.len + 1 ..][0.."node-gyp".len], "node-gyp");
        const npm_config_node_gyp = path_buf[0 .. node_gyp_abs_dir.len + 1 + "node-gyp".len];
        try this.env.map.putAllocKeyAndValue(this.allocator, "npm_config_node_gyp", npm_config_node_gyp);
    }

    pub var instance: PackageManager = undefined;

    pub fn getNetworkTask(this: *PackageManager) *NetworkTask {
        if (this.preallocated_network_tasks.len + 1 < this.preallocated_network_tasks.buffer.len) {
            const len = this.preallocated_network_tasks.len;
            this.preallocated_network_tasks.len += 1;
            return &this.preallocated_network_tasks.buffer[len];
        }

        return this.allocator.create(NetworkTask) catch @panic("Memory allocation failure creating NetworkTask!");
    }

    fn allocGitHubURL(this: *const PackageManager, repository: *const Repository) string {
        var github_api_url: string = "https://api.github.com";
        if (this.env.map.get("GITHUB_API_URL")) |url| {
            if (url.len > 0) {
                github_api_url = url;
            }
        }

        const owner = this.lockfile.str(&repository.owner);
        const repo = this.lockfile.str(&repository.repo);
        const committish = this.lockfile.str(&repository.committish);

        return std.fmt.allocPrint(
            this.allocator,
            "{s}/repos/{s}/{s}{s}tarball/{s}",
            .{
                strings.withoutTrailingSlash(github_api_url),
                owner,
                repo,
                // repo might be empty if dep is https://github.com/... style
                if (repo.len > 0) "/" else "",
                committish,
            },
        ) catch unreachable;
    }

    pub fn cachedGitFolderNamePrint(buf: []u8, resolved: string) stringZ {
        return std.fmt.bufPrintZ(buf, "@G@{s}", .{resolved}) catch unreachable;
    }

    pub fn cachedGitFolderName(this: *const PackageManager, repository: *const Repository) stringZ {
        return cachedGitFolderNamePrint(&cached_package_folder_name_buf, this.lockfile.str(&repository.resolved));
    }

    pub fn cachedGitFolderNamePrintAuto(this: *const PackageManager, repository: *const Repository) stringZ {
        if (!repository.resolved.isEmpty()) {
            return this.cachedGitFolderName(repository);
        }

        if (!repository.repo.isEmpty() and !repository.committish.isEmpty()) {
            const string_buf = this.lockfile.buffers.string_bytes.items;
            return std.fmt.bufPrintZ(
                &cached_package_folder_name_buf,
                "@G@{any}",
                .{repository.committish.fmt(string_buf)},
            ) catch unreachable;
        }

        return "";
    }

    pub fn cachedGitHubFolderNamePrint(buf: []u8, resolved: string) stringZ {
        return std.fmt.bufPrintZ(buf, "@GH@{s}", .{resolved}) catch unreachable;
    }

    pub fn cachedGitHubFolderName(this: *const PackageManager, repository: *const Repository) stringZ {
        return cachedGitHubFolderNamePrint(&cached_package_folder_name_buf, this.lockfile.str(&repository.resolved));
    }

    fn cachedGitHubFolderNamePrintGuess(buf: []u8, string_buf: []const u8, repository: *const Repository) stringZ {
        return std.fmt.bufPrintZ(
            buf,
            "@GH@{any}-{any}-{any}",
            .{
                repository.owner.fmt(string_buf),
                repository.repo.fmt(string_buf),
                repository.committish.fmt(string_buf),
            },
        ) catch unreachable;
    }

    pub fn cachedGitHubFolderNamePrintAuto(this: *const PackageManager, repository: *const Repository) stringZ {
        if (!repository.resolved.isEmpty()) {
            return this.cachedGitHubFolderName(repository);
        }

        if (!repository.owner.isEmpty() and !repository.repo.isEmpty() and !repository.committish.isEmpty()) {
            return cachedGitHubFolderNamePrintGuess(&cached_package_folder_name_buf, this.lockfile.buffers.string_bytes.items, repository);
        }

        return "";
    }

    // TODO: normalize to alphanumeric
    pub fn cachedNPMPackageFolderNamePrint(this: *const PackageManager, buf: []u8, name: string, version: Semver.Version) stringZ {
        const scope = this.scopeForPackageName(name);

        const basename = cachedNPMPackageFolderPrintBasename(buf, name, version);

        if (scope.name.len == 0 and !this.options.did_override_default_scope) {
            return basename;
        }

        const spanned = bun.span(basename);
        const available = buf[spanned.len..];
        var end: []u8 = undefined;
        if (scope.url.hostname.len > 32 or available.len < 64) {
            const visible_hostname = scope.url.hostname[0..@min(scope.url.hostname.len, 12)];
            end = std.fmt.bufPrint(available, "@@{s}__{any}", .{ visible_hostname, bun.fmt.hexIntLower(String.Builder.stringHash(scope.url.href)) }) catch unreachable;
        } else {
            end = std.fmt.bufPrint(available, "@@{s}", .{scope.url.hostname}) catch unreachable;
        }

        buf[spanned.len + end.len] = 0;
        const result: [:0]u8 = buf[0 .. spanned.len + end.len :0];
        return result;
    }

    pub fn cachedNPMPackageFolderBasename(name: string, version: Semver.Version) stringZ {
        return cachedNPMPackageFolderPrintBasename(&cached_package_folder_name_buf, name, version);
    }

    pub fn cachedNPMPackageFolderName(this: *const PackageManager, name: string, version: Semver.Version) stringZ {
        return this.cachedNPMPackageFolderNamePrint(&cached_package_folder_name_buf, name, version);
    }

    // TODO: normalize to alphanumeric
    pub fn cachedNPMPackageFolderPrintBasename(buf: []u8, name: string, version: Semver.Version) stringZ {
        if (version.tag.hasPre()) {
            if (version.tag.hasBuild()) {
                return std.fmt.bufPrintZ(
                    buf,
                    "{s}@{d}.{d}.{d}-{any}+{any}",
                    .{
                        name,
                        version.major,
                        version.minor,
                        version.patch,
                        bun.fmt.hexIntLower(version.tag.pre.hash),
                        bun.fmt.hexIntUpper(version.tag.build.hash),
                    },
                ) catch unreachable;
            }
            return std.fmt.bufPrintZ(
                buf,
                "{s}@{d}.{d}.{d}-{any}",
                .{
                    name,
                    version.major,
                    version.minor,
                    version.patch,
                    bun.fmt.hexIntLower(version.tag.pre.hash),
                },
            ) catch unreachable;
        }
        if (version.tag.hasBuild()) {
            return std.fmt.bufPrintZ(
                buf,
                "{s}@{d}.{d}.{d}+{any}",
                .{
                    name,
                    version.major,
                    version.minor,
                    version.patch,
                    bun.fmt.hexIntUpper(version.tag.build.hash),
                },
            ) catch unreachable;
        }
        return std.fmt.bufPrintZ(buf, "{s}@{d}.{d}.{d}", .{
            name,
            version.major,
            version.minor,
            version.patch,
        }) catch unreachable;
    }

    pub fn cachedTarballFolderNamePrint(buf: []u8, url: string) stringZ {
        return std.fmt.bufPrintZ(buf, "@T@{any}", .{bun.fmt.hexIntLower(String.Builder.stringHash(url))}) catch unreachable;
    }

    pub fn cachedTarballFolderName(this: *const PackageManager, url: String) stringZ {
        return cachedTarballFolderNamePrint(&cached_package_folder_name_buf, this.lockfile.str(&url));
    }

    pub fn isFolderInCache(this: *PackageManager, folder_path: stringZ) bool {
        // TODO: is this slow?
        var dir = this.getCacheDirectory().openDirZ(folder_path, .{}) catch return false;
        dir.close();
        return true;
    }

    pub fn pathForCachedNPMPath(
        this: *PackageManager,
        buf: *[bun.MAX_PATH_BYTES]u8,
        package_name: []const u8,
        npm: Semver.Version,
    ) ![]u8 {
        var package_name_version_buf: [bun.MAX_PATH_BYTES]u8 = undefined;

        const subpath = std.fmt.bufPrintZ(
            &package_name_version_buf,
            "{s}" ++ std.fs.path.sep_str ++ "{any}",
            .{
                package_name,
                npm.fmt(this.lockfile.buffers.string_bytes.items),
            },
        ) catch unreachable;
        return this.getCacheDirectory().readLink(
            subpath,
            buf,
        ) catch |err| {
            // if we run into an error, delete the symlink
            // so that we don't repeatedly try to read it
            std.os.unlinkat(this.getCacheDirectory().fd, subpath, 0) catch {};
            return err;
        };
    }

    pub fn pathForResolution(
        this: *PackageManager,
        package_id: PackageID,
        resolution: Resolution,
        buf: *[bun.MAX_PATH_BYTES]u8,
    ) ![]u8 {
        // const folder_name = this.cachedNPMPackageFolderName(name, version);
        switch (resolution.tag) {
            .npm => {
                const npm = resolution.value.npm;
                const package_name_ = this.lockfile.packages.items(.name)[package_id];
                const package_name = this.lockfile.str(&package_name_);

                return this.pathForCachedNPMPath(buf, package_name, npm.version);
            },
            else => return "",
        }
    }

    pub fn getInstalledVersionsFromDiskCache(this: *PackageManager, tags_buf: *std.ArrayList(u8), package_name: []const u8, allocator: std.mem.Allocator) !std.ArrayList(Semver.Version) {
        var list = std.ArrayList(Semver.Version).init(allocator);
        var dir = this.getCacheDirectory().openDir(package_name, .{
            .iterate = true,
        }) catch |err| switch (err) {
            error.FileNotFound, error.NotDir, error.AccessDenied, error.DeviceBusy => return list,
            else => return err,
        };
        defer dir.close();
        var iter = dir.iterate();

        while (try iter.next()) |entry| {
            if (entry.kind != .directory and entry.kind != .sym_link) continue;
            const name = entry.name;
            const sliced = SlicedString.init(name, name);
            const parsed = Semver.Version.parse(sliced);
            if (!parsed.valid or parsed.wildcard != .none) continue;
            // not handling OOM
            // TODO: wildcard
            var version = parsed.version.fill();
            const total = version.tag.build.len() + version.tag.pre.len();
            if (total > 0) {
                tags_buf.ensureUnusedCapacity(total) catch unreachable;
                var available = tags_buf.items.ptr[tags_buf.items.len..tags_buf.capacity];
                const new_version = version.cloneInto(name, &available);
                tags_buf.items.len += total;
                version = new_version;
            }

            list.append(version) catch unreachable;
        }

        return list;
    }

    pub fn resolveFromDiskCache(this: *PackageManager, package_name: []const u8, version: Dependency.Version) ?PackageID {
        if (version.tag != .npm) {
            // only npm supported right now
            // tags are more ambiguous
            return null;
        }

        var arena = @import("root").bun.ArenaAllocator.init(this.allocator);
        defer arena.deinit();
        const arena_alloc = arena.allocator();
        var stack_fallback = std.heap.stackFallback(4096, arena_alloc);
        const allocator = stack_fallback.get();
        var tags_buf = std.ArrayList(u8).init(allocator);
        const installed_versions = this.getInstalledVersionsFromDiskCache(&tags_buf, package_name, allocator) catch |err| {
            Output.debug("error getting installed versions from disk cache: {s}", .{bun.span(@errorName(err))});
            return null;
        };

        // TODO: make this fewer passes
        std.sort.pdq(
            Semver.Version,
            installed_versions.items,
            @as([]const u8, tags_buf.items),
            Semver.Version.sortGt,
        );
        for (installed_versions.items) |installed_version| {
            if (version.value.npm.version.satisfies(installed_version, this.lockfile.buffers.string_bytes.items, tags_buf.items)) {
                var buf: [bun.MAX_PATH_BYTES]u8 = undefined;
                const npm_package_path = this.pathForCachedNPMPath(&buf, package_name, installed_version) catch |err| {
                    Output.debug("error getting path for cached npm path: {s}", .{bun.span(@errorName(err))});
                    return null;
                };
                const dependency = Dependency.Version{
                    .tag = .npm,
                    .value = .{
                        .npm = .{
                            .name = String.init(package_name, package_name),
                            .version = Semver.Query.Group.from(installed_version),
                        },
                    },
                };
                switch (FolderResolution.getOrPut(.{ .cache_folder = npm_package_path }, dependency, ".", this)) {
                    .new_package_id => |id| {
                        this.enqueueDependencyList(this.lockfile.packages.items(.dependencies)[id]);
                        return id;
                    },
                    .package_id => |id| {
                        this.enqueueDependencyList(this.lockfile.packages.items(.dependencies)[id]);
                        return id;
                    },
                    .err => |err| {
                        Output.debug("error getting or putting folder resolution: {s}", .{bun.span(@errorName(err))});
                        return null;
                    },
                }
            }
        }

        return null;
    }

    const ResolvedPackageResult = struct {
        package: Lockfile.Package,

        /// Is this the first time we've seen this package?
        is_first_time: bool = false,

        /// Pending network task to schedule
        network_task: ?*NetworkTask = null,
    };

    fn getOrPutResolvedPackageWithFindResult(
        this: *PackageManager,
        name_hash: PackageNameHash,
        name: String,
        version: Dependency.Version,
        dependency_id: DependencyID,
        behavior: Behavior,
        manifest: *const Npm.PackageManifest,
        find_result: Npm.PackageManifest.FindResult,
        install_peer: bool,
        comptime successFn: SuccessFn,
    ) !?ResolvedPackageResult {

        // Was this package already allocated? Let's reuse the existing one.
        if (this.lockfile.getPackageID(
            name_hash,
            if (this.to_update) null else version,
            &.{
                .tag = .npm,
                .value = .{
                    .npm = .{
                        .version = find_result.version,
                        .url = find_result.package.tarball_url.value,
                    },
                },
            },
        )) |id| {
            successFn(this, dependency_id, id);
            return .{
                .package = this.lockfile.packages.get(id),
                .is_first_time = false,
            };
        } else if (behavior.isPeer() and !install_peer) {
            return null;
        }

        // appendPackage sets the PackageID on the package
        const package = try this.lockfile.appendPackage(try Lockfile.Package.fromNPM(
            this.allocator,
            this.lockfile,
            this.log,
            manifest,
            find_result.version,
            find_result.package,
            manifest.string_buf,
            Features.npm,
        ));

        if (comptime Environment.allow_assert) std.debug.assert(package.meta.id != invalid_package_id);
        defer successFn(this, dependency_id, package.meta.id);

        return switch (this.determinePreinstallState(package, this.lockfile)) {
            // Is this package already in the cache?
            // We don't need to download the tarball, but we should enqueue dependencies
            .done => .{ .package = package, .is_first_time = true },
            // Do we need to download the tarball?
            .extract => .{
                .package = package,
                .is_first_time = true,
                .network_task = try this.generateNetworkTaskForTarball(
                    Task.Id.forNPMPackage(
                        this.lockfile.str(&name),
                        package.resolution.value.npm.version,
                    ),
                    manifest.str(&find_result.package.tarball_url),
                    dependency_id,
                    package,
                ) orelse unreachable,
            },
            else => unreachable,
        };
    }

    pub fn generateNetworkTaskForTarball(
        this: *PackageManager,
        task_id: u64,
        url: string,
        dependency_id: DependencyID,
        package: Lockfile.Package,
    ) !?*NetworkTask {
        const dedupe_entry = try this.network_dedupe_map.getOrPut(this.allocator, task_id);
        if (dedupe_entry.found_existing) {
            return null;
        }

        var network_task = this.getNetworkTask();

        network_task.* = .{
            .task_id = task_id,
            .callback = undefined,
            .allocator = this.allocator,
            .package_manager = this,
        };

        const scope = this.scopeForPackageName(this.lockfile.str(&package.name));

        try network_task.forTarball(
            this.allocator,
            .{
                .package_manager = &PackageManager.instance, // https://github.com/ziglang/zig/issues/14005
                .name = try strings.StringOrTinyString.initAppendIfNeeded(
                    this.lockfile.str(&package.name),
                    *FileSystem.FilenameStore,
                    &FileSystem.FilenameStore.instance,
                ),
                .resolution = package.resolution,
                .cache_dir = this.getCacheDirectory(),
                .temp_dir = this.getTemporaryDirectory(),
                .dependency_id = dependency_id,
                .integrity = package.meta.integrity,
                .url = try strings.StringOrTinyString.initAppendIfNeeded(
                    url,
                    *FileSystem.FilenameStore,
                    &FileSystem.FilenameStore.instance,
                ),
            },
            scope,
        );

        return network_task;
    }

    fn enqueueNetworkTask(this: *PackageManager, task: *NetworkTask) void {
        if (this.network_task_fifo.writableLength() == 0) {
            this.flushNetworkQueue();
        }

        this.network_task_fifo.writeItemAssumeCapacity(task);
    }

    const SuccessFn = *const fn (*PackageManager, DependencyID, PackageID) void;
    const FailFn = *const fn (*PackageManager, *const Dependency, PackageID, anyerror) void;
    fn assignResolution(this: *PackageManager, dependency_id: DependencyID, package_id: PackageID) void {
        const buffers = &this.lockfile.buffers;
        if (comptime Environment.allow_assert) {
            std.debug.assert(dependency_id < buffers.resolutions.items.len);
            std.debug.assert(package_id < this.lockfile.packages.len);
            // std.debug.assert(buffers.resolutions.items[dependency_id] == invalid_package_id);
        }
        buffers.resolutions.items[dependency_id] = package_id;
        const string_buf = buffers.string_bytes.items;
        var dep = &buffers.dependencies.items[dependency_id];
        if (dep.name.isEmpty() or strings.eql(dep.name.slice(string_buf), dep.version.literal.slice(string_buf))) {
            dep.name = this.lockfile.packages.items(.name)[package_id];
            dep.name_hash = this.lockfile.packages.items(.name_hash)[package_id];
        }
    }

    fn assignRootResolution(this: *PackageManager, dependency_id: DependencyID, package_id: PackageID) void {
        const buffers = &this.lockfile.buffers;
        if (comptime Environment.allow_assert) {
            std.debug.assert(dependency_id < buffers.resolutions.items.len);
            std.debug.assert(package_id < this.lockfile.packages.len);
            std.debug.assert(buffers.resolutions.items[dependency_id] == invalid_package_id);
        }
        buffers.resolutions.items[dependency_id] = package_id;
        const string_buf = buffers.string_bytes.items;
        var dep = &buffers.dependencies.items[dependency_id];
        if (dep.name.isEmpty() or strings.eql(dep.name.slice(string_buf), dep.version.literal.slice(string_buf))) {
            dep.name = this.lockfile.packages.items(.name)[package_id];
            dep.name_hash = this.lockfile.packages.items(.name_hash)[package_id];
        }
    }

    fn resolutionSatisfiesDependency(this: *PackageManager, resolution: Resolution, dependency: Dependency.Version) bool {
        const buf = this.lockfile.buffers.string_bytes.items;
        if (resolution.tag == .npm and dependency.tag == .npm) {
            return dependency.value.npm.version.satisfies(resolution.value.npm.version, buf, buf);
        }

        if (resolution.tag == .git and dependency.tag == .git) {
            return resolution.value.git.eql(&dependency.value.git, buf, buf);
        }

        if (resolution.tag == .github and dependency.tag == .github) {
            return resolution.value.github.eql(&dependency.value.github, buf, buf);
        }

        return false;
    }

    fn getOrPutResolvedPackage(
        this: *PackageManager,
        name_hash: PackageNameHash,
        name: String,
        version: Dependency.Version,
        behavior: Behavior,
        dependency_id: DependencyID,
        resolution: PackageID,
        install_peer: bool,
        comptime successFn: SuccessFn,
    ) !?ResolvedPackageResult {
        name.assertDefined();

        if (install_peer and behavior.isPeer()) {
            if (this.lockfile.package_index.get(name_hash)) |index| {
                const resolutions: []Resolution = this.lockfile.packages.items(.resolution);
                switch (index) {
                    .PackageID => |existing_id| {
                        if (existing_id < resolutions.len) {
                            const existing_resolution = resolutions[existing_id];
                            if (this.resolutionSatisfiesDependency(existing_resolution, version)) {
                                successFn(this, dependency_id, existing_id);
                                return .{
                                    // we must fetch it from the packages array again, incase the package array mutates the value in the `successFn`
                                    .package = this.lockfile.packages.get(existing_id),
                                };
                            }

                            const res_tag = resolutions[existing_id].tag;
                            const ver_tag = version.tag;
                            if ((res_tag == .npm and ver_tag == .npm) or (res_tag == .git and ver_tag == .git) or (res_tag == .github and ver_tag == .github)) {
                                const existing_package = this.lockfile.packages.get(existing_id);
                                this.log.addWarningFmt(
                                    null,
                                    logger.Loc.Empty,
                                    this.allocator,
                                    "incorrect peer dependency \"{}@{}\"",
                                    .{
                                        existing_package.name.fmt(this.lockfile.buffers.string_bytes.items),
                                        existing_package.resolution.fmt(this.lockfile.buffers.string_bytes.items),
                                    },
                                ) catch unreachable;
                                successFn(this, dependency_id, existing_id);
                                return .{
                                    // we must fetch it from the packages array again, incase the package array mutates the value in the `successFn`
                                    .package = this.lockfile.packages.get(existing_id),
                                };
                            }
                        }
                    },
                    .PackageIDMultiple => |list| {
                        for (list.items) |existing_id| {
                            if (existing_id < resolutions.len) {
                                const existing_resolution = resolutions[existing_id];
                                if (this.resolutionSatisfiesDependency(existing_resolution, version)) {
                                    successFn(this, dependency_id, existing_id);
                                    return .{
                                        .package = this.lockfile.packages.get(existing_id),
                                    };
                                }
                            }
                        }

                        if (list.items[0] < resolutions.len) {
                            const res_tag = resolutions[list.items[0]].tag;
                            const ver_tag = version.tag;
                            if ((res_tag == .npm and ver_tag == .npm) or (res_tag == .git and ver_tag == .git) or (res_tag == .github and ver_tag == .github)) {
                                const existing_package_id = list.items[0];
                                const existing_package = this.lockfile.packages.get(existing_package_id);
                                this.log.addWarningFmt(
                                    null,
                                    logger.Loc.Empty,
                                    this.allocator,
                                    "incorrect peer dependency \"{}@{}\"",
                                    .{
                                        existing_package.name.fmt(this.lockfile.buffers.string_bytes.items),
                                        existing_package.resolution.fmt(this.lockfile.buffers.string_bytes.items),
                                    },
                                ) catch unreachable;
                                successFn(this, dependency_id, list.items[0]);
                                return .{
                                    // we must fetch it from the packages array again, incase the package array mutates the value in the `successFn`
                                    .package = this.lockfile.packages.get(existing_package_id),
                                };
                            }
                        }
                    },
                }
            }
        }

        if (resolution < this.lockfile.packages.len) {
            return .{ .package = this.lockfile.packages.get(resolution) };
        }

        switch (version.tag) {
            .npm, .dist_tag => {
                if (version.tag == .npm) {
                    if (this.lockfile.workspace_versions.count() > 0) resolve_from_workspace: {
                        if (this.lockfile.workspace_versions.get(name_hash)) |workspace_version| {
                            const buf = this.lockfile.buffers.string_bytes.items;
                            if (version.value.npm.version.satisfies(workspace_version, buf, buf)) {
                                const root_package = this.lockfile.rootPackage() orelse break :resolve_from_workspace;
                                const root_dependencies = root_package.dependencies.get(this.lockfile.buffers.dependencies.items);
                                const root_resolutions = root_package.resolutions.get(this.lockfile.buffers.resolutions.items);

                                for (root_dependencies, root_resolutions) |root_dep, workspace_package_id| {
                                    if (workspace_package_id != invalid_package_id and root_dep.version.tag == .workspace and root_dep.name_hash == name_hash) {
                                        // make sure verifyResolutions sees this resolution as a valid package id
                                        successFn(this, dependency_id, workspace_package_id);
                                        return .{
                                            .package = this.lockfile.packages.get(workspace_package_id),
                                            .is_first_time = false,
                                        };
                                    }
                                }
                            }
                        }
                    }
                }

                // Resolve the version from the loaded NPM manifest
                const manifest = this.manifests.getPtr(name_hash) orelse return null; // manifest might still be downloading. This feels unreliable.
                const find_result: Npm.PackageManifest.FindResult = switch (version.tag) {
                    .dist_tag => manifest.findByDistTag(this.lockfile.str(&version.value.dist_tag.tag)),
                    .npm => manifest.findBestVersion(version.value.npm.version, this.lockfile.buffers.string_bytes.items),
                    else => unreachable,
                } orelse return if (behavior.isPeer()) null else switch (version.tag) {
                    .npm => error.NoMatchingVersion,
                    .dist_tag => error.DistTagNotFound,
                    else => unreachable,
                };

                return try this.getOrPutResolvedPackageWithFindResult(
                    name_hash,
                    name,
                    version,
                    dependency_id,
                    behavior,
                    manifest,
                    find_result,
                    install_peer,
                    successFn,
                );
            },

            .folder => {
                // relative to cwd
                const res = FolderResolution.getOrPut(.{ .relative = .folder }, version, this.lockfile.str(&version.value.folder), this);

                switch (res) {
                    .err => |err| return err,
                    .package_id => |package_id| {
                        successFn(this, dependency_id, package_id);
                        return .{ .package = this.lockfile.packages.get(package_id) };
                    },

                    .new_package_id => |package_id| {
                        successFn(this, dependency_id, package_id);
                        return .{ .package = this.lockfile.packages.get(package_id), .is_first_time = true };
                    },
                }
            },
            .workspace => {
                // package name hash should be used to find workspace path from map
                const workspace_path: *const String = this.lockfile.workspace_paths.getPtr(@truncate(name_hash)) orelse &version.value.workspace;

                const res = FolderResolution.getOrPut(.{ .relative = .workspace }, version, this.lockfile.str(workspace_path), this);

                switch (res) {
                    .err => |err| return err,
                    .package_id => |package_id| {
                        successFn(this, dependency_id, package_id);
                        return .{ .package = this.lockfile.packages.get(package_id) };
                    },

                    .new_package_id => |package_id| {
                        successFn(this, dependency_id, package_id);
                        return .{ .package = this.lockfile.packages.get(package_id), .is_first_time = true };
                    },
                }
            },
            .symlink => {
                const res = FolderResolution.getOrPut(.{ .global = try this.globalLinkDirPath() }, version, this.lockfile.str(&version.value.symlink), this);

                switch (res) {
                    .err => |err| return err,
                    .package_id => |package_id| {
                        successFn(this, dependency_id, package_id);
                        return .{ .package = this.lockfile.packages.get(package_id) };
                    },

                    .new_package_id => |package_id| {
                        successFn(this, dependency_id, package_id);
                        return .{ .package = this.lockfile.packages.get(package_id), .is_first_time = true };
                    },
                }
            },

            else => return null,
        }
    }

    fn enqueueParseNPMPackage(
        this: *PackageManager,
        task_id: u64,
        name: strings.StringOrTinyString,
        network_task: *NetworkTask,
    ) *ThreadPool.Task {
        var task = this.allocator.create(Task) catch unreachable;
        task.* = Task{
            .package_manager = &PackageManager.instance, // https://github.com/ziglang/zig/issues/14005
            .log = logger.Log.init(this.allocator),
            .tag = Task.Tag.package_manifest,
            .request = .{
                .package_manifest = .{
                    .network = network_task,
                    .name = name,
                },
            },
            .id = task_id,
            .data = undefined,
        };
        return &task.threadpool_task;
    }

    fn enqueueExtractNPMPackage(
        this: *PackageManager,
        tarball: ExtractTarball,
        network_task: *NetworkTask,
    ) *ThreadPool.Task {
        var task = this.allocator.create(Task) catch unreachable;
        task.* = Task{
            .package_manager = &PackageManager.instance, // https://github.com/ziglang/zig/issues/14005
            .log = logger.Log.init(this.allocator),
            .tag = Task.Tag.extract,
            .request = .{
                .extract = .{
                    .network = network_task,
                    .tarball = tarball,
                },
            },
            .id = network_task.task_id,
            .data = undefined,
        };
        task.request.extract.tarball.skip_verify = !this.options.do.verify_integrity;
        return &task.threadpool_task;
    }

    fn enqueueGitClone(
        this: *PackageManager,
        task_id: u64,
        name: string,
        repository: *const Repository,
    ) *ThreadPool.Task {
        var task = this.allocator.create(Task) catch unreachable;
        task.* = Task{
            .package_manager = &PackageManager.instance, // https://github.com/ziglang/zig/issues/14005
            .log = logger.Log.init(this.allocator),
            .tag = Task.Tag.git_clone,
            .request = .{
                .git_clone = .{
                    .name = strings.StringOrTinyString.initAppendIfNeeded(
                        name,
                        *FileSystem.FilenameStore,
                        &FileSystem.FilenameStore.instance,
                    ) catch unreachable,
                    .url = strings.StringOrTinyString.initAppendIfNeeded(
                        this.lockfile.str(&repository.repo),
                        *FileSystem.FilenameStore,
                        &FileSystem.FilenameStore.instance,
                    ) catch unreachable,
                },
            },
            .id = task_id,
            .data = undefined,
        };
        return &task.threadpool_task;
    }

    fn enqueueGitCheckout(
        this: *PackageManager,
        task_id: u64,
        dir: bun.FileDescriptor,
        dependency_id: DependencyID,
        name: string,
        resolution: Resolution,
        resolved: string,
    ) *ThreadPool.Task {
        var task = this.allocator.create(Task) catch unreachable;
        task.* = Task{
            .package_manager = &PackageManager.instance, // https://github.com/ziglang/zig/issues/14005
            .log = logger.Log.init(this.allocator),
            .tag = Task.Tag.git_checkout,
            .request = .{
                .git_checkout = .{
                    .repo_dir = dir,
                    .resolution = resolution,
                    .dependency_id = dependency_id,
                    .name = strings.StringOrTinyString.initAppendIfNeeded(
                        name,
                        *FileSystem.FilenameStore,
                        &FileSystem.FilenameStore.instance,
                    ) catch unreachable,
                    .url = strings.StringOrTinyString.initAppendIfNeeded(
                        this.lockfile.str(&resolution.value.git.repo),
                        *FileSystem.FilenameStore,
                        &FileSystem.FilenameStore.instance,
                    ) catch unreachable,
                    .resolved = strings.StringOrTinyString.initAppendIfNeeded(
                        resolved,
                        *FileSystem.FilenameStore,
                        &FileSystem.FilenameStore.instance,
                    ) catch unreachable,
                },
            },
            .id = task_id,
            .data = undefined,
        };
        return &task.threadpool_task;
    }

    fn enqueueLocalTarball(
        this: *PackageManager,
        task_id: u64,
        dependency_id: DependencyID,
        name: string,
        path: string,
        resolution: Resolution,
    ) *ThreadPool.Task {
        var task = this.allocator.create(Task) catch unreachable;
        task.* = Task{
            .package_manager = &PackageManager.instance, // https://github.com/ziglang/zig/issues/14005
            .log = logger.Log.init(this.allocator),
            .tag = Task.Tag.local_tarball,
            .request = .{
                .local_tarball = .{
                    .tarball = .{
                        .package_manager = &PackageManager.instance, // https://github.com/ziglang/zig/issues/14005
                        .name = strings.StringOrTinyString.initAppendIfNeeded(
                            name,
                            *FileSystem.FilenameStore,
                            &FileSystem.FilenameStore.instance,
                        ) catch unreachable,
                        .resolution = resolution,
                        .cache_dir = this.getCacheDirectory(),
                        .temp_dir = this.getTemporaryDirectory(),
                        .dependency_id = dependency_id,
                        .url = strings.StringOrTinyString.initAppendIfNeeded(
                            path,
                            *FileSystem.FilenameStore,
                            &FileSystem.FilenameStore.instance,
                        ) catch unreachable,
                    },
                },
            },
            .id = task_id,
            .data = undefined,
        };
        return &task.threadpool_task;
    }

    pub fn writeYarnLock(this: *PackageManager) !void {
        var printer = Lockfile.Printer{
            .lockfile = this.lockfile,
            .options = this.options,
        };

        var tmpname_buf: [512]u8 = undefined;
        tmpname_buf[0..8].* = "tmplock-".*;
        var tmpfile = FileSystem.RealFS.Tmpfile{};
        var secret: [32]u8 = undefined;
        std.mem.writeInt(u64, secret[0..8], @as(u64, @intCast(std.time.milliTimestamp())), .little);
        var base64_bytes: [64]u8 = undefined;
        std.crypto.random.bytes(&base64_bytes);

        const tmpname__ = std.fmt.bufPrint(tmpname_buf[8..], "{s}", .{std.fmt.fmtSliceHexLower(&base64_bytes)}) catch unreachable;
        tmpname_buf[tmpname__.len + 8] = 0;
        const tmpname = tmpname_buf[0 .. tmpname__.len + 8 :0];

        tmpfile.create(&FileSystem.instance.fs, tmpname) catch |err| {
            Output.prettyErrorln("<r><red>error:<r> failed to create tmpfile: {s}", .{@errorName(err)});
            Global.crash();
        };

        var file = tmpfile.file();
        const file_writer = file.writer();
        var buffered_writer = std.io.BufferedWriter(std.mem.page_size, @TypeOf(file_writer)){
            .unbuffered_writer = file_writer,
        };
        const writer = buffered_writer.writer();
        try Lockfile.Printer.Yarn.print(&printer, @TypeOf(writer), writer);
        try buffered_writer.flush();

        if (comptime Environment.isPosix) {
            _ = C.fchmod(
                tmpfile.fd,
                // chmod 666,
                0o0000040 | 0o0000004 | 0o0000002 | 0o0000400 | 0o0000200 | 0o0000020,
            );
        }

        try tmpfile.promoteToCWD(tmpname, "yarn.lock");
    }

    pub fn isRootDependency(this: *const PackageManager, id: DependencyID) bool {
        return this.root_dependency_list.contains(id);
    }

    fn enqueueDependencyWithMain(
        this: *PackageManager,
        id: DependencyID,
        /// This must be a *const to prevent UB
        dependency: *const Dependency,
        resolution: PackageID,
        install_peer: bool,
    ) !void {
        return this.enqueueDependencyWithMainAndSuccessFn(
            id,
            dependency,
            resolution,
            install_peer,
            assignResolution,
            null,
        );
    }

    const debug = Output.scoped(.PackageManager, true);

    /// Q: "What do we do with a dependency in a package.json?"
    /// A: "We enqueue it!"
    fn enqueueDependencyWithMainAndSuccessFn(
        this: *PackageManager,
        id: DependencyID,
        /// This must be a *const to prevent UB
        dependency: *const Dependency,
        resolution: PackageID,
        install_peer: bool,
        comptime successFn: SuccessFn,
        comptime failFn: ?FailFn,
    ) !void {
        var name = dependency.realname();

        var name_hash = switch (dependency.version.tag) {
            .dist_tag, .git, .github, .npm, .tarball, .workspace => String.Builder.stringHash(this.lockfile.str(&name)),
            else => dependency.name_hash,
        };

        const version = version: {
            if (dependency.version.tag == .npm) {
                if (this.known_npm_aliases.get(name_hash)) |aliased| {
                    const group = dependency.version.value.npm.version;
                    const buf = this.lockfile.buffers.string_bytes.items;
                    var curr_list: ?*const Semver.Query.List = &aliased.value.npm.version.head;
                    while (curr_list) |queries| {
                        var curr: ?*const Semver.Query = &queries.head;
                        while (curr) |query| {
                            if (group.satisfies(query.range.left.version, buf, buf) or group.satisfies(query.range.right.version, buf, buf)) {
                                name = aliased.value.npm.name;
                                name_hash = String.Builder.stringHash(this.lockfile.str(&name));
                                break :version aliased;
                            }
                            curr = query.next;
                        }
                        curr_list = queries.next;
                    }

                    // fallthrough. a package that matches the name of an alias but does not match
                    // the version should be enqueued as a normal npm dependency, overrides allowed
                }
            }

            // allow overriding all dependencies unless the dependency is coming directly from an alias, "npm:<this dep>"
            if (dependency.version.tag != .npm or !dependency.version.value.npm.is_alias and this.lockfile.hasOverrides()) {
                if (this.lockfile.overrides.get(name_hash)) |new| {
                    debug("override: {s} -> {s}", .{ this.lockfile.str(&dependency.version.literal), this.lockfile.str(&new.literal) });
                    name = switch (new.tag) {
                        .dist_tag => new.value.dist_tag.name,
                        .git => new.value.git.package_name,
                        .github => new.value.github.package_name,
                        .npm => new.value.npm.name,
                        .tarball => new.value.tarball.package_name,
                        else => name,
                    };
                    name_hash = String.Builder.stringHash(this.lockfile.str(&name));
                    break :version new;
                }
            }

            // explicit copy here due to `dependency.version` becoming undefined
            // when `getOrPutResolvedPackageWithFindResult` is called and resizes the list.
            break :version Dependency.Version{
                .literal = dependency.version.literal,
                .tag = dependency.version.tag,
                .value = dependency.version.value,
            };
            // break :version dependency.version;
        };
        var loaded_manifest: ?Npm.PackageManifest = null;

        switch (version.tag) {
            .dist_tag, .folder, .npm => {
                retry_from_manifests_ptr: while (true) {
                    var resolve_result_ = this.getOrPutResolvedPackage(
                        name_hash,
                        name,
                        version,
                        dependency.behavior,
                        id,
                        resolution,
                        install_peer,
                        successFn,
                    );

                    retry_with_new_resolve_result: while (true) {
                        const resolve_result = resolve_result_ catch |err| {
                            switch (err) {
                                error.DistTagNotFound => {
                                    if (dependency.behavior.isRequired()) {
                                        if (failFn) |fail| {
                                            fail(
                                                this,
                                                dependency,
                                                id,
                                                err,
                                            );
                                        } else {
                                            this.log.addErrorFmt(
                                                null,
                                                logger.Loc.Empty,
                                                this.allocator,
                                                "package \"{s}\" with tag \"{s}\" not found, but package exists",
                                                .{
                                                    this.lockfile.str(&name),
                                                    this.lockfile.str(&version.value.dist_tag.tag),
                                                },
                                            ) catch unreachable;
                                        }
                                    }

                                    return;
                                },
                                error.NoMatchingVersion => {
                                    if (dependency.behavior.isRequired()) {
                                        if (failFn) |fail| {
                                            fail(
                                                this,
                                                dependency,
                                                id,
                                                err,
                                            );
                                        } else {
                                            this.log.addErrorFmt(
                                                null,
                                                logger.Loc.Empty,
                                                this.allocator,
                                                "No version matching \"{s}\" found for specifier \"{s}\" (but package exists)",
                                                .{
                                                    this.lockfile.str(&version.literal),
                                                    this.lockfile.str(&name),
                                                },
                                            ) catch unreachable;
                                        }
                                    }
                                    return;
                                },
                                else => {
                                    if (failFn) |fail| {
                                        fail(
                                            this,
                                            dependency,
                                            id,
                                            err,
                                        );
                                        return;
                                    }

                                    return err;
                                },
                            }
                        };

                        if (resolve_result) |result| {
                            // First time?
                            if (result.is_first_time) {
                                if (PackageManager.verbose_install) {
                                    const label: string = this.lockfile.str(&version.literal);

                                    Output.prettyErrorln("   -> \"{s}\": \"{s}\" -> {s}@{}", .{
                                        this.lockfile.str(&result.package.name),
                                        label,
                                        this.lockfile.str(&result.package.name),
                                        result.package.resolution.fmt(this.lockfile.buffers.string_bytes.items),
                                    });
                                }
                                // Resolve dependencies first
                                if (result.package.dependencies.len > 0) {
                                    try this.lockfile.scratch.dependency_list_queue.writeItem(result.package.dependencies);
                                }
                            }

                            if (result.network_task) |network_task| {
                                if (this.getPreinstallState(result.package.meta.id, this.lockfile) == .extract) {
                                    this.setPreinstallState(result.package.meta.id, this.lockfile, .extracting);
                                    this.enqueueNetworkTask(network_task);
                                }
                            }

                            if (comptime Environment.allow_assert)
                                debug(
                                    "enqueueDependency({d}, {s}, {s}, {s}) = {d}",
                                    .{
                                        id,
                                        @tagName(version.tag),
                                        this.lockfile.str(&name),
                                        this.lockfile.str(&version.literal),
                                        result.package.meta.id,
                                    },
                                );
                        } else if (version.tag.isNPM()) {
                            const name_str = this.lockfile.str(&name);
                            const task_id = Task.Id.forManifest(name_str);

                            if (comptime Environment.allow_assert) std.debug.assert(task_id != 0);

                            if (comptime Environment.allow_assert)
                                debug(
                                    "enqueueDependency({d}, {s}, {s}, {s}) = task {d}",
                                    .{
                                        id,
                                        @tagName(version.tag),
                                        this.lockfile.str(&name),
                                        this.lockfile.str(&version.literal),
                                        task_id,
                                    },
                                );

                            if (!dependency.behavior.isPeer() or install_peer) {
                                const network_entry = try this.network_dedupe_map.getOrPutContext(this.allocator, task_id, .{});
                                if (!network_entry.found_existing) {
                                    if (this.options.enable.manifest_cache) {
                                        if (Npm.PackageManifest.Serializer.load(this.allocator, this.getCacheDirectory(), name_str) catch null) |manifest_| {
                                            const manifest: Npm.PackageManifest = manifest_;
                                            loaded_manifest = manifest;

                                            if (this.options.enable.manifest_cache_control and manifest.pkg.public_max_age > this.timestamp_for_manifest_cache_control) {
                                                try this.manifests.put(this.allocator, manifest.pkg.name.hash, manifest);
                                            }

                                            // If it's an exact package version already living in the cache
                                            // We can skip the network request, even if it's beyond the caching period
                                            if (version.tag == .npm and version.value.npm.version.isExact()) {
                                                if (loaded_manifest.?.findByVersion(version.value.npm.version.head.head.range.left.version)) |find_result| {
                                                    if (this.getOrPutResolvedPackageWithFindResult(
                                                        name_hash,
                                                        name,
                                                        version,
                                                        id,
                                                        dependency.behavior,
                                                        &loaded_manifest.?,
                                                        find_result,
                                                        install_peer,
                                                        successFn,
                                                    ) catch null) |new_resolve_result| {
                                                        resolve_result_ = new_resolve_result;
                                                        _ = this.network_dedupe_map.remove(task_id);
                                                        continue :retry_with_new_resolve_result;
                                                    }
                                                }
                                            }

                                            // Was it recent enough to just load it without the network call?
                                            if (this.options.enable.manifest_cache_control and manifest.pkg.public_max_age > this.timestamp_for_manifest_cache_control) {
                                                _ = this.network_dedupe_map.remove(task_id);
                                                continue :retry_from_manifests_ptr;
                                            }
                                        }
                                    }

                                    if (PackageManager.verbose_install) {
                                        Output.prettyErrorln("Enqueue package manifest for download: {s}", .{name_str});
                                    }

                                    var network_task = this.getNetworkTask();
                                    network_task.* = .{
                                        .package_manager = &PackageManager.instance, // https://github.com/ziglang/zig/issues/14005
                                        .callback = undefined,
                                        .task_id = task_id,
                                        .allocator = this.allocator,
                                    };
                                    try network_task.forManifest(
                                        name_str,
                                        this.allocator,
                                        this.scopeForPackageName(name_str),
                                        loaded_manifest,
                                        dependency.behavior.isOptional() or !this.options.do.install_peer_dependencies,
                                    );
                                    this.enqueueNetworkTask(network_task);
                                }
                            } else {
                                if (this.options.do.install_peer_dependencies and !dependency.behavior.isOptionalPeer()) {
                                    try this.peer_dependencies.writeItem(id);
                                }
                            }

                            var manifest_entry_parse = try this.task_queue.getOrPutContext(this.allocator, task_id, .{});
                            if (!manifest_entry_parse.found_existing) {
                                manifest_entry_parse.value_ptr.* = TaskCallbackList{};
                            }

                            const callback_tag = comptime if (successFn == assignRootResolution) "root_dependency" else "dependency";
                            try manifest_entry_parse.value_ptr.append(this.allocator, @unionInit(TaskCallbackContext, callback_tag, id));
                        }
                        return;
                    }
                }
                return;
            },
            .git => {
                const dep = &version.value.git;
                const res = Resolution{
                    .tag = .git,
                    .value = .{
                        .git = dep.*,
                    },
                };

                // First: see if we already loaded the git package in-memory
                if (this.lockfile.getPackageID(name_hash, null, &res)) |pkg_id| {
                    successFn(this, id, pkg_id);
                    return;
                }

                const alias = this.lockfile.str(&dependency.name);
                const url = this.lockfile.str(&dep.repo);
                const clone_id = Task.Id.forGitClone(url);
                const ctx = @unionInit(
                    TaskCallbackContext,
                    if (successFn == assignRootResolution) "root_dependency" else "dependency",
                    id,
                );

                if (comptime Environment.allow_assert)
                    debug(
                        "enqueueDependency({d}, {s}, {s}, {s}) = {s}",
                        .{
                            id,
                            @tagName(version.tag),
                            this.lockfile.str(&name),
                            this.lockfile.str(&version.literal),
                            url,
                        },
                    );

                if (this.git_repositories.get(clone_id)) |repo_fd| {
                    const resolved = try Repository.findCommit(
                        this.allocator,
                        this.env,
                        this.log,
                        .{ .fd = bun.fdcast(repo_fd) },
                        alias,
                        this.lockfile.str(&dep.committish),
                    );
                    const checkout_id = Task.Id.forGitCheckout(url, resolved);

                    var entry = this.task_queue.getOrPutContext(this.allocator, checkout_id, .{}) catch unreachable;
                    if (!entry.found_existing) entry.value_ptr.* = .{};
                    if (this.lockfile.buffers.resolutions.items[id] == invalid_package_id) {
                        try entry.value_ptr.append(this.allocator, ctx);
                    }

                    if (dependency.behavior.isPeer()) {
                        if (!install_peer) {
                            if (this.options.do.install_peer_dependencies and !dependency.behavior.isOptionalPeer()) {
                                try this.peer_dependencies.writeItem(id);
                            }
                            return;
                        }
                    }

                    const network_entry = try this.network_dedupe_map.getOrPutContext(this.allocator, checkout_id, .{});
                    if (network_entry.found_existing) return;

                    this.task_batch.push(ThreadPool.Batch.from(this.enqueueGitCheckout(
                        checkout_id,
                        repo_fd,
                        id,
                        alias,
                        res,
                        resolved,
                    )));
                } else {
                    var entry = this.task_queue.getOrPutContext(this.allocator, clone_id, .{}) catch unreachable;
                    if (!entry.found_existing) entry.value_ptr.* = .{};
                    try entry.value_ptr.append(this.allocator, ctx);

                    if (dependency.behavior.isPeer()) return;

                    const network_entry = try this.network_dedupe_map.getOrPutContext(this.allocator, clone_id, .{});
                    if (network_entry.found_existing) return;

                    this.task_batch.push(ThreadPool.Batch.from(this.enqueueGitClone(clone_id, alias, dep)));
                }
            },
            .github => {
                const dep = &version.value.github;
                const res = Resolution{
                    .tag = .github,
                    .value = .{
                        .github = dep.*,
                    },
                };

                // First: see if we already loaded the github package in-memory
                if (this.lockfile.getPackageID(name_hash, null, &res)) |pkg_id| {
                    successFn(this, id, pkg_id);
                    return;
                }

                const url = this.allocGitHubURL(dep);
                defer this.allocator.free(url);
                const task_id = Task.Id.forTarball(url);
                var entry = this.task_queue.getOrPutContext(this.allocator, task_id, .{}) catch unreachable;
                if (!entry.found_existing) {
                    entry.value_ptr.* = TaskCallbackList{};
                }

                if (comptime Environment.allow_assert)
                    debug(
                        "enqueueDependency({d}, {s}, {s}, {s}) = {s}",
                        .{
                            id,
                            @tagName(version.tag),
                            this.lockfile.str(&name),
                            this.lockfile.str(&version.literal),
                            url,
                        },
                    );

                const callback_tag = comptime if (successFn == assignRootResolution) "root_dependency" else "dependency";
                try entry.value_ptr.append(this.allocator, @unionInit(TaskCallbackContext, callback_tag, id));

                if (dependency.behavior.isPeer()) {
                    if (!install_peer) {
                        if (this.options.do.install_peer_dependencies and !dependency.behavior.isOptionalPeer()) {
                            try this.peer_dependencies.writeItem(id);
                        }
                        return;
                    }
                }

                if (try this.generateNetworkTaskForTarball(task_id, url, id, .{
                    .name = dependency.name,
                    .name_hash = dependency.name_hash,
                    .resolution = res,
                })) |network_task| {
                    this.enqueueNetworkTask(network_task);
                }
            },
            inline .symlink, .workspace => |dependency_tag| {
                const _result = this.getOrPutResolvedPackage(
                    name_hash,
                    name,
                    version,
                    dependency.behavior,
                    id,
                    resolution,
                    install_peer,
                    successFn,
                ) catch |err| brk: {
                    if (err == error.MissingPackageJSON) {
                        break :brk @as(?ResolvedPackageResult, null);
                    }

                    return err;
                };

                const workspace_not_found_fmt =
                    \\workspace dependency "{[name]s}" not found
                    \\
                    \\Searched in <b>{[search_path]}<r>
                    \\
                    \\Workspace documentation: https://bun.sh/docs/install/workspaces
                    \\
                ;
                const link_not_found_fmt =
                    \\package "{[name]s}" is not linked
                    \\
                    \\To install a linked package:
                    \\   <cyan>bun link my-pkg-name-from-package-json<r>
                    \\
                    \\Tip: the package name is from package.json, which can differ from the folder name.
                    \\
                ;
                if (_result) |result| {
                    // First time?
                    if (result.is_first_time) {
                        if (PackageManager.verbose_install) {
                            const label: string = this.lockfile.str(&version.literal);

                            Output.prettyErrorln("   -> \"{s}\": \"{s}\" -> {s}@{}", .{
                                this.lockfile.str(&result.package.name),
                                label,
                                this.lockfile.str(&result.package.name),
                                result.package.resolution.fmt(this.lockfile.buffers.string_bytes.items),
                            });
                        }
                        // We shouldn't see any dependencies
                        if (result.package.dependencies.len > 0) {
                            try this.lockfile.scratch.dependency_list_queue.writeItem(result.package.dependencies);
                        }
                    }

                    // should not trigger a network call
                    if (comptime Environment.allow_assert) std.debug.assert(result.network_task == null);

                    if (comptime Environment.allow_assert)
                        debug(
                            "enqueueDependency({d}, {s}, {s}, {s}) = {d}",
                            .{
                                id,
                                @tagName(version.tag),
                                this.lockfile.str(&name),
                                this.lockfile.str(&version.literal),
                                result.package.meta.id,
                            },
                        );
                } else if (dependency.behavior.isRequired()) {
                    if (comptime dependency_tag == .workspace) {
                        this.log.addErrorFmt(
                            null,
                            logger.Loc.Empty,
                            this.allocator,
                            workspace_not_found_fmt,
                            .{
                                .name = this.lockfile.str(&name),
                                .search_path = FolderResolution.PackageWorkspaceSearchPathFormatter{ .manager = this, .version = version },
                            },
                        ) catch unreachable;
                    } else {
                        this.log.addErrorFmt(
                            null,
                            logger.Loc.Empty,
                            this.allocator,
                            link_not_found_fmt,
                            .{
                                .name = this.lockfile.str(&name),
                            },
                        ) catch unreachable;
                    }
                } else if (this.options.log_level.isVerbose()) {
                    if (comptime dependency_tag == .workspace) {
                        this.log.addWarningFmt(
                            null,
                            logger.Loc.Empty,
                            this.allocator,
                            workspace_not_found_fmt,
                            .{
                                .name = this.lockfile.str(&name),
                                .search_path = FolderResolution.PackageWorkspaceSearchPathFormatter{ .manager = this, .version = version },
                            },
                        ) catch unreachable;
                    } else {
                        this.log.addWarningFmt(
                            null,
                            logger.Loc.Empty,
                            this.allocator,
                            link_not_found_fmt,
                            .{
                                .name = this.lockfile.str(&name),
                            },
                        ) catch unreachable;
                    }
                }
            },
            .tarball => {
                const res: Resolution = switch (version.value.tarball.uri) {
                    .local => |path| .{
                        .tag = .local_tarball,
                        .value = .{
                            .local_tarball = path,
                        },
                    },
                    .remote => |url| .{
                        .tag = .remote_tarball,
                        .value = .{
                            .remote_tarball = url,
                        },
                    },
                };

                // First: see if we already loaded the tarball package in-memory
                if (this.lockfile.getPackageID(name_hash, null, &res)) |pkg_id| {
                    successFn(this, id, pkg_id);
                    return;
                }

                const url = switch (version.value.tarball.uri) {
                    .local => |path| this.lockfile.str(&path),
                    .remote => |url| this.lockfile.str(&url),
                };
                const task_id = Task.Id.forTarball(url);
                var entry = this.task_queue.getOrPutContext(this.allocator, task_id, .{}) catch unreachable;
                if (!entry.found_existing) {
                    entry.value_ptr.* = TaskCallbackList{};
                }

                if (comptime Environment.allow_assert)
                    debug(
                        "enqueueDependency({d}, {s}, {s}, {s}) = {s}",
                        .{
                            id,
                            @tagName(version.tag),
                            this.lockfile.str(&name),
                            this.lockfile.str(&version.literal),
                            url,
                        },
                    );

                const callback_tag = comptime if (successFn == assignRootResolution) "root_dependency" else "dependency";
                try entry.value_ptr.append(this.allocator, @unionInit(TaskCallbackContext, callback_tag, id));

                if (dependency.behavior.isPeer()) {
                    if (!install_peer) {
                        if (this.options.do.install_peer_dependencies and !dependency.behavior.isOptionalPeer()) {
                            try this.peer_dependencies.writeItem(id);
                        }
                        return;
                    }
                }

                switch (version.value.tarball.uri) {
                    .local => {
                        const network_entry = try this.network_dedupe_map.getOrPutContext(this.allocator, task_id, .{});
                        if (network_entry.found_existing) return;

                        this.task_batch.push(ThreadPool.Batch.from(this.enqueueLocalTarball(
                            task_id,
                            id,
                            this.lockfile.str(&dependency.name),
                            url,
                            res,
                        )));
                    },
                    .remote => {
                        if (try this.generateNetworkTaskForTarball(task_id, url, id, .{
                            .name = dependency.name,
                            .name_hash = dependency.name_hash,
                            .resolution = res,
                        })) |network_task| {
                            this.enqueueNetworkTask(network_task);
                        }
                    },
                }
            },
            else => {},
        }
    }

    fn flushNetworkQueue(this: *PackageManager) void {
        var network = &this.network_task_fifo;

        while (network.readItem()) |network_task| {
            network_task.schedule(if (network_task.callback == .extract) &this.network_tarball_batch else &this.network_resolve_batch);
        }
    }

    fn doFlushDependencyQueue(this: *PackageManager) void {
        var lockfile = this.lockfile;
        var dependency_queue = &lockfile.scratch.dependency_list_queue;

        while (dependency_queue.readItem()) |dependencies_list| {
            var i: u32 = dependencies_list.off;
            const end = dependencies_list.off + dependencies_list.len;
            while (i < end) : (i += 1) {
                const dependency = lockfile.buffers.dependencies.items[i];
                this.enqueueDependencyWithMain(
                    i,
                    &dependency,
                    lockfile.buffers.resolutions.items[i],
                    false,
                ) catch {};
            }
        }

        this.flushNetworkQueue();
    }
    pub fn flushDependencyQueue(this: *PackageManager) void {
        var last_count = this.total_tasks;
        while (true) : (last_count = this.total_tasks) {
            this.flushNetworkQueue();
            this.doFlushDependencyQueue();
            this.flushNetworkQueue();

            if (this.total_tasks == last_count) break;
        }
    }

    pub fn scheduleTasks(manager: *PackageManager) usize {
        const count = manager.task_batch.len + manager.network_resolve_batch.len + manager.network_tarball_batch.len;

        manager.pending_tasks += @as(u32, @truncate(count));
        manager.total_tasks += @as(u32, @truncate(count));
        manager.thread_pool.schedule(manager.task_batch);
        manager.network_resolve_batch.push(manager.network_tarball_batch);
        HTTP.http_thread.schedule(manager.network_resolve_batch);
        manager.task_batch = .{};
        manager.network_tarball_batch = .{};
        manager.network_resolve_batch = .{};
        return count;
    }

    pub fn enqueueDependencyList(
        this: *PackageManager,
        dependencies_list: Lockfile.DependencySlice,
    ) void {
        this.task_queue.ensureUnusedCapacity(this.allocator, dependencies_list.len) catch unreachable;
        const lockfile = this.lockfile;

        // Step 1. Go through main dependencies
        var begin = dependencies_list.off;
        const end = dependencies_list.off +| dependencies_list.len;

        // if dependency is peer and is going to be installed
        // through "dependencies", skip it
        if (end - begin > 1 and lockfile.buffers.dependencies.items[0].behavior.isPeer()) {
            var peer_i: usize = 0;
            var peer = &lockfile.buffers.dependencies.items[peer_i];
            while (peer.behavior.isPeer()) {
                var dep_i: usize = end - 1;
                var dep = lockfile.buffers.dependencies.items[dep_i];
                while (!dep.behavior.isPeer()) {
                    if (!dep.behavior.isDev()) {
                        if (peer.name_hash == dep.name_hash) {
                            peer.* = lockfile.buffers.dependencies.items[begin];
                            begin += 1;
                            break;
                        }
                    }
                    dep_i -= 1;
                    dep = lockfile.buffers.dependencies.items[dep_i];
                }
                peer_i += 1;
                if (peer_i == end) break;
                peer = &lockfile.buffers.dependencies.items[peer_i];
            }
        }

        var i = begin;

        // we have to be very careful with pointers here
        while (i < end) : (i += 1) {
            const dependency = lockfile.buffers.dependencies.items[i];
            const resolution = lockfile.buffers.resolutions.items[i];
            this.enqueueDependencyWithMain(
                i,
                &dependency,
                resolution,
                false,
            ) catch |err| {
                const note = .{
                    .fmt = "error occured while resolving {s}",
                    .args = .{
                        lockfile.str(&dependency.realname()),
                    },
                };

                if (dependency.behavior.isOptional() or dependency.behavior.isPeer())
                    this.log.addWarningWithNote(null, .{}, this.allocator, @errorName(err), note.fmt, note.args) catch unreachable
                else
                    this.log.addZigErrorWithNote(this.allocator, err, note.fmt, note.args) catch unreachable;

                continue;
            };
        }

        this.drainDependencyList();
    }

    pub fn drainDependencyList(this: *PackageManager) void {
        // Step 2. If there were cached dependencies, go through all of those but don't download the devDependencies for them.
        this.flushDependencyQueue();

        if (PackageManager.verbose_install) Output.flush();

        // It's only network requests here because we don't store tarballs.
        _ = this.scheduleTasks();
    }

    fn processDependencyListItem(
        this: *PackageManager,
        item: TaskCallbackContext,
        any_root: ?*bool,
        install_peer: bool,
    ) !void {
        switch (item) {
            .dependency => |dependency_id| {
                const dependency = this.lockfile.buffers.dependencies.items[dependency_id];
                const resolution = this.lockfile.buffers.resolutions.items[dependency_id];

                try this.enqueueDependencyWithMain(
                    dependency_id,
                    &dependency,
                    resolution,
                    install_peer,
                );
            },
            .root_dependency => |dependency_id| {
                const dependency = this.lockfile.buffers.dependencies.items[dependency_id];
                const resolution = this.lockfile.buffers.resolutions.items[dependency_id];

                try this.enqueueDependencyWithMainAndSuccessFn(
                    dependency_id,
                    &dependency,
                    resolution,
                    install_peer,
                    assignRootResolution,
                    failRootResolution,
                );
                if (any_root) |ptr| {
                    const new_resolution_id = this.lockfile.buffers.resolutions.items[dependency_id];
                    if (new_resolution_id != resolution) {
                        ptr.* = true;
                    }
                }
            },
            else => {},
        }
    }

    fn processPeerDependencyList(
        this: *PackageManager,
    ) !void {
        while (this.peer_dependencies.readItem()) |peer_dependency_id| {
            const dependency = this.lockfile.buffers.dependencies.items[peer_dependency_id];
            const resolution = this.lockfile.buffers.resolutions.items[peer_dependency_id];

            try this.enqueueDependencyWithMain(
                peer_dependency_id,
                &dependency,
                resolution,
                true,
            );
        }
    }

    fn processDependencyList(
        this: *PackageManager,
        dep_list: TaskCallbackList,
        comptime Context: type,
        ctx: Context,
        comptime callbacks: anytype,
        install_peer: bool,
    ) !void {
        if (dep_list.items.len > 0) {
            var dependency_list = dep_list;
            var any_root = false;
            for (dependency_list.items) |item| {
                try this.processDependencyListItem(item, &any_root, install_peer);
            }

            if (comptime @TypeOf(callbacks) != void and @TypeOf(callbacks.onResolve) != void) {
                if (any_root) {
                    callbacks.onResolve(ctx);
                }
            }

            dependency_list.deinit(this.allocator);
        }
    }

    const GitResolver = struct {
        resolved: string,
        resolution: Resolution,

        pub fn count(this: @This(), comptime Builder: type, builder: Builder, _: JSAst.Expr) void {
            builder.count(this.resolved);
        }

        pub fn resolve(this: @This(), comptime Builder: type, builder: Builder, _: JSAst.Expr) !Resolution {
            var resolution = this.resolution;
            resolution.value.github.resolved = builder.append(String, this.resolved);
            return resolution;
        }
    };

    const TarballResolver = struct {
        url: string,
        resolution: Resolution,

        pub fn count(this: @This(), comptime Builder: type, builder: Builder, _: JSAst.Expr) void {
            builder.count(this.url);
        }

        pub fn resolve(this: @This(), comptime Builder: type, builder: Builder, _: JSAst.Expr) !Resolution {
            var resolution = this.resolution;
            switch (resolution.tag) {
                .local_tarball => {
                    resolution.value.local_tarball = builder.append(String, this.url);
                },
                .remote_tarball => {
                    resolution.value.remote_tarball = builder.append(String, this.url);
                },
                else => unreachable,
            }
            return resolution;
        }
    };

    /// Returns true if we need to drain dependencies
    fn processExtractedTarballPackage(
        manager: *PackageManager,
        package_id: *PackageID,
        resolution: Resolution,
        data: ExtractData,
        comptime log_level: Options.LogLevel,
    ) ?Lockfile.Package {
        switch (resolution.tag) {
            .git, .github => {
                const package_json_source = logger.Source.initPathString(
                    data.json_path,
                    data.json_buf[0..data.json_len],
                );
                var package = Lockfile.Package{};

                package.parse(
                    manager.lockfile,
                    manager.allocator,
                    manager.log,
                    package_json_source,
                    GitResolver,
                    GitResolver{
                        .resolved = data.resolved,
                        .resolution = resolution,
                    },
                    Features.npm,
                ) catch |err| {
                    if (comptime log_level != .silent) {
                        const string_buf = manager.lockfile.buffers.string_bytes.items;
                        Output.prettyErrorln("<r><red>error:<r> expected package.json in <b>{any}<r> to be a JSON file: {s}\n", .{
                            resolution.fmtURL(&manager.options, string_buf),
                            @errorName(err),
                        });
                    }
                    Global.crash();
                };

                package = manager.lockfile.appendPackage(package) catch unreachable;
                package_id.* = package.meta.id;

                if (package.dependencies.len > 0) {
                    manager.lockfile.scratch.dependency_list_queue.writeItem(package.dependencies) catch unreachable;
                }

                return package;
            },
            .local_tarball, .remote_tarball => {
                const package_json_source = logger.Source.initPathString(
                    data.json_path,
                    data.json_buf[0..data.json_len],
                );
                var package = Lockfile.Package{};

                package.parse(
                    manager.lockfile,
                    manager.allocator,
                    manager.log,
                    package_json_source,
                    TarballResolver,
                    TarballResolver{
                        .url = data.url,
                        .resolution = resolution,
                    },
                    Features.npm,
                ) catch |err| {
                    if (comptime log_level != .silent) {
                        const string_buf = manager.lockfile.buffers.string_bytes.items;
                        Output.prettyErrorln("<r><red>error:<r> expected package.json in <b>{any}<r> to be a JSON file: {s}\n", .{
                            resolution.fmtURL(&manager.options, string_buf),
                            @errorName(err),
                        });
                    }
                    Global.crash();
                };

                package = manager.lockfile.appendPackage(package) catch unreachable;
                package_id.* = package.meta.id;

                if (package.dependencies.len > 0) {
                    manager.lockfile.scratch.dependency_list_queue.writeItem(package.dependencies) catch unreachable;
                }

                return package;
            },
            else => if (data.json_len > 0) {
                const package_json_source = logger.Source.initPathString(
                    data.json_path,
                    data.json_buf[0..data.json_len],
                );
                initializeStore();
                const json = json_parser.ParseJSONUTF8(
                    &package_json_source,
                    manager.log,
                    manager.allocator,
                ) catch |err| {
                    if (comptime log_level != .silent) {
                        const string_buf = manager.lockfile.buffers.string_bytes.items;
                        Output.prettyErrorln("<r><red>error:<r> expected package.json in <b>{any}<r> to be a JSON file: {s}\n", .{
                            resolution.fmtURL(&manager.options, string_buf),
                            @errorName(err),
                        });
                    }
                    Global.crash();
                };
                var builder = manager.lockfile.stringBuilder();
                Lockfile.Package.Scripts.parseCount(manager.allocator, &builder, json);
                builder.allocate() catch unreachable;
                if (comptime Environment.allow_assert) std.debug.assert(package_id.* != invalid_package_id);
                var scripts = manager.lockfile.packages.items(.scripts)[package_id.*];
                scripts.parseAlloc(manager.allocator, &builder, json);
                scripts.filled = true;
            },
        }

        return null;
    }

    const CacheDir = struct { path: string, is_node_modules: bool };
    pub fn fetchCacheDirectoryPath(env: *DotEnv.Loader) CacheDir {
        if (env.map.get("BUN_INSTALL_CACHE_DIR")) |dir| {
            return CacheDir{ .path = dir, .is_node_modules = false };
        }

        if (env.map.get("BUN_INSTALL")) |dir| {
            var parts = [_]string{ dir, "install/", "cache/" };
            return CacheDir{ .path = Fs.FileSystem.instance.abs(&parts), .is_node_modules = false };
        }

        if (env.map.get("XDG_CACHE_HOME")) |dir| {
            var parts = [_]string{ dir, ".bun/", "install/", "cache/" };
            return CacheDir{ .path = Fs.FileSystem.instance.abs(&parts), .is_node_modules = false };
        }

        if (env.map.get(bun.DotEnv.home_env)) |dir| {
            var parts = [_]string{ dir, ".bun/", "install/", "cache/" };
            return CacheDir{ .path = Fs.FileSystem.instance.abs(&parts), .is_node_modules = false };
        }

        var fallback_parts = [_]string{"node_modules/.bun-cache"};
        return CacheDir{ .is_node_modules = true, .path = Fs.FileSystem.instance.abs(&fallback_parts) };
    }

    pub fn runTasks(
        manager: *PackageManager,
        comptime ExtractCompletionContext: type,
        extract_ctx: ExtractCompletionContext,
        comptime callbacks: anytype,
        install_peer: bool,
        comptime log_level: Options.LogLevel,
    ) anyerror!void {
        var has_updated_this_run = false;
        var has_network_error = false;

        var timestamp_this_tick: ?u32 = null;

        while (manager.network_channel.tryReadItem() catch null) |task_| {
            var task: *NetworkTask = task_;
            if (comptime Environment.allow_assert) std.debug.assert(manager.pending_tasks > 0);
            manager.pending_tasks -|= 1;

            switch (task.callback) {
                .package_manifest => |manifest_req| {
                    const name = manifest_req.name;
                    if (comptime log_level.showProgress()) {
                        if (!has_updated_this_run) {
                            manager.setNodeName(manager.downloads_node.?, name.slice(), ProgressStrings.download_emoji, true);
                            has_updated_this_run = true;
                        }
                    }

                    const response = task.http.response orelse {
                        const err = task.http.err orelse error.HTTPError;

                        if (task.retried < manager.options.max_retry_count) {
                            task.retried += 1;
                            if (!has_network_error) {
                                has_network_error = true;
                                const min = manager.options.min_simultaneous_requests;
                                const max = AsyncHTTP.max_simultaneous_requests.load(.Monotonic);
                                if (max > min) {
                                    AsyncHTTP.max_simultaneous_requests.store(@max(min, max / 2), .Monotonic);
                                }
                            }
                            manager.enqueueNetworkTask(task);

                            if (manager.options.log_level.isVerbose()) {
                                manager.log.addWarningFmt(
                                    null,
                                    logger.Loc.Empty,
                                    manager.allocator,
                                    "<r><yellow>warn:<r> {s} downloading package manifest <b>{s}<r>",
                                    .{ bun.span(@errorName(err)), name.slice() },
                                ) catch unreachable;
                            }
                        } else if (@TypeOf(callbacks.onPackageManifestError) != void) {
                            callbacks.onPackageManifestError(
                                extract_ctx,
                                name.slice(),
                                err,
                                task.url_buf,
                            );
                        } else if (comptime log_level != .silent) {
                            const fmt = "\n<r><red>error<r>: {s} downloading package manifest <b>{s}<r>\n";
                            const args = .{ bun.span(@errorName(err)), name.slice() };
                            if (comptime log_level.showProgress()) {
                                Output.prettyWithPrinterFn(fmt, args, Progress.log, &manager.progress);
                            } else {
                                Output.prettyErrorln(
                                    fmt,
                                    args,
                                );
                                Output.flush();
                            }
                        }
                        continue;
                    };

                    if (response.status_code > 399) {
                        if (@TypeOf(callbacks.onPackageManifestError) != void) {
                            const err: PackageManifestError = switch (response.status_code) {
                                400 => error.PackageManifestHTTP400,
                                401 => error.PackageManifestHTTP401,
                                402 => error.PackageManifestHTTP402,
                                403 => error.PackageManifestHTTP403,
                                404 => error.PackageManifestHTTP404,
                                405...499 => error.PackageManifestHTTP4xx,
                                else => error.PackageManifestHTTP5xx,
                            };

                            callbacks.onPackageManifestError(
                                extract_ctx,
                                name.slice(),
                                err,
                                task.url_buf,
                            );
                        } else {
                            switch (response.status_code) {
                                404 => {
                                    if (comptime log_level != .silent) {
                                        const fmt = "\n<r><red>error<r>: package <b>\"{s}\"<r> not found <d>{}{s} 404<r>\n";
                                        const args = .{
                                            name.slice(),
                                            task.http.url.displayHost(),
                                            task.http.url.pathname,
                                        };

                                        if (comptime log_level.showProgress()) {
                                            Output.prettyWithPrinterFn(fmt, args, Progress.log, &manager.progress);
                                        } else {
                                            Output.prettyErrorln(fmt, args);
                                            Output.flush();
                                        }
                                    }
                                },
                                401 => {
                                    if (comptime log_level != .silent) {
                                        const fmt = "\n<r><red>error<r>: unauthorized <b>\"{s}\"<r> <d>{}{s} 401<r>\n";
                                        const args = .{
                                            name.slice(),
                                            task.http.url.displayHost(),
                                            task.http.url.pathname,
                                        };

                                        if (comptime log_level.showProgress()) {
                                            Output.prettyWithPrinterFn(fmt, args, Progress.log, &manager.progress);
                                        } else {
                                            Output.prettyErrorln(fmt, args);
                                            Output.flush();
                                        }
                                    }
                                },
                                403 => {
                                    if (comptime log_level != .silent) {
                                        const fmt = "\n<r><red>error<r>: forbidden while loading <b>\"{s}\"<r><d> 403<r>\n";
                                        const args = .{
                                            name.slice(),
                                        };

                                        if (comptime log_level.showProgress()) {
                                            Output.prettyWithPrinterFn(fmt, args, Progress.log, &manager.progress);
                                        } else {
                                            Output.prettyErrorln(fmt, args);
                                            Output.flush();
                                        }
                                    }
                                },
                                else => {
                                    if (comptime log_level != .silent) {
                                        const fmt = "\n<r><red><b>GET<r><red> {s}<d> - {d}<r>\n";
                                        const args = .{
                                            task.http.client.url.href,
                                            response.status_code,
                                        };

                                        if (comptime log_level.showProgress()) {
                                            Output.prettyWithPrinterFn(fmt, args, Progress.log, &manager.progress);
                                        } else {
                                            Output.prettyErrorln(fmt, args);
                                            Output.flush();
                                        }
                                    }
                                },
                            }
                        }
                        for (manager.package_json_updates) |*request| {
                            if (strings.eql(request.name, name.slice())) {
                                request.failed = true;
                                manager.options.do.save_lockfile = false;
                                manager.options.do.save_yarn_lock = false;
                                manager.options.do.install_packages = false;
                            }
                        }

                        continue;
                    }

                    if (comptime log_level.isVerbose()) {
                        Output.prettyError("    ", .{});
                        Output.printElapsed(@as(f64, @floatFromInt(task.http.elapsed)) / std.time.ns_per_ms);
                        Output.prettyError("\n <d>Downloaded <r><green>{s}<r> versions\n", .{name.slice()});
                        Output.flush();
                    }

                    if (response.status_code == 304) {
                        // The HTTP request was cached
                        if (manifest_req.loaded_manifest) |manifest| {
                            const entry = try manager.manifests.getOrPut(manager.allocator, manifest.pkg.name.hash);
                            entry.value_ptr.* = manifest;

                            if (timestamp_this_tick == null) {
                                timestamp_this_tick = @as(u32, @truncate(@as(u64, @intCast(@max(0, std.time.timestamp()))))) +| 300;
                            }

                            entry.value_ptr.*.pkg.public_max_age = timestamp_this_tick.?;
                            {
                                Npm.PackageManifest.Serializer.save(entry.value_ptr, manager.getTemporaryDirectory(), manager.getCacheDirectory()) catch {};
                            }

                            const dependency_list_entry = manager.task_queue.getEntry(task.task_id).?;

                            const dependency_list = dependency_list_entry.value_ptr.*;
                            dependency_list_entry.value_ptr.* = .{};

                            try manager.processDependencyList(
                                dependency_list,
                                ExtractCompletionContext,
                                extract_ctx,
                                callbacks,
                                install_peer,
                            );

                            continue;
                        }
                    }

                    manager.task_batch.push(ThreadPool.Batch.from(manager.enqueueParseNPMPackage(task.task_id, name, task)));
                },
                .extract => |extract| {
                    const response = task.http.response orelse {
                        const err = task.http.err orelse error.TarballFailedToDownload;

                        if (task.retried < manager.options.max_retry_count) {
                            task.retried += 1;
                            if (!has_network_error) {
                                has_network_error = true;
                                const min = manager.options.min_simultaneous_requests;
                                const max = AsyncHTTP.max_simultaneous_requests.load(.Monotonic);
                                if (max > min) {
                                    AsyncHTTP.max_simultaneous_requests.store(@max(min, max / 2), .Monotonic);
                                }
                            }
                            manager.enqueueNetworkTask(task);

                            if (manager.options.log_level.isVerbose()) {
                                manager.log.addWarningFmt(
                                    null,
                                    logger.Loc.Empty,
                                    manager.allocator,
                                    "<r><yellow>warn:<r> {s} downloading tarball <b>{s}@{s}<r>",
                                    .{
                                        bun.span(@errorName(err)),
                                        extract.name.slice(),
                                        extract.resolution.fmt(manager.lockfile.buffers.string_bytes.items),
                                    },
                                ) catch unreachable;
                            }
                        } else if (@TypeOf(callbacks.onPackageDownloadError) != void) {
                            const package_id = manager.lockfile.buffers.resolutions.items[extract.dependency_id];
                            callbacks.onPackageDownloadError(
                                extract_ctx,
                                package_id,
                                extract.name.slice(),
                                extract.resolution,
                                err,
                                task.url_buf,
                            );
                        } else if (comptime log_level != .silent) {
                            const fmt = "\n<r><red>error<r>: {s} downloading tarball <b>{s}@{s}<r>\n";
                            const args = .{
                                bun.span(@errorName(err)),
                                extract.name.slice(),
                                extract.resolution.fmt(manager.lockfile.buffers.string_bytes.items),
                            };
                            if (comptime log_level.showProgress()) {
                                Output.prettyWithPrinterFn(fmt, args, Progress.log, &manager.progress);
                            } else {
                                Output.prettyErrorln(fmt, args);
                                Output.flush();
                            }
                        }

                        continue;
                    };

                    if (response.status_code > 399) {
                        if (@TypeOf(callbacks.onPackageDownloadError) != void) {
                            const err = switch (response.status_code) {
                                400 => error.TarballHTTP400,
                                401 => error.TarballHTTP401,
                                402 => error.TarballHTTP402,
                                403 => error.TarballHTTP403,
                                404 => error.TarballHTTP404,
                                405...499 => error.TarballHTTP4xx,
                                else => error.TarballHTTP5xx,
                            };
                            const package_id = manager.lockfile.buffers.resolutions.items[extract.dependency_id];

                            callbacks.onPackageDownloadError(
                                extract_ctx,
                                package_id,
                                extract.name.slice(),
                                extract.resolution,
                                err,
                                task.url_buf,
                            );
                        } else if (comptime log_level != .silent) {
                            const fmt = "\n<r><red><b>GET<r><red> {s}<d> - {d}<r>\n";
                            const args = .{
                                task.http.client.url.href,
                                response.status_code,
                            };

                            if (comptime log_level.showProgress()) {
                                Output.prettyWithPrinterFn(fmt, args, Progress.log, &manager.progress);
                            } else {
                                Output.prettyErrorln(
                                    fmt,
                                    args,
                                );
                                Output.flush();
                            }
                        }

                        continue;
                    }

                    if (comptime log_level.isVerbose()) {
                        Output.prettyError("    ", .{});
                        Output.printElapsed(@as(f64, @floatCast(@as(f64, @floatFromInt(task.http.elapsed)) / std.time.ns_per_ms)));
                        Output.prettyError(" <d>Downloaded <r><green>{s}<r> tarball\n", .{extract.name.slice()});
                        Output.flush();
                    }

                    if (comptime log_level.showProgress()) {
                        if (!has_updated_this_run) {
                            manager.setNodeName(manager.downloads_node.?, extract.name.slice(), ProgressStrings.extract_emoji, true);
                            has_updated_this_run = true;
                        }
                    }

                    manager.task_batch.push(ThreadPool.Batch.from(manager.enqueueExtractNPMPackage(extract, task)));
                },
                else => unreachable,
            }
        }

        while (manager.resolve_tasks.tryReadItem() catch null) |task_| {
            if (comptime Environment.allow_assert) std.debug.assert(manager.pending_tasks > 0);
            manager.pending_tasks -|= 1;

            var task: Task = task_;
            if (task.log.msgs.items.len > 0) {
                switch (Output.enable_ansi_colors) {
                    inline else => |enable_ansi_colors| {
                        try task.log.printForLogLevelWithEnableAnsiColors(Output.errorWriter(), enable_ansi_colors);
                    },
                }
            }

            switch (task.tag) {
                .package_manifest => {
                    if (task.status == .fail) {
                        const name = task.request.package_manifest.name;
                        const err = task.err orelse error.Failed;

                        if (@TypeOf(callbacks.onPackageManifestError) != void) {
                            callbacks.onPackageManifestError(
                                extract_ctx,
                                name.slice(),
                                err,
                                task.request.package_manifest.network.url_buf,
                            );
                        } else if (comptime log_level != .silent) {
                            const fmt = "\n<r><red>error<r>: {s} parsing package manifest for <b>{s}<r>";
                            const error_name: string = @errorName(err);

                            const args = .{ error_name, name.slice() };
                            if (comptime log_level.showProgress()) {
                                Output.prettyWithPrinterFn(fmt, args, Progress.log, &manager.progress);
                            } else {
                                Output.prettyErrorln(
                                    fmt,
                                    args,
                                );
                                Output.flush();
                            }
                        }
                        continue;
                    }
                    const manifest = task.data.package_manifest;
                    _ = try manager.manifests.getOrPutValue(manager.allocator, manifest.pkg.name.hash, manifest);

                    const dependency_list_entry = manager.task_queue.getEntry(task.id).?;
                    const dependency_list = dependency_list_entry.value_ptr.*;
                    dependency_list_entry.value_ptr.* = .{};

                    try manager.processDependencyList(dependency_list, ExtractCompletionContext, extract_ctx, callbacks, install_peer);

                    if (comptime log_level.showProgress()) {
                        if (!has_updated_this_run) {
                            manager.setNodeName(manager.downloads_node.?, manifest.name(), ProgressStrings.download_emoji, true);
                            has_updated_this_run = true;
                        }
                    }
                },
                .extract, .local_tarball => {
                    const tarball = switch (task.tag) {
                        .extract => task.request.extract.tarball,
                        .local_tarball => task.request.local_tarball.tarball,
                        else => unreachable,
                    };
                    const dependency_id = tarball.dependency_id;
                    var package_id = manager.lockfile.buffers.resolutions.items[dependency_id];
                    const alias = tarball.name.slice();
                    const resolution = tarball.resolution;

                    if (task.status == .fail) {
                        const err = task.err orelse error.TarballFailedToExtract;

                        if (@TypeOf(callbacks.onPackageDownloadError) != void) {
                            callbacks.onPackageDownloadError(
                                extract_ctx,
                                package_id,
                                alias,
                                resolution,
                                err,
                                switch (task.tag) {
                                    .extract => task.request.extract.network.url_buf,
                                    .local_tarball => task.request.local_tarball.tarball.url.slice(),
                                    else => unreachable,
                                },
                            );
                        } else if (comptime log_level != .silent) {
                            const fmt = "<r><red>error<r>: {s} extracting tarball for <b>{s}<r>";
                            const args = .{
                                @errorName(err),
                                alias,
                            };
                            if (comptime log_level.showProgress()) {
                                Output.prettyWithPrinterFn(fmt, args, Progress.log, &manager.progress);
                            } else {
                                Output.prettyErrorln(fmt, args);
                                Output.flush();
                            }
                        }
                        continue;
                    }
                    manager.extracted_count += 1;
                    bun.Analytics.Features.extracted_packages = true;

                    // GitHub and tarball URL dependencies are not fully resolved until after the tarball is downloaded & extracted.
                    if (manager.processExtractedTarballPackage(&package_id, resolution, task.data.extract, comptime log_level)) |pkg| brk: {
                        // In the middle of an install, you could end up needing to downlaod the github tarball for a dependency
                        // We need to make sure we resolve the dependencies first before calling the onExtract callback
                        // TODO: move this into a separate function
                        var any_root = false;
                        var dependency_list_entry = manager.task_queue.getEntry(task.id) orelse break :brk;
                        var dependency_list = dependency_list_entry.value_ptr.*;
                        dependency_list_entry.value_ptr.* = .{};

                        defer {
                            dependency_list.deinit(manager.allocator);
                            if (comptime @TypeOf(callbacks) != void and @TypeOf(callbacks.onResolve) != void) {
                                if (any_root) {
                                    callbacks.onResolve(extract_ctx);
                                }
                            }
                        }

                        for (dependency_list.items) |dep| {
                            switch (dep) {
                                .dependency, .root_dependency => |id| {
                                    var version = &manager.lockfile.buffers.dependencies.items[id].version;
                                    switch (version.tag) {
                                        .github => {
                                            version.value.github.package_name = pkg.name;
                                        },
                                        .tarball => {
                                            version.value.tarball.package_name = pkg.name;
                                        },
                                        else => unreachable,
                                    }
                                    try manager.processDependencyListItem(dep, &any_root, install_peer);
                                },
                                else => {
                                    // if it's a node_module folder to install, handle that after we process all the dependencies within the onExtract callback.
                                    dependency_list_entry.value_ptr.append(manager.allocator, dep) catch unreachable;
                                },
                            }
                        }
                    } else if (manager.task_queue.getEntry(Task.Id.forManifest(
                        manager.lockfile.str(&manager.lockfile.packages.items(.name)[package_id]),
                    ))) |dependency_list_entry| {
                        // Peer dependencies do not initiate any downloads of their own, thus need to be resolved here instead
                        const dependency_list = dependency_list_entry.value_ptr.*;
                        dependency_list_entry.value_ptr.* = .{};

                        try manager.processDependencyList(dependency_list, void, {}, {}, install_peer);
                    }

                    manager.setPreinstallState(package_id, manager.lockfile, .done);

                    if (comptime @TypeOf(callbacks.onExtract) != void) {
                        if (ExtractCompletionContext == *PackageInstaller) {
                            extract_ctx.fixCachedLockfilePackageSlices();
                        }
                        callbacks.onExtract(extract_ctx, dependency_id, task.data.extract, comptime log_level);
                    }

                    if (comptime log_level.showProgress()) {
                        if (!has_updated_this_run) {
                            manager.setNodeName(manager.downloads_node.?, alias, ProgressStrings.extract_emoji, true);
                            has_updated_this_run = true;
                        }
                    }
                },
                .git_clone => {
                    const name = task.request.git_clone.name;

                    if (task.status == .fail) {
                        const err = task.err orelse error.Failed;

                        if (@TypeOf(callbacks.onPackageManifestError) != void) {
                            callbacks.onPackageManifestError(
                                extract_ctx,
                                name.slice(),
                                err,
                                task.request.git_clone.url.slice(),
                            );
                        } else if (comptime log_level != .silent) {
                            const fmt = "\n<r><red>error<r>: {s} cloning repository for <b>{s}<r>";
                            const error_name = @errorName(err);

                            const args = .{ error_name, name.slice() };
                            if (comptime log_level.showProgress()) {
                                Output.prettyWithPrinterFn(fmt, args, Progress.log, &manager.progress);
                            } else {
                                Output.prettyErrorln(
                                    fmt,
                                    args,
                                );
                                Output.flush();
                            }
                        }
                        continue;
                    }

                    const dependency_list_entry = manager.task_queue.getEntry(task.id).?;
                    const dependency_list = dependency_list_entry.value_ptr.*;
                    dependency_list_entry.value_ptr.* = .{};

                    try manager.processDependencyList(dependency_list, ExtractCompletionContext, extract_ctx, callbacks, install_peer);

                    if (comptime log_level.showProgress()) {
                        if (!has_updated_this_run) {
                            manager.setNodeName(manager.downloads_node.?, name.slice(), ProgressStrings.download_emoji, true);
                            has_updated_this_run = true;
                        }
                    }
                },
                .git_checkout => {
                    const alias = task.request.git_checkout.name;
                    var package_id: PackageID = invalid_package_id;

                    if (task.status == .fail) {
                        const err = task.err orelse error.Failed;

                        if (comptime log_level != .silent) {
                            const fmt = "\n<r><red>error<r>: {s} checking out repository for <b>{s}<r>";
                            const error_name = @errorName(err);

                            const args = .{ error_name, alias.slice() };
                            if (comptime log_level.showProgress()) {
                                Output.prettyWithPrinterFn(fmt, args, Progress.log, &manager.progress);
                            } else {
                                Output.prettyErrorln(
                                    fmt,
                                    args,
                                );
                                Output.flush();
                            }
                        }
                        continue;
                    }

                    if (manager.processExtractedTarballPackage(
                        &package_id,
                        task.request.git_checkout.resolution,
                        task.data.git_checkout,
                        comptime log_level,
                    )) |pkg| brk: {
                        var any_root = false;
                        var dependency_list_entry = manager.task_queue.getEntry(task.id) orelse break :brk;
                        var dependency_list = dependency_list_entry.value_ptr.*;
                        dependency_list_entry.value_ptr.* = .{};

                        defer {
                            dependency_list.deinit(manager.allocator);
                            if (comptime @TypeOf(callbacks) != void and @TypeOf(callbacks.onResolve) != void) {
                                if (any_root) {
                                    callbacks.onResolve(extract_ctx);
                                }
                            }
                        }

                        for (dependency_list.items) |dep| {
                            switch (dep) {
                                .dependency, .root_dependency => |id| {
                                    var repo = &manager.lockfile.buffers.dependencies.items[id].version.value.git;
                                    repo.resolved = pkg.resolution.value.git.resolved;
                                    repo.package_name = pkg.name;
                                    try manager.processDependencyListItem(dep, &any_root, install_peer);
                                },
                                else => {
                                    // if it's a node_module folder to install, handle that after we process all the dependencies within the onExtract callback.
                                    dependency_list_entry.value_ptr.append(manager.allocator, dep) catch unreachable;
                                },
                            }
                        }
                    }

                    if (comptime @TypeOf(callbacks.onExtract) != void) {
                        callbacks.onExtract(
                            extract_ctx,
                            task.request.git_checkout.dependency_id,
                            task.data.git_checkout,
                            comptime log_level,
                        );
                    }

                    if (comptime log_level.showProgress()) {
                        if (!has_updated_this_run) {
                            manager.setNodeName(manager.downloads_node.?, alias.slice(), ProgressStrings.download_emoji, true);
                            has_updated_this_run = true;
                        }
                    }
                },
            }
        }

        manager.drainDependencyList();

        if (comptime log_level.showProgress()) {
            if (@hasField(@TypeOf(callbacks), "progress_bar") and callbacks.progress_bar == true) {
                const completed_items = manager.total_tasks - manager.pending_tasks;
                if (completed_items != manager.downloads_node.?.unprotected_completed_items or has_updated_this_run) {
                    manager.downloads_node.?.setCompletedItems(completed_items);
                    manager.downloads_node.?.setEstimatedTotalItems(manager.total_tasks);
                }
            }
            manager.downloads_node.?.activate();
            manager.progress.maybeRefresh();
        }
    }

    pub const Options = struct {
        log_level: LogLevel = .default,
        global: bool = false,

        global_bin_dir: std.fs.Dir = .{ .fd = bun.fdcast(bun.invalid_fd) },
        explicit_global_directory: string = "",
        /// destination directory to link bins into
        // must be a variable due to global installs and bunx
        bin_path: stringZ = bun.pathLiteral("node_modules/.bin"),

        lockfile_path: stringZ = Lockfile.default_filename,
        did_override_default_scope: bool = false,
        scope: Npm.Registry.Scope = undefined,

        registries: Npm.Registry.Map = .{},
        cache_directory: string = "",
        enable: Enable = .{},
        do: Do = .{},
        positionals: []const string = &[_]string{},
        update: Update = .{},
        dry_run: bool = false,
        remote_package_features: Features = .{
            .optional_dependencies = true,
        },
        local_package_features: Features = .{
            .dev_dependencies = true,
            .workspaces = true,
        },
        // The idea here is:
        // 1. package has a platform-specific binary to install
        // 2. To prevent downloading & installing incompatible versions, they stick the "real" one in optionalDependencies
        // 3. The real one we want to link is in another package
        // 4. Therefore, we remap the "bin" specified in the real package
        //    to the target package which is the one which is:
        //      1. In optionalDependencies
        //      2. Has a platform and/or os specified, which evaluates to not disabled
        native_bin_link_allowlist: []const PackageNameHash = &default_native_bin_link_allowlist,
        max_retry_count: u16 = 5,
        min_simultaneous_requests: usize = 4,

        max_concurrent_lifecycle_scripts: usize,

        pub fn shouldPrintCommandName(this: *const Options) bool {
            return this.log_level != .silent and this.do.summary;
        }

        pub fn isBinPathInPATH(this: *const Options) bool {
            // must be absolute
            if (this.bin_path[0] != std.fs.path.sep) return false;
            var tokenizer = std.mem.split(bun.getenvZ("PATH") orelse "", ":");
            const spanned = bun.span(this.bin_path);
            while (tokenizer.next()) |token| {
                if (strings.eql(token, spanned)) return true;
            }
            return false;
        }

        const default_native_bin_link_allowlist = [_]PackageNameHash{
            String.Builder.stringHash("esbuild"),
            String.Builder.stringHash("turbo"),
            String.Builder.stringHash("bun"),
            String.Builder.stringHash("rome"),
            String.Builder.stringHash("zig"),
            String.Builder.stringHash("@oven-sh/zig"),
        };

        pub const LogLevel = enum {
            default,
            verbose,
            silent,
            default_no_progress,
            verbose_no_progress,

            pub inline fn isVerbose(this: LogLevel) bool {
                return switch (this) {
                    .verbose_no_progress, .verbose => true,
                    else => false,
                };
            }
            pub inline fn showProgress(this: LogLevel) bool {
                return switch (this) {
                    .default, .verbose => true,
                    else => false,
                };
            }
        };

        pub const Update = struct {
            development: bool = false,
            optional: bool = false,
        };

        pub fn openGlobalDir(explicit_global_dir: string) !std.fs.Dir {
            if (bun.getenvZ("BUN_INSTALL_GLOBAL_DIR")) |home_dir| {
                return try std.fs.cwd().makeOpenPath(home_dir, .{});
            }

            if (explicit_global_dir.len > 0) {
                return try std.fs.cwd().makeOpenPath(explicit_global_dir, .{});
            }

            if (bun.getenvZ("BUN_INSTALL")) |home_dir| {
                var buf: [bun.MAX_PATH_BYTES]u8 = undefined;
                var parts = [_]string{ "install", "global" };
                const path = Path.joinAbsStringBuf(home_dir, &buf, &parts, .auto);
                return try std.fs.cwd().makeOpenPath(path, .{});
            }

            if (!Environment.isWindows) {
                if (bun.getenvZ("XDG_CACHE_HOME") orelse bun.getenvZ("HOME")) |home_dir| {
                    var buf: [bun.MAX_PATH_BYTES]u8 = undefined;
                    var parts = [_]string{ ".bun", "install", "global" };
                    const path = Path.joinAbsStringBuf(home_dir, &buf, &parts, .auto);
                    return try std.fs.cwd().makeOpenPath(path, .{});
                }
            } else {
                if (bun.getenvZ("USERPROFILE")) |home_dir| {
                    var buf: [bun.MAX_PATH_BYTES]u8 = undefined;
                    var parts = [_]string{ ".bun", "install", "global" };
                    const path = Path.joinAbsStringBuf(home_dir, &buf, &parts, .auto);
                    return try std.fs.cwd().makeOpenPath(path, .{});
                }
            }

            return error.@"No global directory found";
        }

        pub fn openGlobalBinDir(opts_: ?*const Api.BunInstall) !std.fs.Dir {
            if (bun.getenvZ("BUN_INSTALL_BIN")) |home_dir| {
                return try std.fs.cwd().makeOpenPath(home_dir, .{});
            }

            if (opts_) |opts| {
                if (opts.global_bin_dir) |home_dir| {
                    if (home_dir.len > 0) {
                        return try std.fs.cwd().makeOpenPath(home_dir, .{});
                    }
                }
            }

            if (bun.getenvZ("BUN_INSTALL")) |home_dir| {
                var buf: [bun.MAX_PATH_BYTES]u8 = undefined;
                var parts = [_]string{
                    "bin",
                };
                const path = Path.joinAbsStringBuf(home_dir, &buf, &parts, .auto);
                return try std.fs.cwd().makeOpenPath(path, .{});
            }

            if (bun.getenvZ("XDG_CACHE_HOME") orelse bun.getenvZ(bun.DotEnv.home_env)) |home_dir| {
                var buf: [bun.MAX_PATH_BYTES]u8 = undefined;
                var parts = [_]string{
                    ".bun",
                    "bin",
                };
                const path = Path.joinAbsStringBuf(home_dir, &buf, &parts, .auto);
                return try std.fs.cwd().makeOpenPath(path, .{});
            }

            return error.@"Missing global bin directory: try setting $BUN_INSTALL";
        }

        pub fn load(
            this: *Options,
            allocator: std.mem.Allocator,
            log: *logger.Log,
            env: *DotEnv.Loader,
            cli_: ?CommandLineArguments,
            bun_install_: ?*Api.BunInstall,
            subcommand: Subcommand,
        ) !void {
            var base = Api.NpmRegistry{
                .url = "",
                .username = "",
                .password = "",
                .token = "",
            };
            if (bun_install_) |bun_install| {
                if (bun_install.default_registry) |registry| {
                    base = registry;
                }
            }
            if (base.url.len == 0) base.url = Npm.Registry.default_url;
            this.scope = try Npm.Registry.Scope.fromAPI("", base, allocator, env);
            defer {
                this.did_override_default_scope = !strings.eqlComptime(this.scope.url.href, Npm.Registry.default_url);
            }
            if (bun_install_) |bun_install| {
                if (bun_install.scoped) |scoped| {
                    for (scoped.scopes, 0..) |name, i| {
                        var registry = scoped.registries[i];
                        if (registry.url.len == 0) registry.url = base.url;
                        try this.registries.put(allocator, Npm.Registry.Scope.hash(name), try Npm.Registry.Scope.fromAPI(name, registry, allocator, env));
                    }
                }

                if (bun_install.disable_cache orelse false) {
                    this.enable.cache = false;
                }

                if (bun_install.disable_manifest_cache orelse false) {
                    this.enable.manifest_cache = false;
                }

                if (bun_install.force orelse false) {
                    this.enable.manifest_cache_control = false;
                    this.enable.force_install = true;
                }

                if (bun_install.native_bin_links.len > 0) {
                    var buf = try allocator.alloc(u64, bun_install.native_bin_links.len);
                    for (bun_install.native_bin_links, 0..) |name, i| {
                        buf[i] = String.Builder.stringHash(name);
                    }
                    this.native_bin_link_allowlist = buf;
                }

                if (bun_install.save_yarn_lockfile orelse false) {
                    this.do.save_yarn_lock = true;
                }

                if (bun_install.save_lockfile) |save_lockfile| {
                    this.do.save_lockfile = save_lockfile;
                    this.enable.force_save_lockfile = true;
                }

                if (bun_install.save_dev) |save| {
                    this.local_package_features.dev_dependencies = save;
                }

                if (bun_install.save_peer) |save| {
                    this.do.install_peer_dependencies = save;
                    this.remote_package_features.peer_dependencies = save;
                }

                if (bun_install.exact) |exact| {
                    this.enable.exact_versions = exact;
                }

                if (bun_install.production) |production| {
                    if (production) {
                        this.local_package_features.dev_dependencies = false;
                        this.enable.fail_early = true;
                        this.enable.frozen_lockfile = true;
                        this.enable.force_save_lockfile = false;
                    }
                }

                if (bun_install.frozen_lockfile) |frozen_lockfile| {
                    if (frozen_lockfile) {
                        this.enable.frozen_lockfile = true;
                    }
                }

                if (bun_install.concurrent_scripts) |jobs| {
                    this.max_concurrent_lifecycle_scripts = jobs;
                }

                if (bun_install.save_optional) |save| {
                    this.remote_package_features.optional_dependencies = save;
                    this.local_package_features.optional_dependencies = save;
                }

                this.explicit_global_directory = bun_install.global_dir orelse this.explicit_global_directory;
            }

            const default_disable_progress_bar: bool = brk: {
                if (env.get("BUN_INSTALL_PROGRESS")) |prog| {
                    break :brk strings.eqlComptime(prog, "0");
                }

                if (env.isCI()) {
                    break :brk true;
                }

                break :brk Output.stderr_descriptor_type != .terminal;
            };

            // technically, npm_config is case in-sensitive
            // load_registry:
            {
                const registry_keys = [_]string{
                    "BUN_CONFIG_REGISTRY",
                    "NPM_CONFIG_REGISTRY",
                    "npm_config_registry",
                };
                var did_set = false;

                inline for (registry_keys) |registry_key| {
                    if (!did_set) {
                        if (env.map.get(registry_key)) |registry_| {
                            if (registry_.len > 0 and
                                (strings.startsWith(registry_, "https://") or
                                strings.startsWith(registry_, "http://")))
                            {
                                const prev_scope = this.scope;
                                var api_registry = std.mem.zeroes(Api.NpmRegistry);
                                api_registry.url = registry_;
                                api_registry.token = prev_scope.token;
                                this.scope = try Npm.Registry.Scope.fromAPI("", api_registry, allocator, env);
                                did_set = true;
                            }
                        }
                    }
                }
            }

            {
                const token_keys = [_]string{
                    "BUN_CONFIG_TOKEN",
                    "NPM_CONFIG_token",
                    "npm_config_token",
                };
                var did_set = false;

                inline for (token_keys) |registry_key| {
                    if (!did_set) {
                        if (env.map.get(registry_key)) |registry_| {
                            if (registry_.len > 0) {
                                this.scope.token = registry_;
                                did_set = true;
                                // stage1 bug: break inside inline is broken
                                // break :load_registry;
                            }
                        }
                    }
                }
            }

            if (cli_) |cli| {
                if (cli.registry.len > 0 and strings.startsWith(cli.registry, "https://") or
                    strings.startsWith(cli.registry, "http://"))
                {
                    this.scope.url = URL.parse(cli.registry);
                }

                if (cli.exact) {
                    this.enable.exact_versions = true;
                }

                if (cli.token.len > 0) {
                    this.scope.token = cli.token;
                }
            }

            if (env.map.get("BUN_CONFIG_YARN_LOCKFILE") != null) {
                this.do.save_yarn_lock = true;
            }

            if (env.map.get("BUN_CONFIG_HTTP_RETRY_COUNT")) |retry_count| {
                if (std.fmt.parseInt(u16, retry_count, 10)) |int| this.max_retry_count = int else |_| {}
            }

            if (env.map.get("BUN_CONFIG_LINK_NATIVE_BINS")) |native_packages| {
                const len = std.mem.count(u8, native_packages, " ");
                if (len > 0) {
                    var all = try allocator.alloc(PackageNameHash, this.native_bin_link_allowlist.len + len);
                    bun.copy(PackageNameHash, all, this.native_bin_link_allowlist);
                    var remain = all[this.native_bin_link_allowlist.len..];
                    var splitter = std.mem.split(u8, native_packages, " ");
                    var i: usize = 0;
                    while (splitter.next()) |name| {
                        remain[i] = String.Builder.stringHash(name);
                        i += 1;
                    }
                    this.native_bin_link_allowlist = all;
                }
            }

            // if (env.map.get("BUN_CONFIG_NO_DEDUPLICATE") != null) {
            //     this.enable.deduplicate_packages = false;
            // }

            AsyncHTTP.loadEnv(allocator, log, env);

            if (env.map.get("BUN_CONFIG_SKIP_SAVE_LOCKFILE")) |check_bool| {
                this.do.save_lockfile = strings.eqlComptime(check_bool, "0");
            }

            if (env.map.get("BUN_CONFIG_SKIP_LOAD_LOCKFILE")) |check_bool| {
                this.do.load_lockfile = strings.eqlComptime(check_bool, "0");
            }

            if (env.map.get("BUN_CONFIG_SKIP_INSTALL_PACKAGES")) |check_bool| {
                this.do.install_packages = strings.eqlComptime(check_bool, "0");
            }

            if (env.map.get("BUN_CONFIG_NO_VERIFY")) |check_bool| {
                this.do.verify_integrity = !strings.eqlComptime(check_bool, "0");
            }

            // Update should never read from manifest cache
            if (subcommand == .update) {
                this.enable.manifest_cache = false;
                this.enable.manifest_cache_control = false;
            }

            if (cli_) |cli| {
                if (cli.no_save) {
                    this.do.save_lockfile = false;
                    this.do.write_package_json = false;
                }

                if (cli.dry_run) {
                    this.do.install_packages = false;
                    this.dry_run = true;
                    this.do.write_package_json = false;
                    this.do.save_lockfile = false;
                }

                if (cli.no_summary) {
                    this.do.summary = false;
                }

                if (cli.no_cache) {
                    this.enable.manifest_cache = false;
                    this.enable.manifest_cache_control = false;
                }

                // if (cli.no_dedupe) {
                //     this.enable.deduplicate_packages = false;
                // }

                if (cli.omit.dev) {
                    this.local_package_features.dev_dependencies = false;
                }

                if (cli.global or cli.ignore_scripts) {
                    this.do.run_scripts = false;
                }

                this.local_package_features.optional_dependencies = !cli.omit.optional;

                const disable_progress_bar = default_disable_progress_bar or cli.no_progress;

                if (cli.verbose) {
                    this.log_level = if (disable_progress_bar) LogLevel.verbose_no_progress else LogLevel.verbose;
                    PackageManager.verbose_install = true;
                } else if (cli.silent) {
                    this.log_level = .silent;
                    PackageManager.verbose_install = false;
                } else {
                    this.log_level = if (disable_progress_bar) LogLevel.default_no_progress else LogLevel.default;
                    PackageManager.verbose_install = false;
                }

                if (cli.no_verify) {
                    this.do.verify_integrity = false;
                }

                if (cli.yarn) {
                    this.do.save_yarn_lock = true;
                }

                if (cli.link_native_bins.len > 0) {
                    var all = try allocator.alloc(PackageNameHash, this.native_bin_link_allowlist.len + cli.link_native_bins.len);
                    bun.copy(PackageNameHash, all, this.native_bin_link_allowlist);
                    var remain = all[this.native_bin_link_allowlist.len..];
                    for (cli.link_native_bins, 0..) |name, i| {
                        remain[i] = String.Builder.stringHash(name);
                    }
                    this.native_bin_link_allowlist = all;
                }

                if (cli.backend) |backend| {
                    PackageInstall.supported_method = backend;
                }

                if (cli.positionals.len > 0) {
                    this.positionals = cli.positionals;
                }

                if (cli.production) {
                    this.local_package_features.dev_dependencies = false;
                    this.enable.fail_early = true;
                    this.enable.frozen_lockfile = true;
                }

                if (cli.frozen_lockfile) {
                    this.enable.frozen_lockfile = true;
                }

                if (cli.force) {
                    this.enable.manifest_cache_control = false;
                    this.enable.force_install = true;
                    this.enable.force_save_lockfile = true;
                }

                this.update.development = cli.development;
                if (!this.update.development) this.update.optional = cli.optional;
            } else {
                this.log_level = if (default_disable_progress_bar) LogLevel.default_no_progress else LogLevel.default;
                PackageManager.verbose_install = false;
            }
        }

        pub const Do = struct {
            save_lockfile: bool = true,
            load_lockfile: bool = true,
            install_packages: bool = true,
            write_package_json: bool = true,
            run_scripts: bool = true,
            save_yarn_lock: bool = false,
            print_meta_hash_string: bool = false,
            verify_integrity: bool = true,
            summary: bool = true,
            install_peer_dependencies: bool = true,
        };

        pub const Enable = struct {
            manifest_cache: bool = true,
            manifest_cache_control: bool = true,
            cache: bool = true,
            fail_early: bool = false,
            frozen_lockfile: bool = false,

            /// Disabled because it doesn't actually reduce the number of packages we end up installing
            /// Probably need to be a little smarter
            deduplicate_packages: bool = false,

            // Don't save the lockfile unless there were actual changes
            // unless...
            force_save_lockfile: bool = false,

            force_install: bool = false,

            exact_versions: bool = false,
        };
    };

    pub const ProgressStrings = struct {
        pub const download_no_emoji_ = "Resolving";
        const download_no_emoji: string = download_no_emoji_ ++ "\n";
        const download_with_emoji: string = download_emoji ++ download_no_emoji_;
        pub const download_emoji: string = "  🔍 ";

        pub const extract_no_emoji_ = "Resolving & extracting";
        const extract_no_emoji: string = extract_no_emoji_ ++ "\n";
        const extract_with_emoji: string = extract_emoji ++ extract_no_emoji_;
        pub const extract_emoji: string = "  🚚 ";

        pub const install_no_emoji_ = "Installing";
        const install_no_emoji: string = install_no_emoji_ ++ "\n";
        const install_with_emoji: string = install_emoji ++ install_no_emoji_;
        pub const install_emoji: string = "  📦 ";

        pub const save_no_emoji_ = "Saving lockfile";
        const save_no_emoji: string = save_no_emoji_;
        const save_with_emoji: string = save_emoji ++ save_no_emoji_;
        pub const save_emoji: string = "  🔒 ";

        pub const script_no_emoji_ = "Running script";
        const script_no_emoji: string = script_no_emoji_ ++ "\n";
        const script_with_emoji: string = script_emoji ++ script_no_emoji_;
        pub const script_emoji: string = "  ⚙️  ";

        pub inline fn download() string {
            return if (Output.isEmojiEnabled()) download_with_emoji else download_no_emoji;
        }

        pub inline fn save() string {
            return if (Output.isEmojiEnabled()) save_with_emoji else save_no_emoji;
        }

        pub inline fn extract() string {
            return if (Output.isEmojiEnabled()) extract_with_emoji else extract_no_emoji;
        }

        pub inline fn install() string {
            return if (Output.isEmojiEnabled()) install_with_emoji else install_no_emoji;
        }

        pub inline fn script() string {
            return if (Output.isEmojiEnabled()) script_with_emoji else script_no_emoji;
        }
    };

    const PackageJSONEditor = struct {
        pub fn edit(
            allocator: std.mem.Allocator,
            updates: []UpdateRequest,
            current_package_json: *JSAst.Expr,
            dependency_list: string,
            exact_versions: bool,
        ) !void {
            const G = JSAst.G;

            var remaining = updates.len;
            var replacing: usize = 0;

            // There are three possible scenarios here
            // 1. There is no "dependencies" (or equivalent list) or it is empty
            // 2. There is a "dependencies" (or equivalent list), but the package name already exists in a separate list
            // 3. There is a "dependencies" (or equivalent list), and the package name exists in multiple lists
            ast_modifier: {
                // Try to use the existing spot in the dependencies list if possible
                for (updates) |*request| {
                    inline for ([_]string{ "dependencies", "devDependencies", "optionalDependencies" }) |list| {
                        if (current_package_json.asProperty(list)) |query| {
                            if (query.expr.data == .e_object) {
                                if (query.expr.asProperty(
                                    if (request.is_aliased)
                                        request.name
                                    else
                                        request.version.literal.slice(request.version_buf),
                                )) |value| {
                                    if (value.expr.data == .e_string) {
                                        if (!request.resolved_name.isEmpty() and strings.eql(list, dependency_list)) {
                                            replacing += 1;
                                        } else {
                                            request.e_string = value.expr.data.e_string;
                                            remaining -= 1;
                                        }
                                    }
                                    break;
                                } else {
                                    if (request.version.tag == .github or request.version.tag == .git) {
                                        for (query.expr.data.e_object.properties.slice()) |item| {
                                            if (item.value) |v| {
                                                const url = request.version.literal.slice(request.version_buf);
                                                if (v.data == .e_string and v.data.e_string.eql(string, url)) {
                                                    request.e_string = v.data.e_string;
                                                    remaining -= 1;
                                                    break;
                                                }
                                            }
                                        }
                                    }
                                }
                            }
                        }
                    }
                }

                if (remaining == 0)
                    break :ast_modifier;

                var dependencies: []G.Property = &[_]G.Property{};
                if (current_package_json.asProperty(dependency_list)) |query| {
                    if (query.expr.data == .e_object) {
                        dependencies = query.expr.data.e_object.properties.slice();
                    }
                }

                var new_dependencies = try allocator.alloc(G.Property, dependencies.len + remaining - replacing);
                bun.copy(G.Property, new_dependencies, dependencies);
                @memset(new_dependencies[dependencies.len..], G.Property{});

                outer: for (updates) |*request| {
                    if (request.e_string != null) continue;
                    defer if (comptime Environment.allow_assert) std.debug.assert(request.e_string != null);

                    var k: usize = 0;
                    while (k < new_dependencies.len) : (k += 1) {
                        if (new_dependencies[k].key) |key| {
                            if (!request.is_aliased and !request.resolved_name.isEmpty() and key.data.e_string.eql(
                                string,
                                request.resolved_name.slice(request.version_buf),
                            )) {
                                // This actually is a duplicate which we did not
                                // pick up before dependency resolution.
                                // For this case, we'll just swap remove it.
                                if (new_dependencies.len > 1) {
                                    new_dependencies[k] = new_dependencies[new_dependencies.len - 1];
                                    new_dependencies = new_dependencies[0 .. new_dependencies.len - 1];
                                } else {
                                    new_dependencies = &[_]G.Property{};
                                }
                                continue;
                            }
                            if (key.data.e_string.eql(
                                string,
                                if (request.is_aliased)
                                    request.name
                                else
                                    request.version.literal.slice(request.version_buf),
                            )) {
                                if (request.resolved_name.isEmpty()) {
                                    // This actually is a duplicate like "react"
                                    // appearing in both "dependencies" and "optionalDependencies".
                                    // For this case, we'll just swap remove it
                                    if (new_dependencies.len > 1) {
                                        new_dependencies[k] = new_dependencies[new_dependencies.len - 1];
                                        new_dependencies = new_dependencies[0 .. new_dependencies.len - 1];
                                    } else {
                                        new_dependencies = &[_]G.Property{};
                                    }
                                    continue;
                                }
                                new_dependencies[k].key = null;
                            }
                        }

                        if (new_dependencies[k].key == null) {
                            new_dependencies[k].key = try JSAst.Expr.init(
                                JSAst.E.String,
                                JSAst.E.String{
                                    .data = try allocator.dupe(u8, if (request.is_aliased)
                                        request.name
                                    else if (request.resolved_name.isEmpty())
                                        request.version.literal.slice(request.version_buf)
                                    else
                                        request.resolved_name.slice(request.version_buf)),
                                },
                                logger.Loc.Empty,
                            ).clone(allocator);

                            new_dependencies[k].value = try JSAst.Expr.init(
                                JSAst.E.String,
                                JSAst.E.String{
                                    // we set it later
                                    .data = "",
                                },
                                logger.Loc.Empty,
                            ).clone(allocator);
                            request.e_string = new_dependencies[k].value.?.data.e_string;
                            if (request.is_aliased) continue :outer;
                        }
                    }
                }

                var needs_new_dependency_list = true;
                const dependencies_object: JSAst.Expr = brk: {
                    if (current_package_json.asProperty(dependency_list)) |query| {
                        if (query.expr.data == .e_object) {
                            needs_new_dependency_list = false;

                            break :brk query.expr;
                        }
                    }

                    break :brk JSAst.Expr.init(
                        JSAst.E.Object,
                        JSAst.E.Object{
                            .properties = JSAst.G.Property.List.init(new_dependencies),
                        },
                        logger.Loc.Empty,
                    );
                };

                dependencies_object.data.e_object.properties = JSAst.G.Property.List.init(new_dependencies);
                if (new_dependencies.len > 1)
                    dependencies_object.data.e_object.alphabetizeProperties();

                if (current_package_json.data != .e_object or current_package_json.data.e_object.properties.len == 0) {
                    var root_properties = try allocator.alloc(JSAst.G.Property, 1);
                    root_properties[0] = JSAst.G.Property{
                        .key = JSAst.Expr.init(
                            JSAst.E.String,
                            JSAst.E.String{
                                .data = dependency_list,
                            },
                            logger.Loc.Empty,
                        ),
                        .value = dependencies_object,
                    };
                    current_package_json.* = JSAst.Expr.init(JSAst.E.Object, JSAst.E.Object{ .properties = JSAst.G.Property.List.init(root_properties) }, logger.Loc.Empty);
                } else if (needs_new_dependency_list) {
                    var root_properties = try allocator.alloc(JSAst.G.Property, current_package_json.data.e_object.properties.len + 1);
                    bun.copy(JSAst.G.Property, root_properties, current_package_json.data.e_object.properties.slice());
                    root_properties[root_properties.len - 1] = .{
                        .key = JSAst.Expr.init(
                            JSAst.E.String,
                            JSAst.E.String{
                                .data = dependency_list,
                            },
                            logger.Loc.Empty,
                        ),
                        .value = dependencies_object,
                    };
                    current_package_json.* = JSAst.Expr.init(
                        JSAst.E.Object,
                        JSAst.E.Object{
                            .properties = JSAst.G.Property.List.init(root_properties),
                        },
                        logger.Loc.Empty,
                    );
                }
            }

            for (updates) |*request| {
                if (request.e_string) |e_string| {
                    e_string.data = switch (request.resolution.tag) {
                        .npm => if (request.version.tag == .dist_tag and request.version.literal.isEmpty())
                            switch (exact_versions) {
                                false => std.fmt.allocPrint(allocator, "^{}", .{
                                    request.resolution.value.npm.version.fmt(request.version_buf),
                                }) catch unreachable,
                                true => std.fmt.allocPrint(allocator, "{}", .{
                                    request.resolution.value.npm.version.fmt(request.version_buf),
                                }) catch unreachable,
                            }
                        else
                            null,
                        .uninitialized => switch (request.version.tag) {
                            .uninitialized => try allocator.dupe(u8, latest),
                            else => null,
                        },
                        else => null,
                    } orelse try allocator.dupe(u8, request.version.literal.slice(request.version_buf));
                }
            }
        }
    };

    // Corresponds to possible commands from the CLI.
    pub const Subcommand = enum {
        install,
        update,
        pm,
        add,
        remove,
        link,
        unlink,
    };

    pub fn init(ctx: Command.Context, comptime subcommand: Subcommand) !*PackageManager {
        const cli = try CommandLineArguments.parse(ctx.allocator, subcommand);

        var _ctx = ctx;
        return initWithCLI(&_ctx, cli, subcommand);
    }

    fn initWithCLI(
        ctx: *Command.Context,
        cli: CommandLineArguments,
        comptime subcommand: Subcommand,
    ) !*PackageManager {
        if (Environment.isWindows and !Environment.isDebug) {
            @panic("Windows support for bun install is not implemented yet");
        }
        // assume that spawning a thread will take a lil so we do that asap
        try HTTP.HTTPThread.init();

        if (cli.global) {
            var explicit_global_dir: string = "";
            if (ctx.install) |opts| {
                explicit_global_dir = opts.global_dir orelse explicit_global_dir;
            }
            var global_dir = try Options.openGlobalDir(explicit_global_dir);
            try global_dir.setAsCwd();
        }

        var fs = try Fs.FileSystem.init(null);
        const original_cwd = strings.withoutTrailingSlash(fs.top_level_dir);

        bun.copy(u8, &cwd_buf, original_cwd);

        var workspace_names = Package.WorkspaceMap.init(ctx.allocator);

        // Step 1. Find the nearest package.json directory
        //
        // We will walk up from the cwd, trying to find the nearest package.json file.
        const package_json_file = brk: {
            var this_cwd = original_cwd;
            var created_package_json = false;
            const child_json = child: {
                // if we are only doing `bun install` (no args), then we can open as read_only
                // in all other cases we will need to write new data later.
                // this is relevant because it allows us to succeed an install if package.json
                // is readable but not writable
                //
                // probably wont matter as if package.json isn't writable, it's likely that
                // the underlying directory and node_modules isn't either.
                const need_write = subcommand != .install or cli.positionals.len > 1;

                while (true) {
                    const this_cwd_without_trailing_slash = strings.withoutTrailingSlash(this_cwd);
                    var buf2: [bun.MAX_PATH_BYTES + 1]u8 = undefined;
                    @memcpy(buf2[0..this_cwd_without_trailing_slash.len], this_cwd_without_trailing_slash);
                    buf2[this_cwd_without_trailing_slash.len..buf2.len][0.."/package.json".len].* = "/package.json".*;
                    buf2[this_cwd_without_trailing_slash.len + "/package.json".len] = 0;

                    break :child std.fs.cwd().openFileZ(
                        buf2[0 .. this_cwd_without_trailing_slash.len + "/package.json".len :0].ptr,
                        .{ .mode = if (need_write) .read_write else .read_only },
                    ) catch |err| switch (err) {
                        error.FileNotFound => {
                            if (std.fs.path.dirname(this_cwd)) |parent| {
                                this_cwd = parent;
                                continue;
                            } else {
                                break;
                            }
                        },
                        error.AccessDenied => {
                            Output.err("EACCES", "Permission denied while opening \"{s}\"", .{
                                buf2[0 .. this_cwd_without_trailing_slash.len + "/package.json".len],
                            });
                            if (need_write) {
                                Output.note("package.json must be writable to add packages", .{});
                            } else {
                                Output.note("package.json is missing read permissions, or is owned by another user", .{});
                            }
                            Global.crash();
                        },
                        else => {
                            Output.err(err, "could not open \"{s}\"", .{
                                buf2[0 .. this_cwd_without_trailing_slash.len + "/package.json".len],
                            });
                            return err;
                        },
                    };
                }

                if (comptime subcommand == .install) {
                    if (cli.positionals.len > 1) {
                        // this is `bun add <package>`.
                        //
                        // create the package json instead of return error. this works around
                        // a zig bug where continuing control flow through a catch seems to
                        // cause a segfault the second time `PackageManager.init` is called after
                        // switching to the add command.
                        this_cwd = original_cwd;
                        created_package_json = true;
                        break :child try attemptToCreatePackageJSONAndOpen();
                    }
                }
                return error.MissingPackageJSON;
            };

            const child_cwd = this_cwd;
            // Check if this is a workspace; if so, use root package
            var found = false;
            if (comptime subcommand != .link) {
                if (!created_package_json) {
                    while (std.fs.path.dirname(this_cwd)) |parent| : (this_cwd = parent) {
                        const parent_without_trailing_slash = strings.withoutTrailingSlash(parent);
                        var buf2: [bun.MAX_PATH_BYTES + 1]u8 = undefined;
                        @memcpy(buf2[0..parent_without_trailing_slash.len], parent_without_trailing_slash);
                        buf2[parent_without_trailing_slash.len..buf2.len][0.."/package.json".len].* = "/package.json".*;
                        buf2[parent_without_trailing_slash.len + "/package.json".len] = 0;

                        const json_file = std.fs.cwd().openFileZ(
                            buf2[0 .. parent_without_trailing_slash.len + "/package.json".len :0].ptr,
                            .{ .mode = .read_write },
                        ) catch {
                            continue;
                        };
                        defer if (!found) json_file.close();
                        const json_stat_size = try json_file.getEndPos();
                        const json_buf = try ctx.allocator.alloc(u8, json_stat_size + 64);
                        defer ctx.allocator.free(json_buf);
                        const json_len = try json_file.preadAll(json_buf, 0);
                        const json_path = try bun.getFdPath(json_file.handle, &package_json_cwd_buf);
                        const json_source = logger.Source.initPathString(json_path, json_buf[0..json_len]);
                        initializeStore();
                        const json = try json_parser.ParseJSONUTF8(&json_source, ctx.log, ctx.allocator);
                        if (json.asProperty("workspaces")) |prop| {
                            const json_array = switch (prop.expr.data) {
                                .e_array => |arr| arr,
                                .e_object => |obj| if (obj.get("packages")) |packages| switch (packages.data) {
                                    .e_array => |arr| arr,
                                    else => break,
                                } else break,
                                else => break,
                            };
                            var log = logger.Log.init(ctx.allocator);
                            defer log.deinit();
                            const workspace_packages_count = Package.processWorkspaceNamesArray(
                                &workspace_names,
                                ctx.allocator,
                                &log,
                                json_array,
                                &json_source,
                                prop.loc,
                                null,
                            ) catch break;
                            _ = workspace_packages_count;
                            for (workspace_names.keys()) |path| {
                                if (strings.eql(child_cwd, path)) {
                                    fs.top_level_dir = parent;
                                    if (comptime subcommand == .install) {
                                        found = true;
                                        child_json.close();
                                        break :brk json_file;
                                    } else {
                                        break :brk child_json;
                                    }
                                }
                            }
                            break;
                        }
                    }
                }
            }

            fs.top_level_dir = child_cwd;
            break :brk child_json;
        };

        try bun.sys.chdir(fs.top_level_dir).unwrap();
        try BunArguments.loadConfig(ctx.allocator, cli.config, ctx, .InstallCommand);
        bun.copy(u8, &cwd_buf, fs.top_level_dir);
        cwd_buf[fs.top_level_dir.len] = '/';
        cwd_buf[fs.top_level_dir.len + 1] = 0;
        fs.top_level_dir = cwd_buf[0 .. fs.top_level_dir.len + 1];
        package_json_cwd = try bun.getFdPath(package_json_file.handle, &package_json_cwd_buf);

        const entries_option = try fs.fs.readDirectory(fs.top_level_dir, null, 0, true);

        var env: *DotEnv.Loader = brk: {
            const map = try ctx.allocator.create(DotEnv.Map);
            map.* = DotEnv.Map.init(ctx.allocator);

            const loader = try ctx.allocator.create(DotEnv.Loader);
            loader.* = DotEnv.Loader.init(map, ctx.allocator);
            break :brk loader;
        };

        env.loadProcess();
        try env.load(entries_option.entries, &[_][]u8{}, .production);

        var cpu_count = @as(u32, @truncate(((try std.Thread.getCpuCount()) + 1)));

        if (env.map.get("GOMAXPROCS")) |max_procs| {
            if (std.fmt.parseInt(u32, max_procs, 10)) |cpu_count_| {
                cpu_count = @min(cpu_count, cpu_count_);
            } else |_| {}
        }

        const options = Options{
            .global = cli.global,
            .max_concurrent_lifecycle_scripts = cli.concurrent_scripts orelse cpu_count * 2,
        };

        if (env.map.get("BUN_INSTALL_VERBOSE") != null) {
            PackageManager.verbose_install = true;
        }

        if (env.map.get("BUN_FEATURE_FLAG_FORCE_WAITER_THREAD") != null) {
            JSC.Subprocess.WaiterThread.setShouldUseWaiterThread();
        }

        if (PackageManager.verbose_install) {
            Output.prettyErrorln("Cache Dir: {s}", .{options.cache_directory});
            Output.flush();
        }

        var workspaces = std.StringArrayHashMap(Semver.Version).init(ctx.allocator);
        for (workspace_names.values()) |entry| {
            if (entry.version) |version_string| {
                const sliced_version = SlicedString.init(version_string, version_string);
                const result = Semver.Version.parse(sliced_version);
                if (result.valid and result.wildcard == .none) {
                    try workspaces.put(entry.name, result.version.fill());
                    continue;
                }
            }
        }

        workspace_names.map.deinit();

        var manager = &instance;
        // var progress = Progress{};
        // var node = progress.start(name: []const u8, estimated_total_items: usize)
        manager.* = PackageManager{
            .options = options,
            .network_task_fifo = NetworkQueue.init(),
            .allocator = ctx.allocator,
            .log = ctx.log,
            .root_dir = entries_option.entries,
            .env = env,
            .cpu_count = cpu_count,
            .thread_pool = ThreadPool.init(.{
                .max_threads = cpu_count,
            }),
            .resolve_tasks = TaskChannel.init(),
            .lockfile = undefined,
            .root_package_json_file = package_json_file,
            .workspaces = workspaces,
            // .progress
            .uws_event_loop = uws.Loop.get(),
            .file_poll_store = bun.Async.FilePoll.Store.init(ctx.allocator),
        };
        manager.lockfile = try ctx.allocator.create(Lockfile);

        if (!manager.options.enable.cache) {
            manager.options.enable.manifest_cache = false;
            manager.options.enable.manifest_cache_control = false;
        }

        if (env.map.get("BUN_MANIFEST_CACHE")) |manifest_cache| {
            if (strings.eqlComptime(manifest_cache, "1")) {
                manager.options.enable.manifest_cache = true;
                manager.options.enable.manifest_cache_control = false;
            } else if (strings.eqlComptime(manifest_cache, "2")) {
                manager.options.enable.manifest_cache = true;
                manager.options.enable.manifest_cache_control = true;
            } else {
                manager.options.enable.manifest_cache = false;
                manager.options.enable.manifest_cache_control = false;
            }
        }

        try manager.options.load(
            ctx.allocator,
            ctx.log,
            env,
            cli,
            ctx.install,
            subcommand,
        );

        manager.timestamp_for_manifest_cache_control = brk: {
            if (comptime bun.Environment.allow_assert) {
                if (env.map.get("BUN_CONFIG_MANIFEST_CACHE_CONTROL_TIMESTAMP")) |cache_control| {
                    if (std.fmt.parseInt(u32, cache_control, 10)) |int| {
                        break :brk int;
                    } else |_| {}
                }
            }

            break :brk @as(u32, @truncate(@as(u64, @intCast(@max(std.time.timestamp(), 0)))));
        };
        return manager;
    }

    pub fn initWithRuntime(
        log: *logger.Log,
        bun_install: ?*Api.BunInstall,
        allocator: std.mem.Allocator,
        cli: CommandLineArguments,
        env: *DotEnv.Loader,
    ) !*PackageManager {
        if (env.map.get("BUN_INSTALL_VERBOSE") != null) {
            PackageManager.verbose_install = true;
        }

        var cpu_count = @as(u32, @truncate(((try std.Thread.getCpuCount()) + 1)));

        if (env.map.get("GOMAXPROCS")) |max_procs| {
            if (std.fmt.parseInt(u32, max_procs, 10)) |cpu_count_| {
                cpu_count = @min(cpu_count, cpu_count_);
            } else |_| {}
        }

        var manager = &instance;
        var root_dir = try Fs.FileSystem.instance.fs.readDirectory(
            Fs.FileSystem.instance.top_level_dir,
            null,
            0,
            true,
        );
        // var progress = Progress{};
        // var node = progress.start(name: []const u8, estimated_total_items: usize)
        manager.* = PackageManager{
            .options = .{
                .max_concurrent_lifecycle_scripts = cli.concurrent_scripts orelse cpu_count * 2,
            },
            .network_task_fifo = NetworkQueue.init(),
            .allocator = allocator,
            .log = log,
            .root_dir = root_dir.entries,
            .env = env,
            .cpu_count = cpu_count,
            .thread_pool = ThreadPool.init(.{
                .max_threads = cpu_count,
            }),
            .resolve_tasks = TaskChannel.init(),
            .lockfile = undefined,
            .root_package_json_file = undefined,
            .uws_event_loop = uws.Loop.get(),
            .file_poll_store = bun.Async.FilePoll.Store.init(allocator),
            .workspaces = std.StringArrayHashMap(Semver.Version).init(allocator),
        };
        manager.lockfile = try allocator.create(Lockfile);

        if (Output.enable_ansi_colors_stderr) {
            manager.progress = Progress{};
            manager.progress.supports_ansi_escape_codes = Output.enable_ansi_colors_stderr;
            manager.root_progress_node = manager.progress.start("", 0);
        } else {
            manager.options.log_level = .default_no_progress;
        }

        if (!manager.options.enable.cache) {
            manager.options.enable.manifest_cache = false;
            manager.options.enable.manifest_cache_control = false;
        }

        if (env.map.get("BUN_MANIFEST_CACHE")) |manifest_cache| {
            if (strings.eqlComptime(manifest_cache, "1")) {
                manager.options.enable.manifest_cache = true;
                manager.options.enable.manifest_cache_control = false;
            } else if (strings.eqlComptime(manifest_cache, "2")) {
                manager.options.enable.manifest_cache = true;
                manager.options.enable.manifest_cache_control = true;
            } else {
                manager.options.enable.manifest_cache = false;
                manager.options.enable.manifest_cache_control = false;
            }
        }

        try manager.options.load(
            allocator,
            log,
            env,
            cli,
            bun_install,
            .install,
        );

        manager.timestamp_for_manifest_cache_control = @as(
            u32,
            @truncate(@as(
                u64,
                @intCast(@max(
                    std.time.timestamp(),
                    0,
                )),
            )),
            // When using "bun install", we check for updates with a 300 second cache.
            // When using bun, we only do staleness checks once per day
        ) -| std.time.s_per_day;

        if (root_dir.entries.hasComptimeQuery("bun.lockb")) {
            var buf: [bun.MAX_PATH_BYTES]u8 = undefined;
            var parts = [_]string{
                "./bun.lockb",
            };
            const lockfile_path = Path.joinAbsStringBuf(
                Fs.FileSystem.instance.top_level_dir,
                &buf,
                &parts,
                .auto,
            );
            buf[lockfile_path.len] = 0;
            const lockfile_path_z = buf[0..lockfile_path.len :0];

            switch (manager.lockfile.loadFromDisk(
                allocator,
                log,
                lockfile_path_z,
            )) {
                .ok => |load| manager.lockfile = load.lockfile,
                else => try manager.lockfile.initEmpty(allocator),
            }
        } else {
            try manager.lockfile.initEmpty(allocator);
        }

        return manager;
    }

    fn attemptToCreatePackageJSONAndOpen() !std.fs.File {
        const package_json_file = std.fs.cwd().createFileZ("package.json", .{ .read = true }) catch |err| {
            Output.prettyErrorln("<r><red>error:<r> {s} create package.json", .{@errorName(err)});
            Global.crash();
        };

        try package_json_file.pwriteAll("{\"dependencies\": {}}", 0);

        return package_json_file;
    }

    fn attemptToCreatePackageJSON() !void {
        var file = try attemptToCreatePackageJSONAndOpen();
        file.close();
    }

    pub inline fn update(ctx: Command.Context) !void {
        try updatePackageJSONAndInstall(ctx, .update, .update);
    }

    pub inline fn add(ctx: Command.Context) !void {
        try updatePackageJSONAndInstall(ctx, .add, .add);
    }

    pub inline fn remove(ctx: Command.Context) !void {
        try updatePackageJSONAndInstall(ctx, .remove, .remove);
    }

    pub inline fn link(ctx: Command.Context) !void {
        if (comptime Environment.isWindows) {
            Output.prettyErrorln("<r><red>error:<r> bun link is not supported on Windows yet", .{});
            Global.crash();
        }

        var manager = PackageManager.init(ctx, .link) catch |err| brk: {
            if (err == error.MissingPackageJSON) {
                try attemptToCreatePackageJSON();
                break :brk try PackageManager.init(ctx, .link);
            }

            return err;
        };

        if (manager.options.shouldPrintCommandName()) {
            Output.prettyErrorln("<r><b>bun link <r><d>v" ++ Global.package_json_version_with_sha ++ "<r>\n", .{});
            Output.flush();
        }

        if (manager.options.positionals.len == 1) {
            // bun link

            var lockfile: Lockfile = undefined;
            var name: string = "";
            var package = Lockfile.Package{};

            // Step 1. parse the nearest package.json file
            {
                const current_package_json_stat_size = try manager.root_package_json_file.getEndPos();
                var current_package_json_buf = try ctx.allocator.alloc(u8, current_package_json_stat_size + 64);
                const current_package_json_contents_len = try manager.root_package_json_file.preadAll(
                    current_package_json_buf,
                    0,
                );

                const package_json_source = logger.Source.initPathString(
                    package_json_cwd,
                    current_package_json_buf[0..current_package_json_contents_len],
                );
                try lockfile.initEmpty(ctx.allocator);

                try package.parseMain(&lockfile, ctx.allocator, manager.log, package_json_source, Features.folder);
                name = lockfile.str(&package.name);
                if (name.len == 0) {
                    if (manager.options.log_level != .silent) {
                        Output.prettyErrorln("<r><red>error:<r> package.json missing \"name\" <d>in \"{s}\"<r>", .{package_json_source.path.text});
                    }
                    Global.crash();
                } else if (!strings.isNPMPackageName(name)) {
                    if (manager.options.log_level != .silent) {
                        Output.prettyErrorln("<r><red>error:<r> invalid package.json name \"{s}\" <d>in \"{any}\"<r>", .{
                            name,
                            package_json_source.path.text,
                        });
                    }
                    Global.crash();
                }
            }

            // Step 2. Setup the global directory
            var node_modules: std.fs.Dir = brk: {
                Bin.Linker.ensureUmask();
                var explicit_global_dir: string = "";
                if (ctx.install) |install_| {
                    explicit_global_dir = install_.global_dir orelse explicit_global_dir;
                }
                manager.global_dir = try Options.openGlobalDir(explicit_global_dir);

                try manager.setupGlobalDir(&ctx);

                break :brk manager.global_dir.?.makeOpenPath("node_modules", .{}) catch |err| {
                    if (manager.options.log_level != .silent)
                        Output.prettyErrorln("<r><red>error:<r> failed to create node_modules in global dir due to error {s}", .{@errorName(err)});
                    Global.crash();
                };
            };

            // Step 3a. symlink to the node_modules folder
            {
                // delete it if it exists
                node_modules.deleteTree(name) catch {};

                // create scope if specified
                if (name[0] == '@') {
                    if (strings.indexOfChar(name, '/')) |i| {
                        node_modules.makeDir(name[0..i]) catch |err| brk: {
                            if (err == error.PathAlreadyExists) break :brk;
                            if (manager.options.log_level != .silent)
                                Output.prettyErrorln("<r><red>error:<r> failed to create scope in global dir due to error {s}", .{@errorName(err)});
                            Global.crash();
                        };
                    }
                }

                // create the symlink
                node_modules.symLink(Fs.FileSystem.instance.topLevelDirWithoutTrailingSlash(), name, .{ .is_directory = true }) catch |err| {
                    if (manager.options.log_level != .silent)
                        Output.prettyErrorln("<r><red>error:<r> failed to create symlink to node_modules in global dir due to error {s}", .{@errorName(err)});
                    Global.crash();
                };
            }

            // Step 3b. Link any global bins
            if (package.bin.tag != .none) {
                var bin_linker = Bin.Linker{
                    .bin = package.bin,
                    .package_installed_node_modules = node_modules.fd,
                    .global_bin_path = manager.options.bin_path,
                    .global_bin_dir = manager.options.global_bin_dir,

                    // .destination_dir_subpath = destination_dir_subpath,
                    .root_node_modules_folder = node_modules.fd,
                    .package_name = strings.StringOrTinyString.init(name),
                    .string_buf = lockfile.buffers.string_bytes.items,
                    .extern_string_buf = lockfile.buffers.extern_strings.items,
                };
                bin_linker.link(true);

                if (bin_linker.err) |err| {
                    if (manager.options.log_level != .silent)
                        Output.prettyErrorln("<r><red>error:<r> failed to link bin due to error {s}", .{@errorName(err)});
                    Global.crash();
                }
            }

            Output.flush();

            // Done
            if (manager.options.log_level != .silent)
                Output.prettyln(
                    \\<r><green>Success!<r> Registered "{[name]s}"
                    \\
                    \\To use {[name]s} in a project, run:
                    \\  <cyan>bun link {[name]s}<r>
                    \\
                    \\Or add it in dependencies in your package.json file:
                    \\  <cyan>"{[name]s}": "link:{[name]s}"<r>
                    \\
                ,
                    .{
                        .name = name,
                    },
                );

            Output.flush();
            Global.exit(0);
        } else {
            // bun link lodash
            switch (manager.options.log_level) {
                inline else => |log_level| try manager.updatePackageJSONAndInstallWithManager(ctx, .link, log_level),
            }
        }
    }

    pub inline fn unlink(ctx: Command.Context) !void {
        if (comptime Environment.isWindows) {
            Output.prettyErrorln("<r><red>error:<r> bun unlink is not supported on Windows yet", .{});
            Global.crash();
        }

        var manager = PackageManager.init(ctx, .unlink) catch |err| brk: {
            if (err == error.MissingPackageJSON) {
                try attemptToCreatePackageJSON();
                break :brk try PackageManager.init(ctx, .unlink);
            }

            return err;
        };

        if (manager.options.shouldPrintCommandName()) {
            Output.prettyErrorln("<r><b>bun unlink <r><d>v" ++ Global.package_json_version_with_sha ++ "<r>\n", .{});
            Output.flush();
        }

        if (manager.options.positionals.len == 1) {
            // bun unlink

            var lockfile: Lockfile = undefined;
            var name: string = "";
            var package = Lockfile.Package{};

            // Step 1. parse the nearest package.json file
            {
                const current_package_json_stat_size = try manager.root_package_json_file.getEndPos();
                var current_package_json_buf = try ctx.allocator.alloc(u8, current_package_json_stat_size + 64);
                const current_package_json_contents_len = try manager.root_package_json_file.preadAll(
                    current_package_json_buf,
                    0,
                );

                const package_json_source = logger.Source.initPathString(
                    package_json_cwd,
                    current_package_json_buf[0..current_package_json_contents_len],
                );
                try lockfile.initEmpty(ctx.allocator);

                try package.parseMain(&lockfile, ctx.allocator, manager.log, package_json_source, Features.folder);
                name = lockfile.str(&package.name);
                if (name.len == 0) {
                    if (manager.options.log_level != .silent) {
                        Output.prettyErrorln("<r><red>error:<r> package.json missing \"name\" <d>in \"{s}\"<r>", .{package_json_source.path.text});
                    }
                    Global.crash();
                } else if (!strings.isNPMPackageName(name)) {
                    if (manager.options.log_level != .silent) {
                        Output.prettyErrorln("<r><red>error:<r> invalid package.json name \"{s}\" <d>in \"{s}\"<r>", .{
                            name,
                            package_json_source.path.text,
                        });
                    }
                    Global.crash();
                }
            }

            switch (Syscall.lstat(Path.joinAbsStringZ(try manager.globalLinkDirPath(), &.{name}, .auto))) {
                .result => |stat| {
                    if (!std.os.S.ISLNK(stat.mode)) {
                        Output.prettyErrorln("<r><green>success:<r> package \"{s}\" is not globally linked, so there's nothing to do.", .{name});
                        Global.exit(0);
                    }
                },
                .err => {
                    Output.prettyErrorln("<r><green>success:<r> package \"{s}\" is not globally linked, so there's nothing to do.", .{name});
                    Global.exit(0);
                },
            }

            // Step 2. Setup the global directory
            var node_modules: std.fs.Dir = brk: {
                Bin.Linker.ensureUmask();
                var explicit_global_dir: string = "";
                if (ctx.install) |install_| {
                    explicit_global_dir = install_.global_dir orelse explicit_global_dir;
                }
                manager.global_dir = try Options.openGlobalDir(explicit_global_dir);

                try manager.setupGlobalDir(&ctx);

                break :brk manager.global_dir.?.makeOpenPath("node_modules", .{}) catch |err| {
                    if (manager.options.log_level != .silent)
                        Output.prettyErrorln("<r><red>error:<r> failed to create node_modules in global dir due to error {s}", .{@errorName(err)});
                    Global.crash();
                };
            };

            // Step 3b. Link any global bins
            if (package.bin.tag != .none) {
                var bin_linker = Bin.Linker{
                    .bin = package.bin,
                    .package_installed_node_modules = node_modules.fd,
                    .global_bin_path = manager.options.bin_path,
                    .global_bin_dir = manager.options.global_bin_dir,

                    // .destination_dir_subpath = destination_dir_subpath,
                    .root_node_modules_folder = node_modules.fd,
                    .package_name = strings.StringOrTinyString.init(name),
                    .string_buf = lockfile.buffers.string_bytes.items,
                    .extern_string_buf = lockfile.buffers.extern_strings.items,
                };
                bin_linker.unlink(true);
            }

            // delete it if it exists
            node_modules.deleteTree(name) catch |err| {
                if (manager.options.log_level != .silent)
                    Output.prettyErrorln("<r><red>error:<r> failed to unlink package in global dir due to error {s}", .{@errorName(err)});
                Global.crash();
            };

            Output.prettyln("<r><green>success:<r> unlinked package \"{s}\"", .{name});
            Global.exit(0);
        } else {
            Output.prettyln("<r><red>error:<r> bun unlink {{packageName}} not implemented yet", .{});
            Global.crash();
        }
    }

    const ParamType = clap.Param(clap.Help);
    const platform_specific_backend_label = if (Environment.isMac)
        "Possible values: \"clonefile\" (default), \"hardlink\", \"symlink\", \"copyfile\""
    else
        "Possible values: \"hardlink\" (default), \"symlink\", \"copyfile\"";

    const install_params_ = [_]ParamType{
        clap.parseParam("-c, --config <STR>?                   Specify path to config file (bunfig.toml)") catch unreachable,
        clap.parseParam("-y, --yarn                            Write a yarn.lock file (yarn v1)") catch unreachable,
        clap.parseParam("-p, --production                      Don't install devDependencies") catch unreachable,
        clap.parseParam("--no-save                             Don't update package.json or save a lockfile") catch unreachable,
        clap.parseParam("--save                                Save to package.json (true by default)") catch unreachable,
        clap.parseParam("--dry-run                             Don't install anything") catch unreachable,
        clap.parseParam("--frozen-lockfile                     Disallow changes to lockfile") catch unreachable,
        clap.parseParam("-f, --force                           Always request the latest versions from the registry & reinstall all dependencies") catch unreachable,
        clap.parseParam("--cache-dir <PATH>                    Store & load cached data from a specific directory path") catch unreachable,
        clap.parseParam("--no-cache                            Ignore manifest cache entirely") catch unreachable,
        clap.parseParam("--silent                              Don't log anything") catch unreachable,
        clap.parseParam("--verbose                             Excessively verbose logging") catch unreachable,
        clap.parseParam("--no-progress                         Disable the progress bar") catch unreachable,
        clap.parseParam("--no-summary                          Don't print a summary") catch unreachable,
        clap.parseParam("--no-verify                           Skip verifying integrity of newly downloaded packages") catch unreachable,
        clap.parseParam("--ignore-scripts                      Skip lifecycle scripts in the project's package.json (dependency scripts are never run)") catch unreachable,
        clap.parseParam("-g, --global                          Install globally") catch unreachable,
        clap.parseParam("--cwd <STR>                           Set a specific cwd") catch unreachable,
        clap.parseParam("--backend <STR>                       Platform-specific optimizations for installing dependencies. " ++ platform_specific_backend_label) catch unreachable,
        clap.parseParam("--link-native-bins <STR>...           Link \"bin\" from a matching platform-specific \"optionalDependencies\" instead. Default: esbuild, turbo") catch unreachable,
        clap.parseParam("--concurrent-scripts <NUM>            Maximum number of concurrent jobs for lifecycle scripts (default 5)") catch unreachable,
        // clap.parseParam("--omit <STR>...                    Skip installing dependencies of a certain type. \"dev\", \"optional\", or \"peer\"") catch unreachable,
        // clap.parseParam("--no-dedupe                        Disable automatic downgrading of dependencies that would otherwise cause unnecessary duplicate package versions ($BUN_CONFIG_NO_DEDUPLICATE)") catch unreachable,
        clap.parseParam("-h, --help                            Print this help menu") catch unreachable,
    };

    pub const install_params = install_params_ ++ [_]ParamType{
        clap.parseParam("-d, --dev                 Add dependency to \"devDependencies\"") catch unreachable,
        clap.parseParam("-D, --development") catch unreachable,
        clap.parseParam("--optional                        Add dependency to \"optionalDependencies\"") catch unreachable,
        clap.parseParam("-E, --exact                  Add the exact version instead of the ^range") catch unreachable,
        clap.parseParam("<POS> ...                         ") catch unreachable,
    };

    pub const update_params = install_params_ ++ [_]ParamType{
        clap.parseParam("<POS> ...                         \"name\" of packages to update") catch unreachable,
    };

    pub const pm_params = install_params_ ++ [_]ParamType{
        clap.parseParam("-a, --all") catch unreachable,
        clap.parseParam("<POS> ...                         ") catch unreachable,
    };

    pub const add_params = install_params_ ++ [_]ParamType{
        clap.parseParam("-d, --dev                 Add dependency to \"devDependencies\"") catch unreachable,
        clap.parseParam("-D, --development") catch unreachable,
        clap.parseParam("--optional                        Add dependency to \"optionalDependencies\"") catch unreachable,
        clap.parseParam("-E, --exact                  Add the exact version instead of the ^range") catch unreachable,
        clap.parseParam("<POS> ...                         \"name\" or \"name@version\" of package(s) to install") catch unreachable,
    };

    pub const remove_params = install_params_ ++ [_]ParamType{
        clap.parseParam("<POS> ...                         \"name\" of package(s) to remove from package.json") catch unreachable,
    };

    pub const link_params = install_params_ ++ [_]ParamType{
        clap.parseParam("<POS> ...                         \"name\" install package as a link") catch unreachable,
    };

    pub const unlink_params = install_params_ ++ [_]ParamType{
        clap.parseParam("<POS> ...                         \"name\" uninstall package as a link") catch unreachable,
    };

    pub const CommandLineArguments = struct {
        registry: string = "",
        cache_dir: string = "",
        lockfile: string = "",
        token: string = "",
        global: bool = false,
        config: ?string = null,

        backend: ?PackageInstall.Method = null,

        positionals: []const string = &[_]string{},

        yarn: bool = false,
        production: bool = false,
        frozen_lockfile: bool = false,
        no_save: bool = false,
        dry_run: bool = false,
        force: bool = false,
        no_dedupe: bool = false,
        no_cache: bool = false,
        silent: bool = false,
        verbose: bool = false,
        no_progress: bool = false,
        no_verify: bool = false,
        ignore_scripts: bool = false,
        no_summary: bool = false,

        link_native_bins: []const string = &[_]string{},

        development: bool = false,
        optional: bool = false,

        no_optional: bool = false,
        omit: Omit = Omit{},

        exact: bool = false,

        concurrent_scripts: ?usize = null,

        const Omit = struct {
            dev: bool = false,
            optional: bool = true,
            peer: bool = false,

            pub inline fn toFeatures(this: Omit) Features {
                return .{
                    .dev_dependencies = this.dev,
                    .optional_dependencies = this.optional,
                    .peer_dependencies = this.peer,
                };
            }
        };

        pub fn printHelp(comptime subcommand: Subcommand) void {
            switch (subcommand) {
                // fall back to HelpCommand.printWithReason
                Subcommand.install => {
                    const intro_text =
                        \\<b>Usage<r>: <b><green>bun install<r> <cyan>[flags]<r> [...\<pkg\>]
                        \\<b>Alias: <b>bun i<r>
                        \\  Install the dependencies listed in package.json
                    ;
                    const outro_text =
                        \\<b>Examples:<r>
                        \\  <d>Install the dependencies for the current project<r>
                        \\  <b><green>bun install<r>
                        \\
                        \\  <d>Skip devDependencies<r>
                        \\  <b><green>bun install --production<r>
                        \\
                        \\Full documentation is available at <magenta>https://bun.sh/docs/cli/install<r>
                    ;
                    Output.pretty("\n" ++ intro_text, .{});
                    Output.flush();
                    Output.pretty("\n\n<b>Flags:<r>", .{});
                    Output.flush();
                    clap.simpleHelp(&PackageManager.install_params);
                    Output.pretty("\n\n" ++ outro_text ++ "\n", .{});
                    Output.flush();
                },
                Subcommand.update => {
                    const intro_text =
                        \\<b>Usage<r>: <b><green>bun update<r> <cyan>[flags]<r>
                        \\  Update all dependencies to most recent versions within the version range in package.json
                        \\
                    ;
                    const outro_text =
                        \\<b>Examples:<r>
                        \\  <d>Update all dependencies:<r>
                        \\  <b><green>bun update<r>
                        \\
                        \\Full documentation is available at <magenta>https://bun.sh/docs/cli/update<r>
                    ;
                    Output.pretty("\n" ++ intro_text, .{});
                    Output.flush();
                    Output.pretty("\n<b>Flags:<r>", .{});
                    Output.flush();
                    clap.simpleHelp(&PackageManager.update_params);
                    Output.pretty("\n\n" ++ outro_text ++ "\n", .{});
                    Output.flush();
                },
                Subcommand.pm => {
                    PackageManagerCommand.printHelp();
                },
                Subcommand.add => {
                    const intro_text =
                        \\<b>Usage<r>: <b><green>bun add<r> <cyan>[flags]<r> \<pkg\> [...\<pkg\>]
                        \\<b>Alias: <b>bun a<r>
                    ;
                    const outro_text =
                        \\<b>Examples:<r>
                        \\  <d>Add a dependency from the npm registry<r>
                        \\  <b><green>bun add zod<r>
                        \\  <b><green>bun add zod@next<r>
                        \\  <b><green>bun add zod@3.0.0<r>
                        \\
                        \\  <d>Add a dev, optional, or peer dependency <r>
                        \\  <b><green>bun add -d typescript<r>
                        \\  <b><green>bun add -o lodash<r>
                        \\  <b><green>bun add --peer esbuild<r>
                        \\
                        \\Full documentation is available at <magenta>https://bun.sh/docs/cli/add<r>
                    ;
                    Output.pretty("\n" ++ intro_text, .{});
                    Output.flush();
                    Output.pretty("\n\n<b>Flags:<r>", .{});
                    Output.flush();
                    clap.simpleHelp(&PackageManager.add_params);
                    Output.pretty("\n\n" ++ outro_text ++ "\n", .{});
                    Output.flush();
                },
                Subcommand.remove => {
                    const intro_text =
                        \\<b>Usage<r>: <b><green>bun remove<r> <cyan>[flags]<r> \<pkg\> [...\<pkg\>]
                        \\<b>Alias: <b>bun r<r>
                        \\  Remove a package from package.json and uninstall from node_modules
                        \\
                    ;
                    const outro_text =
                        \\<b>Examples:<r>
                        \\  <d>Remove a dependency<r>
                        \\  <b><green>bun remove ts-node<r>
                        \\
                        \\Full documentation is available at <magenta>https://bun.sh/docs/cli/remove<r>
                    ;
                    Output.pretty("\n" ++ intro_text, .{});
                    Output.flush();
                    Output.pretty("\n<b>Flags:<r>", .{});
                    Output.flush();
                    clap.simpleHelp(&PackageManager.remove_params);
                    Output.pretty("\n\n" ++ outro_text ++ "\n", .{});
                    Output.flush();
                },
                Subcommand.link => {
                    const intro_text =
                        \\<b>Usage<r>: <b><green>bun link<r> <cyan>[flags]<r> [\<package\>]
                        \\
                    ;
                    const outro_text =
                        \\<b>Examples:<r>
                        \\  <d>Register the current directory as a linkable package.<r>
                        \\  <d>Directory should contain a package.json.<r>
                        \\  <b><green>bun link<r>
                        \\
                        \\  <d>Add a previously-registered linkable package as a dependency of the current project.<r>
                        \\  <b><green>bun link \<package\><r>
                        \\
                        \\Full documentation is available at <magenta>https://bun.sh/docs/cli/link<r>
                    ;
                    Output.pretty("\n" ++ intro_text, .{});
                    Output.flush();
                    Output.pretty("\n<b>Flags:<r>", .{});
                    Output.flush();
                    clap.simpleHelp(&PackageManager.link_params);
                    Output.pretty("\n\n" ++ outro_text ++ "\n", .{});
                    Output.flush();
                },
                Subcommand.unlink => {
                    const intro_text =
                        \\<b>Usage<r>: <b><green>bun unlink<r> <cyan>[flags]<r>
                    ;

                    const outro_text =
                        \\<b>Examples:<r>
                        \\  <d>Unregister the current directory as a linkable package.<r>
                        \\  <b><green>bun unlink<r>
                        \\
                        \\Full documentation is available at <magenta>https://bun.sh/docs/cli/unlink<r>
                    ;

                    Output.pretty("\n" ++ intro_text ++ "\n", .{});
                    Output.flush();
                    Output.pretty("\n<b>Flags:<r>", .{});
                    Output.flush();
                    clap.simpleHelp(&PackageManager.unlink_params);
                    Output.pretty("\n\n" ++ outro_text ++ "\n", .{});
                    Output.flush();
                },
            }
        }

        pub fn parse(allocator: std.mem.Allocator, comptime subcommand: Subcommand) !CommandLineArguments {
            Output.is_verbose = Output.isVerbose();

            const params: []const ParamType = &switch (subcommand) {
                .install => install_params,
                .update => update_params,
                .pm => pm_params,
                .add => add_params,
                .remove => remove_params,
                .link => link_params,
                .unlink => unlink_params,
            };

            var diag = clap.Diagnostic{};

            var args = clap.parse(clap.Help, params, .{
                .diagnostic = &diag,
                .allocator = allocator,
            }) catch |err| {
                clap.help(Output.errorWriter(), params) catch {};
                Output.errorWriter().writeAll("\n") catch {};
                diag.report(Output.errorWriter(), err) catch {};
                return err;
            };

            if (args.flag("--help")) {
                printHelp(subcommand);
                Global.exit(0);
            }

            var cli = CommandLineArguments{};
            cli.yarn = args.flag("--yarn");
            cli.production = args.flag("--production");
            cli.frozen_lockfile = args.flag("--frozen-lockfile");
            cli.no_progress = args.flag("--no-progress");
            cli.dry_run = args.flag("--dry-run");
            cli.global = args.flag("--global");
            cli.force = args.flag("--force");
            cli.no_verify = args.flag("--no-verify");
            // cli.no_dedupe = args.flag("--no-dedupe");
            cli.no_cache = args.flag("--no-cache");
            cli.silent = args.flag("--silent");
            cli.verbose = args.flag("--verbose") or Output.is_verbose;
            cli.ignore_scripts = args.flag("--ignore-scripts");
            cli.no_summary = args.flag("--no-summary");

            // link and unlink default to not saving, all others default to
            // saving.
            if (comptime subcommand == .link or subcommand == .unlink) {
                cli.no_save = !args.flag("--save");
            } else {
                cli.no_save = args.flag("--no-save");
            }

            if (args.option("--config")) |opt| {
                cli.config = opt;
            }

            cli.link_native_bins = args.options("--link-native-bins");

            if (comptime subcommand == .add or subcommand == .install) {
                cli.development = args.flag("--development") or args.flag("--dev");
                cli.optional = args.flag("--optional");
                cli.exact = args.flag("--exact");
            }

            if (args.option("--concurrent-scripts")) |concurrency| {
                // var buf: []
                cli.concurrent_scripts = std.fmt.parseInt(usize, concurrency, 10) catch null;
            }

            // for (args.options("--omit")) |omit| {
            //     if (strings.eqlComptime(omit, "dev")) {
            //         cli.omit.dev = true;
            //     } else if (strings.eqlComptime(omit, "optional")) {
            //         cli.omit.optional = true;
            //     } else if (strings.eqlComptime(omit, "peer")) {
            //         cli.omit.peer = true;
            //     } else {
            //         Output.prettyErrorln("<b>error<r><d>:<r> Invalid argument <b>\"--omit\"<r> must be one of <cyan>\"dev\"<r>, <cyan>\"optional\"<r>, or <cyan>\"peer\"<r>. ", .{});
            //         Global.crash();
            //     }
            // }

            if (args.option("--cwd")) |cwd_| {
                var buf: [bun.MAX_PATH_BYTES]u8 = undefined;
                var buf2: [bun.MAX_PATH_BYTES]u8 = undefined;
                var final_path: [:0]u8 = undefined;
                if (cwd_.len > 0 and cwd_[0] == '.') {
                    const cwd = try bun.getcwd(&buf);
                    var parts = [_]string{cwd_};
                    const path_ = Path.joinAbsStringBuf(cwd, &buf2, &parts, .auto);
                    buf2[path_.len] = 0;
                    final_path = buf2[0..path_.len :0];
                } else {
                    bun.copy(u8, &buf, cwd_);
                    buf[cwd_.len] = 0;
                    final_path = buf[0..cwd_.len :0];
                }
                try bun.sys.chdir(final_path).unwrap();
            }

            const specified_backend: ?PackageInstall.Method = brk: {
                if (args.option("--backend")) |backend_| {
                    break :brk PackageInstall.Method.map.get(backend_);
                }
                break :brk null;
            };

            if (specified_backend) |backend| {
                if (backend.isSupported()) {
                    cli.backend = backend;
                }
            }

            cli.positionals = args.positionals();

            return cli;
        }
    };
    const latest: string = "latest";

    pub const UpdateRequest = struct {
        name: string = "",
        name_hash: PackageNameHash = 0,
        version: Dependency.Version = .{},
        version_buf: []const u8 = "",
        resolution: Resolution = .{},
        resolved_name: String = .{},
        is_aliased: bool = false,
        failed: bool = false,
        // This must be cloned to handle when the AST store resets
        e_string: ?*JSAst.E.String = null,

        pub const Array = std.BoundedArray(UpdateRequest, 64);

        pub inline fn matches(this: PackageManager.UpdateRequest, dependency: Dependency, string_buf: []const u8) bool {
            return this.name_hash == if (this.name.len == 0)
                String.Builder.stringHash(dependency.version.literal.slice(string_buf))
            else
                dependency.name_hash;
        }

        pub fn parse(
            allocator: std.mem.Allocator,
            log: *logger.Log,
            positionals: []const string,
            update_requests: *Array,
            op: Lockfile.Package.Diff.Op,
        ) []UpdateRequest {
            // first one is always either:
            // add
            // remove
            outer: for (positionals) |positional| {
                var input = std.mem.trim(u8, positional, " \n\r\t");
                switch (op) {
                    .link, .unlink => if (!strings.hasPrefixComptime(input, "link:")) {
                        input = std.fmt.allocPrint(allocator, "{0s}@link:{0s}", .{input}) catch unreachable;
                    },
                    else => {},
                }

                var value = input;
                var alias: ?string = null;
                if (!Dependency.isTarball(input) and strings.isNPMPackageName(input)) {
                    alias = input;
                    value = input[input.len..];
                } else if (input.len > 1) {
                    if (strings.indexOfChar(input[1..], '@')) |at| {
                        const name = input[0 .. at + 1];
                        if (strings.isNPMPackageName(name)) {
                            alias = name;
                            value = input[at + 2 ..];
                        }
                    }
                }

                const placeholder = String.from("@@@");
                var version = Dependency.parseWithOptionalTag(
                    allocator,
                    if (alias) |name| String.init(input, name) else placeholder,
                    if (alias) |name| String.Builder.stringHash(name) else null,
                    value,
                    null,
                    &SlicedString.init(input, value),
                    log,
                ) orelse {
                    Output.prettyErrorln("<r><red>error<r><d>:<r> unrecognised dependency format: {s}", .{
                        positional,
                    });
                    Global.crash();
                };
                if (alias != null and version.tag == .git) {
                    if (Dependency.parseWithOptionalTag(
                        allocator,
                        placeholder,
                        null,
                        input,
                        null,
                        &SlicedString.init(input, input),
                        log,
                    )) |ver| {
                        alias = null;
                        version = ver;
                    }
                }
                if (switch (version.tag) {
                    .dist_tag => version.value.dist_tag.name.eql(placeholder, input, input),
                    .npm => version.value.npm.name.eql(placeholder, input, input),
                    else => false,
                }) {
                    Output.prettyErrorln("<r><red>error<r><d>:<r> unrecognised dependency format: {s}", .{
                        positional,
                    });
                    Global.crash();
                }

                var request = UpdateRequest{
                    .version = version,
                    .version_buf = input,
                };
                if (alias) |name| {
                    request.is_aliased = true;
                    request.name = allocator.dupe(u8, name) catch unreachable;
                    request.name_hash = String.Builder.stringHash(name);
                } else if (version.tag == .github and version.value.github.committish.isEmpty()) {
                    request.name_hash = String.Builder.stringHash(version.literal.slice(input));
                } else {
                    request.name_hash = String.Builder.stringHash(version.literal.slice(input));
                }

                for (update_requests.constSlice()) |*prev| {
                    if (prev.name_hash == request.name_hash and request.name.len == prev.name.len) continue :outer;
                }
                update_requests.append(request) catch break;
            }

            return update_requests.slice();
        }
    };

    fn updatePackageJSONAndInstall(
        ctx: Command.Context,
        comptime op: Lockfile.Package.Diff.Op,
        comptime subcommand: Subcommand,
    ) !void {
        if (Environment.isWindows and !Environment.isDebug) {
            @panic("Windows support for bun install is not implemented yet");
        }

        var manager = init(ctx, subcommand) catch |err| brk: {
            if (err == error.MissingPackageJSON) {
                switch (op) {
                    .update => {
                        Output.prettyErrorln("<r>No package.json, so nothing to update\n", .{});
                        Global.crash();
                    },
                    .remove => {
                        Output.prettyErrorln("<r>No package.json, so nothing to remove\n", .{});
                        Global.crash();
                    },
                    else => {
                        try attemptToCreatePackageJSON();
                        break :brk try PackageManager.init(ctx, subcommand);
                    },
                }
            }

            return err;
        };

        if (manager.options.shouldPrintCommandName()) {
            Output.prettyErrorln("<r><b>bun " ++ @tagName(op) ++ " <r><d>v" ++ Global.package_json_version_with_sha ++ "<r>\n", .{});
            Output.flush();
        }

        switch (manager.options.log_level) {
            inline else => |log_level| try manager.updatePackageJSONAndInstallWithManager(ctx, op, log_level),
        }
    }

    fn updatePackageJSONAndInstallWithManager(
        manager: *PackageManager,
        ctx: Command.Context,
        comptime op: Lockfile.Package.Diff.Op,
        comptime log_level: Options.LogLevel,
    ) !void {
        var update_requests = try UpdateRequest.Array.init(0);

        if (manager.options.positionals.len <= 1) {
            const examples_to_print: [3]string = undefined;
            _ = examples_to_print;

            const off = @as(u64, @intCast(std.time.milliTimestamp()));
            _ = off;

            switch (op) {
                .add => {
                    Output.errGeneric("no package specified to add", .{});
                    Output.flush();
                    PackageManager.CommandLineArguments.printHelp(.add);

                    Global.exit(0);
                },
                .remove => {
                    Output.errGeneric("no package specified to remove", .{});
                    Output.flush();
                    PackageManager.CommandLineArguments.printHelp(.remove);

                    Global.exit(0);
                },
                else => {},
            }
        }

        const updates = UpdateRequest.parse(ctx.allocator, ctx.log, manager.options.positionals[1..], &update_requests, op);
        try manager.updatePackageJSONAndInstallWithManagerWithUpdates(
            ctx,
            updates,
            false,
            op,
            log_level,
        );
    }

    fn updatePackageJSONAndInstallWithManagerWithUpdates(
        manager: *PackageManager,
        ctx: Command.Context,
        updates: []UpdateRequest,
        auto_free: bool,
        comptime op: Lockfile.Package.Diff.Op,
        comptime log_level: Options.LogLevel,
    ) !void {
        if (ctx.log.errors > 0) {
            if (comptime log_level != .silent) {
                switch (Output.enable_ansi_colors) {
                    inline else => |enable_ansi_colors| {
                        ctx.log.printForLogLevelWithEnableAnsiColors(Output.errorWriter(), enable_ansi_colors) catch {};
                    },
                }
            }
            Global.crash();
        }

        const current_package_json_stat_size = try manager.root_package_json_file.getEndPos();
        var current_package_json_buf = try ctx.allocator.alloc(u8, current_package_json_stat_size + 64);
        const current_package_json_contents_len = try manager.root_package_json_file.preadAll(
            current_package_json_buf,
            0,
        );

        const package_json_source = logger.Source.initPathString(
            package_json_cwd,
            current_package_json_buf[0..current_package_json_contents_len],
        );

        // If there originally was a newline at the end of their package.json, preserve it
        // so that we don't cause unnecessary diffs in their git history.
        // https://github.com/oven-sh/bun/issues/1375
        const preserve_trailing_newline_at_eof_for_package_json = current_package_json_contents_len > 0 and
            current_package_json_buf[current_package_json_contents_len - 1] == '\n';

        initializeStore();
        var current_package_json = json_parser.ParseJSONUTF8(&package_json_source, ctx.log, manager.allocator) catch |err| {
            switch (Output.enable_ansi_colors) {
                inline else => |enable_ansi_colors| {
                    ctx.log.printForLogLevelWithEnableAnsiColors(Output.errorWriter(), enable_ansi_colors) catch {};
                },
            }

            if (err == error.ParserError and ctx.log.errors > 0) {
                Output.prettyErrorln("error: Failed to parse package.json", .{});
                Global.crash();
            }

            Output.panic("<r><red>{s}<r> parsing package.json<r>", .{
                @errorName(err),
            });
        };

        if (op == .remove) {
            if (current_package_json.data != .e_object) {
                Output.prettyErrorln("<red>error<r><d>:<r> package.json is not an Object {{}}, so there's nothing to remove!", .{});
                Global.crash();
            } else if (current_package_json.data.e_object.properties.len == 0) {
                Output.prettyErrorln("<red>error<r><d>:<r> package.json is empty {{}}, so there's nothing to remove!", .{});
                Global.crash();
            } else if (current_package_json.asProperty("devDependencies") == null and
                current_package_json.asProperty("dependencies") == null and
                current_package_json.asProperty("optionalDependencies") == null and
                current_package_json.asProperty("peerDependencies") == null)
            {
                Output.prettyErrorln("package.json doesn't have dependencies, there's nothing to remove!", .{});
                Global.exit(0);
            }
        }

        const dependency_list = if (manager.options.update.development)
            "devDependencies"
        else if (manager.options.update.optional)
            "optionalDependencies"
        else
            "dependencies";
        var any_changes = false;

        switch (op) {
            .remove => {
                // if we're removing, they don't have to specify where it is installed in the dependencies list
                // they can even put it multiple times and we will just remove all of them
                for (updates) |request| {
                    inline for ([_]string{ "dependencies", "devDependencies", "optionalDependencies", "peerDependencies" }) |list| {
                        if (current_package_json.asProperty(list)) |query| {
                            if (query.expr.data == .e_object) {
                                var dependencies = query.expr.data.e_object.properties.slice();
                                var i: usize = 0;
                                var new_len = dependencies.len;
                                while (i < dependencies.len) : (i += 1) {
                                    if (dependencies[i].key.?.data == .e_string) {
                                        if (dependencies[i].key.?.data.e_string.eql(string, request.name)) {
                                            if (new_len > 1) {
                                                dependencies[i] = dependencies[new_len - 1];
                                                new_len -= 1;
                                            } else {
                                                new_len = 0;
                                            }

                                            any_changes = true;
                                        }
                                    }
                                }

                                const changed = new_len != dependencies.len;
                                if (changed) {
                                    query.expr.data.e_object.properties.len = @as(u32, @truncate(new_len));

                                    // If the dependencies list is now empty, remove it from the package.json
                                    // since we're swapRemove, we have to re-sort it
                                    if (query.expr.data.e_object.properties.len == 0) {
                                        var arraylist = current_package_json.data.e_object.properties.list();
                                        _ = arraylist.swapRemove(query.i);
                                        current_package_json.data.e_object.properties.update(arraylist);
                                        current_package_json.data.e_object.packageJSONSort();
                                    } else {
                                        var obj = query.expr.data.e_object;
                                        obj.alphabetizeProperties();
                                    }
                                }
                            }
                        }
                    }
                }

                if (!any_changes) {
                    Output.prettyErrorln("\n<red>error<r><d>:<r> \"<b>{s}<r>\" is not in a package.json file", .{updates[0].name});
                    Global.exit(1);
                    return;
                }
                manager.to_remove = updates;
            },
            .link, .add => {
                try PackageJSONEditor.edit(
                    ctx.allocator,
                    updates,
                    &current_package_json,
                    dependency_list,
                    manager.options.enable.exact_versions,
                );
                manager.package_json_updates = updates;
            },
            .update => {
                manager.package_json_updates = updates;
                manager.to_update = true;
            },
            else => {},
        }

        var buffer_writer = try JSPrinter.BufferWriter.init(ctx.allocator);
        try buffer_writer.buffer.list.ensureTotalCapacity(ctx.allocator, current_package_json_buf.len + 1);
        buffer_writer.append_newline = preserve_trailing_newline_at_eof_for_package_json;
        var package_json_writer = JSPrinter.BufferPrinter.init(buffer_writer);

        var written = JSPrinter.printJSON(@TypeOf(&package_json_writer), &package_json_writer, current_package_json, &package_json_source) catch |err| {
            Output.prettyErrorln("package.json failed to write due to error {s}", .{@errorName(err)});
            Global.crash();
        };

        // There are various tradeoffs with how we commit updates when you run `bun add` or `bun remove`
        // The one we chose here is to effectively pretend a human did:
        // 1. "bun add react@latest"
        // 2. open lockfile, find what react resolved to
        // 3. open package.json
        // 4. replace "react" : "latest" with "react" : "^16.2.0"
        // 5. save package.json
        // The Smarter™ approach is you resolve ahead of time and write to disk once!
        // But, turns out that's slower in any case where more than one package has to be resolved (most of the time!)
        // Concurrent network requests are faster than doing one and then waiting until the next batch
        var new_package_json_source = try ctx.allocator.dupe(u8, package_json_writer.ctx.writtenWithoutTrailingZero());

        // Do not free the old package.json AST nodes
        const old_ast_nodes = JSAst.Expr.Data.Store.toOwnedSlice();
        // haha unless
        defer if (auto_free) bun.default_allocator.free(old_ast_nodes);

        try manager.installWithManager(ctx, new_package_json_source, log_level);

        if (op == .update or op == .add or op == .link) {
            for (manager.package_json_updates) |request| {
                if (request.failed) {
                    Global.exit(1);
                    return;
                }
            }

            const source = logger.Source.initPathString("package.json", new_package_json_source);

            // Now, we _re_ parse our in-memory edited package.json
            // so we can commit the version we changed from the lockfile
            current_package_json = json_parser.ParseJSONUTF8(&source, ctx.log, manager.allocator) catch |err| {
                Output.prettyErrorln("<red>error<r><d>:<r> package.json failed to parse due to error {s}", .{@errorName(err)});
                Global.exit(1);
                return;
            };

            try PackageJSONEditor.edit(
                ctx.allocator,
                updates,
                &current_package_json,
                dependency_list,
                manager.options.enable.exact_versions,
            );
            var buffer_writer_two = try JSPrinter.BufferWriter.init(ctx.allocator);
            try buffer_writer_two.buffer.list.ensureTotalCapacity(ctx.allocator, new_package_json_source.len + 1);
            buffer_writer_two.append_newline =
                preserve_trailing_newline_at_eof_for_package_json;
            var package_json_writer_two = JSPrinter.BufferPrinter.init(buffer_writer_two);

            written = JSPrinter.printJSON(
                @TypeOf(&package_json_writer_two),
                &package_json_writer_two,
                current_package_json,
                &source,
            ) catch |err| {
                Output.prettyErrorln("package.json failed to write due to error {s}", .{@errorName(err)});
                Global.crash();
            };

            new_package_json_source = try ctx.allocator.dupe(u8, package_json_writer_two.ctx.writtenWithoutTrailingZero());
        }

        if (manager.options.do.write_package_json) {
            // Now that we've run the install step
            // We can save our in-memory package.json to disk
            try manager.root_package_json_file.pwriteAll(new_package_json_source, 0);
            std.os.ftruncate(manager.root_package_json_file.handle, new_package_json_source.len) catch {};
            manager.root_package_json_file.close();

            if (op == .remove) {
                var cwd = std.fs.cwd();
                // This is not exactly correct
                var node_modules_buf: [bun.MAX_PATH_BYTES]u8 = undefined;
                bun.copy(u8, &node_modules_buf, "node_modules" ++ std.fs.path.sep_str);
                const offset_buf = node_modules_buf["node_modules/".len..];
                const name_hashes = manager.lockfile.packages.items(.name_hash);
                for (updates) |request| {
                    // If the package no longer exists in the updated lockfile, delete the directory
                    // This is not thorough.
                    // It does not handle nested dependencies
                    // This is a quick & dirty cleanup intended for when deleting top-level dependencies
                    if (std.mem.indexOfScalar(PackageNameHash, name_hashes, String.Builder.stringHash(request.name)) == null) {
                        bun.copy(u8, offset_buf, request.name);
                        cwd.deleteTree(node_modules_buf[0 .. "node_modules/".len + request.name.len]) catch {};
                    }
                }

                // This is where we clean dangling symlinks
                // This could be slow if there are a lot of symlinks
                if (bun.openDir(cwd, manager.options.bin_path)) |node_modules_bin_handle| {
                    var node_modules_bin: std.fs.Dir = node_modules_bin_handle;
                    defer node_modules_bin.close();
                    var iter: std.fs.Dir.Iterator = node_modules_bin.iterate();
                    iterator: while (iter.next() catch null) |entry| {
                        switch (entry.kind) {
                            std.fs.Dir.Entry.Kind.sym_link => {

                                // any symlinks which we are unable to open are assumed to be dangling
                                // note that using access won't work here, because access doesn't resolve symlinks
                                bun.copy(u8, &node_modules_buf, entry.name);
                                node_modules_buf[entry.name.len] = 0;
                                const buf: [:0]u8 = node_modules_buf[0..entry.name.len :0];

                                var file = node_modules_bin.openFileZ(buf, .{ .mode = .read_only }) catch {
                                    node_modules_bin.deleteFileZ(buf) catch {};
                                    continue :iterator;
                                };

                                file.close();
                            },
                            else => {},
                        }
                    }
                } else |err| {
                    if (err != error.ENOENT) {
                        Output.err(err, "while reading node_modules/.bin", .{});
                        Global.crash();
                    }
                }
            }
        }
    }

    var cwd_buf: [bun.MAX_PATH_BYTES]u8 = undefined;
    var package_json_cwd_buf: [bun.MAX_PATH_BYTES]u8 = undefined;
    var package_json_cwd: string = "";

    pub inline fn install(ctx: Command.Context) !void {
        var manager = try init(ctx, .install);

        // switch to `bun add <package>`
        if (manager.options.positionals.len > 1) {
            if (manager.options.shouldPrintCommandName()) {
                Output.prettyErrorln("<r><b>bun add <r><d>v" ++ Global.package_json_version_with_sha ++ "<r>\n", .{});
                Output.flush();
            }
            return try switch (manager.options.log_level) {
                inline else => |log_level| manager.updatePackageJSONAndInstallWithManager(ctx, .add, log_level),
            };
        }

        if (manager.options.shouldPrintCommandName()) {
            Output.prettyErrorln("<r><b>bun install <r><d>v" ++ Global.package_json_version_with_sha ++ "<r>\n", .{});
            Output.flush();
        }

        const package_json_contents = manager.root_package_json_file.readToEndAlloc(ctx.allocator, std.math.maxInt(usize)) catch |err| {
            if (manager.options.log_level != .silent) {
                Output.prettyErrorln("<r><red>{s} reading package.json<r> :(", .{@errorName(err)});
                Output.flush();
            }
            return;
        };

        try switch (manager.options.log_level) {
            inline else => |log_level| manager.installWithManager(ctx, package_json_contents, log_level),
        };
    }

    pub const PackageInstaller = struct {
        manager: *PackageManager,
        lockfile: *Lockfile,
        progress: *std.Progress,

        // relative paths from `nextNodeModulesFolder` will be copied into this list.
        node_modules_folder_path: std.ArrayList(u8),
        node_modules_folder: std.fs.Dir,

        skip_verify_installed_version_number: bool,
        skip_delete: bool,
        force_install: bool,
        root_node_modules_folder: std.fs.Dir,
        summary: *PackageInstall.Summary,
        options: *const PackageManager.Options,
        metas: []const Lockfile.Package.Meta,
        names: []const String,
        bins: []const Bin,
        resolutions: []Resolution,
        node: *Progress.Node,
        global_bin_dir: std.fs.Dir,
        destination_dir_subpath_buf: [bun.MAX_PATH_BYTES]u8 = undefined,
        folder_path_buf: [bun.MAX_PATH_BYTES]u8 = undefined,
        successfully_installed: Bitset,
        tree_iterator: *Lockfile.Tree.Iterator,
        command_ctx: Command.Context,
        current_tree_id: Lockfile.Tree.Id = Lockfile.Tree.invalid_id,

        // fields used for running lifecycle scripts when it's safe
        //
        /// set of completed tree ids
        completed_trees: Bitset,
        /// tree id to number of successfully installed deps for id. when count == tree.dependencies.len, mark as complete above
        tree_install_counts: []usize,
        /// the tree ids a tree depends on before it can run the lifecycle scripts of it's immediate dependencies
        tree_ids_to_trees_the_id_depends_on: Bitset.List,
        pending_lifecycle_scripts: std.ArrayListUnmanaged(struct {
            list: Lockfile.Package.Scripts.List,
            tree_id: Lockfile.Tree.Id,
        }) = .{},

        /// Increments the number of installed packages for a tree id and runs available scripts
        /// if the tree is finished.
        pub fn incrementTreeInstallCount(this: *PackageInstaller, tree_id: Lockfile.Tree.Id, comptime log_level: Options.LogLevel) void {
            if (comptime Environment.allow_assert) {
                std.debug.assert(tree_id != Lockfile.Tree.invalid_id);
            }

            const trees = this.lockfile.buffers.trees.items;
            const current_count = this.tree_install_counts[tree_id];
            const max = trees[tree_id].dependencies.len;

            if (current_count == std.math.maxInt(usize)) {
                if (comptime Environment.allow_assert)
                    Output.panic("Installed more packages than expected for tree id: {d}. Expected: {d}", .{ tree_id, max });

                return;
            }

            const is_not_done = current_count + 1 < max;

            this.tree_install_counts[tree_id] = if (is_not_done) current_count + 1 else std.math.maxInt(usize);

            if (!is_not_done) {
                this.completed_trees.set(tree_id);
                this.runAvailableScripts(log_level);
            }
        }

        pub fn runAvailableScripts(this: *PackageInstaller, comptime log_level: Options.LogLevel) void {
            var i: usize = this.pending_lifecycle_scripts.items.len;
            while (i > 0) {
                i -= 1;
                const entry = this.pending_lifecycle_scripts.items[i];
                const name = entry.list.first().package_name;
                const tree_id = entry.tree_id;
                if (this.canRunScripts(tree_id)) {
                    _ = this.pending_lifecycle_scripts.swapRemove(i);
                    this.manager.spawnPackageLifecycleScripts(this.command_ctx, entry.list, log_level) catch |err| {
                        if (comptime log_level != .silent) {
                            const fmt = "\n<r><red>error:<r> failed to spawn life-cycle scripts for <b>{s}<r>: {s}\n";
                            const args = .{ name, @errorName(err) };

                            if (comptime log_level.showProgress()) {
                                switch (Output.enable_ansi_colors) {
                                    inline else => |enable_ansi_colors| {
                                        this.progress.log(comptime Output.prettyFmt(fmt, enable_ansi_colors), args);
                                    },
                                }
                            } else {
                                Output.prettyErrorln(fmt, args);
                            }
                        }

                        if (this.manager.options.enable.fail_early) {
                            Global.exit(1);
                        }

                        Output.flush();
                        this.summary.fail += 1;
                    };
                }
            }
        }

        pub fn completeRemainingScripts(this: *PackageInstaller, comptime log_level: Options.LogLevel) void {
            for (this.pending_lifecycle_scripts.items) |entry| {
                const package_name = entry.list.first().package_name;
                while (LifecycleScriptSubprocess.alive_count.load(.Monotonic) >= this.manager.options.max_concurrent_lifecycle_scripts) {
                    if (PackageManager.verbose_install) {
                        if (PackageManager.hasEnoughTimePassedBetweenWaitingMessages()) Output.prettyErrorln("<d>[PackageManager]<r> waiting for {d} scripts\n", .{LifecycleScriptSubprocess.alive_count.load(.Monotonic)});
                    }

                    PackageManager.instance.sleep();
                }

                this.manager.spawnPackageLifecycleScripts(this.command_ctx, entry.list, log_level) catch |err| {
                    if (comptime log_level != .silent) {
                        const fmt = "\n<r><red>error:<r> failed to spawn life-cycle scripts for <b>{s}<r>: {s}\n";
                        const args = .{ package_name, @errorName(err) };

                        if (comptime log_level.showProgress()) {
                            switch (Output.enable_ansi_colors) {
                                inline else => |enable_ansi_colors| {
                                    this.progress.log(comptime Output.prettyFmt(fmt, enable_ansi_colors), args);
                                },
                            }
                        } else {
                            Output.prettyErrorln(fmt, args);
                        }
                    }

                    if (this.manager.options.enable.fail_early) {
                        Global.exit(1);
                    }

                    Output.flush();
                    this.summary.fail += 1;
                };
            }

            while (this.manager.pending_lifecycle_script_tasks.load(.Monotonic) > 0) {
                if (PackageManager.verbose_install) {
                    if (PackageManager.hasEnoughTimePassedBetweenWaitingMessages()) Output.prettyErrorln("<d>[PackageManager]<r> waiting for {d} scripts\n", .{LifecycleScriptSubprocess.alive_count.load(.Monotonic)});
                }

                if (comptime log_level.showProgress()) {
                    if (this.manager.scripts_node) |scripts_node| {
                        scripts_node.activate();
                        this.manager.progress.refresh();
                    }
                }

                PackageManager.instance.sleep();
            }
        }

        /// Check if a tree is ready to start running lifecycle scripts
        pub fn canRunScripts(this: *PackageInstaller, scripts_tree_id: Lockfile.Tree.Id) bool {
            const deps = this.tree_ids_to_trees_the_id_depends_on.at(scripts_tree_id);
            return (deps.subsetOf(this.completed_trees) or
                deps.eql(this.completed_trees)) and
                LifecycleScriptSubprocess.alive_count.load(.Monotonic) < this.manager.options.max_concurrent_lifecycle_scripts;
        }

        pub fn printTreeDeps(this: *PackageInstaller) void {
            for (this.tree_ids_to_trees_the_id_depends_on, 0..) |deps, j| {
                std.debug.print("tree #{d:3}: ", .{j});
                for (0..this.lockfile.buffers.trees.items.len) |tree_id| {
                    std.debug.print("{d} ", .{@intFromBool(deps.isSet(tree_id))});
                }
                std.debug.print("\n", .{});
            }
        }

        pub fn deinit(this: *PackageInstaller) void {
            const allocator = this.manager.allocator;
            this.pending_lifecycle_scripts.deinit(this.manager.allocator);
            this.completed_trees.deinit(allocator);
            allocator.free(this.tree_install_counts);
            this.tree_ids_to_trees_the_id_depends_on.deinit(allocator);
            this.node_modules_folder_path.deinit();
        }

        /// Call when you mutate the length of `lockfile.packages`
        pub fn fixCachedLockfilePackageSlices(this: *PackageInstaller) void {
            var packages = this.lockfile.packages.slice();
            this.metas = packages.items(.meta);
            this.names = packages.items(.name);
            this.bins = packages.items(.bin);
            this.resolutions = packages.items(.resolution);
            this.tree_iterator.reload(this.lockfile);
        }

        /// Install versions of a package which are waiting on a network request
        pub fn installEnqueuedPackages(
            this: *PackageInstaller,
            dependency_id: DependencyID,
            data: ExtractData,
            comptime log_level: Options.LogLevel,
        ) void {
            const package_id = this.lockfile.buffers.resolutions.items[dependency_id];
            const name = this.lockfile.str(&this.names[package_id]);
            const resolution = &this.resolutions[package_id];
            const task_id = switch (resolution.tag) {
                .git => Task.Id.forGitCheckout(data.url, data.resolved),
                .github => Task.Id.forTarball(data.url),
                .local_tarball => Task.Id.forTarball(this.lockfile.str(&resolution.value.local_tarball)),
                .remote_tarball => Task.Id.forTarball(this.lockfile.str(&resolution.value.remote_tarball)),
                .npm => Task.Id.forNPMPackage(name, resolution.value.npm.version),
                else => unreachable,
            };
            if (this.manager.task_queue.fetchRemove(task_id)) |removed| {
                var callbacks = removed.value;
                defer callbacks.deinit(this.manager.allocator);

                const prev_node_modules_folder = this.node_modules_folder;
                defer this.node_modules_folder = prev_node_modules_folder;
                const prev_tree_id = this.current_tree_id;
                defer this.current_tree_id = prev_tree_id;
                const prev_node_modules_folder_path = this.node_modules_folder_path;
                defer this.node_modules_folder_path = prev_node_modules_folder_path;
                for (callbacks.items) |cb| {
                    this.node_modules_folder = .{ .fd = bun.fdcast(cb.node_modules_folder.fd) };
                    this.current_tree_id = cb.node_modules_folder.tree_id;
                    this.node_modules_folder_path = cb.node_modules_folder.node_modules_folder_path;
                    this.installPackageWithNameAndResolution(dependency_id, package_id, log_level, name, resolution);
                    cb.node_modules_folder.node_modules_folder_path.deinit();
                }
            }
        }

        fn installPackageWithNameAndResolution(
            this: *PackageInstaller,
            dependency_id: PackageID,
            package_id: PackageID,
            comptime log_level: Options.LogLevel,
            name: string,
            resolution: *const Resolution,
        ) void {
            const buf = this.lockfile.buffers.string_bytes.items;

            const alias = this.lockfile.buffers.dependencies.items[dependency_id].name.slice(buf);
            const destination_dir_subpath: [:0]u8 = brk: {
                bun.copy(u8, &this.destination_dir_subpath_buf, alias);
                this.destination_dir_subpath_buf[alias.len] = 0;
                break :brk this.destination_dir_subpath_buf[0..alias.len :0];
            };

            var resolution_buf: [512]u8 = undefined;
            const extern_string_buf = this.lockfile.buffers.extern_strings.items;
            const resolution_label = std.fmt.bufPrint(&resolution_buf, "{}", .{resolution.fmt(buf)}) catch unreachable;
            var installer = PackageInstall{
                .progress = this.progress,
                .cache_dir = undefined,
                .cache_dir_subpath = undefined,
                .destination_dir = this.node_modules_folder,
                .destination_dir_subpath = destination_dir_subpath,
                .destination_dir_subpath_buf = &this.destination_dir_subpath_buf,
                .allocator = this.lockfile.allocator,
                .package_name = name,
                .package_version = resolution_label,
                // .install_order = this.tree_iterator.order,
            };

            switch (resolution.tag) {
                .npm => {
                    installer.cache_dir_subpath = this.manager.cachedNPMPackageFolderName(name, resolution.value.npm.version);
                    installer.cache_dir = this.manager.getCacheDirectory();
                },
                .git => {
                    installer.cache_dir_subpath = this.manager.cachedGitFolderName(&resolution.value.git);
                    installer.cache_dir = this.manager.getCacheDirectory();
                },
                .github => {
                    installer.cache_dir_subpath = this.manager.cachedGitHubFolderName(&resolution.value.github);
                    installer.cache_dir = this.manager.getCacheDirectory();
                },
                .folder => {
                    const folder = resolution.value.folder.slice(buf);
                    // Handle when a package depends on itself via file:
                    // example:
                    //   "mineflayer": "file:."
                    if (folder.len == 0 or (folder.len == 1 and folder[0] == '.')) {
                        installer.cache_dir_subpath = ".";
                    } else {
                        @memcpy(this.folder_path_buf[0..folder.len], folder);
                        this.folder_path_buf[folder.len] = 0;
                        installer.cache_dir_subpath = this.folder_path_buf[0..folder.len :0];
                    }
                    installer.cache_dir = std.fs.cwd();
                },
                .local_tarball => {
                    installer.cache_dir_subpath = this.manager.cachedTarballFolderName(resolution.value.local_tarball);
                    installer.cache_dir = this.manager.getCacheDirectory();
                },
                .remote_tarball => {
                    installer.cache_dir_subpath = this.manager.cachedTarballFolderName(resolution.value.remote_tarball);
                    installer.cache_dir = this.manager.getCacheDirectory();
                },
                .workspace => {
                    const folder = resolution.value.workspace.slice(buf);
                    // Handle when a package depends on itself
                    if (folder.len == 0 or (folder.len == 1 and folder[0] == '.')) {
                        installer.cache_dir_subpath = ".";
                    } else {
                        @memcpy(this.folder_path_buf[0..folder.len], folder);
                        this.folder_path_buf[folder.len] = 0;
                        installer.cache_dir_subpath = this.folder_path_buf[0..folder.len :0];
                    }
                    installer.cache_dir = std.fs.cwd();
                },
                .symlink => {
                    const directory = this.manager.globalLinkDir() catch |err| {
                        if (comptime log_level != .silent) {
                            const fmt = "\n<r><red>error:<r> unable to access global directory while installing <b>{s}<r>: {s}\n";
                            const args = .{ name, @errorName(err) };

                            if (comptime log_level.showProgress()) {
                                switch (Output.enable_ansi_colors) {
                                    inline else => |enable_ansi_colors| {
                                        this.progress.log(comptime Output.prettyFmt(fmt, enable_ansi_colors), args);
                                    },
                                }
                            } else {
                                Output.prettyErrorln(fmt, args);
                            }
                        }

                        if (this.manager.options.enable.fail_early) {
                            Global.exit(1);
                        }

                        Output.flush();
                        this.summary.fail += 1;
                        return;
                    };

                    const folder = resolution.value.symlink.slice(buf);

                    if (folder.len == 0 or (folder.len == 1 and folder[0] == '.')) {
                        installer.cache_dir_subpath = ".";
                        installer.cache_dir = std.fs.cwd();
                    } else {
                        const global_link_dir = this.manager.globalLinkDirPath() catch unreachable;
                        var ptr = &this.folder_path_buf;
                        var remain: []u8 = this.folder_path_buf[0..];
                        @memcpy(ptr[0..global_link_dir.len], global_link_dir);
                        remain = remain[global_link_dir.len..];
                        if (global_link_dir[global_link_dir.len - 1] != std.fs.path.sep) {
                            remain[0] = std.fs.path.sep;
                            remain = remain[1..];
                        }
                        @memcpy(remain[0..folder.len], folder);
                        remain = remain[folder.len..];
                        remain[0] = 0;
                        const len = @intFromPtr(remain.ptr) - @intFromPtr(ptr);
                        installer.cache_dir_subpath = this.folder_path_buf[0..len :0];
                        installer.cache_dir = directory;
                    }
                },
                else => return,
            }

            const needs_install = this.force_install or this.skip_verify_installed_version_number or !installer.verify(resolution, buf);
            this.summary.skipped += @intFromBool(!needs_install);

            if (needs_install) {
                const result: PackageInstall.Result = switch (resolution.tag) {
                    .symlink, .workspace => installer.installFromLink(this.skip_delete),
                    else => installer.install(this.skip_delete),
                };

                switch (result) {
                    .success => {
                        const is_duplicate = this.successfully_installed.isSet(package_id);
                        this.summary.success += @as(u32, @intFromBool(!is_duplicate));
                        this.successfully_installed.set(package_id);

                        if (comptime log_level.showProgress()) {
                            this.node.completeOne();
                        }

                        const bin = this.bins[package_id];
                        if (bin.tag != .none) {
                            const bin_task_id = Task.Id.forBinLink(package_id);
                            const task_queue = this.manager.task_queue.getOrPut(this.manager.allocator, bin_task_id) catch unreachable;
                            if (!task_queue.found_existing) {
                                var bin_linker = Bin.Linker{
                                    .bin = bin,
                                    .package_installed_node_modules = bun.toFD(this.node_modules_folder.fd),
                                    .global_bin_path = this.options.bin_path,
                                    .global_bin_dir = this.options.global_bin_dir,

                                    // .destination_dir_subpath = destination_dir_subpath,
                                    .root_node_modules_folder = bun.toFD(this.root_node_modules_folder.fd),
                                    .package_name = strings.StringOrTinyString.init(alias),
                                    .string_buf = buf,
                                    .extern_string_buf = extern_string_buf,
                                };

                                bin_linker.link(this.manager.options.global);
                                if (bin_linker.err) |err| {
                                    if (comptime log_level != .silent) {
                                        const fmt = "\n<r><red>error:<r> linking <b>{s}<r>: {s}\n";
                                        const args = .{ alias, @errorName(err) };

                                        if (comptime log_level.showProgress()) {
                                            switch (Output.enable_ansi_colors) {
                                                inline else => |enable_ansi_colors| {
                                                    this.progress.log(comptime Output.prettyFmt(fmt, enable_ansi_colors), args);
                                                },
                                            }
                                        } else {
                                            Output.prettyErrorln(fmt, args);
                                        }
                                    }

                                    if (this.manager.options.enable.fail_early) {
                                        installer.uninstall();
                                        Global.crash();
                                    }
                                }
                            }
                        }

                        if (resolution.tag == .workspace or this.lockfile.hasTrustedDependency(alias)) {
                            this.enqueuePackageScriptsToLockfile(
                                alias,
                                log_level,
                                package_id,
                                destination_dir_subpath,
                                resolution,
                            );
                        }

                        this.incrementTreeInstallCount(this.current_tree_id, log_level);
                    },
                    .fail => |cause| {
                        if (cause.isPackageMissingFromCache()) {
                            const context: TaskCallbackContext = .{
                                .node_modules_folder = .{
                                    .fd = bun.toFD(this.node_modules_folder.fd),
                                    .tree_id = this.current_tree_id,
                                    .node_modules_folder_path = this.node_modules_folder_path.clone() catch bun.outOfMemory(),
                                },
                            };
                            switch (resolution.tag) {
                                .git => {
                                    this.manager.enqueueGitForCheckout(
                                        dependency_id,
                                        alias,
                                        resolution,
                                        context,
                                    );
                                },
                                .github => {
                                    const url = this.manager.allocGitHubURL(&resolution.value.github);
                                    defer this.manager.allocator.free(url);
                                    this.manager.enqueueTarballForDownload(
                                        dependency_id,
                                        package_id,
                                        url,
                                        context,
                                    );
                                },
                                .local_tarball => {
                                    this.manager.enqueueTarballForReading(
                                        dependency_id,
                                        alias,
                                        resolution,
                                        context,
                                    );
                                },
                                .remote_tarball => {
                                    this.manager.enqueueTarballForDownload(
                                        dependency_id,
                                        package_id,
                                        resolution.value.remote_tarball.slice(buf),
                                        context,
                                    );
                                },
                                .npm => {
                                    if (comptime Environment.allow_assert) std.debug.assert(!resolution.value.npm.url.isEmpty());
                                    this.manager.enqueuePackageForDownload(
                                        name,
                                        dependency_id,
                                        package_id,
                                        resolution.value.npm.version,
                                        resolution.value.npm.url.slice(buf),
                                        context,
                                    );
                                },
                                else => {
                                    Output.prettyErrorln(
                                        "<r><red>error<r>: <b><red>{s}<r> installing <b>{s}<r>",
                                        .{ @errorName(cause.err), this.names[package_id].slice(buf) },
                                    );
                                    this.summary.fail += 1;
                                },
                            }
                        } else if (cause.err == error.DanglingSymlink) {
                            Output.prettyErrorln(
                                "<r><red>error<r>: <b>{s}<r> \"link:{s}\" not found (try running 'bun link' in the intended package's folder)<r>",
                                .{ @errorName(cause.err), this.names[package_id].slice(buf) },
                            );
                            this.summary.fail += 1;
                        } else if (cause.err == error.AccessDenied) {
                            // there are two states this can happen
                            // - Access Denied because node_modules/ is unwritable
                            // - Access Denied because this specific package is unwritable
                            // in the case of the former, the logs are extremely noisy, so we
                            // will exit early, otherwise set a flag to not re-stat
                            const Singleton = struct {
                                var node_modules_is_ok = false;
                            };
                            if (!Singleton.node_modules_is_ok) {
                                const stat = bun.sys.fstat(bun.toFD(this.node_modules_folder.fd)).unwrap() catch |err| {
                                    Output.err("EACCES", "Permission denied while installing <b>{s}<r>", .{
                                        this.names[package_id].slice(buf),
                                    });
                                    if (Environment.isDebug) {
                                        Output.err(err, "Failed to stat node_modules", .{});
                                    }
                                    Global.exit(1);
                                };

                                const is_writable = if (Environment.isWindows or stat.uid == bun.C.getuid())
                                    stat.mode & bun.S.IWUSR > 0
                                else if (stat.gid == bun.C.getgid())
                                    stat.mode & bun.S.IWGRP > 0
                                else
                                    stat.mode & bun.S.IWOTH > 0;

                                if (!is_writable) {
                                    Output.err("EACCES", "Permission denied while writing packages into node_modules.", .{});
                                    Global.exit(1);
                                }
                                Singleton.node_modules_is_ok = true;
                            }

                            Output.err("EACCES", "Permission denied while installing <b>{s}<r>", .{
                                this.names[package_id].slice(buf),
                            });

                            this.summary.fail += 1;
                        } else {
                            Output.prettyErrorln(
                                "<r><red>error<r>: <b><red>{s}<r> installing <b>{s}<r>",
                                .{ @errorName(cause.err), this.names[package_id].slice(buf) },
                            );
                            this.summary.fail += 1;
                        }
                    },
                    else => {},
                }
            } else {
                if (this.manager.summary.new_trusted_dependencies.contains(@truncate(String.Builder.stringHash(alias)))) {
                    // these are packages that are installed but haven't run lifecycle scripts because they weren't
                    // in `trustedDependencies`
                    this.enqueuePackageScriptsToLockfile(
                        alias,
                        log_level,
                        package_id,
                        destination_dir_subpath,
                        resolution,
                    );
                }

                this.incrementTreeInstallCount(this.current_tree_id, log_level);
            }
        }

        fn enqueuePackageScriptsToLockfile(
            this: *PackageInstaller,
            folder_name: string,
            comptime log_level: Options.LogLevel,
            package_id: PackageID,
            destination_dir_subpath: [:0]const u8,
            resolution: *const Resolution,
        ) void {
            const buf = this.lockfile.buffers.string_bytes.items;
            var scripts: Package.Scripts = this.lockfile.packages.items(.scripts)[package_id];
            var path_buf_to_use: [bun.MAX_PATH_BYTES * 2]u8 = undefined;

            if (scripts.hasAny()) {
                const add_node_gyp_rebuild_script = if (this.lockfile.hasTrustedDependency(folder_name) and
                    scripts.install.isEmpty() and
                    scripts.postinstall.isEmpty())
                brk: {
                    const binding_dot_gyp_path = Path.joinAbsStringZ(
<<<<<<< HEAD
                        node_modules_path,
                        &[_]string{ destination_dir_subpath, "binding.gyp" },
                        .auto,
=======
                        this.node_modules_folder_path.items,
                        &[_]string{ folder_name, "binding.gyp" },
                        .posix,
>>>>>>> 68bc548d
                    );

                    break :brk Syscall.exists(binding_dot_gyp_path);
                } else false;

                const cwd = Path.joinAbsStringBufZTrailingSlash(
                    this.node_modules_folder_path.items,
                    &path_buf_to_use,
                    &[_]string{destination_dir_subpath},
                    .auto,
                );

                if (scripts.enqueue(
                    this.lockfile,
                    buf,
                    cwd,
                    folder_name,
                    resolution.tag,
                    add_node_gyp_rebuild_script,
                )) |scripts_list| {
                    if (this.manager.options.do.run_scripts) {
                        this.manager.total_scripts += scripts_list.total;
                        if (this.manager.scripts_node) |scripts_node| {
                            this.manager.setNodeName(
                                scripts_node,
                                scripts_list.items[scripts_list.first_index].?.package_name,
                                PackageManager.ProgressStrings.script_emoji,
                                true,
                            );
                            scripts_node.setEstimatedTotalItems(scripts_node.unprotected_estimated_total_items + scripts_list.total);
                        }
                        this.pending_lifecycle_scripts.append(this.manager.allocator, .{
                            .list = scripts_list,
                            .tree_id = this.current_tree_id,
                        }) catch bun.outOfMemory();
                    }
                }
            } else if (!scripts.filled) {
                const scripts_list = scripts.enqueueFromPackageJSON(
                    this.manager.log,
                    this.lockfile,
                    this.node_modules_folder,
                    this.node_modules_folder_path.items,
                    destination_dir_subpath,
                    folder_name,
                    resolution,
                ) catch |err| {
                    if (comptime log_level != .silent) {
                        const fmt = "\n<r><red>error:<r> failed to parse life-cycle scripts for <b>{s}<r>: {s}\n";
                        const args = .{ folder_name, @errorName(err) };

                        if (comptime log_level.showProgress()) {
                            switch (Output.enable_ansi_colors) {
                                inline else => |enable_ansi_colors| {
                                    this.progress.log(comptime Output.prettyFmt(fmt, enable_ansi_colors), args);
                                },
                            }
                        } else {
                            Output.prettyErrorln(fmt, args);
                        }
                    }

                    if (this.manager.options.enable.fail_early) {
                        Global.exit(1);
                    }

                    Output.flush();
                    this.summary.fail += 1;
                    return;
                };

                if (this.manager.options.do.run_scripts) {
                    if (scripts_list) |list| {
                        this.manager.total_scripts += list.total;
                        if (this.manager.scripts_node) |scripts_node| {
                            this.manager.setNodeName(
                                scripts_node,
                                list.items[list.first_index].?.package_name,
                                PackageManager.ProgressStrings.script_emoji,
                                true,
                            );
                            scripts_node.setEstimatedTotalItems(scripts_node.unprotected_estimated_total_items + list.total);
                        }
                        this.pending_lifecycle_scripts.append(this.manager.allocator, .{
                            .list = list,
                            .tree_id = this.current_tree_id,
                        }) catch bun.outOfMemory();
                    }
                }
            }
        }

        pub fn installPackage(
            this: *PackageInstaller,
            dependency_id: DependencyID,
            comptime log_level: Options.LogLevel,
        ) void {
            const package_id = this.lockfile.buffers.resolutions.items[dependency_id];
            const meta = &this.metas[package_id];

            if (meta.isDisabled()) {
                if (comptime log_level.showProgress()) {
                    this.node.completeOne();
                }
                this.incrementTreeInstallCount(this.current_tree_id, log_level);
                return;
            }

            const name = this.lockfile.str(&this.names[package_id]);
            const resolution = &this.resolutions[package_id];

            this.installPackageWithNameAndResolution(dependency_id, package_id, log_level, name, resolution);
        }
    };

    pub fn enqueueGitForCheckout(
        this: *PackageManager,
        dependency_id: DependencyID,
        alias: string,
        resolution: *const Resolution,
        task_context: TaskCallbackContext,
    ) void {
        const repository = &resolution.value.git;
        const url = this.lockfile.str(&repository.repo);
        const clone_id = Task.Id.forGitClone(url);
        const resolved = this.lockfile.str(&repository.resolved);
        const checkout_id = Task.Id.forGitCheckout(url, resolved);
        var checkout_queue = this.task_queue.getOrPut(this.allocator, checkout_id) catch unreachable;
        if (!checkout_queue.found_existing) {
            checkout_queue.value_ptr.* = .{};
        }

        checkout_queue.value_ptr.append(
            this.allocator,
            task_context,
        ) catch unreachable;

        if (checkout_queue.found_existing) return;

        if (this.git_repositories.get(clone_id)) |repo_fd| {
            this.task_batch.push(ThreadPool.Batch.from(this.enqueueGitCheckout(
                checkout_id,
                repo_fd,
                dependency_id,
                alias,
                resolution.*,
                resolved,
            )));
        } else {
            var clone_queue = this.task_queue.getOrPut(this.allocator, clone_id) catch unreachable;
            if (!clone_queue.found_existing) {
                clone_queue.value_ptr.* = .{};
            }

            clone_queue.value_ptr.append(
                this.allocator,
                .{ .dependency = dependency_id },
            ) catch unreachable;

            if (clone_queue.found_existing) return;

            this.task_batch.push(ThreadPool.Batch.from(this.enqueueGitClone(clone_id, alias, repository)));
        }
    }

    pub fn enqueuePackageForDownload(
        this: *PackageManager,
        name: []const u8,
        dependency_id: DependencyID,
        package_id: PackageID,
        version: Semver.Version,
        url: []const u8,
        task_context: TaskCallbackContext,
    ) void {
        const task_id = Task.Id.forNPMPackage(name, version);
        var task_queue = this.task_queue.getOrPut(this.allocator, task_id) catch unreachable;
        if (!task_queue.found_existing) {
            task_queue.value_ptr.* = .{};
        }

        task_queue.value_ptr.append(
            this.allocator,
            task_context,
        ) catch unreachable;

        if (task_queue.found_existing) return;

        if (this.generateNetworkTaskForTarball(
            task_id,
            url,
            dependency_id,
            this.lockfile.packages.get(package_id),
        ) catch unreachable) |task| {
            task.schedule(&this.network_tarball_batch);
            if (this.network_tarball_batch.len > 0) {
                _ = this.scheduleTasks();
            }
        }
    }

    pub fn enqueueTarballForDownload(
        this: *PackageManager,
        dependency_id: DependencyID,
        package_id: PackageID,
        url: string,
        task_context: TaskCallbackContext,
    ) void {
        const task_id = Task.Id.forTarball(url);
        var task_queue = this.task_queue.getOrPut(this.allocator, task_id) catch unreachable;
        if (!task_queue.found_existing) {
            task_queue.value_ptr.* = .{};
        }

        task_queue.value_ptr.append(
            this.allocator,
            task_context,
        ) catch unreachable;

        if (task_queue.found_existing) return;

        if (this.generateNetworkTaskForTarball(
            task_id,
            url,
            dependency_id,
            this.lockfile.packages.get(package_id),
        ) catch unreachable) |task| {
            task.schedule(&this.network_tarball_batch);
            if (this.network_tarball_batch.len > 0) {
                _ = this.scheduleTasks();
            }
        }
    }

    pub fn enqueueTarballForReading(
        this: *PackageManager,
        dependency_id: DependencyID,
        alias: string,
        resolution: *const Resolution,
        task_context: TaskCallbackContext,
    ) void {
        const path = this.lockfile.str(&resolution.value.local_tarball);
        const task_id = Task.Id.forTarball(path);
        var task_queue = this.task_queue.getOrPut(this.allocator, task_id) catch unreachable;
        if (!task_queue.found_existing) {
            task_queue.value_ptr.* = .{};
        }

        task_queue.value_ptr.append(
            this.allocator,
            task_context,
        ) catch unreachable;

        if (task_queue.found_existing) return;

        this.task_batch.push(ThreadPool.Batch.from(this.enqueueLocalTarball(
            task_id,
            dependency_id,
            alias,
            path,
            resolution.*,
        )));
    }

    pub fn installPackages(
        this: *PackageManager,
        ctx: Command.Context,
        comptime log_level: PackageManager.Options.LogLevel,
    ) !PackageInstall.Summary {
        const original_lockfile = this.lockfile;
        defer this.lockfile = original_lockfile;
        if (!this.options.local_package_features.dev_dependencies) {
            this.lockfile = try this.lockfile.maybeCloneFilteringRootPackages(
                this.options.local_package_features,
                this.options.enable.exact_versions,
            );
        }

        const root_lifecycle_scripts_count = brk: {
            if (this.options.do.run_scripts and
                this.options.do.install_packages and
                this.root_lifecycle_scripts != null)
            {
                var counter: usize = 0;

                for (this.root_lifecycle_scripts.?.items) |item| {
                    if (item != null) counter += 1;
                }

                this.total_scripts += counter;
                break :brk counter;
            }
            break :brk 0;
        };

        var root_node: *Progress.Node = undefined;
        var download_node: Progress.Node = undefined;
        var install_node: Progress.Node = undefined;
        var scripts_node: Progress.Node = undefined;
        const options = &this.options;
        var progress = &this.progress;

        if (comptime log_level.showProgress()) {
            root_node = progress.start("", 0);
            progress.supports_ansi_escape_codes = Output.enable_ansi_colors_stderr;
            download_node = root_node.start(ProgressStrings.download(), 0);

            install_node = root_node.start(ProgressStrings.install(), this.lockfile.packages.len);
            scripts_node = root_node.start(ProgressStrings.script(), root_lifecycle_scripts_count);
            this.downloads_node = &download_node;
            this.scripts_node = &scripts_node;
        }

        defer {
            if (comptime log_level.showProgress()) {
                progress.root.end();
                progress.* = .{};
            }
        }

        // If there was already a valid lockfile and so we did not resolve, i.e. there was zero network activity
        // the packages could still not be in the cache dir
        // this would be a common scenario in a CI environment
        // or if you just cloned a repo
        // we want to check lazily though
        // no need to download packages you've already installed!!
        var skip_verify_installed_version_number = false;
        const cwd = std.fs.cwd();
        const node_modules_folder = bun.openDir(cwd, "node_modules") catch brk: {
            skip_verify_installed_version_number = true;
            bun.sys.mkdir("node_modules", 0o755).unwrap() catch |err| {
                if (err != error.EEXIST) {
                    Output.prettyErrorln("<r><red>error<r>: <b><red>{s}<r> creating <b>node_modules<r> folder", .{@errorName(err)});
                    Global.crash();
                }
            };
            break :brk bun.openDir(cwd, "node_modules") catch |err| {
                Output.prettyErrorln("<r><red>error<r>: <b><red>{s}<r> opening <b>node_modules<r> folder", .{@errorName(err)});
                Global.crash();
            };
        };

        var skip_delete = skip_verify_installed_version_number;

        if (options.enable.force_install) {
            skip_verify_installed_version_number = true;
            skip_delete = false;

            // TODO(dylan-conway): depth first installation
            // var node_modules_iter = node_modules_folder.iterateAssumeFirstIteration();
            // defer node_modules_iter.reset();
            // while (try node_modules_iter.next()) |entry| {
            //     if (entry.kind != .directory or !strings.eqlComptime(entry.name, ".cache")) {
            //         node_modules_folder.deleteTree(entry.name) catch {};
            //     }
            // }
        }

        var summary = PackageInstall.Summary{};

        {
            var iterator = Lockfile.Tree.Iterator.init(this.lockfile);
            if (comptime Environment.isPosix) {
                Bin.Linker.ensureUmask();
            }
            var installer: PackageInstaller = brk: {
                // These slices potentially get resized during iteration
                // so we want to make sure they're not accessible to the rest of this function
                // to make mistakes harder
                var parts = this.lockfile.packages.slice();

                const completed_trees, const tree_ids_to_trees_the_id_depends_on, const tree_install_counts = trees: {
                    const trees = this.lockfile.buffers.trees.items;
                    const completed_trees = try Bitset.initEmpty(this.allocator, trees.len);
                    var tree_ids_to_trees_the_id_depends_on = try Bitset.List.initEmpty(this.allocator, trees.len, trees.len);

                    {
                        // For each tree id, traverse through it's parents and mark all visited tree
                        // ids as dependents for the current tree parent
                        var deps = try Bitset.initEmpty(this.allocator, trees.len);
                        defer deps.deinit(this.allocator);
                        for (trees) |_curr| {
                            var curr = _curr;
                            tree_ids_to_trees_the_id_depends_on.set(curr.id, curr.id);

                            while (curr.parent != Lockfile.Tree.invalid_id) {
                                deps.set(curr.id);
                                tree_ids_to_trees_the_id_depends_on.setUnion(curr.parent, deps);
                                curr = trees[curr.parent];
                            }

                            deps.setAll(false);
                        }
                    }

                    const tree_install_counts = try this.allocator.alloc(usize, trees.len);
                    @memset(tree_install_counts, 0);

                    if (comptime Environment.allow_assert) {
                        if (trees.len > 0) {
                            // last tree should not depend on another except for itself
                            std.debug.assert(tree_ids_to_trees_the_id_depends_on.at(trees.len - 1).count() == 1 and tree_ids_to_trees_the_id_depends_on.at(trees.len - 1).isSet(trees.len - 1));
                            // root tree should always depend on all trees
                            std.debug.assert(tree_ids_to_trees_the_id_depends_on.at(0).count() == trees.len);
                        }

                        // a tree should always depend on itself
                        for (0..trees.len) |j| {
                            std.debug.assert(tree_ids_to_trees_the_id_depends_on.at(j).isSet(j));
                        }
                    }

                    break :trees .{
                        completed_trees,
                        tree_ids_to_trees_the_id_depends_on,
                        tree_install_counts,
                    };
                };

                break :brk PackageInstaller{
                    .manager = this,
                    .options = &this.options,
                    .metas = parts.items(.meta),
                    .bins = parts.items(.bin),
                    .root_node_modules_folder = node_modules_folder,
                    .names = parts.items(.name),
                    .resolutions = parts.items(.resolution),
                    .lockfile = this.lockfile,
                    .node = &install_node,
                    .node_modules_folder = node_modules_folder,
                    .node_modules_folder_path = std.ArrayList(u8).fromOwnedSlice(
                        this.allocator,
                        try this.allocator.dupe(
                            u8,
                            strings.withoutTrailingSlash(FileSystem.instance.top_level_dir),
                        ),
                    ),
                    .progress = progress,
                    .skip_verify_installed_version_number = skip_verify_installed_version_number,
                    .skip_delete = skip_delete,
                    .summary = &summary,
                    .global_bin_dir = this.options.global_bin_dir,
                    .force_install = options.enable.force_install,
                    .successfully_installed = try Bitset.initEmpty(
                        this.allocator,
                        this.lockfile.packages.len,
                    ),
                    .tree_iterator = &iterator,
                    .command_ctx = ctx,
                    .tree_ids_to_trees_the_id_depends_on = tree_ids_to_trees_the_id_depends_on,
                    .completed_trees = completed_trees,
                    .tree_install_counts = tree_install_counts,
                };
            };

            try installer.node_modules_folder_path.append(std.fs.path.sep);

            // installer.printTreeDeps();

            defer installer.deinit();

            while (iterator.nextNodeModulesFolder(&installer.completed_trees)) |node_modules| {
                installer.node_modules_folder_path.items.len = strings.withoutTrailingSlash(FileSystem.instance.top_level_dir).len + 1;
                try installer.node_modules_folder_path.appendSlice(node_modules.relative_path);

                // We deliberately do not close this folder.
                // If the package hasn't been downloaded, we will need to install it later
                // We use this file descriptor to know where to put it.
                installer.node_modules_folder = bun.openDir(cwd, node_modules.relative_path) catch brk: {
                    // Avoid extra mkdir() syscall
                    //
                    // note: this will recursively delete any dangling symlinks
                    // in the next.js repo, it encounters a dangling symlink in node_modules/@next/codemod/node_modules/cheerio
                    try bun.makePath(cwd, bun.span(node_modules.relative_path));
                    break :brk try bun.openDir(cwd, node_modules.relative_path);
                };

                var remaining = node_modules.dependencies;

                installer.current_tree_id = node_modules.tree_id;

                if (comptime Environment.allow_assert) {
                    std.debug.assert(node_modules.dependencies.len == this.lockfile.buffers.trees.items[installer.current_tree_id].dependencies.len);
                }

                // cache line is 64 bytes on ARM64 and x64
                // PackageIDs are 4 bytes
                // Hence, we can fit up to 64 / 4 = 16 package IDs in a cache line
                const unroll_count = comptime 64 / @sizeOf(PackageID);

                while (remaining.len > unroll_count) {
                    comptime var i: usize = 0;
                    inline while (i < unroll_count) : (i += 1) {
                        installer.installPackage(remaining[i], comptime log_level);
                    }
                    remaining = remaining[unroll_count..];

                    // We want to minimize how often we call this function
                    // That's part of why we unroll this loop
                    if (this.pending_tasks > 0) {
                        try this.runTasks(
                            *PackageInstaller,
                            &installer,
                            .{
                                .onExtract = PackageInstaller.installEnqueuedPackages,
                                .onResolve = {},
                                .onPackageManifestError = {},
                                .onPackageDownloadError = {},
                            },
                            true,
                            log_level,
                        );
                        if (!installer.options.do.install_packages) return error.InstallFailed;
                    }

                    this.tickLifecycleScripts();
                }

                for (remaining) |dependency_id| {
                    installer.installPackage(dependency_id, log_level);
                }

                try this.runTasks(
                    *PackageInstaller,
                    &installer,
                    .{
                        .onExtract = PackageInstaller.installEnqueuedPackages,
                        .onResolve = {},
                        .onPackageManifestError = {},
                        .onPackageDownloadError = {},
                    },
                    true,
                    log_level,
                );
                if (!installer.options.do.install_packages) return error.InstallFailed;

                this.tickLifecycleScripts();
            }

            while (this.pending_tasks > 0 and installer.options.do.install_packages) {
                try this.runTasks(
                    *PackageInstaller,
                    &installer,
                    .{
                        .onExtract = PackageInstaller.installEnqueuedPackages,
                        .onResolve = {},
                        .onPackageManifestError = {},
                        .onPackageDownloadError = {},
                    },
                    true,
                    log_level,
                );

                if (PackageManager.verbose_install and PackageManager.instance.pending_tasks > 0) {
                    if (PackageManager.hasEnoughTimePassedBetweenWaitingMessages()) Output.prettyErrorln("<d>[PackageManager]<r> waiting for {d} tasks\n", .{PackageManager.instance.pending_tasks});
                }

                if (this.pending_tasks > 0)
                    this.sleep()
                else
                    this.tickLifecycleScripts();
            } else {
                this.tickLifecycleScripts();
            }

            this.finished_installing.store(true, .Monotonic);
            if (comptime log_level.showProgress()) {
                scripts_node.activate();
            }

            if (!installer.options.do.install_packages) return error.InstallFailed;

            summary.successfully_installed = installer.successfully_installed;

            installer.completeRemainingScripts(log_level);

            if (root_lifecycle_scripts_count > 0) {
                // root lifecycle scripts can run now that all dependencies are installed
                // and their lifecycle script have finished
                try this.spawnPackageLifecycleScripts(ctx, this.root_lifecycle_scripts.?, log_level);
            }

            while (this.pending_lifecycle_script_tasks.load(.Monotonic) > 0) {
                if (PackageManager.verbose_install) {
                    if (PackageManager.hasEnoughTimePassedBetweenWaitingMessages()) Output.prettyErrorln("<d>[PackageManager]<r> waiting for {d} scripts\n", .{this.pending_lifecycle_script_tasks.load(.Monotonic)});
                }

                PackageManager.instance.sleep();
            }

            if (comptime log_level.showProgress()) {
                scripts_node.end();
            }
        }

        return summary;
    }

    pub fn setupGlobalDir(manager: *PackageManager, ctx: *const Command.Context) !void {
        manager.options.global_bin_dir = try Options.openGlobalBinDir(ctx.install);
        var out_buffer: [bun.MAX_PATH_BYTES]u8 = undefined;
        const result = try bun.getFdPath(manager.options.global_bin_dir.fd, &out_buffer);
        out_buffer[result.len] = 0;
        const result_: [:0]u8 = out_buffer[0..result.len :0];
        manager.options.bin_path = bun.cstring(try FileSystem.instance.dirname_store.append([:0]u8, result_));
    }

    pub fn startProgressBarIfNone(manager: *PackageManager) void {
        if (manager.downloads_node == null) {
            manager.startProgressBar();
        }
    }
    pub fn startProgressBar(manager: *PackageManager) void {
        manager.downloads_node = manager.progress.start(ProgressStrings.download(), 0);
        manager.progress.supports_ansi_escape_codes = Output.enable_ansi_colors_stderr;
        manager.setNodeName(manager.downloads_node.?, ProgressStrings.download_no_emoji_, ProgressStrings.download_emoji, true);
        manager.downloads_node.?.setEstimatedTotalItems(manager.total_tasks + manager.extracted_count);
        manager.downloads_node.?.setCompletedItems(manager.total_tasks - manager.pending_tasks);
        manager.downloads_node.?.activate();
        manager.progress.refresh();
    }

    pub fn endProgressBar(manager: *PackageManager) void {
        var downloads_node = manager.downloads_node orelse return;
        downloads_node.setEstimatedTotalItems(downloads_node.unprotected_estimated_total_items);
        downloads_node.setCompletedItems(downloads_node.unprotected_estimated_total_items);
        manager.progress.refresh();
        manager.progress.root.end();
        manager.progress = .{};
        manager.downloads_node = null;
    }

    fn installWithManager(
        manager: *PackageManager,
        ctx: Command.Context,
        package_json_contents: string,
        comptime log_level: Options.LogLevel,
    ) !void {
        // sleep off for maximum network throughput

        var load_lockfile_result: Lockfile.LoadFromDiskResult = if (manager.options.do.load_lockfile)
            manager.lockfile.loadFromDisk(
                ctx.allocator,
                ctx.log,
                manager.options.lockfile_path,
            )
        else
            .{ .not_found = {} };

        var root = Lockfile.Package{};
        var needs_new_lockfile = load_lockfile_result != .ok or
            (load_lockfile_result.ok.lockfile.buffers.dependencies.items.len == 0 and manager.package_json_updates.len > 0);

        manager.options.enable.force_save_lockfile = manager.options.enable.force_save_lockfile or (load_lockfile_result == .ok and load_lockfile_result.ok.was_migrated);

        // this defaults to false
        // but we force allowing updates to the lockfile when you do bun add
        var had_any_diffs = false;
        manager.progress = .{};

        // Step 2. Parse the package.json file
        const package_json_source = logger.Source.initPathString(package_json_cwd, package_json_contents);

        switch (load_lockfile_result) {
            .err => |cause| {
                if (log_level != .silent) {
                    switch (cause.step) {
                        .open_file => Output.prettyError("<r><red>error<r> opening lockfile:<r> {s}\n<r>", .{
                            @errorName(cause.value),
                        }),
                        .parse_file => Output.prettyError("<r><red>error<r> parsing lockfile:<r> {s}\n<r>", .{
                            @errorName(cause.value),
                        }),
                        .read_file => Output.prettyError("<r><red>error<r> reading lockfile:<r> {s}\n<r>", .{
                            @errorName(cause.value),
                        }),
                        .migrating => Output.prettyError("<r><red>error<r> migrating lockfile:<r> {s}\n<r>", .{
                            @errorName(cause.value),
                        }),
                    }

                    if (manager.options.enable.fail_early) {
                        Output.prettyError("<b><red>failed to load lockfile<r>\n", .{});
                    } else {
                        Output.prettyError("<b><red>ignoring lockfile<r>\n", .{});
                    }

                    if (ctx.log.errors > 0) {
                        switch (Output.enable_ansi_colors) {
                            inline else => |enable_ansi_colors| {
                                try manager.log.printForLogLevelWithEnableAnsiColors(Output.errorWriter(), enable_ansi_colors);
                            },
                        }
                    }
                    Output.flush();
                }

                if (manager.options.enable.fail_early) Global.crash();
            },
            .ok => {
                differ: {
                    root = load_lockfile_result.ok.lockfile.rootPackage() orelse {
                        needs_new_lockfile = true;
                        break :differ;
                    };

                    if (root.dependencies.len == 0) {
                        needs_new_lockfile = true;
                    }

                    if (needs_new_lockfile) break :differ;

                    var lockfile: Lockfile = undefined;
                    try lockfile.initEmpty(ctx.allocator);
                    var maybe_root = Lockfile.Package{};

                    try maybe_root.parseMain(
                        &lockfile,
                        ctx.allocator,
                        ctx.log,
                        package_json_source,
                        Features.main,
                    );
                    const mapping = try manager.lockfile.allocator.alloc(PackageID, maybe_root.dependencies.len);
                    @memset(mapping, invalid_package_id);

                    manager.summary = try Package.Diff.generate(
                        ctx.allocator,
                        ctx.log,
                        manager.lockfile,
                        &lockfile,
                        &root,
                        &maybe_root,
                        if (manager.to_update) manager.package_json_updates else null,
                        mapping,
                    );

                    had_any_diffs = had_any_diffs or manager.summary.hasDiffs();

                    if (manager.summary.new_trusted_dependencies.count() > 0) {
                        needs_new_lockfile = true;
                    }

                    if (had_any_diffs) {
                        var builder_ = manager.lockfile.stringBuilder();
                        // ensure we use one pointer to reference it instead of creating new ones and potentially aliasing
                        var builder = &builder_;
                        // If you changed packages, we will copy over the new package from the new lockfile
                        const new_dependencies = maybe_root.dependencies.get(lockfile.buffers.dependencies.items);

                        for (new_dependencies) |new_dep| {
                            new_dep.count(lockfile.buffers.string_bytes.items, *Lockfile.StringBuilder, builder);
                        }

                        lockfile.overrides.count(&lockfile, builder);

                        maybe_root.scripts.count(lockfile.buffers.string_bytes.items, *Lockfile.StringBuilder, builder);

                        const off = @as(u32, @truncate(manager.lockfile.buffers.dependencies.items.len));
                        const len = @as(u32, @truncate(new_dependencies.len));
                        var packages = manager.lockfile.packages.slice();
                        var dep_lists = packages.items(.dependencies);
                        var resolution_lists = packages.items(.resolutions);
                        const old_resolutions_list = resolution_lists[0];
                        dep_lists[0] = .{ .off = off, .len = len };
                        resolution_lists[0] = .{ .off = off, .len = len };
                        manager.root_dependency_list = dep_lists[0];
                        try builder.allocate();

                        const all_name_hashes: []PackageNameHash = brk: {
                            if (!manager.summary.overrides_changed) break :brk &.{};
                            const hashes_len = manager.lockfile.overrides.map.entries.len + lockfile.overrides.map.entries.len;
                            if (hashes_len == 0) break :brk &.{};
                            var all_name_hashes = try bun.default_allocator.alloc(PackageNameHash, hashes_len);
                            @memcpy(all_name_hashes[0..manager.lockfile.overrides.map.entries.len], manager.lockfile.overrides.map.keys());
                            @memcpy(all_name_hashes[manager.lockfile.overrides.map.entries.len..], lockfile.overrides.map.keys());
                            var i = manager.lockfile.overrides.map.entries.len;
                            while (i < all_name_hashes.len) {
                                if (std.mem.indexOfScalar(PackageNameHash, all_name_hashes[0..i], all_name_hashes[i]) != null) {
                                    all_name_hashes[i] = all_name_hashes[all_name_hashes.len - 1];
                                    all_name_hashes.len -= 1;
                                } else {
                                    i += 1;
                                }
                            }
                            break :brk all_name_hashes;
                        };

                        manager.lockfile.overrides = try lockfile.overrides.clone(&lockfile, manager.lockfile, builder);

                        try manager.lockfile.buffers.dependencies.ensureUnusedCapacity(manager.lockfile.allocator, len);
                        try manager.lockfile.buffers.resolutions.ensureUnusedCapacity(manager.lockfile.allocator, len);

                        const old_resolutions = old_resolutions_list.get(manager.lockfile.buffers.resolutions.items);

                        var dependencies = manager.lockfile.buffers.dependencies.items.ptr[off .. off + len];
                        var resolutions = manager.lockfile.buffers.resolutions.items.ptr[off .. off + len];

                        // It is too easy to accidentally undefined memory
                        @memset(resolutions, invalid_package_id);
                        @memset(dependencies, Dependency{});

                        manager.lockfile.buffers.dependencies.items = manager.lockfile.buffers.dependencies.items.ptr[0 .. off + len];
                        manager.lockfile.buffers.resolutions.items = manager.lockfile.buffers.resolutions.items.ptr[0 .. off + len];

                        for (new_dependencies, 0..) |new_dep, i| {
                            dependencies[i] = try new_dep.clone(lockfile.buffers.string_bytes.items, *Lockfile.StringBuilder, builder);
                            if (mapping[i] != invalid_package_id) {
                                resolutions[i] = old_resolutions[mapping[i]];
                            }
                        }

                        if (manager.summary.overrides_changed and all_name_hashes.len > 0) {
                            for (manager.lockfile.buffers.dependencies.items, 0..) |*dependency, dependency_i| {
                                if (std.mem.indexOfScalar(PackageNameHash, all_name_hashes, dependency.name_hash)) |_| {
                                    manager.lockfile.buffers.resolutions.items[dependency_i] = invalid_package_id;
                                    try manager.enqueueDependencyWithMain(
                                        @truncate(dependency_i),
                                        dependency,
                                        manager.lockfile.buffers.resolutions.items[dependency_i],
                                        false,
                                    );
                                }
                            }
                        }

                        manager.lockfile.packages.items(.scripts)[0] = maybe_root.scripts.clone(
                            lockfile.buffers.string_bytes.items,
                            *Lockfile.StringBuilder,
                            builder,
                        );

                        builder.clamp();

                        // Split this into two passes because the below may allocate memory or invalidate pointers
                        if (manager.summary.add > 0 or manager.summary.update > 0) {
                            const changes = @as(PackageID, @truncate(mapping.len));
                            var counter_i: PackageID = 0;

                            _ = manager.getCacheDirectory();
                            _ = manager.getTemporaryDirectory();

                            while (counter_i < changes) : (counter_i += 1) {
                                if (mapping[counter_i] == invalid_package_id) {
                                    const dependency_i = counter_i + off;
                                    const dependency = manager.lockfile.buffers.dependencies.items[dependency_i];
                                    try manager.enqueueDependencyWithMain(
                                        dependency_i,
                                        &dependency,
                                        manager.lockfile.buffers.resolutions.items[dependency_i],
                                        false,
                                    );
                                }
                            }
                        }

                        if (manager.summary.update > 0) root.scripts = .{};
                    }
                }
            },
            else => {},
        }

        if (needs_new_lockfile) {
            root = .{};
            try manager.lockfile.initEmpty(ctx.allocator);

            if (manager.options.enable.frozen_lockfile) {
                if (comptime log_level != .silent) {
                    Output.prettyErrorln("<r><red>error<r>: lockfile had changes, but lockfile is frozen", .{});
                }
                Global.crash();
            }

            try root.parseMain(
                manager.lockfile,
                ctx.allocator,
                ctx.log,
                package_json_source,
                Features.main,
            );

            root = try manager.lockfile.appendPackage(root);

            manager.root_dependency_list = root.dependencies;

            if (root.dependencies.len > 0) {
                _ = manager.getCacheDirectory();
                _ = manager.getTemporaryDirectory();
            }
            manager.enqueueDependencyList(root.dependencies);
        } else {
            // Anything that needs to be downloaded from an update needs to be scheduled here
            manager.drainDependencyList();
        }

        if (manager.pending_tasks > 0 or manager.peer_dependencies.readableLength() > 0) {
            if (root.dependencies.len > 0) {
                _ = manager.getCacheDirectory();
                _ = manager.getTemporaryDirectory();
            }

            if (comptime log_level.showProgress()) {
                manager.startProgressBar();
            } else if (comptime log_level != .silent) {
                Output.prettyErrorln(" Resolving dependencies", .{});
                Output.flush();
            }

            while (manager.pending_tasks > 0) {
                try manager.runTasks(
                    *PackageManager,
                    manager,
                    .{
                        .onExtract = {},
                        .onResolve = {},
                        .onPackageManifestError = {},
                        .onPackageDownloadError = {},
                        .progress_bar = true,
                    },
                    false,
                    log_level,
                );

                if (PackageManager.verbose_install and manager.pending_tasks > 0) {
                    if (PackageManager.hasEnoughTimePassedBetweenWaitingMessages()) Output.prettyErrorln("<d>[PackageManager]<r> waiting for {d} tasks\n", .{manager.pending_tasks});
                }

                if (manager.pending_tasks > 0)
                    manager.sleep();
            }

            if (manager.options.do.install_peer_dependencies) {
                while (manager.pending_tasks > 0 or manager.peer_dependencies.readableLength() > 0) {
                    try manager.processPeerDependencyList();

                    manager.drainDependencyList();

                    try manager.runTasks(
                        *PackageManager,
                        manager,
                        .{
                            .onExtract = {},
                            .onResolve = {},
                            .onPackageManifestError = {},
                            .onPackageDownloadError = {},
                            .progress_bar = true,
                        },
                        true,
                        log_level,
                    );

                    if (PackageManager.verbose_install and manager.pending_tasks > 0) {
                        if (PackageManager.hasEnoughTimePassedBetweenWaitingMessages()) Output.prettyErrorln("<d>[PackageManager]<r> waiting for {d} tasks\n", .{manager.pending_tasks});
                    }

                    if (manager.pending_tasks > 0)
                        manager.sleep();
                }
            }

            if (comptime log_level.showProgress()) {
                manager.endProgressBar();
            } else if (comptime log_level != .silent) {
                Output.prettyErrorln(" Resolved, downloaded and extracted [{d}]", .{manager.total_tasks});
                Output.flush();
            }
        }

        switch (Output.enable_ansi_colors) {
            inline else => |enable_ansi_colors| {
                try manager.log.printForLogLevelWithEnableAnsiColors(Output.errorWriter(), enable_ansi_colors);
            },
        }

        if (manager.log.hasErrors()) Global.crash();

        // This operation doesn't perform any I/O, so it should be relatively cheap.
        manager.lockfile = try manager.lockfile.cleanWithLogger(
            manager.package_json_updates,
            manager.log,
            manager.options.enable.exact_versions,
        );
        if (manager.lockfile.packages.len > 0) {
            root = manager.lockfile.packages.get(0);
        }

        if (manager.lockfile.packages.len > 0) {
            for (manager.package_json_updates) |request| {
                // prevent redundant errors
                if (request.failed) {
                    return error.InstallFailed;
                }
            }
            manager.root_dependency_list = manager.lockfile.packages.items(.dependencies)[0];
            manager.lockfile.verifyResolutions(manager.options.local_package_features, manager.options.remote_package_features, log_level);
        }

        const did_meta_hash_change = try manager.lockfile.hasMetaHashChanged(
            PackageManager.verbose_install or manager.options.do.print_meta_hash_string,
        );

        const should_save_lockfile = did_meta_hash_change or had_any_diffs or needs_new_lockfile or manager.package_json_updates.len > 0;

        if (manager.options.global) {
            try manager.setupGlobalDir(&ctx);
        }

        if (did_meta_hash_change and manager.options.enable.frozen_lockfile) {
            if (comptime log_level != .silent) {
                Output.prettyErrorln("<r><red>error<r><d>:<r> lockfile had changes, but lockfile is frozen", .{});
                Output.note("try re-running without <d>--frozen-lockfile<r> and commit the updated lockfile", .{});
            }
            Global.crash();
        }

        // It's unnecessary work to re-save the lockfile if there are no changes
        if (manager.options.do.save_lockfile and
            (should_save_lockfile or manager.lockfile.isEmpty() or manager.options.enable.force_save_lockfile))
        save: {
            if (manager.lockfile.isEmpty()) {
                if (!manager.options.dry_run) {
                    std.fs.cwd().deleteFileZ(manager.options.lockfile_path) catch |err| brk: {
                        // we don't care
                        if (err == error.FileNotFound) {
                            if (had_any_diffs) break :save;
                            break :brk;
                        }

                        if (log_level != .silent) Output.prettyErrorln("\n <red>error: {s} deleting empty lockfile", .{@errorName(err)});
                        break :save;
                    };
                }
                if (!manager.options.global) {
                    if (log_level != .silent) {
                        if (manager.to_remove.len > 0) {
                            Output.prettyErrorln("\npackage.json has no dependencies! Deleted empty lockfile", .{});
                        } else {
                            Output.prettyErrorln("No packages! Deleted empty lockfile", .{});
                        }
                    }
                }

                break :save;
            }

            var save_node: *Progress.Node = undefined;

            if (comptime log_level.showProgress()) {
                save_node = manager.progress.start(ProgressStrings.save(), 0);
                manager.progress.supports_ansi_escape_codes = Output.enable_ansi_colors_stderr;
                save_node.activate();

                manager.progress.refresh();
            }

            manager.lockfile.saveToDisk(manager.options.lockfile_path);

            if (comptime Environment.allow_assert) {
                if (manager.lockfile.hasMetaHashChanged(false) catch false) {
                    Output.panic("Lockfile metahash non-deterministic after saving", .{});
                }
            }

            if (comptime log_level.showProgress()) {
                save_node.end();
                manager.progress.refresh();
                manager.progress.root.end();
                manager.progress = .{};
            } else if (comptime log_level != .silent) {
                Output.prettyErrorln(" Saved lockfile", .{});
                Output.flush();
            }
        }

        const binding_dot_gyp_path = Path.joinAbsStringZ(
            Fs.FileSystem.instance.top_level_dir,
            &[_]string{"binding.gyp"},
            .auto,
        );
        if (root.scripts.hasAny()) {
            const add_node_gyp_rebuild_script = root.scripts.install.isEmpty() and root.scripts.postinstall.isEmpty() and Syscall.exists(binding_dot_gyp_path);

            manager.root_lifecycle_scripts = root.scripts.enqueue(
                manager.lockfile,
                manager.lockfile.buffers.string_bytes.items,
                strings.withoutTrailingSlash(FileSystem.instance.top_level_dir),
                root.name.slice(manager.lockfile.buffers.string_bytes.items),
                .root,
                add_node_gyp_rebuild_script,
            );
        } else {
            if (Syscall.exists(binding_dot_gyp_path)) {
                // no scripts exist but auto node gyp script needs to be added
                manager.root_lifecycle_scripts = root.scripts.enqueue(
                    manager.lockfile,
                    manager.lockfile.buffers.string_bytes.items,
                    strings.withoutTrailingSlash(FileSystem.instance.top_level_dir),
                    root.name.slice(manager.lockfile.buffers.string_bytes.items),
                    .root,
                    true,
                );
            }
        }

        var install_summary = PackageInstall.Summary{};
        if (manager.options.do.install_packages) {
            install_summary = try manager.installPackages(
                ctx,
                log_level,
            );
        }

        if (needs_new_lockfile) {
            manager.summary.add = @as(u32, @truncate(manager.lockfile.packages.len));
        }

        if (manager.options.do.save_yarn_lock) {
            var node: *Progress.Node = undefined;
            if (comptime log_level.showProgress()) {
                node = manager.progress.start("Saving yarn.lock", 0);
                manager.progress.supports_ansi_escape_codes = Output.enable_ansi_colors_stderr;
                manager.progress.refresh();
            } else if (comptime log_level != .silent) {
                Output.prettyErrorln(" Saved yarn.lock", .{});
                Output.flush();
            }

            try manager.writeYarnLock();
            if (comptime log_level.showProgress()) {
                node.completeOne();
                manager.progress.refresh();
                manager.progress.root.end();
                manager.progress = .{};
            }
        }

        var printed_timestamp = false;
        if (comptime log_level != .silent) {
            if (manager.options.do.summary) {
                var printer = Lockfile.Printer{
                    .lockfile = manager.lockfile,
                    .options = manager.options,
                    .updates = manager.package_json_updates,
                    .successfully_installed = install_summary.successfully_installed,
                };

                switch (Output.enable_ansi_colors) {
                    inline else => |enable_ansi_colors| {
                        try Lockfile.Printer.Tree.print(&printer, Output.WriterType, Output.writer(), enable_ansi_colors);
                    },
                }

                manager.lifecycle_script_time_log.printAndDeinit(manager.lockfile.allocator);

                if (!did_meta_hash_change) {
                    manager.summary.remove = 0;
                    manager.summary.add = 0;
                    manager.summary.update = 0;
                }

                if (install_summary.success > 0) {
                    // it's confusing when it shows 3 packages and says it installed 1
                    const pkgs_installed = @max(
                        install_summary.success,
                        @as(
                            u32,
                            @truncate(manager.package_json_updates.len),
                        ),
                    );
                    Output.pretty(" <green>{d}<r> package{s}<r> installed ", .{ pkgs_installed, if (pkgs_installed == 1) "" else "s" });
                    Output.printStartEndStdout(ctx.start_time, std.time.nanoTimestamp());
                    printed_timestamp = true;
                    Output.pretty("<r>\n", .{});

                    if (manager.summary.remove > 0) {
                        Output.pretty("  Removed: <cyan>{d}<r>\n", .{manager.summary.remove});
                    }
                } else if (manager.summary.remove > 0) {
                    if (manager.to_remove.len > 0) {
                        for (manager.to_remove) |request| {
                            Output.prettyln(" <r><red>-<r> {s}", .{request.name});
                        }
                    }

                    Output.pretty(" <r><b>{d}<r> package{s} removed ", .{ manager.summary.remove, if (manager.summary.remove == 1) "" else "s" });
                    Output.printStartEndStdout(ctx.start_time, std.time.nanoTimestamp());
                    printed_timestamp = true;
                    Output.pretty("<r>\n", .{});
                } else if (install_summary.skipped > 0 and install_summary.fail == 0 and manager.package_json_updates.len == 0) {
                    const count = @as(PackageID, @truncate(manager.lockfile.packages.len));
                    if (count != install_summary.skipped) {
                        Output.pretty("Checked <green>{d} install{s}<r> across {d} package{s} <d>(no changes)<r> ", .{
                            install_summary.skipped,
                            if (install_summary.skipped == 1) "" else "s",
                            count,
                            if (count == 1) "" else "s",
                        });
                        Output.printStartEndStdout(ctx.start_time, std.time.nanoTimestamp());
                        printed_timestamp = true;
                        Output.pretty("<r>\n", .{});
                    } else {
                        Output.pretty("<r> <green>Done<r>! Checked {d} package{s}<r> <d>(no changes)<r> ", .{
                            install_summary.skipped,
                            if (install_summary.skipped == 1) "" else "s",
                        });
                        Output.printStartEndStdout(ctx.start_time, std.time.nanoTimestamp());
                        printed_timestamp = true;
                        Output.pretty("<r>\n", .{});
                    }
                }

                if (install_summary.fail > 0) {
                    Output.prettyln("<r>Failed to install <red><b>{d}<r> package{s}\n", .{ install_summary.fail, if (install_summary.fail == 1) "" else "s" });
                    Output.flush();
                }
            }
        }

        if (comptime log_level != .silent) {
            if (manager.options.do.summary) {
                if (!printed_timestamp) {
                    Output.printStartEndStdout(ctx.start_time, std.time.nanoTimestamp());
                    Output.prettyln("<d> done<r>", .{});
                    printed_timestamp = true;
                }
            }
        }

        Output.flush();
    }

    pub fn spawnPackageLifecycleScripts(
        this: *PackageManager,
        ctx: Command.Context,
        list: Lockfile.Package.Scripts.List,
        comptime log_level: PackageManager.Options.LogLevel,
    ) !void {
        var any_scripts = false;
        for (list.items) |maybe_item| {
            if (maybe_item != null) {
                any_scripts = true;
                break;
            }
        }
        if (!any_scripts) {
            return;
        }

        try this.ensureTempNodeGypScript();

        const cwd = list.first().cwd;
        const this_bundler = try this.configureEnvForScripts(ctx, log_level);
        const original_path = this_bundler.env.map.get("PATH") orelse "";

        var PATH = try std.ArrayList(u8).initCapacity(bun.default_allocator, original_path.len + 1 + "node_modules/.bin".len + cwd.len + 1);
        var current_dir: ?*DirInfo = this_bundler.resolver.readDirInfo(cwd) catch null;
        std.debug.assert(current_dir != null);
        while (current_dir) |dir| {
            if (PATH.items.len > 0 and PATH.items[PATH.items.len - 1] != std.fs.path.delimiter) {
                try PATH.append(std.fs.path.delimiter);
            }
            try PATH.appendSlice(strings.withoutTrailingSlash(dir.abs_path));
            if (!(dir.abs_path.len == 1 and dir.abs_path[0] == std.fs.path.sep)) {
                try PATH.append(std.fs.path.sep);
            }
            try PATH.appendSlice(this.options.bin_path);
            current_dir = dir.getParent();
        }

        if (original_path.len > 0) {
            if (PATH.items.len > 0 and PATH.items[PATH.items.len - 1] != std.fs.path.delimiter) {
                try PATH.append(std.fs.path.delimiter);
            }

            try PATH.appendSlice(original_path);
        }

        this_bundler.env.map.put("PATH", PATH.items) catch unreachable;

        const envp = try this_bundler.env.map.createNullDelimitedEnvMap(this.allocator);
        try this_bundler.env.map.put("PATH", original_path);
        PATH.deinit();

        try LifecycleScriptSubprocess.spawnPackageScripts(this, list, envp, log_level);
    }
};

const Package = Lockfile.Package;

pub const PackageManifestError = error{
    PackageManifestHTTP400,
    PackageManifestHTTP401,
    PackageManifestHTTP402,
    PackageManifestHTTP403,
    PackageManifestHTTP404,
    PackageManifestHTTP4xx,
    PackageManifestHTTP5xx,
};

pub const LifecycleScriptSubprocess = @import("./lifecycle_script_runner.zig").LifecycleScriptSubprocess;

test "UpdateRequests.parse" {
    var log = logger.Log.init(default_allocator);
    var array = PackageManager.UpdateRequest.Array.init(0) catch unreachable;

    const updates: []const []const u8 = &.{
        "@bacon/name",
        "foo",
        "bar",
        "baz",
        "boo@1.0.0",
        "bing@latest",
        "github:bar/foo",
    };
    var reqs = PackageManager.UpdateRequest.parse(default_allocator, &log, updates, &array, .add);

    try std.testing.expectEqualStrings(reqs[0].name, "@bacon/name");
    try std.testing.expectEqualStrings(reqs[1].name, "foo");
    try std.testing.expectEqualStrings(reqs[2].name, "bar");
    try std.testing.expectEqualStrings(reqs[3].name, "baz");
    try std.testing.expectEqualStrings(reqs[4].name, "boo");
    try std.testing.expectEqualStrings(reqs[7].name, "github:bar/foo");
    try std.testing.expectEqual(reqs[4].version.tag, Dependency.Version.Tag.npm);
    try std.testing.expectEqualStrings(reqs[4].version.literal.slice("boo@1.0.0"), "1.0.0");
    try std.testing.expectEqual(reqs[5].version.tag, Dependency.Version.Tag.dist_tag);
    try std.testing.expectEqualStrings(reqs[5].version.literal.slice("bing@1.0.0"), "latest");
    try std.testing.expectEqual(updates.len, 7);
}

test "PackageManager.Options - default registry, default values" {
    const allocator = default_allocator;
    var log = logger.Log.init(allocator);
    defer log.deinit();
    var env = DotEnv.Loader.init(&DotEnv.Map.init(allocator), allocator);
    var options = PackageManager.Options{};

    try options.load(allocator, &log, &env, null, null);

    try std.testing.expectEqualStrings("", options.scope.name);
    try std.testing.expectEqualStrings("", options.scope.auth);
    try std.testing.expectEqualStrings(Npm.Registry.default_url, options.scope.url.href);
    try std.testing.expectEqualStrings("", options.scope.token);
}

test "PackageManager.Options - default registry, custom token" {
    const allocator = default_allocator;
    var log = logger.Log.init(allocator);
    defer log.deinit();
    var env = DotEnv.Loader.init(&DotEnv.Map.init(allocator), allocator);
    var install = Api.BunInstall{
        .default_registry = Api.NpmRegistry{
            .url = "",
            .username = "foo",
            .password = "bar",
            .token = "baz",
        },
        .native_bin_links = &.{},
    };
    var options = PackageManager.Options{};

    try options.load(allocator, &log, &env, null, &install);

    try std.testing.expectEqualStrings("", options.scope.name);
    try std.testing.expectEqualStrings("", options.scope.auth);
    try std.testing.expectEqualStrings(Npm.Registry.default_url, options.scope.url.href);
    try std.testing.expectEqualStrings("baz", options.scope.token);
}

test "PackageManager.Options - default registry, custom URL" {
    const allocator = default_allocator;
    var log = logger.Log.init(allocator);
    defer log.deinit();
    var env = DotEnv.Loader.init(&DotEnv.Map.init(allocator), allocator);
    var install = Api.BunInstall{
        .default_registry = Api.NpmRegistry{
            .url = "https://example.com/",
            .username = "foo",
            .password = "bar",
            .token = "",
        },
        .native_bin_links = &.{},
    };
    var options = PackageManager.Options{};

    try options.load(allocator, &log, &env, null, &install);

    try std.testing.expectEqualStrings("", options.scope.name);
    try std.testing.expectEqualStrings("Zm9vOmJhcg==", options.scope.auth);
    try std.testing.expectEqualStrings("https://example.com/", options.scope.url.href);
    try std.testing.expectEqualStrings("", options.scope.token);
}

test "PackageManager.Options - scoped registry" {
    const allocator = default_allocator;
    var log = logger.Log.init(allocator);
    defer log.deinit();
    var env = DotEnv.Loader.init(&DotEnv.Map.init(allocator), allocator);
    var install = Api.BunInstall{
        .scoped = Api.NpmRegistryMap{
            .scopes = &.{
                "foo",
            },
            .registries = &.{
                Api.NpmRegistry{
                    .url = "",
                    .username = "",
                    .password = "",
                    .token = "bar",
                },
            },
        },
        .native_bin_links = &.{},
    };
    var options = PackageManager.Options{};

    try options.load(allocator, &log, &env, null, &install);

    try std.testing.expectEqualStrings("", options.scope.name);
    try std.testing.expectEqualStrings("", options.scope.auth);
    try std.testing.expectEqualStrings(Npm.Registry.default_url, options.scope.url.href);
    try std.testing.expectEqualStrings("", options.scope.token);

    const scoped = options.registries.getPtr(Npm.Registry.Scope.hash(Npm.Registry.Scope.getName("foo")));

    try std.testing.expect(scoped != null);
    if (scoped) |scope| {
        try std.testing.expectEqualStrings("foo", scope.name);
        try std.testing.expectEqualStrings("", scope.auth);
        try std.testing.expectEqualStrings(Npm.Registry.default_url, scope.url.href);
        try std.testing.expectEqualStrings("bar", scope.token);
    }
}

test "PackageManager.Options - mixed default/scoped registry" {
    const allocator = default_allocator;
    var log = logger.Log.init(allocator);
    defer log.deinit();
    var env = DotEnv.Loader.init(&DotEnv.Map.init(allocator), allocator);
    var install = Api.BunInstall{
        .default_registry = Api.NpmRegistry{
            .url = "https://example.com/",
            .username = "",
            .password = "",
            .token = "foo",
        },
        .scoped = Api.NpmRegistryMap{
            .scopes = &.{
                "bar",
            },
            .registries = &.{
                Api.NpmRegistry{
                    .url = "",
                    .username = "baz",
                    .password = "moo",
                    .token = "",
                },
            },
        },
        .native_bin_links = &.{},
    };
    var options = PackageManager.Options{};

    try options.load(allocator, &log, &env, null, &install);

    try std.testing.expectEqualStrings("", options.scope.name);
    try std.testing.expectEqualStrings("", options.scope.auth);
    try std.testing.expectEqualStrings("https://example.com/", options.scope.url.href);
    try std.testing.expectEqualStrings("foo", options.scope.token);

    const scoped = options.registries.getPtr(Npm.Registry.Scope.hash(Npm.Registry.Scope.getName("bar")));

    try std.testing.expect(scoped != null);
    if (scoped) |scope| {
        try std.testing.expectEqualStrings("bar", scope.name);
        try std.testing.expectEqualStrings("YmF6Om1vbw==", scope.auth);
        try std.testing.expectEqualStrings("https://example.com/", scope.url.href);
        try std.testing.expectEqualStrings("", scope.token);
    }
}<|MERGE_RESOLUTION|>--- conflicted
+++ resolved
@@ -8275,15 +8275,9 @@
                     scripts.postinstall.isEmpty())
                 brk: {
                     const binding_dot_gyp_path = Path.joinAbsStringZ(
-<<<<<<< HEAD
-                        node_modules_path,
-                        &[_]string{ destination_dir_subpath, "binding.gyp" },
-                        .auto,
-=======
                         this.node_modules_folder_path.items,
                         &[_]string{ folder_name, "binding.gyp" },
-                        .posix,
->>>>>>> 68bc548d
+                        .auto,
                     );
 
                     break :brk Syscall.exists(binding_dot_gyp_path);
