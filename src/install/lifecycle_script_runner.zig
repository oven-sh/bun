const bun = @import("root").bun;
const Lockfile = @import("./lockfile.zig");
const std = @import("std");
const Async = bun.Async;
const PosixSpawn = bun.posix.spawn;
const PackageManager = @import("./install.zig").PackageManager;
const Environment = bun.Environment;
const Output = bun.Output;
const Global = bun.Global;
const JSC = bun.JSC;
const WaiterThread = JSC.Subprocess.WaiterThread;
const Timer = std.time.Timer;

pub const LifecycleScriptSubprocess = struct {
    package_name: []const u8,

    scripts: [6]?Lockfile.Scripts.Entry,
    current_script_index: u8 = 0,

    finished_fds: u8 = 0,

    pid: std.os.pid_t = bun.invalid_fd,

    pid_poll: *Async.FilePoll,
    waitpid_result: ?PosixSpawn.WaitPidResult,
    stdout: OutputReader = .{},
    stderr: OutputReader = .{},
    manager: *PackageManager,
    envp: [:null]?[*:0]u8,

    timer: ?Timer = null,

    pub const min_milliseconds_to_log = 500;

    pub var alive_count: std.atomic.Value(usize) = std.atomic.Value(usize).init(0);

    /// A "nothing" struct that lets us reuse the same pointer
    /// but with a different tag for the file poll
    pub const PidPollData = struct { process: LifecycleScriptSubprocess };

    pub const OutputReader = struct {
        poll: *Async.FilePoll = undefined,
        buffer: std.ArrayList(u8) = std.ArrayList(u8).init(bun.default_allocator),
        is_done: bool = false,

        // This is a workaround for "Dependency loop detected"
        parent: *LifecycleScriptSubprocess = undefined,

        pub usingnamespace bun.io.PipeReader(
            @This(),
            getFd,
            getBuffer,
            null,
            registerPoll,
            done,
            onError,
        );

        pub fn getFd(this: *OutputReader) bun.FileDescriptor {
            return bun.toFD(this.poll.fd);
        }

        pub fn getBuffer(this: *OutputReader) *std.ArrayList(u8) {
            return &this.buffer;
        }

        fn finish(this: *OutputReader) void {
            this.poll.flags.insert(.ignore_updates);
            this.subprocess().manager.file_poll_store.hive.put(this.poll);
            std.debug.assert(!this.is_done);
            this.is_done = true;
        }

        pub fn done(this: *OutputReader, _: []u8) void {
            this.finish();
            this.subprocess().onOutputDone();
        }

        pub fn onError(this: *OutputReader, err: bun.sys.Error) void {
            this.finish();
            this.subprocess().onOutputError(err);
        }

        pub fn registerPoll(this: *OutputReader) void {
            switch (this.poll.register(this.subprocess().manager.uws_event_loop, .readable, true)) {
                .err => |err| {
                    Output.prettyErrorln("<r><red>error<r>: Failed to register poll for <b>{s}<r> script output from \"<b>{s}<r>\" due to error <b>{d} {s}<r>", .{
                        this.subprocess().scriptName(),
                        this.subprocess().package_name,
                        err.errno,
                        @tagName(err.getErrno()),
                    });
                },
                .result => {},
            }
        }

        pub inline fn subprocess(this: *OutputReader) *LifecycleScriptSubprocess {
            return this.parent;
        }

        pub fn start(this: *OutputReader) JSC.Maybe(void) {
            const maybe = this.poll.register(this.subprocess().manager.uws_event_loop, .readable, true);
            if (maybe != .result) {
                return maybe;
            }

            this.read();

            return .{
                .result = {},
            };
        }
    };

    pub fn scriptName(this: *const LifecycleScriptSubprocess) []const u8 {
        std.debug.assert(this.current_script_index < Lockfile.Scripts.names.len);
        return Lockfile.Scripts.names[this.current_script_index];
    }

    pub fn onOutputDone(this: *LifecycleScriptSubprocess) void {
        std.debug.assert(this.finished_fds < 2);
        this.finished_fds += 1;

        if (this.waitpid_result) |result| {
            if (this.finished_fds == 2) {
                // potential free()
                this.onResult(result);
            }
        }
    }

    pub fn onOutputError(this: *LifecycleScriptSubprocess, err: bun.sys.Error) void {
        std.debug.assert(this.finished_fds < 2);
        this.finished_fds += 1;

        Output.prettyErrorln("<r><red>error<r>: Failed to read <b>{s}<r> script output from \"<b>{s}<r>\" due to error <b>{d} {s}<r>", .{
            this.scriptName(),
            this.package_name,
            err.errno,
            @tagName(err.getErrno()),
        });
        Output.flush();
        if (this.waitpid_result) |result| {
            if (this.finished_fds == 2) {
                // potential free()
                this.onResult(result);
            }
        }
    }

    pub fn spawnNextScript(this: *LifecycleScriptSubprocess, next_script_index: u8) !void {
        if (Environment.isWindows) {
            @panic("TODO");
        }

        _ = alive_count.fetchAdd(1, .Monotonic);
        errdefer _ = alive_count.fetchSub(1, .Monotonic);

        const manager = this.manager;
        const original_script = this.scripts[next_script_index].?;
        const cwd = original_script.cwd;
        const env = manager.env;

        if (manager.scripts_node) |scripts_node| {
            if (manager.finished_installing.load(.Monotonic)) {
                manager.setNodeName(
                    scripts_node,
                    original_script.package_name,
                    PackageManager.ProgressStrings.script_emoji,
                    true,
                );
                scripts_node.activate();
                manager.progress.refresh();
            }
        }

        this.package_name = original_script.package_name;
        this.current_script_index = next_script_index;
        this.waitpid_result = null;
        this.finished_fds = 0;

        const shell_bin = bun.CLI.RunCommand.findShell(env.map.get("PATH") orelse "", cwd) orelse return error.MissingShell;

        var copy_script = try std.ArrayList(u8).initCapacity(manager.allocator, original_script.script.len + 1);
        defer copy_script.deinit();
        try bun.CLI.RunCommand.replacePackageManagerRun(&copy_script, original_script.script);
        try copy_script.append(0);

        const combined_script: [:0]u8 = copy_script.items[0 .. copy_script.items.len - 1 :0];

        var argv = [_]?[*:0]const u8{
            shell_bin,
            if (Environment.isWindows) "/c" else "-c",
            combined_script,
            null,
        };
        // Have both stdout and stderr write to the same buffer
        const fdsOut, const fdsErr = if (!this.manager.options.log_level.isVerbose())
            .{ try std.os.pipe2(0), try std.os.pipe2(0) }
        else
            .{ .{ 0, 0 }, .{ 0, 0 } };

        var flags: i32 = bun.C.POSIX_SPAWN_SETSIGDEF | bun.C.POSIX_SPAWN_SETSIGMASK;
        if (comptime Environment.isMac) {
            flags |= bun.C.POSIX_SPAWN_CLOEXEC_DEFAULT;
        }

        const pid = brk: {
            var attr = try PosixSpawn.Attr.init();
            defer attr.deinit();
            try attr.set(@intCast(flags));
            try attr.resetSignals();

            var actions = try PosixSpawn.Actions.init();
            defer actions.deinit();
            try actions.openZ(bun.STDIN_FD, "/dev/null", std.os.O.RDONLY, 0o664);

            if (!this.manager.options.log_level.isVerbose()) {
                try actions.dup2(fdsOut[1], bun.STDOUT_FD);
                try actions.dup2(fdsErr[1], bun.STDERR_FD);
            } else {
                if (comptime Environment.isMac) {
                    try actions.inherit(bun.STDOUT_FD);
                    try actions.inherit(bun.STDERR_FD);
                } else {
                    try actions.dup2(bun.STDOUT_FD, bun.STDOUT_FD);
                    try actions.dup2(bun.STDERR_FD, bun.STDERR_FD);
                }
            }

            try actions.chdir(cwd);

            defer {
                if (!this.manager.options.log_level.isVerbose()) {
                    _ = bun.sys.close(fdsOut[1]);
                    _ = bun.sys.close(fdsErr[1]);
                }
            }

<<<<<<< HEAD
            if (manager.options.log_level.isVerbose()) {
                Output.prettyErrorln("<d>[LifecycleScriptSubprocess]<r> Spawning <b>\"{s}\"<r> script for package <b>\"{s}\"<r>", .{
                    this.script_name,
                    this.package_name,
                });
            }
=======
            this.timer = Timer.start() catch null;
>>>>>>> 39d062cf

            switch (PosixSpawn.spawnZ(
                argv[0].?,
                actions,
                attr,
                argv[0..3 :null],
                this.envp,
            )) {
                .err => |err| {
                    Output.prettyErrorln("<r><red>error<r>: Failed to spawn script <b>{s}<r> due to error <b>{d} {s}<r>", .{
                        this.scriptName(),
                        err.errno,
                        @tagName(err.getErrno()),
                    });
                    Output.flush();
                    return;
                },
                .result => |pid| break :brk pid,
            }
        };

        this.pid = pid;

        const pid_fd: std.os.fd_t = brk: {
            if (!Environment.isLinux or WaiterThread.shouldUseWaiterThread()) {
                break :brk pid;
            }

            var pidfd_flags = JSC.Subprocess.pidfdFlagsForLinux();

            var fd = std.os.linux.pidfd_open(
                @intCast(pid),
                pidfd_flags,
            );

            while (true) {
                switch (std.os.linux.getErrno(fd)) {
                    .SUCCESS => break :brk @intCast(fd),
                    .INTR => {
                        fd = std.os.linux.pidfd_open(
                            @intCast(pid),
                            pidfd_flags,
                        );
                        continue;
                    },
                    else => |err| {
                        if (err == .INVAL) {
                            if (pidfd_flags != 0) {
                                fd = std.os.linux.pidfd_open(
                                    @intCast(pid),
                                    0,
                                );
                                pidfd_flags = 0;
                                continue;
                            }
                        }

                        if (err == .NOSYS) {
                            WaiterThread.setShouldUseWaiterThread();
                            break :brk pid;
                        }

                        var status: u32 = 0;
                        // ensure we don't leak the child process on error
                        _ = std.os.linux.waitpid(pid, &status, 0);

                        Output.prettyErrorln("<r><red>error<r>: Failed to spawn script <b>{s}<r> due to error <b>{d} {s}<r>", .{
                            this.scriptName(),
                            err,
                            @tagName(err),
                        });
                        Output.flush();
                        return;
                    },
                }
            }
        };

        if (!this.manager.options.log_level.isVerbose()) {
            this.stdout = .{
                .parent = this,
                .poll = Async.FilePoll.initWithPackageManager(manager, fdsOut[0], .{}, &this.stdout),
            };

            this.stderr = .{
                .parent = this,
                .poll = Async.FilePoll.initWithPackageManager(manager, fdsErr[0], .{}, &this.stderr),
            };
            try this.stdout.start().unwrap();
            try this.stderr.start().unwrap();
        }

        if (WaiterThread.shouldUseWaiterThread()) {
            WaiterThread.appendLifecycleScriptSubprocess(this);
        } else {
            this.pid_poll = Async.FilePoll.initWithPackageManager(
                manager,
                pid_fd,
                .{},
                @as(*PidPollData, @ptrCast(this)),
            );
            switch (this.pid_poll.register(
                this.manager.uws_event_loop,
                .process,
                true,
            )) {
                .result => {},
                .err => |err| {
                    // Sometimes the pid poll can fail to register if the process exits
                    // between posix_spawn() and pid_poll.register(), but it is unlikely.
                    // Any other error is unexpected here.
                    if (err.getErrno() != .SRCH) {
                        @panic("This shouldn't happen. Could not register pid poll");
                    }

                    this.onProcessUpdate(0);
                },
            }
        }
    }

    pub fn printOutput(this: *LifecycleScriptSubprocess) void {
        if (!this.manager.options.log_level.isVerbose()) {
            if (this.stdout.buffer.items.len +| this.stderr.buffer.items.len == 0) {
                return;
            }

            Output.disableBuffering();
            Output.flush();

            if (this.stdout.buffer.items.len > 0) {
                Output.errorWriter().print("{s}\n", .{this.stdout.buffer.items}) catch {};
                this.stdout.buffer.clearAndFree();
            }

            if (this.stderr.buffer.items.len > 0) {
                Output.errorWriter().print("{s}\n", .{this.stderr.buffer.items}) catch {};
                this.stderr.buffer.clearAndFree();
            }

            Output.enableBuffering();
        }
    }

    pub fn onProcessUpdate(this: *LifecycleScriptSubprocess, _: i64) void {
        while (true) {
            switch (PosixSpawn.waitpid(this.pid, std.os.W.NOHANG)) {
                .err => |err| {
                    Output.prettyErrorln("<r><red>error<r>: Failed to run <b>{s}<r> script from \"<b>{s}<r>\" due to error <b>{d} {s}<r>", .{
                        this.scriptName(),
                        this.package_name,
                        err.errno,
                        @tagName(err.getErrno()),
                    });
                    Output.flush();
                    _ = this.manager.pending_lifecycle_script_tasks.fetchSub(1, .Monotonic);
                    _ = alive_count.fetchSub(1, .Monotonic);
                    return;
                },
                .result => |result| {
                    if (result.pid != this.pid) {
                        continue;
                    }
                    this.onResult(result);
                    return;
                },
            }
        }
    }

    /// This function may free the *LifecycleScriptSubprocess
    pub fn onResult(this: *LifecycleScriptSubprocess, result: PosixSpawn.WaitPidResult) void {
        _ = alive_count.fetchSub(1, .Monotonic);
        if (result.pid == 0) {
            Output.prettyErrorln("<r><red>error<r>: Failed to run <b>{s}<r> script from \"<b>{s}<r>\" due to error <b>{d} {s}<r>", .{
                this.scriptName(),
                this.package_name,
                0,
                "Unknown",
            });
            this.deinit();
            Output.flush();
            Global.exit(1);
            return;
        }
        if (std.os.W.IFEXITED(result.status)) {
<<<<<<< HEAD
            if (!this.manager.options.log_level.isVerbose()) {
                std.debug.assert(this.finished_fds <= 2);
                if (this.finished_fds < 2) {
                    this.waitpid_result = result;
                    return;
                }
=======
            std.debug.assert(this.finished_fds <= 2);
            const maybe_duration = if (this.timer) |*t| t.read() else null;

            if (this.finished_fds < 2) {
                this.waitpid_result = result;
                return;
>>>>>>> 39d062cf
            }

            const code = std.os.W.EXITSTATUS(result.status);
            if (code > 0) {
                this.printOutput();
                Output.prettyErrorln("<r><red>error<r><d>:<r> <b>{s}<r> script from \"<b>{s}<r>\" exited with {any}<r>", .{
                    this.scriptName(),
                    this.package_name,
                    code,
                });
                this.deinit();
                Output.flush();
                Global.exit(code);
            }

            if (this.manager.scripts_node) |scripts_node| {
                if (this.manager.finished_installing.load(.Monotonic)) {
                    scripts_node.completeOne();
                } else {
                    _ = @atomicRmw(usize, &scripts_node.unprotected_completed_items, .Add, 1, .Monotonic);
                }
            }

            if (maybe_duration) |nanos| {
                if (nanos > min_milliseconds_to_log * std.time.ns_per_ms) {
                    this.manager.lifecycle_script_time_log.appendConcurrent(
                        this.manager.lockfile.allocator,
                        .{
                            .package_name = this.package_name,
                            .script_id = this.current_script_index,
                            .duration = nanos,
                        },
                    );
                }
            }

            for (this.current_script_index + 1..Lockfile.Scripts.names.len) |new_script_index| {
                if (this.scripts[new_script_index] != null) {
                    this.resetPolls();
                    this.spawnNextScript(@intCast(new_script_index)) catch |err| {
                        Output.errGeneric("Failed to run script <b>{s}<r> due to error <b>{s}<r>", .{
                            Lockfile.Scripts.names[new_script_index],
                            @errorName(err),
                        });
                        Global.exit(1);
                    };
                    return;
                }
            }

            // the last script finished
            _ = this.manager.pending_lifecycle_script_tasks.fetchSub(1, .Monotonic);

            if (!this.manager.options.log_level.isVerbose()) {
                if (this.finished_fds == 2) {
                    this.deinit();
                }
            } else {
                this.deinit();
            }

            return;
        }
        if (std.os.W.IFSIGNALED(result.status)) {
            const signal = std.os.W.TERMSIG(result.status);

            if (!this.manager.options.log_level.isVerbose()) {
                if (this.finished_fds < 2) {
                    this.waitpid_result = result;
                    return;
                }
            }
            this.printOutput();
            Output.prettyErrorln("<r><red>error<r><d>:<r> <b>{s}<r> script from \"<b>{s}<r>\" terminated by {}<r>", .{
                this.scriptName(),
                this.package_name,
                bun.SignalCode.from(signal).fmt(Output.enable_ansi_colors_stderr),
            });
            Global.raiseIgnoringPanicHandler(signal);
        }
        if (std.os.W.IFSTOPPED(result.status)) {
            const signal = std.os.W.STOPSIG(result.status);

            if (!this.manager.options.log_level.isVerbose()) {
                if (this.finished_fds < 2) {
                    this.waitpid_result = result;
                    return;
                }
            }
            this.printOutput();
            Output.prettyErrorln("<r><red>error<r><d>:<r> <b>{s}<r> script from \"<b>{s}<r>\" was stopped by {}<r>", .{
                this.scriptName(),
                this.package_name,
                bun.SignalCode.from(signal).fmt(Output.enable_ansi_colors_stderr),
            });
            Global.raiseIgnoringPanicHandler(signal);
        }

        std.debug.panic("{s} script from \"<b>{s}<r>\" hit unexpected state {{ .pid = {d}, .status = {d} }}", .{
            this.scriptName(),
            this.package_name,
            result.pid,
            result.status,
        });
    }

    pub fn resetPolls(this: *LifecycleScriptSubprocess) void {
        if (!this.manager.options.log_level.isVerbose()) {
            std.debug.assert(this.finished_fds == 2);
        }

        const loop = this.manager.uws_event_loop;

        if (!WaiterThread.shouldUseWaiterThread()) {
            _ = this.pid_poll.unregister(loop, false);
            // FD is already closed
        }
    }

    pub fn deinit(this: *LifecycleScriptSubprocess) void {
        this.resetPolls();
        if (!this.manager.options.log_level.isVerbose()) {
            this.stdout.buffer.clearAndFree();
            this.stderr.buffer.clearAndFree();
        }
        this.manager.allocator.destroy(this);
    }

    pub fn spawnPackageScripts(
        manager: *PackageManager,
        list: Lockfile.Package.Scripts.List,
        envp: [:null]?[*:0]u8,
        comptime log_level: PackageManager.Options.LogLevel,
    ) !void {
        var lifecycle_subprocess = try manager.allocator.create(LifecycleScriptSubprocess);
        lifecycle_subprocess.scripts = list.items;
        lifecycle_subprocess.manager = manager;
        lifecycle_subprocess.envp = envp;

        if (comptime log_level.isVerbose()) {
            Output.prettyErrorln("<d>[LifecycleScriptSubprocess]<r> Starting scripts for <b>\"{s}\"<r>", .{
                list.first().package_name,
            });
        }

        _ = manager.pending_lifecycle_script_tasks.fetchAdd(1, .Monotonic);

        lifecycle_subprocess.spawnNextScript(list.first_index) catch |err| {
            Output.prettyErrorln("<r><red>error<r>: Failed to run script <b>{s}<r> due to error <b>{s}<r>", .{
                Lockfile.Scripts.names[list.first_index],
                @errorName(err),
            });
        };
    }
};<|MERGE_RESOLUTION|>--- conflicted
+++ resolved
@@ -238,16 +238,14 @@
                 }
             }
 
-<<<<<<< HEAD
             if (manager.options.log_level.isVerbose()) {
                 Output.prettyErrorln("<d>[LifecycleScriptSubprocess]<r> Spawning <b>\"{s}\"<r> script for package <b>\"{s}\"<r>", .{
                     this.script_name,
                     this.package_name,
                 });
             }
-=======
+
             this.timer = Timer.start() catch null;
->>>>>>> 39d062cf
 
             switch (PosixSpawn.spawnZ(
                 argv[0].?,
@@ -434,21 +432,13 @@
             return;
         }
         if (std.os.W.IFEXITED(result.status)) {
-<<<<<<< HEAD
+            const maybe_duration = if (this.timer) |*t| t.read() else null;
             if (!this.manager.options.log_level.isVerbose()) {
                 std.debug.assert(this.finished_fds <= 2);
                 if (this.finished_fds < 2) {
                     this.waitpid_result = result;
                     return;
                 }
-=======
-            std.debug.assert(this.finished_fds <= 2);
-            const maybe_duration = if (this.timer) |*t| t.read() else null;
-
-            if (this.finished_fds < 2) {
-                this.waitpid_result = result;
-                return;
->>>>>>> 39d062cf
             }
 
             const code = std.os.W.EXITSTATUS(result.status);
