--- conflicted
+++ resolved
@@ -1659,7 +1659,6 @@
         }
     }
 
-<<<<<<< HEAD
     // chmod 777
     switch (bun.sys.fchmod(tmpfile.fd, 0o777)) {
         .err => |err| {
@@ -1668,17 +1667,6 @@
             Global.crash();
         },
         .result => {},
-=======
-    if (comptime Environment.isWindows) {
-        // TODO: make this executable
-        @panic("TODO on Windows");
-    } else {
-        _ = C.fchmod(
-            tmpfile.fd.cast(),
-            // chmod 777
-            0o0000010 | 0o0000100 | 0o0000001 | 0o0001000 | 0o0000040 | 0o0000004 | 0o0000002 | 0o0000400 | 0o0000200 | 0o0000020,
-        );
->>>>>>> 9846383b
     }
 
     tmpfile.promoteToCWD(tmpname, filename) catch |err| {
