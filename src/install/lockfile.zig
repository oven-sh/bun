--- conflicted
+++ resolved
@@ -971,28 +971,14 @@
                         manager.scopeForPackageName(pkg_name.slice(this.buffers.string_bytes.items)),
                         pkg_name_hash,
                         .load_from_memory_fallback_to_disk,
+                        this.options.minimum_release_age_ms != null,
                     ) orelse {
                         continue;
                     };
 
-<<<<<<< HEAD
-    for (pkg_names, pkg_name_hashes, pkg_resolutions, pkg_bins) |pkg_name, pkg_name_hash, pkg_res, *pkg_bin| {
-        switch (pkg_res.tag) {
-            .npm => {
-                const manifest = manager.manifests.byNameHash(
-                    manager,
-                    manager.scopeForPackageName(pkg_name.slice(this.buffers.string_bytes.items)),
-                    pkg_name_hash,
-                    .load_from_memory_fallback_to_disk,
-                    manager.options.minimum_release_age_ms != null,
-                ) orelse {
-                    continue;
-                };
-=======
                     const pkg = manifest.findByVersion(pkg_res.value.npm.version) orelse {
                         continue;
                     };
->>>>>>> db37c36d
 
                     var builder = manager.lockfile.stringBuilder();
 
@@ -1030,6 +1016,7 @@
                         manager.scopeForPackageName(pkg_name.slice(this.buffers.string_bytes.items)),
                         pkg_name_hash,
                         .load_from_memory_fallback_to_disk,
+                        this.options.minimum_release_age_ms != null,
                     ) orelse {
                         continue;
                     };
