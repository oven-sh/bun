--- conflicted
+++ resolved
@@ -1644,13 +1644,8 @@
                 .file = .{
                     .fd = bun.toFD(file.handle),
                 },
-<<<<<<< HEAD
                 .dirfd = bun.invalid_fd,
-                .data = .{ .string = bytes.items },
-=======
-                .dirfd = if (!Environment.isWindows) bun.invalid_fd else @panic("TODO"),
                 .data = .{ .string = .{ .utf8 = bun.JSC.ZigString.Slice.from(bytes.items, bun.default_allocator) } },
->>>>>>> d1dcf5cc
             },
             .sync,
         )) {
