const std = @import("std");
const Allocator = std.mem.Allocator;
const bun = @import("root").bun;
const string = bun.string;
const Output = bun.Output;
const Global = bun.Global;
const Environment = bun.Environment;
const strings = bun.strings;
const MutableString = bun.MutableString;
const stringZ = bun.stringZ;
const default_allocator = bun.default_allocator;
const C = bun.C;
const JSAst = bun.JSAst;
const JSC = bun.JSC;

const JSLexer = bun.js_lexer;
const logger = bun.logger;

const js_parser = bun.js_parser;
const Expr = @import("../js_ast.zig").Expr;
const json_parser = bun.JSON;
const JSPrinter = bun.js_printer;

const linker = @import("../linker.zig");
const migration = @import("./migration.zig");

const sync = @import("../sync.zig");
const Api = @import("../api/schema.zig").Api;
const Path = @import("../resolver/resolve_path.zig");
const configureTransformOptionsForBun = @import("../bun.js/config.zig").configureTransformOptionsForBun;
const Command = @import("../cli.zig").Command;
const BunArguments = @import("../cli.zig").Arguments;
const bundler = bun.bundler;

const DotEnv = @import("../env_loader.zig");
const which = @import("../which.zig").which;
const Run = @import("../bun_js.zig").Run;
const HeaderBuilder = bun.HTTP.HeaderBuilder;
const Fs = @import("../fs.zig");
const FileSystem = Fs.FileSystem;
const Lock = @import("../lock.zig").Lock;
const URL = @import("../url.zig").URL;
const AsyncHTTP = bun.HTTP.AsyncHTTP;
const HTTPChannel = bun.HTTP.HTTPChannel;
const NetworkThread = bun.HTTP.NetworkThread;

const Integrity = @import("./integrity.zig").Integrity;
const clap = bun.clap;
const ExtractTarball = @import("./extract_tarball.zig");
const Npm = @import("./npm.zig");
const Bitset = bun.bit_set.DynamicBitSetUnmanaged;
const z_allocator = @import("../memory_allocator.zig").z_allocator;
const Lockfile = @This();

const IdentityContext = @import("../identity_context.zig").IdentityContext;
const ArrayIdentityContext = @import("../identity_context.zig").ArrayIdentityContext;
const Semver = @import("./semver.zig");
const ExternalString = Semver.ExternalString;
const String = Semver.String;
const GlobalStringBuilder = @import("../string_builder.zig");
const SlicedString = Semver.SlicedString;
const Repository = @import("./repository.zig").Repository;
const Bin = @import("./bin.zig").Bin;
const Dependency = @import("./dependency.zig");
const Behavior = Dependency.Behavior;
const FolderResolution = @import("./resolvers/folder_resolver.zig").FolderResolution;
const Install = @import("./install.zig");
const Aligner = Install.Aligner;
const alignment_bytes_to_repeat_buffer = Install.alignment_bytes_to_repeat_buffer;
const PackageManager = Install.PackageManager;
const DependencyID = Install.DependencyID;
const ExternalSlice = Install.ExternalSlice;
const ExternalSliceAligned = Install.ExternalSliceAligned;
const ExternalStringList = Install.ExternalStringList;
const ExternalStringMap = Install.ExternalStringMap;
const Features = Install.Features;
const initializeStore = Install.initializeStore;
const invalid_package_id = Install.invalid_package_id;
const Origin = Install.Origin;
const PackageID = Install.PackageID;
const PackageInstall = Install.PackageInstall;
const PackageNameHash = Install.PackageNameHash;
const Resolution = @import("./resolution.zig").Resolution;
const Crypto = @import("../sha.zig").Hashers;
const PackageJSON = @import("../resolver/package_json.zig").PackageJSON;
const StaticHashMap = @import("../StaticHashMap.zig").StaticHashMap;

const MetaHash = [std.crypto.hash.sha2.Sha512256.digest_length]u8;
const zero_hash = std.mem.zeroes(MetaHash);
pub const NameHashMap = std.ArrayHashMapUnmanaged(PackageNameHash, String, ArrayIdentityContext.U64, false);
pub const NameHashSet = std.ArrayHashMapUnmanaged(u32, void, ArrayIdentityContext, false);
pub const VersionHashMap = std.ArrayHashMapUnmanaged(PackageNameHash, Semver.Version, ArrayIdentityContext.U64, false);

const assertNoUninitializedPadding = @import("./padding_checker.zig").assertNoUninitializedPadding;

// Serialized data
/// The version of the lockfile format, intended to prevent data corruption for format changes.
format: FormatVersion = FormatVersion.current,

meta_hash: MetaHash = zero_hash,

packages: Lockfile.Package.List = .{},
buffers: Buffers = .{},

/// name -> PackageID || [*]PackageID
/// Not for iterating.
package_index: PackageIndex.Map,
string_pool: StringPool,
allocator: Allocator,
scratch: Scratch = .{},

scripts: Scripts = .{},
workspace_paths: NameHashMap = .{},
workspace_versions: VersionHashMap = .{},

<<<<<<< HEAD
has_trusted_dependencies: bool = false,
trusted_dependencies: NameHashSet = .{},
=======
overrides: OverrideMap = .{},
>>>>>>> e91436e5

const Stream = std.io.FixedBufferStream([]u8);
pub const default_filename = "bun.lockb";

pub const Scripts = struct {
    const MAX_PARALLEL_PROCESSES = 10;
    const Entry = struct {
        cwd: string,
        script: string,
        package_name: string,
    };
    const Entries = std.ArrayListUnmanaged(Entry);

    const Queue = std.fifo.LinearFifo(*RunCommand.SpawnedScript, .Dynamic);
    const RunCommand = @import("../cli/run_command.zig").RunCommand;

    preinstall: Entries = .{},
    install: Entries = .{},
    postinstall: Entries = .{},
    preprepare: Entries = .{},
    prepare: Entries = .{},
    postprepare: Entries = .{},

    pub fn hasAny(this: *Scripts) bool {
        inline for (Package.Scripts.Hooks) |hook| {
            if (@field(this, hook).items.len > 0) return true;
        }
        return false;
    }

    pub fn run(this: *Scripts, allocator: Allocator, env: *DotEnv.Loader, silent: bool, comptime hook: []const u8) !void {
        for (@field(this, hook).items) |entry| {
            if (comptime Environment.allow_assert) std.debug.assert(Fs.FileSystem.instance_loaded);
            _ = try RunCommand.runPackageScriptForeground(allocator, entry.script, hook, entry.cwd, env, &.{}, silent);
        }
    }

    pub fn spawnAllPackageScripts(this: *Scripts, ctx: *PackageManager, comptime log_level: anytype, silent: bool, comptime hook: []const u8) !void {
        _ = log_level;
        if (comptime Environment.allow_assert) std.debug.assert(Fs.FileSystem.instance_loaded);

        const items = @field(this, hook).items;
        if (items.len > 0) {
            ctx.pending_tasks = @truncate(items.len);

            for (items) |entry| {
                try RunCommand.spawnPackageScript(ctx, entry.script, hook, entry.package_name, entry.cwd, &.{}, silent);
            }

            while (ctx.pending_tasks > 0) {
                ctx.uws_event_loop.tick();
            }
        }
    }

    pub fn deinit(this: *Scripts, allocator: Allocator) void {
        inline for (Package.Scripts.Hooks) |hook| {
            const list = &@field(this, hook);
            for (list.items) |entry| {
                allocator.free(entry.cwd);
                allocator.free(entry.script);
            }
            list.deinit(allocator);
        }
    }
};

pub fn isEmpty(this: *const Lockfile) bool {
    return this.packages.len == 0 or this.packages.len == 1 or this.packages.get(0).resolutions.len == 0;
}

pub const LoadFromDiskResult = union(enum) {
    not_found: void,
    err: struct {
        step: Step,
        value: anyerror,
    },
    ok: *Lockfile,

    pub const Step = enum { open_file, read_file, parse_file, migrating };
};

pub fn loadFromDisk(this: *Lockfile, allocator: Allocator, log: *logger.Log, filename: stringZ) LoadFromDiskResult {
    if (comptime Environment.allow_assert) std.debug.assert(FileSystem.instance_loaded);

    var file = if (filename.len > 0)
        std.fs.cwd().openFileZ(filename, .{ .mode = .read_only }) catch |err| {
            return switch (err) {
                error.FileNotFound => {
                    // Attempt to load from "package-lock.json", "yarn.lock", etc.
                    return migration.detectAndLoadOtherLockfile(
                        this,
                        allocator,
                        log,
                        filename,
                    );
                },
                error.AccessDenied, error.BadPathName => LoadFromDiskResult{ .not_found = {} },
                else => LoadFromDiskResult{ .err = .{ .step = .open_file, .value = err } },
            };
        }
    else
        std.io.getStdIn();

    defer file.close();
    var buf = file.readToEndAlloc(allocator, std.math.maxInt(usize)) catch |err| {
        return LoadFromDiskResult{ .err = .{ .step = .read_file, .value = err } };
    };

    return this.loadFromBytes(buf, allocator, log);
}

pub fn loadFromBytes(this: *Lockfile, buf: []u8, allocator: Allocator, log: *logger.Log) LoadFromDiskResult {
    var stream = Stream{ .buffer = buf, .pos = 0 };

    this.format = FormatVersion.current;
    this.scripts = .{};
    this.trusted_dependencies = .{};
    this.workspace_paths = .{};
    this.workspace_versions = .{};
    this.overrides = .{};

    Lockfile.Serializer.load(this, &stream, allocator, log) catch |err| {
        return LoadFromDiskResult{ .err = .{ .step = .parse_file, .value = err } };
    };

    if (Environment.allow_assert) {
        this.verifyData() catch @panic("lockfile data is corrupt");
    }

    return LoadFromDiskResult{ .ok = this };
}

pub const InstallResult = struct {
    lockfile: *Lockfile,
    summary: PackageInstall.Summary,
};

pub const Tree = struct {
    id: Id = invalid_id,
    dependency_id: DependencyID = invalid_package_id,
    parent: Id = invalid_id,
    dependencies: Lockfile.DependencyIDSlice = .{},

    pub const external_size = @sizeOf(Id) + @sizeOf(PackageID) + @sizeOf(Id) + @sizeOf(Lockfile.DependencyIDSlice);
    pub const External = [external_size]u8;
    pub const Slice = ExternalSlice(Tree);
    pub const List = std.ArrayListUnmanaged(Tree);
    pub const Id = u32;

    pub fn toExternal(this: Tree) External {
        var out = External{};
        out[0..4].* = @as(Id, @bitCast(this.id));
        out[4..8].* = @as(Id, @bitCast(this.dependency_id));
        out[8..12].* = @as(Id, @bitCast(this.parent));
        out[12..16].* = @as(u32, @bitCast(this.dependencies.off));
        out[16..20].* = @as(u32, @bitCast(this.dependencies.len));
        if (out.len != 20) @compileError("Tree.External is not 20 bytes");
        return out;
    }

    pub fn toTree(out: External) Tree {
        return .{
            .id = @as(Id, @bitCast(out[0..4].*)),
            .dependency_id = @as(Id, @bitCast(out[4..8].*)),
            .parent = @as(Id, @bitCast(out[8..12].*)),
            .dependencies = .{
                .off = @as(u32, @bitCast(out[12..16].*)),
                .len = @as(u32, @bitCast(out[16..20].*)),
            },
        };
    }

    pub const root_dep_id: DependencyID = invalid_package_id - 1;
    const invalid_id: Id = std.math.maxInt(Id);
    const dependency_loop = invalid_id - 1;
    const hoisted = invalid_id - 2;
    const error_id = hoisted;

    const SubtreeError = error{ OutOfMemory, DependencyLoop };

    pub const NodeModulesFolder = struct {
        relative_path: stringZ,
        dependencies: []const DependencyID,
    };

    pub const Iterator = struct {
        trees: []const Tree,
        dependency_ids: []const DependencyID,
        dependencies: []const Dependency,
        resolutions: []const PackageID,
        tree_id: Id = 0,
        path_buf: [bun.MAX_PATH_BYTES]u8 = undefined,
        path_buf_len: usize = 0,
        last_parent: Id = invalid_id,
        string_buf: string,

        // max number of node_modules folders
        depth_stack: [(bun.MAX_PATH_BYTES / "node_modules".len) + 1]Id = undefined,

        pub fn init(lockfile: *const Lockfile) Iterator {
            return .{
                .trees = lockfile.buffers.trees.items,
                .dependency_ids = lockfile.buffers.hoisted_dependencies.items,
                .dependencies = lockfile.buffers.dependencies.items,
                .resolutions = lockfile.buffers.resolutions.items,
                .string_buf = lockfile.buffers.string_bytes.items,
            };
        }

        pub fn reload(this: *Iterator, lockfile: *const Lockfile) void {
            this.trees = lockfile.buffers.trees.items;
            this.dependency_ids = lockfile.buffers.hoisted_dependencies.items;
            this.dependencies = lockfile.buffers.dependencies.items;
            this.resolutions = lockfile.buffers.resolutions.items;
            this.string_buf = lockfile.buffers.string_bytes.items;
        }

        pub fn nextNodeModulesFolder(this: *Iterator) ?NodeModulesFolder {
            if (this.tree_id >= this.trees.len) return null;

            while (this.trees[this.tree_id].dependencies.len == 0) {
                this.tree_id += 1;
                if (this.tree_id >= this.trees.len) return null;
            }

            const tree = this.trees[this.tree_id];
            const string_buf = this.string_buf;

            {

                // For now, the dumb way
                // (the smart way is avoiding this copy)
                this.path_buf[0.."node_modules".len].* = "node_modules".*;
                var parent_id = tree.id;
                var path_written: usize = "node_modules".len;
                this.depth_stack[0] = 0;

                if (tree.id > 0) {
                    var depth_buf_len: usize = 1;
                    while (parent_id > 0 and parent_id < @as(Id, @intCast(this.trees.len))) {
                        this.depth_stack[depth_buf_len] = parent_id;
                        parent_id = this.trees[parent_id].parent;
                        depth_buf_len += 1;
                    }
                    depth_buf_len -= 1;
                    while (depth_buf_len > 0) : (depth_buf_len -= 1) {
                        this.path_buf[path_written] = std.fs.path.sep;
                        path_written += 1;

                        const tree_id = this.depth_stack[depth_buf_len];
                        const name = this.dependencies[this.trees[tree_id].dependency_id].name.slice(string_buf);
                        bun.copy(u8, this.path_buf[path_written..], name);
                        path_written += name.len;

                        this.path_buf[path_written..][0.."/node_modules".len].* = (std.fs.path.sep_str ++ "node_modules").*;
                        path_written += "/node_modules".len;
                    }
                }
                this.path_buf[path_written] = 0;
                this.path_buf_len = path_written;
            }

            this.tree_id += 1;
            var relative_path: [:0]u8 = this.path_buf[0..this.path_buf_len :0];
            return .{
                .relative_path = relative_path,
                .dependencies = tree.dependencies.get(this.dependency_ids),
            };
        }
    };

    const Builder = struct {
        allocator: Allocator,
        name_hashes: []const PackageNameHash,
        list: ArrayList = .{},
        resolutions: []const PackageID,
        dependencies: []const Dependency,
        resolution_lists: []const Lockfile.DependencyIDSlice,
        queue: Lockfile.TreeFiller,
        log: *logger.Log,
        old_lockfile: *Lockfile,

        pub fn maybeReportError(this: *Builder, comptime fmt: string, args: anytype) void {
            this.log.addErrorFmt(null, logger.Loc.Empty, this.allocator, fmt, args) catch {};
        }

        pub fn buf(this: *const Builder) []const u8 {
            return this.old_lockfile.buffers.string_bytes.items;
        }

        pub fn packageName(this: *Builder, id: PackageID) String.Formatter {
            return this.old_lockfile.packages.items(.name)[id].fmt(this.old_lockfile.buffers.string_bytes.items);
        }

        pub fn packageVersion(this: *Builder, id: PackageID) Resolution.Formatter {
            return this.old_lockfile.packages.items(.resolution)[id].fmt(this.old_lockfile.buffers.string_bytes.items);
        }

        pub const Entry = struct {
            tree: Tree,
            dependencies: Lockfile.DependencyIDList,
        };

        pub const ArrayList = bun.MultiArrayList(Entry);

        /// Flatten the multi-dimensional ArrayList of package IDs into a single easily serializable array
        pub fn clean(this: *Builder) !DependencyIDList {
            const end = @as(Id, @truncate(this.list.len));
            var i: Id = 0;
            var total: u32 = 0;
            var trees = this.list.items(.tree);
            var dependencies = this.list.items(.dependencies);

            while (i < end) : (i += 1) {
                total += trees[i].dependencies.len;
            }

            var dependency_ids = try DependencyIDList.initCapacity(z_allocator, total);
            var next = PackageIDSlice{};

            for (trees, dependencies) |*tree, *child| {
                if (tree.dependencies.len > 0) {
                    const len = @as(PackageID, @truncate(child.items.len));
                    next.off += next.len;
                    next.len = len;
                    tree.dependencies = next;
                    dependency_ids.appendSliceAssumeCapacity(child.items);
                    child.deinit(this.allocator);
                }
            }
            this.queue.deinit();

            return dependency_ids;
        }
    };

    pub fn processSubtree(
        this: *const Tree,
        dependency_id: DependencyID,
        builder: *Builder,
    ) SubtreeError!void {
        const package_id = switch (dependency_id) {
            root_dep_id => 0,
            else => |id| builder.resolutions[id],
        };
        const resolution_list = builder.resolution_lists[package_id];

        if (resolution_list.len == 0) return;

        try builder.list.append(builder.allocator, .{
            .tree = .{
                .parent = this.id,
                .id = @as(Id, @truncate(builder.list.len)),
                .dependency_id = dependency_id,
            },
            .dependencies = .{},
        });

        const list_slice = builder.list.slice();
        const trees = list_slice.items(.tree);
        const dependency_lists = list_slice.items(.dependencies);
        const next: *Tree = &trees[builder.list.len - 1];
        const name_hashes: []const PackageNameHash = builder.name_hashes;
        const max_package_id = @as(PackageID, @truncate(name_hashes.len));
        var dep_id = resolution_list.off;
        const end = dep_id + resolution_list.len;

        while (dep_id < end) : (dep_id += 1) {
            const pid = builder.resolutions[dep_id];
            // Skip unresolved packages, e.g. "peerDependencies"
            if (pid >= max_package_id) continue;

            const dependency = builder.dependencies[dep_id];
            // Do not hoist aliased packages
            const destination = if (dependency.name_hash != name_hashes[pid])
                next.id
            else
                next.hoistDependency(
                    true,
                    pid,
                    dep_id,
                    &dependency,
                    dependency_lists,
                    trees,
                    builder,
                ) catch |err| return err;
            switch (destination) {
                Tree.dependency_loop, Tree.hoisted => continue,
                else => {
                    dependency_lists[destination].append(builder.allocator, dep_id) catch unreachable;
                    trees[destination].dependencies.len += 1;
                    if (builder.resolution_lists[pid].len > 0) {
                        try builder.queue.writeItem(.{
                            .tree_id = destination,
                            .dependency_id = dep_id,
                        });
                    }
                },
            }
        }

        if (next.dependencies.len == 0) {
            if (comptime Environment.allow_assert) std.debug.assert(builder.list.len == next.id + 1);
            _ = builder.list.pop();
        }
    }

    // This function does one of three things:
    // - de-duplicate (skip) the package
    // - move the package to the top directory
    // - leave the package at the same (relative) directory
    fn hoistDependency(
        this: *Tree,
        comptime as_defined: bool,
        package_id: PackageID,
        dependency_id: DependencyID,
        dependency: *const Dependency,
        dependency_lists: []Lockfile.DependencyIDList,
        trees: []Tree,
        builder: *Builder,
    ) !Id {
        const this_dependencies = this.dependencies.get(dependency_lists[this.id].items);
        for (this_dependencies) |dep_id| {
            const dep = builder.dependencies[dep_id];
            if (dep.name_hash != dependency.name_hash) continue;
            if (builder.resolutions[dep_id] != package_id) {
                if (as_defined and !dep.behavior.isPeer()) {
                    builder.maybeReportError("Package \"{}@{}\" has a dependency loop\n  Resolution: \"{}@{}\"\n  Dependency: \"{}@{}\"", .{
                        builder.packageName(package_id),
                        builder.packageVersion(package_id),
                        builder.packageName(builder.resolutions[dep_id]),
                        builder.packageVersion(builder.resolutions[dep_id]),
                        dependency.name.fmt(builder.buf()),
                        dependency.version.literal.fmt(builder.buf()),
                    });
                    return error.DependencyLoop;
                }
                // ignore versioning conflicts caused by peer dependencies
                return dependency_loop;
            }
            return hoisted;
        }

        if (this.parent < error_id) {
            const id = trees[this.parent].hoistDependency(
                false,
                package_id,
                dependency_id,
                dependency,
                dependency_lists,
                trees,
                builder,
            ) catch unreachable;
            if (!as_defined or id != dependency_loop) return id;
        }

        return this.id;
    }
};

/// This conditonally clones the lockfile with root packages marked as non-resolved
/// that do not satisfy `Features`. The package may still end up installed even
/// if it was e.g. in "devDependencies" and its a production install. In that case,
/// it would be installed because another dependency or transient dependency needed it.
///
/// Warning: This potentially modifies the existing lockfile in-place. That is
/// safe to do because at this stage, the lockfile has already been saved to disk.
/// Our in-memory representation is all that's left.
pub fn maybeCloneFilteringRootPackages(
    old: *Lockfile,
    features: Features,
    exact_versions: bool,
) !*Lockfile {
    const old_root_dependenices_list = old.packages.items(.dependencies)[0];
    var old_root_resolutions = old.packages.items(.resolutions)[0];
    const root_dependencies = old_root_dependenices_list.get(old.buffers.dependencies.items);
    var resolutions = old_root_resolutions.mut(old.buffers.resolutions.items);
    var any_changes = false;
    const end = @as(PackageID, @truncate(old.packages.len));

    for (root_dependencies, resolutions) |dependency, *resolution| {
        if (!dependency.behavior.isEnabled(features) and resolution.* < end) {
            resolution.* = invalid_package_id;
            any_changes = true;
        }
    }

    if (!any_changes) return old;

    return try old.clean(&.{}, exact_versions);
}

fn preprocessUpdateRequests(old: *Lockfile, updates: []PackageManager.UpdateRequest, exact_versions: bool) !void {
    const root_deps_list: Lockfile.DependencySlice = old.packages.items(.dependencies)[0];
    if (@as(usize, root_deps_list.off) < old.buffers.dependencies.items.len) {
        var string_builder = old.stringBuilder();

        {
            const root_deps: []const Dependency = root_deps_list.get(old.buffers.dependencies.items);
            const old_resolutions_list = old.packages.items(.resolutions)[0];
            const old_resolutions: []const PackageID = old_resolutions_list.get(old.buffers.resolutions.items);
            const resolutions_of_yore: []const Resolution = old.packages.items(.resolution);

            for (updates) |update| {
                if (update.version.tag == .uninitialized) {
                    for (root_deps, old_resolutions) |dep, old_resolution| {
                        if (dep.name_hash == String.Builder.stringHash(update.name)) {
                            if (old_resolution > old.packages.len) continue;
                            const res = resolutions_of_yore[old_resolution];
                            const len = switch (exact_versions) {
                                false => std.fmt.count("^{}", .{res.value.npm.fmt(old.buffers.string_bytes.items)}),
                                true => std.fmt.count("{}", .{res.value.npm.fmt(old.buffers.string_bytes.items)}),
                            };
                            if (len >= String.max_inline_len) {
                                string_builder.cap += len;
                            }
                        }
                    }
                }
            }
        }

        try string_builder.allocate();
        defer string_builder.clamp();

        {
            var temp_buf: [513]u8 = undefined;

            var root_deps: []Dependency = root_deps_list.mut(old.buffers.dependencies.items);
            const old_resolutions_list_lists = old.packages.items(.resolutions);
            const old_resolutions_list = old_resolutions_list_lists[0];
            const old_resolutions: []const PackageID = old_resolutions_list.get(old.buffers.resolutions.items);
            const resolutions_of_yore: []const Resolution = old.packages.items(.resolution);

            for (updates) |*update| {
                if (update.version.tag == .uninitialized) {
                    for (root_deps, old_resolutions) |*dep, old_resolution| {
                        if (dep.name_hash == String.Builder.stringHash(update.name)) {
                            if (old_resolution > old.packages.len) continue;
                            const res = resolutions_of_yore[old_resolution];
                            var buf = switch (exact_versions) {
                                false => std.fmt.bufPrint(&temp_buf, "^{}", .{res.value.npm.fmt(old.buffers.string_bytes.items)}) catch break,
                                true => std.fmt.bufPrint(&temp_buf, "{}", .{res.value.npm.fmt(old.buffers.string_bytes.items)}) catch break,
                            };
                            const external_version = string_builder.append(ExternalString, buf);
                            const sliced = external_version.value.sliced(old.buffers.string_bytes.items);
                            dep.version = Dependency.parse(
                                old.allocator,
                                dep.name,
                                sliced.slice,
                                &sliced,
                                null,
                            ) orelse Dependency.Version{};
                        }
                    }
                }

                update.e_string = null;
            }
        }
    }
}
pub fn clean(
    old: *Lockfile,
    updates: []PackageManager.UpdateRequest,
    exact_versions: bool,
) !*Lockfile {
    // This is wasteful, but we rarely log anything so it's fine.
    var log = logger.Log.init(bun.default_allocator);
    defer {
        for (log.msgs.items) |*item| {
            item.deinit(bun.default_allocator);
        }
        log.deinit();
    }

    return old.cleanWithLogger(updates, &log, exact_versions);
}

pub fn cleanWithLogger(
    old: *Lockfile,
    updates: []PackageManager.UpdateRequest,
    log: *logger.Log,
    exact_versions: bool,
) !*Lockfile {
    const old_trusted_dependencies = old.trusted_dependencies;
    const old_scripts = old.scripts;
    // We will only shrink the number of packages here.
    // never grow

    if (updates.len > 0) {
        try old.preprocessUpdateRequests(updates, exact_versions);
    }

    // Deduplication works like this
    // Go through *already* resolved package versions
    // Ask, do any of those versions happen to match a lower version?
    // If yes, choose that version instead.
    // Why lower?
    //
    // Normally, the problem looks like this:
    //   Package A: "react@^17"
    //   Package B: "react@17.0.1
    //
    // Now you have two copies of React.
    // When you really only wanted one.
    // Since _typically_ the issue is that Semver ranges with "^" or "~" say "choose latest", we end up with latest
    // if (options.enable.deduplicate_packages) {
    //     var resolutions: []PackageID = old.buffers.resolutions.items;
    //     const dependencies: []const Dependency = old.buffers.dependencies.items;
    //     const package_resolutions: []const Resolution = old.packages.items(.resolution);
    //     const string_buf = old.buffers.string_bytes.items;

    //     const root_resolution = @as(usize, old.packages.items(.resolutions)[0].len);

    //     const DedupeMap = std.ArrayHashMap(PackageNameHash, std.ArrayListUnmanaged([2]PackageID), ArrayIdentityContext(PackageNameHash), false);
    //     var dedupe_map = DedupeMap.initContext(allocator, .{});
    //     try dedupe_map.ensureTotalCapacity(old.unique_packages.count());

    //     for (resolutions) |resolved_package_id, dep_i| {
    //         if (resolved_package_id < max_package_id and !old.unique_packages.isSet(resolved_package_id)) {
    //             const dependency = dependencies[dep_i];
    //             if (dependency.version.tag == .npm) {
    //                 var dedupe_entry = try dedupe_map.getOrPut(dependency.name_hash);
    //                 if (!dedupe_entry.found_existing) dedupe_entry.value_ptr.* = .{};
    //                 try dedupe_entry.value_ptr.append(allocator, [2]PackageID{ dep_i, resolved_package_id });
    //             }
    //         }
    //     }
    // }

    var new: *Lockfile = try old.allocator.create(Lockfile);
    try new.initEmpty(
        old.allocator,
    );
    try new.string_pool.ensureTotalCapacity(old.string_pool.capacity());
    try new.package_index.ensureTotalCapacity(old.package_index.capacity());
    try new.packages.ensureTotalCapacity(old.allocator, old.packages.len);
    try new.buffers.preallocate(old.buffers, old.allocator);

    old.scratch.dependency_list_queue.head = 0;

    {
        var builder = new.stringBuilder();
        old.overrides.count(old, &builder);
        try builder.allocate();
        new.overrides = try old.overrides.clone(old, new, &builder);
    }

    // Step 1. Recreate the lockfile with only the packages that are still alive
    const root = old.rootPackage() orelse return error.NoPackage;

    var package_id_mapping = try old.allocator.alloc(PackageID, old.packages.len);
    @memset(
        package_id_mapping,
        invalid_package_id,
    );
    var clone_queue_ = PendingResolutions.init(old.allocator);
    var cloner = Cloner{
        .old = old,
        .lockfile = new,
        .mapping = package_id_mapping,
        .clone_queue = clone_queue_,
        .log = log,
    };

    // try clone_queue.ensureUnusedCapacity(root.dependencies.len);
    _ = try root.clone(old, new, package_id_mapping, &cloner);

    // Clone workspace_paths and workspace_versions at the end.
    if (old.workspace_paths.count() > 0 or old.workspace_versions.count() > 0) {
        try new.workspace_paths.ensureTotalCapacity(z_allocator, old.workspace_paths.count());
        try new.workspace_versions.ensureTotalCapacity(z_allocator, old.workspace_versions.count());

        var workspace_paths_builder = new.stringBuilder();

        const WorkspacePathSorter = struct {
            string_buf: []const u8,
            entries: NameHashMap.DataList,

            pub fn lessThan(sorter: @This(), a: usize, b: usize) bool {
                const left = sorter.entries.items(.value)[a];
                const right = sorter.entries.items(.value)[b];
                return strings.order(left.slice(sorter.string_buf), right.slice(sorter.string_buf)) == .lt;
            }
        };

        // Sort by name for determinism
        old.workspace_paths.sort(WorkspacePathSorter{
            .entries = old.workspace_paths.entries,
            .string_buf = old.buffers.string_bytes.items,
        });

        for (old.workspace_paths.values()) |*path| {
            workspace_paths_builder.count(old.str(path));
        }
        const versions: []const Semver.Version = old.workspace_versions.values();
        for (versions) |version| {
            version.count(old.buffers.string_bytes.items, @TypeOf(&workspace_paths_builder), &workspace_paths_builder);
        }

        try workspace_paths_builder.allocate();

        new.workspace_paths.entries.len = old.workspace_paths.entries.len;

        for (old.workspace_paths.values(), new.workspace_paths.values()) |*src, *dest| {
            dest.* = workspace_paths_builder.append(String, old.str(src));
        }
        @memcpy(
            new.workspace_paths.keys(),
            old.workspace_paths.keys(),
        );

        try new.workspace_versions.ensureTotalCapacity(z_allocator, old.workspace_versions.count());
        new.workspace_versions.entries.len = old.workspace_versions.entries.len;
        for (versions, new.workspace_versions.values()) |src, *dest| {
            dest.* = src.clone(old.buffers.string_bytes.items, @TypeOf(&workspace_paths_builder), &workspace_paths_builder);
        }

        @memcpy(
            new.workspace_versions.keys(),
            old.workspace_versions.keys(),
        );

        workspace_paths_builder.clamp();

        try new.workspace_versions.reIndex(z_allocator);
        try new.workspace_paths.reIndex(z_allocator);
    }

    // When you run `"bun add react"
    // This is where we update it in the lockfile from "latest" to "^17.0.2"
    try cloner.flush();

    // Don't allow invalid memory to happen
    if (updates.len > 0) {
        const slice = new.packages.slice();
        const names = slice.items(.name);
        const resolutions = slice.items(.resolution);
        const dep_list = slice.items(.dependencies)[0];
        const res_list = slice.items(.resolutions)[0];
        const root_deps: []const Dependency = dep_list.get(new.buffers.dependencies.items);
        const resolved_ids: []const PackageID = res_list.get(new.buffers.resolutions.items);
        const string_buf = new.buffers.string_bytes.items;

        for (updates) |*update| {
            if (update.resolution.tag == .uninitialized) {
                for (root_deps, resolved_ids) |dep, package_id| {
                    if (update.matches(dep, string_buf)) {
                        if (package_id > new.packages.len) continue;
                        update.version_buf = string_buf;
                        update.version = dep.version;
                        update.resolution = resolutions[package_id];
                        update.resolved_name = names[package_id];
                    }
                }
            }
        }
    }
    new.trusted_dependencies = old_trusted_dependencies;
    new.scripts = old_scripts;

    return new;
}

pub const MetaHashFormatter = struct {
    meta_hash: *const MetaHash,

    pub fn format(this: MetaHashFormatter, comptime _: []const u8, _: std.fmt.FormatOptions, writer: anytype) !void {
        var remain: []const u8 = this.meta_hash[0..];

        try std.fmt.format(
            writer,
            "{}-{}-{}-{}",
            .{
                std.fmt.fmtSliceHexUpper(remain[0..8]),
                std.fmt.fmtSliceHexLower(remain[8..16]),
                std.fmt.fmtSliceHexUpper(remain[16..24]),
                std.fmt.fmtSliceHexLower(remain[24..32]),
            },
        );
    }
};

pub fn fmtMetaHash(this: *const Lockfile) MetaHashFormatter {
    return .{
        .meta_hash = &this.meta_hash,
    };
}

pub const FillItem = struct {
    tree_id: Tree.Id,
    dependency_id: DependencyID,
};
pub const TreeFiller = std.fifo.LinearFifo(FillItem, .Dynamic);

const Cloner = struct {
    clone_queue: PendingResolutions,
    lockfile: *Lockfile,
    old: *Lockfile,
    mapping: []PackageID,
    trees: Tree.List = Tree.List{},
    trees_count: u32 = 1,
    log: *logger.Log,

    pub fn flush(this: *Cloner) anyerror!void {
        const max_package_id = this.old.packages.len;
        while (this.clone_queue.popOrNull()) |to_clone_| {
            const to_clone: PendingResolution = to_clone_;

            const mapping = this.mapping[to_clone.old_resolution];
            if (mapping < max_package_id) {
                this.lockfile.buffers.resolutions.items[to_clone.resolve_id] = mapping;
                continue;
            }

            const old_package = this.old.packages.get(to_clone.old_resolution);

            this.lockfile.buffers.resolutions.items[to_clone.resolve_id] = try old_package.clone(
                this.old,
                this.lockfile,
                this.mapping,
                this,
            );
        }

        if (this.lockfile.buffers.dependencies.items.len > 0)
            try this.hoist();

        // capacity is used for calculating byte size
        // so we need to make sure it's exact
        if (this.lockfile.packages.capacity != this.lockfile.packages.len and this.lockfile.packages.len > 0)
            this.lockfile.packages.shrinkAndFree(this.lockfile.allocator, this.lockfile.packages.len);
    }

    fn hoist(this: *Cloner) anyerror!void {
        if (this.lockfile.packages.len == 0) return;

        var allocator = this.lockfile.allocator;
        var slice = this.lockfile.packages.slice();
        var builder = Tree.Builder{
            .name_hashes = slice.items(.name_hash),
            .queue = TreeFiller.init(allocator),
            .resolution_lists = slice.items(.resolutions),
            .resolutions = this.lockfile.buffers.resolutions.items,
            .allocator = allocator,
            .dependencies = this.lockfile.buffers.dependencies.items,
            .log = this.log,
            .old_lockfile = this.old,
        };

        try (Tree{}).processSubtree(Tree.root_dep_id, &builder);
        // This goes breadth-first
        while (builder.queue.readItem()) |item| {
            try builder.list.items(.tree)[item.tree_id].processSubtree(item.dependency_id, &builder);
        }

        this.lockfile.buffers.hoisted_dependencies = try builder.clean();
        {
            const final = builder.list.items(.tree);
            this.lockfile.buffers.trees = .{
                .items = final,
                .capacity = final.len,
            };
        }
    }
};

const PendingResolution = struct {
    old_resolution: PackageID,
    resolve_id: PackageID,
    parent: PackageID,
};

const PendingResolutions = std.ArrayList(PendingResolution);

pub const Printer = struct {
    lockfile: *Lockfile,
    options: PackageManager.Options,
    successfully_installed: ?Bitset = null,

    updates: []const PackageManager.UpdateRequest = &[_]PackageManager.UpdateRequest{},

    pub const Format = enum { yarn };

    pub fn print(
        allocator: Allocator,
        log: *logger.Log,
        input_lockfile_path: string,
        format: Format,
    ) !void {
        @setCold(true);

        // We truncate longer than allowed paths. We should probably throw an error instead.
        var path = input_lockfile_path[0..@min(input_lockfile_path.len, bun.MAX_PATH_BYTES)];

        var lockfile_path_buf1: [bun.MAX_PATH_BYTES]u8 = undefined;
        var lockfile_path_buf2: [bun.MAX_PATH_BYTES]u8 = undefined;

        var lockfile_path: stringZ = "";

        if (!std.fs.path.isAbsolute(path)) {
            var cwd = try std.os.getcwd(&lockfile_path_buf1);
            var parts = [_]string{path};
            var lockfile_path__ = Path.joinAbsStringBuf(cwd, &lockfile_path_buf2, &parts, .auto);
            lockfile_path_buf2[lockfile_path__.len] = 0;
            lockfile_path = lockfile_path_buf2[0..lockfile_path__.len :0];
        } else if (path.len > 0) {
            @memcpy(lockfile_path_buf1[0..path.len], path);
            lockfile_path_buf1[path.len] = 0;
            lockfile_path = lockfile_path_buf1[0..path.len :0];
        }

        if (lockfile_path.len > 0 and lockfile_path[0] == std.fs.path.sep)
            _ = bun.sys.chdir(std.fs.path.dirname(lockfile_path) orelse std.fs.path.sep_str);

        _ = try FileSystem.init(null);

        var lockfile = try allocator.create(Lockfile);

        const load_from_disk = lockfile.loadFromDisk(allocator, log, lockfile_path);
        switch (load_from_disk) {
            .err => |cause| {
                switch (cause.step) {
                    .open_file => Output.prettyErrorln("<r><red>error<r> opening lockfile:<r> {s}.", .{
                        @errorName(cause.value),
                    }),
                    .parse_file => Output.prettyErrorln("<r><red>error<r> parsing lockfile:<r> {s}", .{
                        @errorName(cause.value),
                    }),
                    .read_file => Output.prettyErrorln("<r><red>error<r> reading lockfile:<r> {s}", .{
                        @errorName(cause.value),
                    }),
                    .migrating => Output.prettyErrorln("<r><red>error<r> while migrating lockfile:<r> {s}", .{
                        @errorName(cause.value),
                    }),
                }
                if (log.errors > 0) {
                    switch (Output.enable_ansi_colors) {
                        inline else => |enable_ansi_colors| {
                            try log.printForLogLevelWithEnableAnsiColors(Output.errorWriter(), enable_ansi_colors);
                        },
                    }
                }
                Global.crash();
            },
            .not_found => {
                Output.prettyErrorln("<r><red>lockfile not found:<r> {}", .{
                    strings.QuotedFormatter{ .text = std.mem.sliceAsBytes(lockfile_path) },
                });
                Global.crash();
            },

            .ok => {},
        }

        var writer = Output.writer();
        try printWithLockfile(allocator, lockfile, format, @TypeOf(writer), writer);
        Output.flush();
    }

    pub fn printWithLockfile(
        allocator: Allocator,
        lockfile: *Lockfile,
        format: Format,
        comptime Writer: type,
        writer: Writer,
    ) !void {
        var fs = &FileSystem.instance;
        var options = PackageManager.Options{};

        var entries_option = try fs.fs.readDirectory(fs.top_level_dir, null, 0, true);

        var env_loader: *DotEnv.Loader = brk: {
            var map = try allocator.create(DotEnv.Map);
            map.* = DotEnv.Map.init(allocator);

            var loader = try allocator.create(DotEnv.Loader);
            loader.* = DotEnv.Loader.init(map, allocator);
            break :brk loader;
        };

        env_loader.loadProcess();
        try env_loader.load(entries_option.entries, .production);
        var log = logger.Log.init(allocator);
        try options.load(
            allocator,
            &log,
            env_loader,
            null,
            null,
            .install,
        );

        var printer = Printer{
            .lockfile = lockfile,
            .options = options,
        };

        switch (format) {
            .yarn => {
                try Yarn.print(&printer, Writer, writer);
            },
        }
    }

    pub const Tree = struct {
        pub fn print(
            this: *Printer,
            comptime Writer: type,
            writer: Writer,
            comptime enable_ansi_colors: bool,
        ) !void {
            var visited = try Bitset.initEmpty(
                this.lockfile.allocator,
                this.lockfile.packages.len,
            );

            var slice = this.lockfile.packages.slice();
            const bins: []const Bin = slice.items(.bin);
            const resolved: []const Resolution = slice.items(.resolution);
            if (resolved.len == 0) return;
            const resolutions_list = slice.items(.resolutions);
            const resolutions_buffer: []const PackageID = this.lockfile.buffers.resolutions.items;
            const dependencies_buffer: []const Dependency = this.lockfile.buffers.dependencies.items;
            const string_buf = this.lockfile.buffers.string_bytes.items;
            var id_map = try default_allocator.alloc(DependencyID, this.updates.len);
            @memset(id_map, invalid_package_id);
            defer if (id_map.len > 0) default_allocator.free(id_map);

            visited.set(0);
            const end = @as(PackageID, @truncate(resolved.len));

            if (this.successfully_installed) |installed| {
                var dep_id = resolutions_list[0].off;
                const dep_end = dep_id + resolutions_list[0].len;
                outer: while (dep_id < dep_end) : (dep_id += 1) {
                    const dependency = dependencies_buffer[dep_id];
                    if (dependency.behavior.isPeer()) continue;
                    const package_id = resolutions_buffer[dep_id];
                    if (package_id >= end) continue;
                    const package_name = dependency.name.slice(string_buf);

                    if (this.updates.len > 0) {
                        for (this.updates, id_map) |update, *dependency_id| {
                            if (update.failed) return;
                            if (update.matches(dependency, string_buf)) {
                                if (dependency_id.* == invalid_package_id) {
                                    dependency_id.* = @as(DependencyID, @truncate(dep_id));
                                }

                                continue :outer;
                            }
                        }
                    }

                    if (!installed.isSet(package_id)) continue;

                    if (PackageManager.instance.formatLaterVersionInCache(package_name, dependency.name_hash, resolved[package_id])) |later_version_fmt| {
                        const fmt = comptime brk: {
                            if (enable_ansi_colors) {
                                break :brk Output.prettyFmt("<r> <green>+<r> <b>{s}<r><d>@{}<r> <d>(<blue>v{} available<r><d>)<r>\n", enable_ansi_colors);
                            } else {
                                break :brk Output.prettyFmt("<r> + {s}<r><d>@{}<r> <d>(v{} available)<r>\n", enable_ansi_colors);
                            }
                        };
                        try writer.print(
                            fmt,
                            .{
                                package_name,
                                resolved[package_id].fmt(string_buf),
                                later_version_fmt,
                            },
                        );
                    } else {
                        const fmt = comptime brk: {
                            if (enable_ansi_colors) {
                                break :brk Output.prettyFmt("<r> <green>+<r> <b>{s}<r><d>@{}<r>\n", enable_ansi_colors);
                            } else {
                                break :brk Output.prettyFmt("<r> + {s}<r><d>@{}<r>\n", enable_ansi_colors);
                            }
                        };

                        try writer.print(
                            fmt,
                            .{
                                package_name,
                                resolved[package_id].fmt(string_buf),
                            },
                        );
                    }
                }
            } else {
                outer: for (dependencies_buffer, resolutions_buffer, 0..) |dependency, package_id, dep_id| {
                    if (package_id >= end) continue;
                    if (dependency.behavior.isPeer()) continue;
                    const package_name = dependency.name.slice(string_buf);

                    if (this.updates.len > 0) {
                        for (this.updates, id_map) |update, *dependency_id| {
                            if (update.failed) return;
                            if (update.matches(dependency, string_buf)) {
                                if (dependency_id.* == invalid_package_id) {
                                    dependency_id.* = @as(DependencyID, @truncate(dep_id));
                                }

                                continue :outer;
                            }
                        }
                    }

                    try writer.print(
                        comptime Output.prettyFmt(" <r><b>{s}<r><d>@<b>{}<r>\n", enable_ansi_colors),
                        .{
                            package_name,
                            resolved[package_id].fmt(string_buf),
                        },
                    );
                }
            }

            if (this.updates.len > 0) {
                try writer.writeAll("\n");
            }

            for (id_map) |dependency_id| {
                if (dependency_id == invalid_package_id) continue;
                const name = dependencies_buffer[dependency_id].name;
                const package_id = resolutions_buffer[dependency_id];
                const bin = bins[package_id];

                const package_name = name.slice(string_buf);

                switch (bin.tag) {
                    .none, .dir => {
                        const fmt = comptime brk: {
                            if (enable_ansi_colors) {
                                break :brk Output.prettyFmt("<r> <green>installed<r> <b>{s}<r><d>@{}<r>\n", enable_ansi_colors);
                            } else {
                                break :brk Output.prettyFmt("<r> installed {s}<r><d>@{}<r>\n", enable_ansi_colors);
                            }
                        };

                        try writer.print(
                            comptime Output.prettyFmt(fmt, enable_ansi_colors),
                            .{
                                package_name,
                                resolved[package_id].fmt(string_buf),
                            },
                        );
                    },
                    .map, .file, .named_file => {
                        var iterator = Bin.NamesIterator{
                            .bin = bin,
                            .package_name = name,
                            .string_buffer = string_buf,
                            .extern_string_buf = this.lockfile.buffers.extern_strings.items,
                        };

                        const fmt = comptime brk: {
                            if (enable_ansi_colors) {
                                break :brk Output.prettyFmt("<r> <green>installed<r> {s}<r><d>@{}<r> with binaries:\n", enable_ansi_colors);
                            } else {
                                break :brk Output.prettyFmt("<r> installed {s}<r><d>@{}<r> with binaries:\n", enable_ansi_colors);
                            }
                        };

                        try writer.print(
                            comptime Output.prettyFmt(fmt, enable_ansi_colors),
                            .{
                                package_name,
                                resolved[package_id].fmt(string_buf),
                            },
                        );

                        while (iterator.next() catch null) |bin_name| {
                            try writer.print(
                                comptime Output.prettyFmt("<r>  <d>- <r><b>{s}<r>\n", enable_ansi_colors),
                                .{
                                    bin_name,
                                },
                            );
                        }
                    },
                }
            }

            if (this.updates.len > 0) {
                try writer.writeAll("\n");
            }
        }
    };

    pub const Yarn = struct {
        pub fn print(
            this: *Printer,
            comptime Writer: type,
            writer: Writer,
        ) !void {
            // internal for debugging, print the lockfile as custom json
            // limited to debug because we don't want people to rely on this format.
            if (Environment.isDebug) {
                if (std.os.getenv("JSON")) |_| {
                    try std.json.stringify(
                        this.lockfile,
                        .{
                            .whitespace = .indent_2,
                            .emit_null_optional_fields = true,
                            .emit_nonportable_numbers_as_strings = true,
                        },
                        writer,
                    );
                    try writer.writeAll("\n");
                    return;
                }
            }

            try writer.writeAll(
                \\# THIS IS AN AUTOGENERATED FILE. DO NOT EDIT THIS FILE DIRECTLY.
                \\# yarn lockfile v1
                \\# bun ./bun.lockb --hash:
            );
            try writer.print(
                " {}\n\n",
                .{this.lockfile.fmtMetaHash()},
            );

            try Yarn.packages(this, Writer, writer);
        }

        pub fn packages(
            this: *Printer,
            comptime Writer: type,
            writer: Writer,
        ) !void {
            var slice = this.lockfile.packages.slice();
            const names: []const String = slice.items(.name);
            const resolved: []const Resolution = slice.items(.resolution);
            const metas: []const Lockfile.Package.Meta = slice.items(.meta);
            if (names.len == 0) return;
            const dependency_lists = slice.items(.dependencies);
            const resolutions_buffer = this.lockfile.buffers.resolutions.items;
            const dependencies_buffer = this.lockfile.buffers.dependencies.items;
            const RequestedVersion = std.HashMap(PackageID, []Dependency.Version, IdentityContext(PackageID), 80);
            var requested_versions = RequestedVersion.init(this.lockfile.allocator);
            var all_requested_versions = try this.lockfile.allocator.alloc(Dependency.Version, resolutions_buffer.len);
            defer this.lockfile.allocator.free(all_requested_versions);
            const package_count = @as(PackageID, @truncate(names.len));
            var alphabetized_names = try this.lockfile.allocator.alloc(PackageID, package_count - 1);
            defer this.lockfile.allocator.free(alphabetized_names);

            const string_buf = this.lockfile.buffers.string_bytes.items;

            // First, we need to build a map of all requested versions
            // This is so we can print requested versions
            {
                var i: PackageID = 1;
                while (i < package_count) : (i += 1) {
                    alphabetized_names[i - 1] = i;

                    var resolutions = resolutions_buffer;
                    var dependencies = dependencies_buffer;

                    var j: PackageID = 0;
                    var requested_version_start = all_requested_versions;
                    while (std.mem.indexOfScalar(PackageID, resolutions, i)) |k| {
                        j += 1;

                        all_requested_versions[0] = dependencies[k].version;
                        all_requested_versions = all_requested_versions[1..];

                        dependencies = dependencies[k + 1 ..];
                        resolutions = resolutions[k + 1 ..];
                    }

                    var dependency_versions = requested_version_start[0..j];
                    if (dependency_versions.len > 1) std.sort.insertion(Dependency.Version, dependency_versions, string_buf, Dependency.Version.isLessThanWithTag);
                    try requested_versions.put(i, dependency_versions);
                }
            }

            std.sort.block(
                PackageID,
                alphabetized_names,
                Lockfile.Package.Alphabetizer{
                    .names = names,
                    .buf = string_buf,
                    .resolutions = resolved,
                },
                Lockfile.Package.Alphabetizer.isAlphabetical,
            );

            // When printing, we start at 1
            for (alphabetized_names) |i| {
                const name = names[i].slice(string_buf);
                const resolution = resolved[i];
                const meta = metas[i];
                const dependencies: []const Dependency = dependency_lists[i].get(dependencies_buffer);
                const version_formatter = resolution.fmt(string_buf);

                // This prints:
                // "@babel/core@7.9.0":
                {
                    try writer.writeAll("\n");
                    const dependency_versions = requested_versions.get(i).?;

                    // https://github.com/yarnpkg/yarn/blob/158d96dce95313d9a00218302631cd263877d164/src/lockfile/stringify.js#L9
                    const always_needs_quote = switch (name[0]) {
                        'A'...'Z', 'a'...'z' => strings.hasPrefixComptime(name, "true") or
                            strings.hasPrefixComptime(name, "false") or
                            std.mem.indexOfAnyPos(u8, name, 1, ": \t\r\n\x0B\x0C\\\",[]") != null,
                        else => true,
                    };

                    var prev_dependency_version: ?Dependency.Version = null;
                    var needs_comma = false;
                    for (dependency_versions) |*dependency_version| {
                        if (needs_comma) {
                            if (prev_dependency_version) |*prev| {
                                if (prev.eql(dependency_version, string_buf, string_buf)) {
                                    continue;
                                }
                            }
                            try writer.writeAll(", ");
                            needs_comma = false;
                        }
                        const version_name = dependency_version.literal.slice(string_buf);
                        const needs_quote = always_needs_quote or std.mem.indexOfAny(u8, version_name, " |\t-/!") != null;

                        if (needs_quote) {
                            try writer.writeByte('"');
                        }

                        try writer.writeAll(name);
                        try writer.writeByte('@');
                        if (version_name.len == 0) {
                            try std.fmt.format(writer, "^{any}", .{version_formatter});
                        } else {
                            try writer.writeAll(version_name);
                        }

                        if (needs_quote) {
                            try writer.writeByte('"');
                        }
                        prev_dependency_version = dependency_version.*;
                        needs_comma = true;
                    }

                    try writer.writeAll(":\n");
                }

                {
                    try writer.writeAll("  version ");

                    // Version is always quoted
                    try std.fmt.format(writer, "\"{any}\"\n", .{version_formatter});

                    try writer.writeAll("  resolved ");

                    const url_formatter = resolution.fmtURL(&this.options, string_buf);

                    // Resolved URL is always quoted
                    try std.fmt.format(writer, "\"{any}\"\n", .{url_formatter});

                    if (meta.integrity.tag != .unknown) {
                        // Integrity is...never quoted?
                        try std.fmt.format(writer, "  integrity {any}\n", .{&meta.integrity});
                    }

                    if (dependencies.len > 0) {
                        var behavior = Behavior.uninitialized;
                        var dependency_behavior_change_count: u8 = 0;
                        for (dependencies) |dep| {
                            if (!dep.behavior.eq(behavior)) {
                                if (dep.behavior.isOptional()) {
                                    try writer.writeAll("  optionalDependencies:\n");
                                    if (comptime Environment.allow_assert) dependency_behavior_change_count += 1;
                                } else if (dep.behavior.isNormal()) {
                                    try writer.writeAll("  dependencies:\n");
                                    if (comptime Environment.allow_assert) dependency_behavior_change_count += 1;
                                } else if (dep.behavior.isDev()) {
                                    try writer.writeAll("  devDependencies:\n");
                                    if (comptime Environment.allow_assert) dependency_behavior_change_count += 1;
                                } else {
                                    continue;
                                }
                                behavior = dep.behavior;

                                // assert its sorted
                                if (comptime Environment.allow_assert) std.debug.assert(dependency_behavior_change_count < 3);
                            }

                            try writer.writeAll("    ");
                            const dependency_name = dep.name.slice(string_buf);
                            const needs_quote = dependency_name[0] == '@';
                            if (needs_quote) {
                                try writer.writeByte('"');
                            }
                            try writer.writeAll(dependency_name);
                            if (needs_quote) {
                                try writer.writeByte('"');
                            }
                            try writer.writeAll(" \"");
                            try writer.writeAll(dep.version.literal.slice(string_buf));
                            try writer.writeAll("\"\n");
                        }
                    }
                }
            }
        }
    };
};

pub fn verifyData(this: *Lockfile) !void {
    std.debug.assert(this.format == Lockfile.FormatVersion.current);
    var i: usize = 0;
    while (i < this.packages.len) : (i += 1) {
        const package: Lockfile.Package = this.packages.get(i);
        std.debug.assert(this.str(&package.name).len == @as(usize, package.name.len()));
        std.debug.assert(String.Builder.stringHash(this.str(&package.name)) == @as(usize, package.name_hash));
        std.debug.assert(package.dependencies.get(this.buffers.dependencies.items).len == @as(usize, package.dependencies.len));
        std.debug.assert(package.resolutions.get(this.buffers.resolutions.items).len == @as(usize, package.resolutions.len));
        std.debug.assert(package.resolutions.get(this.buffers.resolutions.items).len == @as(usize, package.dependencies.len));
        const dependencies = package.dependencies.get(this.buffers.dependencies.items);
        for (dependencies) |dependency| {
            std.debug.assert(this.str(&dependency.name).len == @as(usize, dependency.name.len()));
            std.debug.assert(String.Builder.stringHash(this.str(&dependency.name)) == dependency.name_hash);
        }
    }
}

pub fn verifyResolutions(this: *Lockfile, local_features: Features, remote_features: Features, comptime log_level: PackageManager.Options.LogLevel) void {
    const resolutions_lists: []const DependencyIDSlice = this.packages.items(.resolutions);
    const dependency_lists: []const DependencySlice = this.packages.items(.dependencies);
    const dependencies_buffer = this.buffers.dependencies.items;
    const resolutions_buffer = this.buffers.resolutions.items;
    const end = @as(PackageID, @truncate(this.packages.len));

    var any_failed = false;
    const string_buf = this.buffers.string_bytes.items;

    const root_list = resolutions_lists[0];
    for (resolutions_lists, dependency_lists, 0..) |resolution_list, dependency_list, parent_id| {
        for (resolution_list.get(resolutions_buffer), dependency_list.get(dependencies_buffer)) |package_id, failed_dep| {
            if (package_id < end) continue;
            if (failed_dep.behavior.isPeer() or !failed_dep.behavior.isEnabled(
                if (root_list.contains(@truncate(parent_id)))
                    local_features
                else
                    remote_features,
            )) continue;
            if (log_level != .silent) {
                if (failed_dep.name.isEmpty() or strings.eql(failed_dep.name.slice(string_buf), failed_dep.version.literal.slice(string_buf))) {
                    Output.prettyErrorln(
                        "<r><red>error<r><d>:<r> <b>{}<r><d> failed to resolve<r>\n",
                        .{
                            failed_dep.version.literal.fmt(string_buf),
                        },
                    );
                } else {
                    Output.prettyErrorln(
                        "<r><red>error<r><d>:<r> <b>{s}<r><d>@<b>{}<r><d> failed to resolve<r>\n",
                        .{
                            failed_dep.name.slice(string_buf),
                            failed_dep.version.literal.fmt(string_buf),
                        },
                    );
                }
            }
            // track this so we can log each failure instead of just the first
            any_failed = true;
        }
    }

    if (any_failed) Global.crash();
}

pub fn saveToDisk(this: *Lockfile, filename: stringZ) void {
    if (comptime Environment.allow_assert) {
        this.verifyData() catch |err| {
            Output.prettyErrorln("<r><red>error:<r> failed to verify lockfile: {s}", .{@errorName(err)});
            Global.crash();
        };
        std.debug.assert(FileSystem.instance_loaded);
    }
    var tmpname_buf: [512]u8 = undefined;
    tmpname_buf[0..8].* = "bunlock-".*;
    var tmpfile = FileSystem.RealFS.Tmpfile{};
    var secret: [32]u8 = undefined;
    std.mem.writeIntNative(u64, secret[0..8], @as(u64, @intCast(std.time.milliTimestamp())));
    var base64_bytes: [64]u8 = undefined;
    std.crypto.random.bytes(&base64_bytes);

    const tmpname__ = std.fmt.bufPrint(tmpname_buf[8..], "{s}", .{std.fmt.fmtSliceHexLower(&base64_bytes)}) catch unreachable;
    tmpname_buf[tmpname__.len + 8] = 0;
    const tmpname = tmpname_buf[0 .. tmpname__.len + 8 :0];

    tmpfile.create(&FileSystem.instance.fs, tmpname) catch |err| {
        Output.prettyErrorln("<r><red>error:<r> failed to open lockfile: {s}", .{@errorName(err)});
        Global.crash();
    };

    var file = tmpfile.file();

    Lockfile.Serializer.save(this, std.fs.File, file) catch |err| {
        tmpfile.dir().deleteFileZ(tmpname) catch {};
        Output.prettyErrorln("<r><red>error:<r> failed to serialize lockfile: {s}", .{@errorName(err)});
        Global.crash();
    };

    if (comptime Environment.isWindows) {
        // TODO: make this executable
        bun.todo(@src(), {});
    } else {
        _ = C.fchmod(
            tmpfile.fd,
            // chmod 777
            0o0000010 | 0o0000100 | 0o0000001 | 0o0001000 | 0o0000040 | 0o0000004 | 0o0000002 | 0o0000400 | 0o0000200 | 0o0000020,
        );
    }

    tmpfile.promote(tmpname, std.fs.cwd().fd, filename) catch |err| {
        tmpfile.dir().deleteFileZ(tmpname) catch {};
        Output.prettyErrorln("<r><red>error:<r> failed to save lockfile: {s}", .{@errorName(err)});
        Global.crash();
    };
}

pub fn rootPackage(this: *Lockfile) ?Lockfile.Package {
    if (this.packages.len == 0) {
        return null;
    }

    return this.packages.get(0);
}

pub inline fn str(this: *Lockfile, slicable: anytype) string {
    return strWithType(this, @TypeOf(slicable), slicable);
}

inline fn strWithType(this: *Lockfile, comptime Type: type, slicable: Type) string {
    if (comptime Type == String) {
        @compileError("str must be a *const String. Otherwise it is a pointer to a temporary which is undefined behavior");
    }

    if (comptime Type == ExternalString) {
        @compileError("str must be a *const ExternalString. Otherwise it is a pointer to a temporary which is undefined behavior");
    }

    return slicable.slice(this.buffers.string_bytes.items);
}

pub fn initEmpty(this: *Lockfile, allocator: Allocator) !void {
    this.* = .{
        .format = Lockfile.FormatVersion.current,
        .packages = .{},
        .buffers = .{},
        .package_index = PackageIndex.Map.initContext(allocator, .{}),
        .string_pool = StringPool.init(allocator),
        .allocator = allocator,
        .scratch = Scratch.init(allocator),
        .scripts = .{},
        .trusted_dependencies = .{},
        .workspace_paths = .{},
        .workspace_versions = .{},
    };
}

pub fn getPackageID(
    this: *Lockfile,
    name_hash: u64,
    // if it's a peer dependency, a folder, or a symlink
    version: ?Dependency.Version,
    resolution: *const Resolution,
) ?PackageID {
    const entry = this.package_index.get(name_hash) orelse return null;
    const resolutions: []const Resolution = this.packages.items(.resolution);
    const npm_version = if (version) |v| switch (v.tag) {
        .npm => v.value.npm.version,
        else => null,
    } else null;

    switch (entry) {
        .PackageID => |id| {
            if (comptime Environment.allow_assert) std.debug.assert(id < resolutions.len);

            if (resolutions[id].eql(resolution, this.buffers.string_bytes.items, this.buffers.string_bytes.items)) {
                return id;
            }

            if (npm_version) |range| {
                if (range.satisfies(resolutions[id].value.npm.version)) return id;
            }
        },
        .PackageIDMultiple => |ids| {
            for (ids.items) |id| {
                if (comptime Environment.allow_assert) std.debug.assert(id < resolutions.len);

                if (resolutions[id].eql(resolution, this.buffers.string_bytes.items, this.buffers.string_bytes.items)) {
                    return id;
                }

                if (npm_version) |range| {
                    if (range.satisfies(resolutions[id].value.npm.version)) return id;
                }
            }
        },
    }

    return null;
}

pub fn getOrPutID(this: *Lockfile, id: PackageID, name_hash: PackageNameHash) !void {
    var gpe = try this.package_index.getOrPut(name_hash);

    if (gpe.found_existing) {
        var index: *PackageIndex.Entry = gpe.value_ptr;

        switch (index.*) {
            .PackageID => |single| {
                var ids = try PackageIDList.initCapacity(this.allocator, 8);
                ids.appendAssumeCapacity(single);
                ids.appendAssumeCapacity(id);
                index.* = .{
                    .PackageIDMultiple = ids,
                };
            },
            .PackageIDMultiple => {
                try index.PackageIDMultiple.append(this.allocator, id);
            },
        }
    } else {
        gpe.value_ptr.* = .{ .PackageID = id };
    }
}

pub fn appendPackage(this: *Lockfile, package_: Lockfile.Package) !Lockfile.Package {
    const id = @as(PackageID, @truncate(this.packages.len));
    return try appendPackageWithID(this, package_, id);
}

fn appendPackageWithID(this: *Lockfile, package_: Lockfile.Package, id: PackageID) !Lockfile.Package {
    defer {
        if (comptime Environment.allow_assert) {
            std.debug.assert(this.getPackageID(package_.name_hash, null, &package_.resolution) != null);
        }
    }
    var package = package_;
    package.meta.id = id;
    try this.packages.append(this.allocator, package);
    try this.getOrPutID(id, package.name_hash);

    return package;
}

const StringPool = String.Builder.StringPool;

pub inline fn stringBuilder(this: *Lockfile) Lockfile.StringBuilder {
    return .{
        .lockfile = this,
    };
}

pub const Scratch = struct {
    pub const DuplicateCheckerMap = std.HashMap(PackageNameHash, logger.Loc, IdentityContext(PackageNameHash), 80);
    pub const DependencyQueue = std.fifo.LinearFifo(DependencySlice, .Dynamic);

    duplicate_checker_map: DuplicateCheckerMap = undefined,
    dependency_list_queue: DependencyQueue = undefined,

    pub fn init(allocator: Allocator) Scratch {
        return Scratch{
            .dependency_list_queue = DependencyQueue.init(allocator),
            .duplicate_checker_map = DuplicateCheckerMap.init(allocator),
        };
    }
};

pub const StringBuilder = struct {
    len: usize = 0,
    cap: usize = 0,
    off: usize = 0,
    ptr: ?[*]u8 = null,
    lockfile: *Lockfile,

    pub inline fn count(this: *StringBuilder, slice: string) void {
        if (String.canInline(slice)) return;
        this._countWithHash(slice, String.Builder.stringHash(slice));
    }

    pub inline fn countWithHash(this: *StringBuilder, slice: string, hash: u64) void {
        if (String.canInline(slice)) return;
        this._countWithHash(slice, hash);
    }

    inline fn _countWithHash(this: *StringBuilder, slice: string, hash: u64) void {
        if (!this.lockfile.string_pool.contains(hash)) {
            this.cap += slice.len;
        }
    }

    pub fn allocatedSlice(this: *StringBuilder) []const u8 {
        return if (this.ptr) |ptr| ptr[0..this.cap] else "";
    }

    pub fn clamp(this: *StringBuilder) void {
        if (comptime Environment.allow_assert) std.debug.assert(this.cap >= this.len);

        const excess = this.cap - this.len;

        if (excess > 0)
            this.lockfile.buffers.string_bytes.items = this.lockfile.buffers.string_bytes.items[0 .. this.lockfile.buffers.string_bytes.items.len - excess];
    }

    pub fn allocate(this: *StringBuilder) !void {
        var string_bytes = &this.lockfile.buffers.string_bytes;
        try string_bytes.ensureUnusedCapacity(this.lockfile.allocator, this.cap);
        const prev_len = string_bytes.items.len;
        this.off = prev_len;
        string_bytes.items = string_bytes.items.ptr[0 .. string_bytes.items.len + this.cap];
        this.ptr = string_bytes.items.ptr[prev_len .. prev_len + this.cap].ptr;
        this.len = 0;
    }

    pub fn append(this: *StringBuilder, comptime Type: type, slice: string) Type {
        return @call(.always_inline, appendWithHash, .{ this, Type, slice, String.Builder.stringHash(slice) });
    }

    // SlicedString is not supported due to inline strings.
    pub fn appendWithoutPool(this: *StringBuilder, comptime Type: type, slice: string, hash: u64) Type {
        if (String.canInline(slice)) {
            return switch (Type) {
                String => String.init(this.lockfile.buffers.string_bytes.items, slice),
                ExternalString => ExternalString.init(this.lockfile.buffers.string_bytes.items, slice, hash),
                else => @compileError("Invalid type passed to StringBuilder"),
            };
        }
        if (comptime Environment.allow_assert) {
            std.debug.assert(this.len <= this.cap); // didn't count everything
            std.debug.assert(this.ptr != null); // must call allocate first
        }

        bun.copy(u8, this.ptr.?[this.len..this.cap], slice);
        const final_slice = this.ptr.?[this.len..this.cap][0..slice.len];
        this.len += slice.len;

        if (comptime Environment.allow_assert) std.debug.assert(this.len <= this.cap);

        return switch (Type) {
            String => String.init(this.lockfile.buffers.string_bytes.items, final_slice),
            ExternalString => ExternalString.init(this.lockfile.buffers.string_bytes.items, final_slice, hash),
            else => @compileError("Invalid type passed to StringBuilder"),
        };
    }

    pub fn appendWithHash(this: *StringBuilder, comptime Type: type, slice: string, hash: u64) Type {
        if (String.canInline(slice)) {
            return switch (Type) {
                String => String.init(this.lockfile.buffers.string_bytes.items, slice),
                ExternalString => ExternalString.init(this.lockfile.buffers.string_bytes.items, slice, hash),
                else => @compileError("Invalid type passed to StringBuilder"),
            };
        }

        if (comptime Environment.allow_assert) {
            std.debug.assert(this.len <= this.cap); // didn't count everything
            std.debug.assert(this.ptr != null); // must call allocate first
        }

        var string_entry = this.lockfile.string_pool.getOrPut(hash) catch unreachable;
        if (!string_entry.found_existing) {
            bun.copy(u8, this.ptr.?[this.len..this.cap], slice);
            const final_slice = this.ptr.?[this.len..this.cap][0..slice.len];
            this.len += slice.len;

            string_entry.value_ptr.* = String.init(this.lockfile.buffers.string_bytes.items, final_slice);
        }

        if (comptime Environment.allow_assert) std.debug.assert(this.len <= this.cap);

        return switch (Type) {
            String => string_entry.value_ptr.*,
            ExternalString => .{
                .value = string_entry.value_ptr.*,
                .hash = hash,
            },
            else => @compileError("Invalid type passed to StringBuilder"),
        };
    }
};

pub const PackageIndex = struct {
    pub const Map = std.HashMap(PackageNameHash, PackageIndex.Entry, IdentityContext(PackageNameHash), 80);
    pub const Entry = union(Tag) {
        PackageID: PackageID,
        PackageIDMultiple: PackageIDList,

        pub const Tag = enum(u8) {
            PackageID = 0,
            PackageIDMultiple = 1,
        };
    };
};

pub const OverrideMap = struct {
    const debug = Output.scoped(.OverrideMap, false);

    map: std.ArrayHashMapUnmanaged(PackageNameHash, Dependency, ArrayIdentityContext.U64, false) = .{},

    /// In the future, this `get` function should handle multi-level resolutions. This is difficult right
    /// now because given a Dependency ID, there is no fast way to trace it to it's package.
    ///
    /// A potential approach is to add another buffer to the lockfile that maps Dependency ID to Package ID,
    /// and from there `OverrideMap.map` can have a union as the value, where the union is between "override all"
    /// and "here is a list of overrides depending on the package that imported" similar to PackageIndex above.
    pub fn get(this: *const OverrideMap, name_hash: PackageNameHash) ?Dependency.Version {
        debug("looking up override for {x}", .{name_hash});
        return if (this.map.get(name_hash)) |dep|
            dep.version
        else
            null;
    }

    pub fn deinit(this: *OverrideMap, allocator: Allocator) void {
        this.map.deinit(allocator);
    }

    pub fn count(this: *OverrideMap, lockfile: *Lockfile, builder: *Lockfile.StringBuilder) void {
        for (this.map.values()) |dep| {
            dep.count(lockfile.buffers.string_bytes.items, @TypeOf(builder), builder);
        }
    }

    pub fn clone(this: *OverrideMap, old_lockfile: *Lockfile, new_lockfile: *Lockfile, new_builder: *Lockfile.StringBuilder) !OverrideMap {
        var new = OverrideMap{};
        try new.map.ensureTotalCapacity(new_lockfile.allocator, this.map.entries.len);

        for (this.map.keys(), this.map.values()) |k, v| {
            new.map.putAssumeCapacity(
                k,
                try v.clone(old_lockfile.buffers.string_bytes.items, @TypeOf(new_builder), new_builder),
            );
        }

        return new;
    }

    // the rest of this struct is expression parsing code:

    pub fn parseCount(
        _: *OverrideMap,
        lockfile: *Lockfile,
        expr: Expr,
        builder: *Lockfile.StringBuilder,
    ) void {
        if (expr.asProperty("overrides")) |overrides| {
            if (overrides.expr.data != .e_object)
                return;

            for (overrides.expr.data.e_object.properties.slice()) |entry| {
                builder.count(entry.key.?.asString(lockfile.allocator).?);
                switch (entry.value.?.data) {
                    .e_string => |s| {
                        builder.count(s.slice(lockfile.allocator));
                    },
                    .e_object => {
                        if (entry.value.?.asProperty(".")) |dot| {
                            if (dot.expr.asString(lockfile.allocator)) |s| {
                                builder.count(s);
                            }
                        }
                    },
                    else => {},
                }
            }
        } else if (expr.asProperty("resolutions")) |resolutions| {
            if (resolutions.expr.data != .e_object)
                return;

            for (resolutions.expr.data.e_object.properties.slice()) |entry| {
                builder.count(entry.key.?.asString(lockfile.allocator).?);
                builder.count(entry.value.?.asString(lockfile.allocator) orelse continue);
            }
        }
    }

    /// Given a package json expression, detect and parse override configuration into the given override map.
    /// It is assumed the input map is uninitialized (zero entries)
    pub fn parseAppend(
        this: *OverrideMap,
        lockfile: *Lockfile,
        root_package: *Lockfile.Package,
        log: *logger.Log,
        json_source: logger.Source,
        expr: Expr,
        builder: *Lockfile.StringBuilder,
    ) !void {
        if (Environment.allow_assert) {
            std.debug.assert(this.map.entries.len == 0); // only call parse once
        }
        if (expr.asProperty("overrides")) |overrides| {
            try this.parseFromOverrides(lockfile, root_package, json_source, log, overrides.expr, builder);
        } else if (expr.asProperty("resolutions")) |resolutions| {
            try this.parseFromResolutions(lockfile, root_package, json_source, log, resolutions.expr, builder);
        }
        debug("parsed {d} overrides", .{this.map.entries.len});
    }

    /// https://docs.npmjs.com/cli/v9/configuring-npm/package-json#overrides
    pub fn parseFromOverrides(
        this: *OverrideMap,
        lockfile: *Lockfile,
        root_package: *Lockfile.Package,
        source: logger.Source,
        log: *logger.Log,
        expr: Expr,
        builder: *Lockfile.StringBuilder,
    ) !void {
        if (expr.data != .e_object) {
            try log.addWarningFmt(&source, expr.loc, lockfile.allocator, "\"overrides\" must be an object", .{});
            return error.Invalid;
        }

        try this.map.ensureUnusedCapacity(lockfile.allocator, expr.data.e_object.properties.len);

        for (expr.data.e_object.properties.slice()) |prop| {
            const key = prop.key.?;
            var k = key.asString(lockfile.allocator).?;
            if (k.len == 0) {
                try log.addWarningFmt(&source, key.loc, lockfile.allocator, "Missing overridden package name", .{});
                continue;
            }

            const name_hash = String.Builder.stringHash(k);

            const value = value: {
                // for one level deep, we will only support a string and  { ".": value }
                const value_expr = prop.value.?;
                if (value_expr.data == .e_string) {
                    break :value value_expr;
                } else if (value_expr.data == .e_object) {
                    if (value_expr.asProperty(".")) |dot| {
                        if (dot.expr.data == .e_string) {
                            if (value_expr.data.e_object.properties.len > 1) {
                                try log.addWarningFmt(&source, value_expr.loc, lockfile.allocator, "Bun currently does not support nested \"overrides\"", .{});
                            }
                            break :value dot.expr;
                        } else {
                            try log.addWarningFmt(&source, value_expr.loc, lockfile.allocator, "Invalid override value for \"{s}\"", .{k});
                            continue;
                        }
                    } else {
                        try log.addWarningFmt(&source, value_expr.loc, lockfile.allocator, "Bun currently does not support nested \"overrides\"", .{});
                        continue;
                    }
                }
                try log.addWarningFmt(&source, value_expr.loc, lockfile.allocator, "Invalid override value for \"{s}\"", .{k});
                continue;
            };

            if (try parseOverrideValue(
                "override",
                lockfile,
                root_package,
                source,
                value.loc,
                log,
                k,
                value.data.e_string.slice(lockfile.allocator),
                builder,
            )) |version| {
                this.map.putAssumeCapacity(name_hash, version);
            }
        }
    }

    /// yarn classic: https://classic.yarnpkg.com/lang/en/docs/selective-version-resolutions/
    /// yarn berry: https://yarnpkg.com/configuration/manifest#resolutions
    pub fn parseFromResolutions(
        this: *OverrideMap,
        lockfile: *Lockfile,
        root_package: *Lockfile.Package,
        source: logger.Source,
        log: *logger.Log,
        expr: Expr,
        builder: *Lockfile.StringBuilder,
    ) !void {
        if (expr.data != .e_object) {
            try log.addWarningFmt(&source, expr.loc, lockfile.allocator, "\"resolutions\" must be an object with string values", .{});
            return;
        }
        try this.map.ensureUnusedCapacity(lockfile.allocator, expr.data.e_object.properties.len);
        for (expr.data.e_object.properties.slice()) |prop| {
            const key = prop.key.?;
            var k = key.asString(lockfile.allocator).?;
            if (strings.hasPrefixComptime(k, "**/"))
                k = k[3..];
            if (k.len == 0) {
                try log.addWarningFmt(&source, key.loc, lockfile.allocator, "Missing resolution package name", .{});
                continue;
            }
            const value = prop.value.?;
            if (value.data != .e_string) {
                try log.addWarningFmt(&source, key.loc, lockfile.allocator, "Expected string value for resolution \"{s}\"", .{k});
                continue;
            }
            // currently we only support one level deep, so we should error if there are more than one
            // - "foo/bar":
            // - "@namespace/hello/world"
            if (k[0] == '@') {
                const first_slash = strings.indexOfChar(k, '/') orelse {
                    try log.addWarningFmt(&source, key.loc, lockfile.allocator, "Invalid package name \"{s}\"", .{k});
                    continue;
                };
                if (strings.indexOfChar(k[first_slash + 1 ..], '/') != null) {
                    try log.addWarningFmt(&source, key.loc, lockfile.allocator, "Bun currently does not support nested \"resolutions\"", .{});
                    continue;
                }
            } else if (strings.indexOfChar(k, '/') != null) {
                try log.addWarningFmt(&source, key.loc, lockfile.allocator, "Bun currently does not support nested \"resolutions\"", .{});
                continue;
            }

            if (try parseOverrideValue(
                "resolution",
                lockfile,
                root_package,
                source,
                value.loc,
                log,
                k,
                value.data.e_string.data,
                builder,
            )) |version| {
                const name_hash = String.Builder.stringHash(k);
                this.map.putAssumeCapacity(name_hash, version);
            }
        }
    }

    pub fn parseOverrideValue(
        comptime field: []const u8,
        lockfile: *Lockfile,
        root_package: *Lockfile.Package,
        source: logger.Source,
        loc: logger.Loc,
        log: *logger.Log,
        key: []const u8,
        value: []const u8,
        builder: *Lockfile.StringBuilder,
    ) !?Dependency {
        if (value.len == 0) {
            try log.addWarningFmt(&source, loc, lockfile.allocator, "Missing " ++ field ++ " value", .{});
            return null;
        }

        // "Overrides may also be defined as a reference to a spec for a direct dependency
        // by prefixing the name of the package you wish the version to match with a `$`"
        // https://docs.npmjs.com/cli/v9/configuring-npm/package-json#overrides
        // This is why a `*Lockfile.Package` is needed here.
        if (value[0] == '$') {
            const ref_name = value[1..];
            // This is fine for this string to not share the string pool, because it's only used for .eql()
            const ref_name_str = String.init(ref_name, ref_name);
            const pkg_deps: []const Dependency = root_package.dependencies.get(lockfile.buffers.dependencies.items);
            for (pkg_deps) |dep| {
                if (dep.name.eql(ref_name_str, lockfile.buffers.string_bytes.items, ref_name)) {
                    return dep;
                }
            }
            try log.addWarningFmt(&source, loc, lockfile.allocator, "Could not resolve " ++ field ++ " \"{s}\" (you need \"{s}\" in your dependencies)", .{ value, ref_name });
            return null;
        }

        const literalString = builder.append(String, value);
        const literalSliced = literalString.sliced(lockfile.buffers.string_bytes.items);

        const name_hash = String.Builder.stringHash(key);
        const name = builder.appendWithHash(String, key, name_hash);

        return Dependency{
            .name = name,
            .name_hash = name_hash,
            .version = Dependency.parse(
                lockfile.allocator,
                name,
                literalSliced.slice,
                &literalSliced,
                log,
            ) orelse {
                try log.addWarningFmt(&source, loc, lockfile.allocator, "Invalid " ++ field ++ " value \"{s}\"", .{value});
                return null;
            },
        };
    }
};

pub const FormatVersion = enum(u32) {
    v0 = 0,
    // bun v0.0.x - bun v0.1.6
    v1 = 1,
    // bun v0.1.7+
    // This change added tarball URLs to npm-resolved packages
    v2 = 2,

    _,
    pub const current = FormatVersion.v2;
};

pub const PackageIDSlice = ExternalSlice(PackageID);
pub const DependencySlice = ExternalSlice(Dependency);
pub const DependencyIDSlice = ExternalSlice(DependencyID);

pub const PackageIDList = std.ArrayListUnmanaged(PackageID);
pub const DependencyList = std.ArrayListUnmanaged(Dependency);
pub const DependencyIDList = std.ArrayListUnmanaged(DependencyID);

pub const StringBuffer = std.ArrayListUnmanaged(u8);
pub const ExternalStringBuffer = std.ArrayListUnmanaged(ExternalString);

pub const Package = extern struct {
    name: String = .{},
    name_hash: PackageNameHash = 0,

    /// How this package has been resolved
    /// When .tag is uninitialized, that means the package is not resolved yet.
    resolution: Resolution = .{},

    /// dependencies & resolutions must be the same length
    /// resolutions[i] is the resolved package ID for dependencies[i]
    /// if resolutions[i] is an invalid package ID, then dependencies[i] is not resolved
    dependencies: DependencySlice = .{},

    /// The resolved package IDs for this package's dependencies. Instead of storing this
    /// on the `Dependency` struct within `.dependencies`, it is stored on the package itself
    /// so we can access it faster.
    ///
    /// Each index in this array corresponds to the same index in dependencies.
    /// Each value in this array corresponds to the resolved package ID for that dependency.
    ///
    /// So this is how you say "what package ID for lodash does this package actually resolve to?"
    ///
    /// By default, the underlying buffer is filled with "invalid_id" to indicate this package ID
    /// was not resolved
    resolutions: PackageIDSlice = .{},

    meta: Meta = .{},
    bin: Bin = .{},
    scripts: Package.Scripts = .{},

    pub const Scripts = extern struct {
        preinstall: String = .{},
        install: String = .{},
        postinstall: String = .{},
        preprepare: String = .{},
        prepare: String = .{},
        postprepare: String = .{},
        filled: bool = false,

        pub const Hooks = .{
            "preinstall",
            "install",
            "postinstall",
            "preprepare",
            "prepare",
            "postprepare",
        };

        pub fn clone(this: *const Package.Scripts, buf: []const u8, comptime Builder: type, builder: Builder) Package.Scripts {
            if (!this.filled) return .{};
            var scripts = Package.Scripts{
                .filled = true,
            };
            inline for (Package.Scripts.Hooks) |hook| {
                @field(scripts, hook) = builder.append(String, @field(this, hook).slice(buf));
            }
            return scripts;
        }

        pub fn count(this: *const Package.Scripts, buf: []const u8, comptime Builder: type, builder: Builder) void {
            inline for (Package.Scripts.Hooks) |hook| {
                builder.count(@field(this, hook).slice(buf));
            }
        }

        pub fn hasAny(this: *const Package.Scripts) bool {
            inline for (Package.Scripts.Hooks) |hook| {
                if (!@field(this, hook).isEmpty()) return true;
            }
            return false;
        }

        pub fn enqueue(this: *const Package.Scripts, lockfile: *Lockfile, buf: []const u8, cwd: string, package_name: string) void {
            inline for (Package.Scripts.Hooks) |hook| {
                const script = @field(this, hook);
                if (!script.isEmpty()) {
                    @field(lockfile.scripts, hook).append(lockfile.allocator, .{
                        .cwd = lockfile.allocator.dupe(u8, cwd) catch unreachable,
                        .script = lockfile.allocator.dupe(u8, script.slice(buf)) catch unreachable,
                        .package_name = package_name,
                    }) catch unreachable;
                }
            }
        }

        pub fn parseCount(allocator: Allocator, builder: *Lockfile.StringBuilder, json: Expr) void {
            if (json.asProperty("scripts")) |scripts_prop| {
                if (scripts_prop.expr.data == .e_object) {
                    inline for (Package.Scripts.Hooks) |script_name| {
                        if (scripts_prop.expr.get(script_name)) |script| {
                            if (script.asString(allocator)) |input| {
                                builder.count(input);
                            }
                        }
                    }
                }
            }
        }

        pub fn parseAlloc(this: *Package.Scripts, allocator: Allocator, builder: *Lockfile.StringBuilder, json: Expr) void {
            if (json.asProperty("scripts")) |scripts_prop| {
                if (scripts_prop.expr.data == .e_object) {
                    inline for (Package.Scripts.Hooks) |script_name| {
                        if (scripts_prop.expr.get(script_name)) |script| {
                            if (script.asString(allocator)) |input| {
                                @field(this, script_name) = builder.append(String, input);
                            }
                        }
                    }
                }
            }
        }

        pub fn enqueueFromPackageJSON(
            this: *Package.Scripts,
            log: *logger.Log,
            lockfile: *Lockfile,
            node_modules: std.fs.Dir,
            subpath: [:0]const u8,
            cwd: string,
            name: string,
        ) !void {
            var pkg_dir = try bun.openDir(node_modules, subpath);
            defer pkg_dir.close();
            const json_file = try pkg_dir.dir.openFileZ("package.json", .{ .mode = .read_only });
            defer json_file.close();
            const json_stat_size = try json_file.getEndPos();
            const json_buf = try lockfile.allocator.alloc(u8, json_stat_size + 64);
            const json_len = try json_file.preadAll(json_buf, 0);
            const json_src = logger.Source.initPathString(cwd, json_buf[0..json_len]);
            initializeStore();
            const json = try json_parser.ParseJSONUTF8(
                &json_src,
                log,
                lockfile.allocator,
            );

            var tmp: Lockfile = undefined;
            try tmp.initEmpty(lockfile.allocator);
            defer tmp.deinit();
            var builder = tmp.stringBuilder();
            Lockfile.Package.Scripts.parseCount(lockfile.allocator, &builder, json);
            try builder.allocate();
            this.parseAlloc(lockfile.allocator, &builder, json);

            this.enqueue(lockfile, tmp.buffers.string_bytes.items, cwd, name);
        }
    };

    pub fn verify(this: *const Package, externs: []const ExternalString) void {
        if (comptime !Environment.allow_assert)
            return;

        this.name.assertDefined();
        this.resolution.verify();
        this.meta.man_dir.assertDefined();
        this.bin.verify(externs);
    }

    pub const DependencyGroup = struct {
        prop: string,
        field: string,
        behavior: Behavior,

        pub const dependencies = DependencyGroup{ .prop = "dependencies", .field = "dependencies", .behavior = Behavior.normal };
        pub const dev = DependencyGroup{ .prop = "devDependencies", .field = "dev_dependencies", .behavior = Behavior.dev };
        pub const optional = DependencyGroup{ .prop = "optionalDependencies", .field = "optional_dependencies", .behavior = Behavior.optional };
        pub const peer = DependencyGroup{ .prop = "peerDependencies", .field = "peer_dependencies", .behavior = Behavior.peer };
        pub const workspaces = DependencyGroup{ .prop = "workspaces", .field = "workspaces", .behavior = Behavior.workspace };
    };

    pub inline fn isDisabled(this: *const Lockfile.Package) bool {
        return this.meta.isDisabled();
    }

    const Alphabetizer = struct {
        names: []const String,
        buf: []const u8,
        resolutions: []const Resolution,

        pub fn isAlphabetical(ctx: Alphabetizer, lhs: PackageID, rhs: PackageID) bool {
            return switch (ctx.names[lhs].order(&ctx.names[rhs], ctx.buf, ctx.buf)) {
                .eq => ctx.resolutions[lhs].order(&ctx.resolutions[rhs], ctx.buf, ctx.buf) == .lt,
                .lt => true,
                .gt => false,
            };
        }
    };

    const debug = Output.scoped(.Lockfile, true);

    pub fn clone(
        this: *const Lockfile.Package,
        old: *Lockfile,
        new: *Lockfile,
        package_id_mapping: []PackageID,
        cloner: *Cloner,
    ) !PackageID {
        const old_string_buf = old.buffers.string_bytes.items;
        const old_extern_string_buf = old.buffers.extern_strings.items;
        var builder_ = new.stringBuilder();
        var builder = &builder_;
        debug("Clone: {s}@{any} ({s}, {d} dependencies)", .{ this.name.slice(old_string_buf), this.resolution.fmt(old_string_buf), @tagName(this.resolution.tag), this.dependencies.len });

        builder.count(this.name.slice(old_string_buf));
        this.resolution.count(old_string_buf, *Lockfile.StringBuilder, builder);
        this.meta.count(old_string_buf, *Lockfile.StringBuilder, builder);
        this.scripts.count(old_string_buf, *Lockfile.StringBuilder, builder);
        const new_extern_string_count = this.bin.count(old_string_buf, old_extern_string_buf, *Lockfile.StringBuilder, builder);
        const old_dependencies: []const Dependency = this.dependencies.get(old.buffers.dependencies.items);
        const old_resolutions: []const PackageID = this.resolutions.get(old.buffers.resolutions.items);

        for (old_dependencies) |dependency| {
            dependency.count(old_string_buf, *Lockfile.StringBuilder, builder);
        }

        try builder.allocate();

        // should be unnecessary, but Just In Case
        try new.buffers.dependencies.ensureUnusedCapacity(new.allocator, old_dependencies.len);
        try new.buffers.resolutions.ensureUnusedCapacity(new.allocator, old_dependencies.len);
        try new.buffers.extern_strings.ensureUnusedCapacity(new.allocator, new_extern_string_count);

        const prev_len = @as(u32, @truncate(new.buffers.dependencies.items.len));
        const end = prev_len + @as(u32, @truncate(old_dependencies.len));
        const max_package_id = @as(PackageID, @truncate(old.packages.len));

        new.buffers.dependencies.items = new.buffers.dependencies.items.ptr[0..end];
        new.buffers.resolutions.items = new.buffers.resolutions.items.ptr[0..end];

        new.buffers.extern_strings.items.len += new_extern_string_count;
        var new_extern_strings = new.buffers.extern_strings.items[new.buffers.extern_strings.items.len - new_extern_string_count ..];

        var dependencies: []Dependency = new.buffers.dependencies.items[prev_len..end];
        var resolutions: []PackageID = new.buffers.resolutions.items[prev_len..end];

        const id = @as(PackageID, @truncate(new.packages.len));
        const new_package = try new.appendPackageWithID(
            .{
                .name = builder.appendWithHash(
                    String,
                    this.name.slice(old_string_buf),
                    this.name_hash,
                ),
                .bin = this.bin.clone(
                    old_string_buf,
                    old_extern_string_buf,
                    new.buffers.extern_strings.items,
                    new_extern_strings,
                    *Lockfile.StringBuilder,
                    builder,
                ),
                .name_hash = this.name_hash,
                .meta = this.meta.clone(
                    id,
                    old_string_buf,
                    *Lockfile.StringBuilder,
                    builder,
                ),
                .resolution = this.resolution.clone(
                    old_string_buf,
                    *Lockfile.StringBuilder,
                    builder,
                ),
                .scripts = this.scripts.clone(
                    old_string_buf,
                    *Lockfile.StringBuilder,
                    builder,
                ),
                .dependencies = .{ .off = prev_len, .len = end - prev_len },
                .resolutions = .{ .off = prev_len, .len = end - prev_len },
            },
            id,
        );
        defer new_package.verify(new.buffers.extern_strings.items);

        package_id_mapping[this.meta.id] = new_package.meta.id;

        for (old_dependencies, dependencies) |old_dep, *new_dep| {
            new_dep.* = try old_dep.clone(
                old_string_buf,
                *Lockfile.StringBuilder,
                builder,
            );
        }

        builder.clamp();

        cloner.trees_count += @as(u32, @intFromBool(old_resolutions.len > 0));

        for (old_resolutions, resolutions, 0..) |old_resolution, *resolution, i| {
            if (old_resolution >= max_package_id) {
                resolution.* = invalid_package_id;
                continue;
            }

            const mapped = package_id_mapping[old_resolution];
            if (mapped < max_package_id) {
                resolution.* = mapped;
            } else {
                try cloner.clone_queue.append(.{
                    .old_resolution = old_resolution,
                    .parent = new_package.meta.id,
                    .resolve_id = new_package.resolutions.off + @as(PackageID, @intCast(i)),
                });
            }
        }

        return new_package.meta.id;
    }

    pub fn fromPackageJSON(
        lockfile: *Lockfile,
        package_json: *PackageJSON,
        comptime features: Features,
    ) !Lockfile.Package {
        var package = Lockfile.Package{};

        // var string_buf = package_json;

        var string_builder = lockfile.stringBuilder();

        var total_dependencies_count: u32 = 0;
        // var bin_extern_strings_count: u32 = 0;

        // --- Counting
        {
            string_builder.count(package_json.name);
            string_builder.count(package_json.version);
            var dependencies = package_json.dependencies.map.values();
            for (dependencies) |dep| {
                if (dep.behavior.isEnabled(features)) {
                    dep.count(package_json.dependencies.source_buf, @TypeOf(&string_builder), &string_builder);
                    total_dependencies_count += 1;
                }
            }
        }

        // string_builder.count(manifest.str(&package_version_ptr.tarball_url));

        try string_builder.allocate();
        defer string_builder.clamp();
        // var extern_strings_list = &lockfile.buffers.extern_strings;
        var dependencies_list = &lockfile.buffers.dependencies;
        var resolutions_list = &lockfile.buffers.resolutions;
        try dependencies_list.ensureUnusedCapacity(lockfile.allocator, total_dependencies_count);
        try resolutions_list.ensureUnusedCapacity(lockfile.allocator, total_dependencies_count);
        // try extern_strings_list.ensureUnusedCapacity(lockfile.allocator, bin_extern_strings_count);
        // extern_strings_list.items.len += bin_extern_strings_count;

        // -- Cloning
        {
            const package_name: ExternalString = string_builder.append(ExternalString, package_json.name);
            package.name_hash = package_name.hash;
            package.name = package_name.value;

            package.resolution = .{
                .tag = .root,
                .value = .{ .root = {} },
            };

            const total_len = dependencies_list.items.len + total_dependencies_count;
            if (comptime Environment.allow_assert) std.debug.assert(dependencies_list.items.len == resolutions_list.items.len);

            var dependencies: []Dependency = dependencies_list.items.ptr[dependencies_list.items.len..total_len];
            @memset(dependencies, Dependency{});

            const package_dependencies = package_json.dependencies.map.values();
            const source_buf = package_json.dependencies.source_buf;
            for (package_dependencies) |dep| {
                if (!dep.behavior.isEnabled(features)) continue;

                dependencies[0] = try dep.clone(source_buf, @TypeOf(&string_builder), &string_builder);
                dependencies = dependencies[1..];
                if (dependencies.len == 0) break;
            }

            // We lose the bin info here
            // package.bin = package_version.bin.clone(string_buf, manifest.extern_strings_bin_entries, extern_strings_list.items, extern_strings_slice, @TypeOf(&string_builder), &string_builder);
            // and the integriy hash
            // package.meta.integrity = package_version.integrity;

            package.meta.arch = package_json.arch;
            package.meta.os = package_json.os;

            package.dependencies.off = @as(u32, @truncate(dependencies_list.items.len));
            package.dependencies.len = total_dependencies_count - @as(u32, @truncate(dependencies.len));
            package.resolutions.off = package.dependencies.off;
            package.resolutions.len = package.dependencies.len;

            const new_length = package.dependencies.len + dependencies_list.items.len;

            @memset(resolutions_list.items.ptr[package.dependencies.off .. package.dependencies.off + package.dependencies.len], invalid_package_id);

            dependencies_list.items = dependencies_list.items.ptr[0..new_length];
            resolutions_list.items = resolutions_list.items.ptr[0..new_length];

            return package;
        }
    }

    pub fn fromNPM(
        allocator: Allocator,
        lockfile: *Lockfile,
        log: *logger.Log,
        manifest: *const Npm.PackageManifest,
        version: Semver.Version,
        package_version_ptr: *const Npm.PackageVersion,
        string_buf: []const u8,
        comptime features: Features,
    ) !Lockfile.Package {
        var package = Lockfile.Package{};

        const package_version = package_version_ptr.*;

        const dependency_groups = comptime brk: {
            var out_groups: [
                @as(usize, @intFromBool(features.dependencies)) +
                    @as(usize, @intFromBool(features.dev_dependencies)) +
                    @as(usize, @intFromBool(features.optional_dependencies)) +
                    @as(usize, @intFromBool(features.peer_dependencies))
            ]DependencyGroup = undefined;
            var out_group_i: usize = 0;

            if (features.dependencies) {
                out_groups[out_group_i] = DependencyGroup.dependencies;
                out_group_i += 1;
            }
            if (features.dev_dependencies) {
                out_groups[out_group_i] = DependencyGroup.dev;
                out_group_i += 1;
            }

            if (features.optional_dependencies) {
                out_groups[out_group_i] = DependencyGroup.optional;
                out_group_i += 1;
            }

            if (features.peer_dependencies) {
                out_groups[out_group_i] = DependencyGroup.peer;
                out_group_i += 1;
            }

            break :brk out_groups;
        };

        var string_builder = lockfile.stringBuilder();

        var total_dependencies_count: u32 = 0;
        var bin_extern_strings_count: u32 = 0;

        // --- Counting
        {
            string_builder.count(manifest.name());
            version.count(string_buf, @TypeOf(&string_builder), &string_builder);

            inline for (dependency_groups) |group| {
                const map: ExternalStringMap = @field(package_version, group.field);
                const keys = map.name.get(manifest.external_strings);
                const version_strings = map.value.get(manifest.external_strings_for_versions);
                total_dependencies_count += map.value.len;

                if (comptime Environment.isDebug) std.debug.assert(keys.len == version_strings.len);

                for (keys, version_strings) |key, ver| {
                    string_builder.count(key.slice(string_buf));
                    string_builder.count(ver.slice(string_buf));
                }
            }

            bin_extern_strings_count = package_version.bin.count(string_buf, manifest.extern_strings_bin_entries, @TypeOf(&string_builder), &string_builder);
        }

        string_builder.count(manifest.str(&package_version_ptr.tarball_url));

        try string_builder.allocate();
        defer string_builder.clamp();
        var extern_strings_list = &lockfile.buffers.extern_strings;
        var dependencies_list = &lockfile.buffers.dependencies;
        var resolutions_list = &lockfile.buffers.resolutions;
        try dependencies_list.ensureUnusedCapacity(lockfile.allocator, total_dependencies_count);
        try resolutions_list.ensureUnusedCapacity(lockfile.allocator, total_dependencies_count);
        try extern_strings_list.ensureUnusedCapacity(lockfile.allocator, bin_extern_strings_count);
        extern_strings_list.items.len += bin_extern_strings_count;
        var extern_strings_slice = extern_strings_list.items[extern_strings_list.items.len - bin_extern_strings_count ..];

        // -- Cloning
        {
            const package_name: ExternalString = string_builder.appendWithHash(ExternalString, manifest.name(), manifest.pkg.name.hash);
            package.name_hash = package_name.hash;
            package.name = package_name.value;
            package.resolution = Resolution{
                .value = .{
                    .npm = .{
                        .version = version.clone(
                            manifest.string_buf,
                            @TypeOf(&string_builder),
                            &string_builder,
                        ),
                        .url = string_builder.append(String, manifest.str(&package_version_ptr.tarball_url)),
                    },
                },
                .tag = .npm,
            };

            const total_len = dependencies_list.items.len + total_dependencies_count;
            if (comptime Environment.allow_assert) std.debug.assert(dependencies_list.items.len == resolutions_list.items.len);

            var dependencies = dependencies_list.items.ptr[dependencies_list.items.len..total_len];
            @memset(dependencies, .{});

            total_dependencies_count = 0;
            inline for (dependency_groups) |group| {
                const map: ExternalStringMap = @field(package_version, group.field);
                const keys = map.name.get(manifest.external_strings);
                const version_strings = map.value.get(manifest.external_strings_for_versions);

                if (comptime Environment.isDebug) std.debug.assert(keys.len == version_strings.len);
                const is_peer = comptime strings.eqlComptime(group.field, "peer_dependencies");

                list: for (keys, version_strings, 0..) |key, version_string_, i| {
                    // Duplicate peer & dev dependencies are promoted to whichever appeared first
                    // In practice, npm validates this so it shouldn't happen
                    if (comptime group.behavior.isPeer() or group.behavior.isDev()) {
                        for (dependencies[0..total_dependencies_count]) |dependency| {
                            if (dependency.name_hash == key.hash) continue :list;
                        }
                    }

                    const name: ExternalString = string_builder.appendWithHash(ExternalString, key.slice(string_buf), key.hash);
                    const dep_version = string_builder.appendWithHash(String, version_string_.slice(string_buf), version_string_.hash);
                    const sliced = dep_version.sliced(lockfile.buffers.string_bytes.items);

                    const dependency = Dependency{
                        .name = name.value,
                        .name_hash = name.hash,
                        .behavior = if (comptime is_peer)
                            group.behavior.setOptional(package_version.optional_peer_dependencies_len > i)
                        else
                            group.behavior,
                        .version = Dependency.parse(
                            allocator,
                            name.value,
                            sliced.slice,
                            &sliced,
                            log,
                        ) orelse Dependency.Version{},
                    };

                    // If a dependency appears in both "dependencies" and "optionalDependencies", it is considered optional!
                    if (comptime group.behavior.isOptional()) {
                        for (dependencies[0..total_dependencies_count]) |*dep| {
                            if (dep.name_hash == key.hash) {
                                // https://docs.npmjs.com/cli/v8/configuring-npm/package-json#optionaldependencies
                                // > Entries in optionalDependencies will override entries of the same name in dependencies, so it's usually best to only put in one place.
                                dep.* = dependency;
                                continue :list;
                            }
                        }
                    }

                    dependencies[total_dependencies_count] = dependency;
                    total_dependencies_count += 1;
                }
            }

            package.bin = package_version.bin.clone(string_buf, manifest.extern_strings_bin_entries, extern_strings_list.items, extern_strings_slice, @TypeOf(&string_builder), &string_builder);

            package.meta.arch = package_version.cpu;
            package.meta.os = package_version.os;

            package.meta.integrity = package_version.integrity;

            package.dependencies.off = @as(u32, @truncate(dependencies_list.items.len));
            package.dependencies.len = total_dependencies_count;
            package.resolutions.off = package.dependencies.off;
            package.resolutions.len = package.dependencies.len;

            const new_length = package.dependencies.len + dependencies_list.items.len;

            @memset(resolutions_list.items.ptr[package.dependencies.off .. package.dependencies.off + package.dependencies.len], invalid_package_id);

            dependencies_list.items = dependencies_list.items.ptr[0..new_length];
            resolutions_list.items = resolutions_list.items.ptr[0..new_length];

            return package;
        }
    }

    pub const Diff = struct {
        pub const Op = enum {
            add,
            remove,
            update,
            unlink,
            link,
        };

        pub const Summary = struct {
            add: u32 = 0,
            remove: u32 = 0,
            update: u32 = 0,
            overrides_changed: bool = false,

            pub inline fn sum(this: *Summary, that: Summary) void {
                this.add += that.add;
                this.remove += that.remove;
                this.update += that.update;
            }

            pub inline fn hasDiffs(this: Summary) bool {
                return this.add > 0 or this.remove > 0 or this.update > 0 or this.overrides_changed;
            }
        };

        pub fn generate(
            allocator: Allocator,
            log: *logger.Log,
            from_lockfile: *Lockfile,
            to_lockfile: *Lockfile,
            from: *Lockfile.Package,
            to: *Lockfile.Package,
            update_requests: ?[]PackageManager.UpdateRequest,
            id_mapping: ?[]PackageID,
        ) !Summary {
            var summary = Summary{};
            const to_deps = to.dependencies.get(to_lockfile.buffers.dependencies.items);
            const from_deps = from.dependencies.get(from_lockfile.buffers.dependencies.items);
            const from_resolutions = from.resolutions.get(from_lockfile.buffers.resolutions.items);
            var to_i: usize = 0;
            var skipped_workspaces: usize = 0;

            if (from_lockfile.overrides.map.count() != to_lockfile.overrides.map.count()) {
                summary.overrides_changed = true;
            } else {
                for (
                    from_lockfile.overrides.map.keys(),
                    from_lockfile.overrides.map.values(),
                    to_lockfile.overrides.map.keys(),
                    to_lockfile.overrides.map.values(),
                ) |from_k, *from_override, to_k, *to_override| {
                    if ((from_k != to_k) or (!from_override.eql(to_override, from_lockfile.buffers.string_bytes.items, to_lockfile.buffers.string_bytes.items))) {
                        summary.overrides_changed = true;
                        break;
                    }
                }
            }

            for (from_deps, 0..) |*from_dep, i| {
                found: {
                    const prev_i = to_i;

                    // common case, dependency is present in both versions:
                    // - in the same position
                    // - shifted by a constant offset
                    while (to_i < to_deps.len) : (to_i += 1) {
                        if (from_dep.name_hash == to_deps[to_i].name_hash) break :found;
                    }

                    // less common, o(n^2) case
                    to_i = 0;
                    while (to_i < prev_i) : (to_i += 1) {
                        if (from_dep.name_hash == to_deps[to_i].name_hash) break :found;
                    }

                    if (PackageManager.instance.workspaces.contains(from_lockfile.str(&from_dep.name))) {
                        skipped_workspaces += 1;
                        continue;
                    }

                    // We found a removed dependency!
                    // We don't need to remove it
                    // It will be cleaned up later
                    summary.remove += 1;
                    continue;
                }
                defer to_i += 1;

                if (to_deps[to_i].eql(from_dep, to_lockfile.buffers.string_bytes.items, from_lockfile.buffers.string_bytes.items)) {
                    if (update_requests) |updates| {
                        if (updates.len == 0 or brk: {
                            for (updates) |request| {
                                if (from_dep.name_hash == request.name_hash) break :brk true;
                            }
                            break :brk false;
                        }) {
                            // Listed as to be updated
                            summary.update += 1;
                            continue;
                        }
                    }

                    if (id_mapping) |mapping| {
                        const version = to_deps[to_i].version;
                        if (switch (version.tag) {
                            .workspace => if (to_lockfile.workspace_paths.getPtr(from_dep.name_hash)) |path_ptr| brk: {
                                const path = to_lockfile.str(path_ptr);
                                var file = std.fs.cwd().openFile(Path.join(
                                    &[_]string{ path, "package.json" },
                                    .auto,
                                ), .{ .mode = .read_only }) catch break :brk false;
                                defer file.close();
                                const bytes = try file.readToEndAlloc(allocator, std.math.maxInt(usize));
                                defer allocator.free(bytes);
                                const source = logger.Source.initPathString(path, bytes);

                                var workspace = Package{};
                                try workspace.parseMain(to_lockfile, allocator, log, source, Features.workspace);

                                var from_pkg = from_lockfile.packages.get(from_resolutions[i]);
                                const diff = try generate(
                                    allocator,
                                    log,
                                    from_lockfile,
                                    to_lockfile,
                                    &from_pkg,
                                    &workspace,
                                    update_requests,
                                    null,
                                );

                                break :brk !diff.hasDiffs();
                            } else false,
                            else => true,
                        }) {
                            mapping[to_i] = @truncate(i);
                            continue;
                        }
                    } else {
                        continue;
                    }
                }

                // We found a changed dependency!
                summary.update += 1;
            }

            summary.add = @truncate((to_deps.len + skipped_workspaces) - (from_deps.len - summary.remove));

            inline for (Package.Scripts.Hooks) |hook| {
                if (!@field(to.scripts, hook).eql(
                    @field(from.scripts, hook),
                    to_lockfile.buffers.string_bytes.items,
                    from_lockfile.buffers.string_bytes.items,
                )) {
                    // We found a changed life-cycle script
                    summary.update += 1;
                }
            }

            return summary;
        }
    };

    pub fn hash(name: string, version: Semver.Version) u64 {
        var hasher = bun.Wyhash.init(0);
        hasher.update(name);
        hasher.update(std.mem.asBytes(&version));
        return hasher.final();
    }

    pub fn parseMain(
        package: *Lockfile.Package,
        lockfile: *Lockfile,
        allocator: Allocator,
        log: *logger.Log,
        source: logger.Source,
        comptime features: Features,
    ) !void {
        return package.parse(lockfile, allocator, log, source, void, {}, features);
    }

    pub fn parse(
        package: *Lockfile.Package,
        lockfile: *Lockfile,
        allocator: Allocator,
        log: *logger.Log,
        source: logger.Source,
        comptime ResolverContext: type,
        resolver: ResolverContext,
        comptime features: Features,
    ) !void {
        initializeStore();
        const json = json_parser.ParseJSONUTF8(&source, log, allocator) catch |err| {
            switch (Output.enable_ansi_colors) {
                inline else => |enable_ansi_colors| {
                    log.printForLogLevelWithEnableAnsiColors(Output.errorWriter(), enable_ansi_colors) catch {};
                },
            }
            Output.prettyErrorln("<r><red>{s}<r> parsing package.json in <b>\"{s}\"<r>", .{ @errorName(err), source.path.prettyDir() });
            Global.crash();
        };

        try package.parseWithJSON(
            lockfile,
            allocator,
            log,
            source,
            json,
            ResolverContext,
            resolver,
            features,
        );
    }

    fn parseDependency(
        lockfile: *Lockfile,
        allocator: Allocator,
        log: *logger.Log,
        source: logger.Source,
        comptime group: DependencyGroup,
        string_builder: *StringBuilder,
        comptime features: Features,
        package_dependencies: []Dependency,
        dependencies_count: u32,
        in_workspace: bool,
        comptime tag: ?Dependency.Version.Tag,
        workspace_ver: ?Semver.Version,
        external_alias: ExternalString,
        version: string,
        key_loc: logger.Loc,
        value_loc: logger.Loc,
    ) !?Dependency {
        const external_version = string_builder.append(String, version);
        var buf = lockfile.buffers.string_bytes.items;
        const sliced = external_version.sliced(buf);

        var dependency_version = Dependency.parseWithOptionalTag(
            allocator,
            external_alias.value,
            sliced.slice,
            tag,
            &sliced,
            log,
        ) orelse Dependency.Version{};
        var workspace_range: ?Semver.Query.Group = null;
        const name_hash = switch (dependency_version.tag) {
            .npm => String.Builder.stringHash(dependency_version.value.npm.name.slice(buf)),
            .workspace => if (strings.hasPrefixComptime(sliced.slice, "workspace:")) brk: {
                const input = sliced.slice["workspace:".len..];
                if (!strings.eqlComptime(input, "*")) {
                    const at = strings.lastIndexOfChar(input, '@') orelse 0;
                    if (at > 0) {
                        workspace_range = Semver.Query.parse(allocator, input[at + 1 ..], sliced) catch return error.InstallFailed;
                        break :brk String.Builder.stringHash(input[0..at]);
                    }
                    workspace_range = Semver.Query.parse(allocator, input, sliced) catch null;
                }
                break :brk external_alias.hash;
            } else external_alias.hash,
            else => external_alias.hash,
        };

        var workspace_path: ?String = null;
        var workspace_version = workspace_ver;
        if (comptime tag == null) {
            workspace_path = lockfile.workspace_paths.get(name_hash);
            workspace_version = lockfile.workspace_versions.get(name_hash);

            if (workspace_path == null or workspace_version == null) {
                if (PackageManager.instance.workspaces.get(lockfile.str(&external_alias.value))) |_workspace_version| {
                    workspace_path = external_alias.value;
                    workspace_version = _workspace_version;
                }
            }
        }

        switch (dependency_version.tag) {
            .folder => {
                dependency_version.value.folder = string_builder.append(
                    String,
                    Path.relative(
                        FileSystem.instance.top_level_dir,
                        Path.joinAbsString(
                            FileSystem.instance.top_level_dir,
                            &[_]string{
                                source.path.name.dir,
                                dependency_version.value.folder.slice(buf),
                            },
                            .posix,
                        ),
                    ),
                );
            },
            .npm => if (comptime tag != null)
                unreachable
            else if (workspace_version) |ver| {
                if (dependency_version.value.npm.version.satisfies(ver)) {
                    for (package_dependencies[0..dependencies_count]) |dep| {
                        // `dependencies` & `workspaces` defined within the same `package.json`
                        if (dep.version.tag == .workspace and dep.name_hash == name_hash) {
                            return null;
                        }
                    }

                    const path = workspace_path.?.sliced(buf);
                    if (Dependency.parseWithTag(
                        allocator,
                        external_alias.value,
                        path.slice,
                        .workspace,
                        &path,
                        log,
                    )) |dep| {
                        dependency_version = dep;
                    }
                }
            },
            .workspace => if (workspace_path) |path| {
                if (workspace_range) |range| {
                    if (workspace_version) |ver| {
                        if (range.satisfies(ver)) {
                            dependency_version.literal = path;
                            dependency_version.value.workspace = path;
                        }
                    }
                } else {
                    dependency_version.literal = path;
                    dependency_version.value.workspace = path;
                }
            } else {
                const workspace = dependency_version.value.workspace.slice(buf);
                const path = string_builder.append(
                    String,
                    if (strings.eqlComptime(workspace, "*")) "*" else Path.relative(
                        FileSystem.instance.top_level_dir,
                        Path.joinAbsString(
                            FileSystem.instance.top_level_dir,
                            &[_]string{
                                source.path.name.dir,
                                workspace,
                            },
                            .posix,
                        ),
                    ),
                );
                if (comptime Environment.allow_assert) {
                    std.debug.assert(path.len() > 0);
                    std.debug.assert(!std.fs.path.isAbsolute(path.slice(buf)));
                }
                dependency_version.literal = path;
                dependency_version.value.workspace = path;

                var workspace_entry = try lockfile.workspace_paths.getOrPut(allocator, name_hash);
                if (workspace_entry.found_existing) {
                    if (strings.eqlComptime(workspace, "*")) return null;

                    const old_path = workspace_entry.value_ptr.*.slice(buf);
                    if (!strings.eqlComptime(old_path, "*")) {
                        if (strings.eql(old_path, path.slice(buf))) return null;

                        log.addErrorFmt(&source, logger.Loc.Empty, allocator, "Workspace name \"{s}\" already exists", .{
                            external_alias.slice(buf),
                        }) catch {};
                        return error.InstallFailed;
                    }
                }
                workspace_entry.value_ptr.* = path;

                if (workspace_version) |ver| {
                    try lockfile.workspace_versions.put(allocator, name_hash, ver);

                    for (package_dependencies[0..dependencies_count]) |*package_dep| {
                        if (switch (package_dep.version.tag) {
                            // `dependencies` & `workspaces` defined within the same `package.json`
                            .npm => String.Builder.stringHash(package_dep.realname().slice(buf)) == name_hash and
                                package_dep.version.value.npm.version.satisfies(ver),
                            // `workspace:*`
                            .workspace => workspace_entry.found_existing and
                                String.Builder.stringHash(package_dep.realname().slice(buf)) == name_hash,
                            else => false,
                        }) {
                            package_dep.version = dependency_version;
                            return null;
                        }
                    }
                } else if (workspace_entry.found_existing) {
                    for (package_dependencies[0..dependencies_count]) |*package_dep| {
                        if (package_dep.version.tag == .workspace and
                            String.Builder.stringHash(package_dep.realname().slice(buf)) == name_hash)
                        {
                            package_dep.version = dependency_version;
                            return null;
                        }
                    }
                    return error.InstallFailed;
                }
            },
            else => {},
        }

        const this_dep = Dependency{
            .behavior = if (in_workspace) group.behavior.setWorkspace(in_workspace) else group.behavior,
            .name = external_alias.value,
            .name_hash = external_alias.hash,
            .version = dependency_version,
        };

        // `peerDependencies` may be specified on existing dependencies
        if (comptime features.check_for_duplicate_dependencies and !group.behavior.isPeer()) {
            var entry = lockfile.scratch.duplicate_checker_map.getOrPutAssumeCapacity(external_alias.hash);
            if (entry.found_existing) {
                // duplicate dependencies are allowed in optionalDependencies
                if (comptime group.behavior.isOptional()) {
                    for (package_dependencies[0..dependencies_count]) |*package_dep| {
                        if (package_dep.name_hash == this_dep.name_hash) {
                            package_dep.* = this_dep;
                            break;
                        }
                    }
                    return null;
                } else {
                    var notes = try allocator.alloc(logger.Data, 1);

                    notes[0] = .{
                        .text = try std.fmt.allocPrint(lockfile.allocator, "\"{s}\" originally specified here", .{external_alias.slice(buf)}),
                        .location = logger.Location.init_or_nil(&source, source.rangeOfString(entry.value_ptr.*)),
                    };

                    try log.addRangeErrorFmtWithNotes(
                        &source,
                        source.rangeOfString(key_loc),
                        lockfile.allocator,
                        notes,
                        "Duplicate dependency: \"{s}\" specified in package.json",
                        .{external_alias.slice(buf)},
                    );
                }
            }

            entry.value_ptr.* = value_loc;
        }

        return this_dep;
    }

    pub const WorkspaceMap = struct {
        map: Map,

        const Map = bun.StringArrayHashMap(Entry);
        pub const Entry = struct {
            name: string,
            version: ?Semver.Version,
        };

        pub fn init(allocator: std.mem.Allocator) WorkspaceMap {
            return .{
                .map = Map.init(allocator),
            };
        }

        pub fn keys(self: WorkspaceMap) []const string {
            return self.map.keys();
        }

        pub fn values(self: WorkspaceMap) []const Entry {
            return self.map.values();
        }

        pub fn count(self: WorkspaceMap) usize {
            return self.map.count();
        }

        pub fn insert(self: *WorkspaceMap, key: string, value: Entry) !void {
            var entry = try self.map.getOrPut(key);
            if (!entry.found_existing) {
                entry.key_ptr.* = try self.map.allocator.dupe(u8, key);
            } else {
                self.map.allocator.free(entry.value_ptr.name);
            }

            entry.value_ptr.* = .{
                .name = try self.map.allocator.dupe(u8, value.name),
                .version = value.version,
            };
        }

        pub fn sort(self: *WorkspaceMap, sort_ctx: anytype) void {
            self.map.sort(sort_ctx);
        }

        pub fn deinit(self: *WorkspaceMap) void {
            for (self.map.values()) |value| {
                self.map.allocator.free(value.name);
            }

            for (self.map.keys()) |key| {
                self.map.allocator.free(key);
            }

            self.map.deinit();
        }
    };

    const WorkspaceEntry = struct {
        path: []const u8 = "",
        name: []const u8 = "",
        version: ?Semver.Version = null,
    };

    fn processWorkspaceName(
        allocator: std.mem.Allocator,
        workspace_allocator: std.mem.Allocator,
        dir: std.fs.Dir,
        path: []const u8,
        path_buf: *[bun.MAX_PATH_BYTES]u8,
        name_to_copy: *[1024]u8,
        log: *logger.Log,
    ) !WorkspaceEntry {
        const path_to_use = if (path.len == 0) "package.json" else brk: {
            const paths = [_]string{ path, "package.json" };
            break :brk bun.path.joinStringBuf(path_buf, &paths, .auto);
        };
        var workspace_file = try dir.openFile(path_to_use, .{ .mode = .read_only });
        defer workspace_file.close();

        const workspace_bytes = try workspace_file.readToEndAlloc(workspace_allocator, std.math.maxInt(usize));
        defer workspace_allocator.free(workspace_bytes);
        const workspace_source = logger.Source.initPathString(path, workspace_bytes);

        var workspace_json = try json_parser.PackageJSONVersionChecker.init(allocator, &workspace_source, log);

        _ = try workspace_json.parseExpr();
        if (!workspace_json.has_found_name) {
            return error.MissingPackageName;
        }
        bun.copy(u8, name_to_copy[0..], workspace_json.found_name);
        var entry = WorkspaceEntry{
            .name = name_to_copy[0..workspace_json.found_name.len],
            .path = path_to_use,
        };
        if (workspace_json.has_found_version) {
            const version = SlicedString.init(workspace_json.found_version, workspace_json.found_version);
            const result = Semver.Version.parse(version);
            if (result.valid and result.wildcard == .none) {
                entry.version = result.version.fill();
            }
        }
        return entry;
    }

    pub fn processWorkspaceNamesArray(
        workspace_names: *WorkspaceMap,
        allocator: Allocator,
        log: *logger.Log,
        arr: *JSAst.E.Array,
        source: *const logger.Source,
        loc: logger.Loc,
        string_builder: ?*StringBuilder,
    ) !u32 {
        if (arr.items.len == 0) return 0;

        var fallback = std.heap.stackFallback(1024, allocator);
        var workspace_allocator = fallback.get();
        var workspace_name_buf = allocator.create([1024]u8) catch unreachable;
        defer allocator.destroy(workspace_name_buf);

        const orig_msgs_len = log.msgs.items.len;

        var asterisked_workspace_paths = std.ArrayList(string).init(allocator);
        defer asterisked_workspace_paths.deinit();
        var filepath_buf = allocator.create([bun.MAX_PATH_BYTES]u8) catch unreachable;
        defer allocator.destroy(filepath_buf);

        for (arr.slice()) |item| {
            defer fallback.fixed_buffer_allocator.reset();
            var input_path = item.asString(allocator) orelse {
                log.addErrorFmt(source, item.loc, allocator,
                    \\Workspaces expects an array of strings, like:
                    \\"workspaces": [
                    \\  "path/to/package"
                    \\]
                , .{}) catch {};
                return error.InvalidPackageJSON;
            };

            if (strings.containsChar(input_path, '*')) {
                if (strings.contains(input_path, "**")) {
                    log.addError(source, item.loc,
                        \\TODO multi level globs. For now, try something like "packages/*"
                    ) catch {};
                    continue;
                }

                const without_trailing_slash = strings.withoutTrailingSlash(input_path);

                if (!strings.endsWithComptime(without_trailing_slash, "/*") and !strings.eqlComptime(without_trailing_slash, "*")) {
                    log.addError(source, item.loc,
                        \\TODO glob star * in the middle of a path. For now, try something like "packages/*", at the end of the path.
                    ) catch {};
                    continue;
                }

                asterisked_workspace_paths.append(without_trailing_slash) catch unreachable;
                continue;
            } else if (strings.containsAny(input_path, "!{}[]")) {
                log.addError(source, item.loc,
                    \\TODO fancy glob patterns. For now, try something like "packages/*"
                ) catch {};
                continue;
            } else if (string_builder == null) {
                input_path = Path.joinAbsStringBuf(source.path.name.dir, filepath_buf, &[_]string{input_path}, .auto);
            }

            const workspace_entry = processWorkspaceName(
                allocator,
                workspace_allocator,
                std.fs.cwd(),
                input_path,
                filepath_buf,
                workspace_name_buf,
                log,
            ) catch |err| {
                switch (err) {
                    error.FileNotFound => {
                        log.addErrorFmt(
                            source,
                            item.loc,
                            allocator,
                            "Workspace not found \"{s}\"",
                            .{input_path},
                        ) catch {};
                    },
                    error.MissingPackageName => {
                        log.addErrorFmt(
                            source,
                            loc,
                            allocator,
                            "Missing \"name\" from package.json in {s}",
                            .{input_path},
                        ) catch {};
                    },
                    else => {
                        log.addErrorFmt(
                            source,
                            item.loc,
                            allocator,
                            "{s} reading package.json for workspace package \"{s}\" from \"{s}\"",
                            .{ @errorName(err), input_path, std.os.getcwd(allocator.alloc(u8, bun.MAX_PATH_BYTES) catch unreachable) catch unreachable },
                        ) catch {};
                    },
                }
                continue;
            };

            if (workspace_entry.name.len == 0) continue;

            if (string_builder) |builder| {
                builder.count(workspace_entry.name);
                builder.count(input_path);
                builder.cap += bun.MAX_PATH_BYTES;
            }

            try workspace_names.insert(input_path, .{
                .name = workspace_entry.name,
                .version = workspace_entry.version,
            });
        }

        if (asterisked_workspace_paths.items.len > 0) {
            // max path bytes is not enough in real codebases
            var second_buf = allocator.create([4096]u8) catch unreachable;
            var second_buf_fixed = std.heap.FixedBufferAllocator.init(second_buf);
            defer allocator.destroy(second_buf);

            for (asterisked_workspace_paths.items) |user_path| {
                var dir_prefix = if (string_builder) |_|
                    strings.withoutLeadingSlash(user_path)
                else
                    Path.joinAbsStringBuf(source.path.name.dir, filepath_buf, &[_]string{user_path}, .auto);

                dir_prefix = dir_prefix[0 .. strings.indexOfChar(dir_prefix, '*') orelse continue];
                if (dir_prefix.len == 0 or
                    strings.eqlComptime(dir_prefix, ".") or
                    strings.eqlComptime(dir_prefix, "./"))
                {
                    dir_prefix = ".";
                }

                const entries_option = FileSystem.instance.fs.readDirectory(
                    dir_prefix,
                    null,
                    0,
                    true,
                ) catch |err| switch (err) {
                    error.FileNotFound => {
                        log.addWarningFmt(
                            source,
                            loc,
                            allocator,
                            "workspaces directory prefix not found \"{s}\"",
                            .{dir_prefix},
                        ) catch {};
                        continue;
                    },
                    error.NotDir => {
                        log.addWarningFmt(
                            source,
                            loc,
                            allocator,
                            "workspaces directory prefix is not a directory \"{s}\"",
                            .{dir_prefix},
                        ) catch {};
                        continue;
                    },
                    else => continue,
                };
                if (entries_option.* != .entries) continue;
                var entries = entries_option.entries.data.iterator();
                const skipped_names = &[_][]const u8{ "node_modules", ".git" };

                while (entries.next()) |entry_iter| {
                    const name = entry_iter.key_ptr.*;
                    if (strings.eqlAnyComptime(name, skipped_names))
                        continue;
                    var entry: *FileSystem.Entry = entry_iter.value_ptr.*;
                    if (entry.kind(&Fs.FileSystem.instance.fs, true) != .dir) continue;

                    var parts = [2]string{ entry.dir, entry.base() };
                    var entry_path = Path.joinAbsStringBufZ(
                        Fs.FileSystem.instance.topLevelDirWithoutTrailingSlash(),
                        filepath_buf,
                        &parts,
                        .auto,
                    );

                    if (entry.cache.fd == 0) {
                        entry.cache.fd = bun.toFD(std.os.openatZ(
                            std.fs.cwd().fd,
                            entry_path,
                            std.os.O.DIRECTORY | std.os.O.CLOEXEC | std.os.O.NOCTTY,
                            0,
                        ) catch continue);
                    }

                    const dir_fd = entry.cache.fd;
                    std.debug.assert(dir_fd != 0); // kind() should've opened
                    defer fallback.fixed_buffer_allocator.reset();

                    const workspace_entry = processWorkspaceName(
                        allocator,
                        workspace_allocator,
                        std.fs.Dir{
                            .fd = bun.fdcast(dir_fd),
                        },
                        "",
                        filepath_buf,
                        workspace_name_buf,
                        log,
                    ) catch |err| {
                        switch (err) {
                            error.FileNotFound, error.PermissionDenied => continue,
                            error.MissingPackageName => {
                                log.addErrorFmt(
                                    source,
                                    logger.Loc.Empty,
                                    allocator,
                                    "Missing \"name\" from package.json in {s}" ++ std.fs.path.sep_str ++ "{s}",
                                    .{ entry.dir, entry.base() },
                                ) catch {};
                            },
                            else => {
                                log.addErrorFmt(
                                    source,
                                    logger.Loc.Empty,
                                    allocator,
                                    "{s} reading package.json for workspace package \"{s}\" from \"{s}\"",
                                    .{ @errorName(err), entry.dir, entry.base() },
                                ) catch {};
                            },
                        }

                        continue;
                    };

                    if (workspace_entry.name.len == 0) continue;

                    const workspace_path: string = if (string_builder) |builder| brk: {
                        second_buf_fixed.reset();
                        const relative = std.fs.path.relative(
                            second_buf_fixed.allocator(),
                            Fs.FileSystem.instance.top_level_dir,
                            bun.span(entry_path),
                        ) catch unreachable;
                        builder.count(workspace_entry.name);
                        builder.count(relative);
                        builder.cap += bun.MAX_PATH_BYTES;
                        break :brk relative;
                    } else bun.span(entry_path);

                    try workspace_names.insert(workspace_path, .{
                        .name = workspace_entry.name,
                        .version = workspace_entry.version,
                    });
                }
            }
        }

        if (orig_msgs_len != log.msgs.items.len) return error.InstallFailed;

        // Sort the names for determinism
        workspace_names.sort(struct {
            values: []const WorkspaceMap.Entry,
            pub fn lessThan(
                self: @This(),
                a: usize,
                b: usize,
            ) bool {
                return strings.order(self.values[a].name, self.values[b].name) == .lt;
            }
        }{
            .values = workspace_names.values(),
        });

        return @as(u32, @truncate(workspace_names.count()));
    }

    fn parseWithJSON(
        package: *Lockfile.Package,
        lockfile: *Lockfile,
        allocator: Allocator,
        log: *logger.Log,
        source: logger.Source,
        json: Expr,
        comptime ResolverContext: type,
        resolver: ResolverContext,
        comptime features: Features,
    ) !void {
        var string_builder = lockfile.stringBuilder();
        var total_dependencies_count: u32 = 0;

        package.meta.origin = if (features.is_main) .local else .npm;
        package.name = String{};
        package.name_hash = 0;

        // -- Count the sizes
        if (json.asProperty("name")) |name_q| {
            if (name_q.expr.asString(allocator)) |name| {
                string_builder.count(name);
            }
        }

        if (comptime !features.is_main) {
            if (json.asProperty("version")) |version_q| {
                if (version_q.expr.asString(allocator)) |version_str| {
                    string_builder.count(version_str);
                }
            }
        }
        bin: {
            if (json.asProperty("bin")) |bin| {
                switch (bin.expr.data) {
                    .e_object => |obj| {
                        for (obj.properties.slice()) |bin_prop| {
                            string_builder.count(bin_prop.key.?.asString(allocator) orelse break :bin);
                            string_builder.count(bin_prop.value.?.asString(allocator) orelse break :bin);
                        }
                        break :bin;
                    },
                    .e_string => {
                        if (bin.expr.asString(allocator)) |str_| {
                            string_builder.count(str_);
                            break :bin;
                        }
                    },
                    else => {},
                }
            }

            if (json.asProperty("directories")) |dirs| {
                if (dirs.expr.asProperty("bin")) |bin_prop| {
                    if (bin_prop.expr.asString(allocator)) |str_| {
                        string_builder.count(str_);
                        break :bin;
                    }
                }
            }
        }

        Package.Scripts.parseCount(allocator, &string_builder, json);

        if (comptime ResolverContext != void) {
            resolver.count(*Lockfile.StringBuilder, &string_builder, json);
        }

        const dependency_groups = comptime brk: {
            var out_groups: [
                @as(usize, @intFromBool(features.dependencies)) +
                    @as(usize, @intFromBool(features.dev_dependencies)) +
                    @as(usize, @intFromBool(features.optional_dependencies)) +
                    @as(usize, @intFromBool(features.peer_dependencies)) +
                    @as(usize, @intFromBool(features.workspaces))
            ]DependencyGroup = undefined;
            var out_group_i: usize = 0;

            if (features.dependencies) {
                out_groups[out_group_i] = DependencyGroup.dependencies;
                out_group_i += 1;
            }

            if (features.dev_dependencies) {
                out_groups[out_group_i] = DependencyGroup.dev;
                out_group_i += 1;
            }
            if (features.optional_dependencies) {
                out_groups[out_group_i] = DependencyGroup.optional;
                out_group_i += 1;
            }

            if (features.peer_dependencies) {
                out_groups[out_group_i] = DependencyGroup.peer;
                out_group_i += 1;
            }

            if (features.workspaces) {
                out_groups[out_group_i] = DependencyGroup.workspaces;
                out_group_i += 1;
            }

            break :brk out_groups;
        };

        var workspace_names = WorkspaceMap.init(allocator);
        defer workspace_names.deinit();

        inline for (dependency_groups) |group| {
            if (json.asProperty(group.prop)) |dependencies_q| brk: {
                switch (dependencies_q.expr.data) {
                    .e_array => |arr| {
                        if (!group.behavior.isWorkspace()) {
                            log.addErrorFmt(&source, dependencies_q.loc, allocator,
                                \\{0s} expects a map of specifiers, e.g.
                                \\"{0s}": {{
                                \\  "bun": "latest"
                                \\}}
                            , .{group.prop}) catch {};
                            return error.InvalidPackageJSON;
                        }
                        total_dependencies_count += try processWorkspaceNamesArray(
                            &workspace_names,
                            allocator,
                            log,
                            arr,
                            &source,
                            dependencies_q.loc,
                            &string_builder,
                        );
                    },
                    .e_object => |obj| {
                        if (group.behavior.isWorkspace()) {

                            // yarn workspaces expects a "workspaces" property shaped like this:
                            //
                            //    "workspaces": {
                            //        "packages": [
                            //           "path/to/package"
                            //        ]
                            //    }
                            //
                            if (obj.get("packages")) |packages_query| {
                                if (packages_query.data == .e_array) {
                                    total_dependencies_count += try processWorkspaceNamesArray(
                                        &workspace_names,
                                        allocator,
                                        log,
                                        packages_query.data.e_array,
                                        &source,
                                        packages_query.loc,
                                        &string_builder,
                                    );
                                    break :brk;
                                }
                            }

                            log.addErrorFmt(&source, dependencies_q.loc, allocator,
                                \\Workspaces expects an array of strings, e.g.
                                \\"workspaces": [
                                \\  "path/to/package"
                                \\]
                            , .{}) catch {};
                            return error.InvalidPackageJSON;
                        }
                        for (obj.properties.slice()) |item| {
                            const key = item.key.?.asString(allocator).?;
                            const value = item.value.?.asString(allocator) orelse {
                                log.addErrorFmt(&source, item.value.?.loc, allocator,
                                    \\{0s} expects a map of specifiers, e.g.
                                    \\"{0s}": {{
                                    \\  "bun": "latest"
                                    \\}}
                                , .{group.prop}) catch {};
                                return error.InvalidPackageJSON;
                            };

                            string_builder.count(key);
                            string_builder.count(value);

                            // If it's a folder or workspace, pessimistically assume we will need a maximum path
                            switch (Dependency.Version.Tag.infer(value)) {
                                .folder, .workspace => string_builder.cap += bun.MAX_PATH_BYTES,
                                else => {},
                            }
                        }
                        total_dependencies_count += @as(u32, @truncate(obj.properties.len));
                    },
                    else => {
                        if (group.behavior.isWorkspace()) {
                            log.addErrorFmt(&source, dependencies_q.loc, allocator,
                                \\Workspaces expects an array of strings, e.g.
                                \\"workspaces": [
                                \\  "path/to/package"
                                \\]
                            , .{}) catch {};
                        } else {
                            log.addErrorFmt(&source, dependencies_q.loc, allocator,
                                \\{0s} expects a map of specifiers, e.g.
                                \\"{0s}": {{
                                \\  "bun": "latest"
                                \\}}
                            , .{group.prop}) catch {};
                        }
                        return error.InvalidPackageJSON;
                    },
                }
            }
        }

        if (comptime features.trusted_dependencies) {
            if (json.asProperty("trustedDependencies")) |q| {
                switch (q.expr.data) {
                    .e_array => |arr| {
                        try lockfile.trusted_dependencies.ensureUnusedCapacity(allocator, arr.items.len);
                        for (arr.slice()) |item| {
                            const name = item.asString(allocator) orelse {
                                log.addErrorFmt(&source, q.loc, allocator,
                                    \\trustedDependencies expects an array of strings, e.g.
                                    \\"trustedDependencies": [
                                    \\  "package_name"
                                    \\]
                                , .{}) catch {};
                                return error.InvalidPackageJSON;
                            };
                            lockfile.trusted_dependencies.putAssumeCapacity(@as(u32, @truncate(String.Builder.stringHash(name))), {});
                        }
                        lockfile.has_trusted_dependencies = true;
                    },
                    else => {
                        log.addErrorFmt(&source, q.loc, allocator,
                            \\trustedDependencies expects an array of strings, e.g.
                            \\"trustedDependencies": [
                            \\  "package_name"
                            \\]
                        , .{}) catch {};
                        return error.InvalidPackageJSON;
                    },
                }
            }
        }

        if (comptime features.is_main) {
            lockfile.overrides.parseCount(lockfile, json, &string_builder);
        }

        try string_builder.allocate();
        try lockfile.buffers.dependencies.ensureUnusedCapacity(lockfile.allocator, total_dependencies_count);
        try lockfile.buffers.resolutions.ensureUnusedCapacity(lockfile.allocator, total_dependencies_count);

        const off = lockfile.buffers.dependencies.items.len;
        const total_len = off + total_dependencies_count;
        if (comptime Environment.allow_assert) std.debug.assert(lockfile.buffers.dependencies.items.len == lockfile.buffers.resolutions.items.len);

        const package_dependencies = lockfile.buffers.dependencies.items.ptr[off..total_len];

        if (json.asProperty("name")) |name_q| {
            if (name_q.expr.asString(allocator)) |name| {
                const external_string = string_builder.append(ExternalString, name);

                package.name = external_string.value;
                package.name_hash = external_string.hash;
            }
        }

        if (comptime !features.is_main) {
            if (comptime ResolverContext != void) {
                package.resolution = try resolver.resolve(
                    *Lockfile.StringBuilder,
                    &string_builder,
                    json,
                );
            }
        } else {
            package.resolution = .{
                .tag = .root,
                .value = .{ .root = {} },
            };
        }

        bin: {
            if (json.asProperty("bin")) |bin| {
                switch (bin.expr.data) {
                    .e_object => |obj| {
                        switch (obj.properties.len) {
                            0 => {},
                            1 => {
                                const bin_name = obj.properties.ptr[0].key.?.asString(allocator) orelse break :bin;
                                const value = obj.properties.ptr[0].value.?.asString(allocator) orelse break :bin;

                                package.bin = .{
                                    .tag = .named_file,
                                    .value = .{
                                        .named_file = .{
                                            string_builder.append(String, bin_name),
                                            string_builder.append(String, value),
                                        },
                                    },
                                };
                            },
                            else => {
                                const current_len = lockfile.buffers.extern_strings.items.len;
                                const count = @as(usize, obj.properties.len * 2);
                                try lockfile.buffers.extern_strings.ensureTotalCapacityPrecise(
                                    lockfile.allocator,
                                    current_len + count,
                                );
                                var extern_strings = lockfile.buffers.extern_strings.items.ptr[current_len .. current_len + count];
                                lockfile.buffers.extern_strings.items.len += count;

                                var i: usize = 0;
                                for (obj.properties.slice()) |bin_prop| {
                                    extern_strings[i] = string_builder.append(ExternalString, bin_prop.key.?.asString(allocator) orelse break :bin);
                                    i += 1;
                                    extern_strings[i] = string_builder.append(ExternalString, bin_prop.value.?.asString(allocator) orelse break :bin);
                                    i += 1;
                                }
                                if (comptime Environment.allow_assert) std.debug.assert(i == extern_strings.len);
                                package.bin = .{
                                    .tag = .map,
                                    .value = .{ .map = ExternalStringList.init(lockfile.buffers.extern_strings.items, extern_strings) },
                                };
                            },
                        }

                        break :bin;
                    },
                    .e_string => |stri| {
                        if (stri.data.len > 0) {
                            package.bin = .{
                                .tag = .file,
                                .value = .{
                                    .file = string_builder.append(String, stri.data),
                                },
                            };
                            break :bin;
                        }
                    },
                    else => {},
                }
            }

            if (json.asProperty("directories")) |dirs| {
                // https://docs.npmjs.com/cli/v8/configuring-npm/package-json#directoriesbin
                // Because of the way the bin directive works,
                // specifying both a bin path and setting
                // directories.bin is an error. If you want to
                // specify individual files, use bin, and for all
                // the files in an existing bin directory, use
                // directories.bin.
                if (dirs.expr.asProperty("bin")) |bin_prop| {
                    if (bin_prop.expr.asString(allocator)) |str_| {
                        if (str_.len > 0) {
                            package.bin = .{
                                .tag = .dir,
                                .value = .{
                                    .dir = string_builder.append(String, str_),
                                },
                            };
                            break :bin;
                        }
                    }
                }
            }
        }

        package.scripts.parseAlloc(allocator, &string_builder, json);
        package.scripts.filled = true;

        // It is allowed for duplicate dependencies to exist in optionalDependencies and regular dependencies
        if (comptime features.check_for_duplicate_dependencies) {
            lockfile.scratch.duplicate_checker_map.clearRetainingCapacity();
            try lockfile.scratch.duplicate_checker_map.ensureTotalCapacity(total_dependencies_count);
        }

        total_dependencies_count = 0;
        const in_workspace = lockfile.workspace_paths.contains(@as(u32, @truncate(package.name_hash)));

        inline for (dependency_groups) |group| {
            if (group.behavior.isWorkspace()) {
                for (workspace_names.values(), workspace_names.keys()) |entry, path| {
                    const external_name = string_builder.append(ExternalString, entry.name);

                    if (try parseDependency(
                        lockfile,
                        allocator,
                        log,
                        source,
                        group,
                        &string_builder,
                        features,
                        package_dependencies,
                        total_dependencies_count,
                        in_workspace,
                        .workspace,
                        entry.version,
                        external_name,
                        path,
                        logger.Loc.Empty,
                        logger.Loc.Empty,
                    )) |dep| {
                        package_dependencies[total_dependencies_count] = dep;
                        total_dependencies_count += 1;

                        try lockfile.workspace_paths.put(allocator, external_name.hash, dep.version.value.workspace);
                        if (entry.version) |v| {
                            try lockfile.workspace_versions.put(allocator, external_name.hash, v);
                        }
                    }
                }
            } else {
                if (json.asProperty(group.prop)) |dependencies_q| {
                    switch (dependencies_q.expr.data) {
                        .e_object => |obj| {
                            for (obj.properties.slice()) |item| {
                                const key = item.key.?;
                                const value = item.value.?;
                                const external_name = string_builder.append(ExternalString, key.asString(allocator).?);
                                const version = value.asString(allocator) orelse "";

                                if (try parseDependency(
                                    lockfile,
                                    allocator,
                                    log,
                                    source,
                                    group,
                                    &string_builder,
                                    features,
                                    package_dependencies,
                                    total_dependencies_count,
                                    in_workspace,
                                    null,
                                    null,
                                    external_name,
                                    version,
                                    key.loc,
                                    value.loc,
                                )) |dep| {
                                    package_dependencies[total_dependencies_count] = dep;
                                    total_dependencies_count += 1;
                                }
                            }
                        },
                        else => unreachable,
                    }
                }
            }
        }

        std.sort.block(
            Dependency,
            package_dependencies[0..total_dependencies_count],
            lockfile.buffers.string_bytes.items,
            Dependency.isLessThan,
        );

        package.dependencies.off = @as(u32, @truncate(off));
        package.dependencies.len = @as(u32, @truncate(total_dependencies_count));

        package.resolutions = @as(@TypeOf(package.resolutions), @bitCast(package.dependencies));

        @memset(lockfile.buffers.resolutions.items.ptr[off..total_len], invalid_package_id);

        const new_len = off + total_dependencies_count;
        lockfile.buffers.dependencies.items = lockfile.buffers.dependencies.items.ptr[0..new_len];
        lockfile.buffers.resolutions.items = lockfile.buffers.resolutions.items.ptr[0..new_len];

        // This function depends on package.dependencies being set, so it is done at the very end.
        if (comptime features.is_main) {
            try lockfile.overrides.parseAppend(lockfile, package, log, source, json, &string_builder);
        }

        string_builder.clamp();
    }

    pub const List = bun.MultiArrayList(Lockfile.Package);

    pub const Meta = extern struct {
        // TODO: when we bump the lockfile version, we should reorder this to:
        // id(32), arch(16), os(16), id(8), man_dir(8), integrity(72 align 8)
        // should allow us to remove padding bytes

        // TODO: remove origin. it doesnt do anything and can be inferred from the resolution
        origin: Origin = Origin.npm,
        _padding_origin: u8 = 0,

        arch: Npm.Architecture = Npm.Architecture.all,
        os: Npm.OperatingSystem = Npm.OperatingSystem.all,
        _padding_os: u16 = 0,

        id: PackageID = invalid_package_id,

        man_dir: String = String{},
        integrity: Integrity = Integrity{},
        _padding_integrity: [3]u8 = .{0} ** 3,

        /// Does the `cpu` arch and `os` match the requirements listed in the package?
        /// This is completely unrelated to "devDependencies", "peerDependencies", "optionalDependencies" etc
        pub fn isDisabled(this: *const Meta) bool {
            return !this.arch.isMatch() or !this.os.isMatch();
        }

        pub fn count(this: *const Meta, buf: []const u8, comptime StringBuilderType: type, builder: StringBuilderType) void {
            builder.count(this.man_dir.slice(buf));
        }

        pub fn clone(this: *const Meta, id: PackageID, buf: []const u8, comptime StringBuilderType: type, builder: StringBuilderType) Meta {
            return Meta{
                .id = id,
                .man_dir = builder.append(String, this.man_dir.slice(buf)),
                .integrity = this.integrity,
                .arch = this.arch,
                .os = this.os,
                .origin = this.origin,
            };
        }
    };

    pub const Serializer = struct {
        pub const sizes = blk: {
            const fields = std.meta.fields(Lockfile.Package);
            const Data = struct {
                size: usize,
                size_index: usize,
                alignment: usize,
                Type: type,
            };
            var data: [fields.len]Data = undefined;
            for (fields, &data, 0..) |field_info, *elem, i| {
                elem.* = .{
                    .size = @sizeOf(field_info.type),
                    .size_index = i,
                    .Type = field_info.type,
                    .alignment = if (@sizeOf(field_info.type) == 0) 1 else field_info.alignment,
                };
            }
            const SortContext = struct {
                data: []Data,
                pub fn swap(comptime ctx: @This(), comptime lhs: usize, comptime rhs: usize) void {
                    const tmp = ctx.data[lhs];
                    ctx.data[lhs] = ctx.data[rhs];
                    ctx.data[rhs] = tmp;
                }
                pub fn lessThan(comptime ctx: @This(), comptime lhs: usize, comptime rhs: usize) bool {
                    return ctx.data[lhs].alignment > ctx.data[rhs].alignment;
                }
            };
            std.sort.insertionContext(0, fields.len, SortContext{
                .data = &data,
            });
            var sizes_bytes: [fields.len]usize = undefined;
            var field_indexes: [fields.len]usize = undefined;
            var Types: [fields.len]type = undefined;
            for (data, &sizes_bytes, &field_indexes, &Types) |elem, *size, *index, *Type| {
                size.* = elem.size;
                index.* = elem.size_index;
                Type.* = elem.Type;
            }
            break :blk .{
                .bytes = sizes_bytes,
                .fields = field_indexes,
                .Types = Types,
            };
        };

        const FieldsEnum = @typeInfo(Lockfile.Package.List.Field).Enum;

        pub fn byteSize(list: Lockfile.Package.List) usize {
            const sizes_vector: std.meta.Vector(sizes.bytes.len, usize) = sizes.bytes;
            const capacity_vector: @Vector(sizes.bytes.len, usize) = @splat(list.len);
            return @reduce(.Add, capacity_vector * sizes_vector);
        }

        const AlignmentType = sizes.Types[sizes.fields[0]];

        pub fn save(list: Lockfile.Package.List, comptime StreamType: type, stream: StreamType, comptime Writer: type, writer: Writer) !void {
            try writer.writeIntLittle(u64, list.len);
            try writer.writeIntLittle(u64, @alignOf(@TypeOf(list.bytes)));
            try writer.writeIntLittle(u64, sizes.Types.len);
            const begin_at = try stream.getPos();
            try writer.writeIntLittle(u64, 0);
            const end_at = try stream.getPos();
            try writer.writeIntLittle(u64, 0);

            _ = try Aligner.write(@TypeOf(list.bytes), Writer, writer, try stream.getPos());

            const really_begin_at = try stream.getPos();
            var sliced = list.slice();

            inline for (FieldsEnum.fields) |field| {
                const value = sliced.items(@field(Lockfile.Package.List.Field, field.name));
                if (comptime Environment.allow_assert)
                    debug("save(\"{s}\") = {d} bytes", .{ field.name, std.mem.sliceAsBytes(value).len });

                comptime assertNoUninitializedPadding(@TypeOf(value));
                try writer.writeAll(std.mem.sliceAsBytes(value));
            }

            const really_end_at = try stream.getPos();

            _ = try std.os.pwrite(stream.handle, std.mem.asBytes(&really_begin_at), begin_at);
            _ = try std.os.pwrite(stream.handle, std.mem.asBytes(&really_end_at), end_at);
        }

        pub fn load(
            stream: *Stream,
            end: usize,
            allocator: Allocator,
        ) !Lockfile.Package.List {
            var reader = stream.reader();

            const list_len = try reader.readIntLittle(u64);
            if (list_len > std.math.maxInt(u32) - 1)
                return error.@"Lockfile validation failed: list is impossibly long";

            const input_alignment = try reader.readIntLittle(u64);

            var list = Lockfile.Package.List{};
            const Alingee = @TypeOf(list.bytes);
            const expected_alignment = @alignOf(Alingee);
            if (expected_alignment != input_alignment) {
                return error.@"Lockfile validation failed: alignment mismatch";
            }

            const field_count = try reader.readIntLittle(u64);
            switch (field_count) {
                sizes.Types.len => {},
                // "scripts" field is absent before v0.6.8
                // we will back-fill from each package.json
                sizes.Types.len - 1 => {},
                else => {
                    return error.@"Lockfile validation failed: unexpected number of package fields";
                },
            }

            const begin_at = try reader.readIntLittle(u64);
            const end_at = try reader.readIntLittle(u64);
            if (begin_at > end or end_at > end or begin_at > end_at) {
                return error.@"Lockfile validation failed: invalid package list range";
            }
            stream.pos = begin_at;
            try list.ensureTotalCapacity(allocator, list_len);
            list.len = list_len;
            var sliced = list.slice();

            inline for (FieldsEnum.fields) |field| {
                const value = sliced.items(@field(Lockfile.Package.List.Field, field.name));

                comptime assertNoUninitializedPadding(@TypeOf(value));
                var bytes = std.mem.sliceAsBytes(value);
                const end_pos = stream.pos + bytes.len;
                if (end_pos <= end_at) {
                    @memcpy(bytes, stream.buffer[stream.pos..][0..bytes.len]);
                    stream.pos = end_pos;
                } else if (comptime strings.eqlComptime(field.name, "scripts")) {
                    @memset(bytes, 0);
                } else {
                    return error.@"Lockfile validation failed: invalid package list range";
                }
            }

            return list;
        }
    };
};

pub fn deinit(this: *Lockfile) void {
    this.buffers.deinit(this.allocator);
    this.packages.deinit(this.allocator);
    this.string_pool.deinit();
    this.scripts.deinit(this.allocator);
    this.trusted_dependencies.deinit(this.allocator);
    this.workspace_paths.deinit(this.allocator);
    this.workspace_versions.deinit(this.allocator);
    this.overrides.deinit(this.allocator);
}

const Buffers = struct {
    trees: Tree.List = .{},
    hoisted_dependencies: DependencyIDList = .{},
    /// This is the underlying buffer used for the `resolutions` external slices inside of `Package`
    /// Should be the same length as `dependencies`
    resolutions: PackageIDList = .{},
    /// This is the underlying buffer used for the `dependencies` external slices inside of `Package`
    dependencies: DependencyList = .{},
    /// This is the underlying buffer used for any `Semver.ExternalString` instance in the lockfile
    extern_strings: ExternalStringBuffer = .{},
    /// This is where all non-inlinable `Semver.String`s are stored.
    string_bytes: StringBuffer = .{},

    pub fn deinit(this: *Buffers, allocator: Allocator) void {
        this.trees.deinit(allocator);
        this.resolutions.deinit(allocator);
        this.dependencies.deinit(allocator);
        this.extern_strings.deinit(allocator);
        this.string_bytes.deinit(allocator);
    }

    pub fn preallocate(this: *Buffers, that: Buffers, allocator: Allocator) !void {
        try this.trees.ensureTotalCapacity(allocator, that.trees.items.len);
        try this.resolutions.ensureTotalCapacity(allocator, that.resolutions.items.len);
        try this.dependencies.ensureTotalCapacity(allocator, that.dependencies.items.len);
        try this.extern_strings.ensureTotalCapacity(allocator, that.extern_strings.items.len);
        try this.string_bytes.ensureTotalCapacity(allocator, that.string_bytes.items.len);
    }

    const sizes = blk: {
        const fields = std.meta.fields(Lockfile.Buffers);
        const Data = struct {
            size: usize,
            name: []const u8,
            type: type,
            alignment: usize,
        };
        var data: [fields.len]Data = undefined;
        for (fields, &data) |field_info, *elem| {
            elem.* = .{
                .size = @sizeOf(field_info.type),
                .name = field_info.name,
                .alignment = if (@sizeOf(field_info.type) == 0) 1 else field_info.alignment,
                .type = field_info.type.Slice,
            };
        }

        const SortContext = struct {
            data: []Data,
            pub fn swap(comptime ctx: @This(), comptime lhs: usize, comptime rhs: usize) void {
                const tmp = ctx.data[lhs];
                ctx.data[lhs] = ctx.data[rhs];
                ctx.data[rhs] = tmp;
            }
            pub fn lessThan(comptime ctx: @This(), comptime lhs: usize, comptime rhs: usize) bool {
                return ctx.data[lhs].alignment > ctx.data[rhs].alignment;
            }
        };

        std.sort.insertionContext(0, fields.len, SortContext{
            .data = &data,
        });
        var sizes_bytes: [fields.len]usize = undefined;
        var names: [fields.len][]const u8 = undefined;
        var types: [fields.len]type = undefined;
        for (data, &sizes_bytes, &names, &types) |elem, *size, *name, *Type| {
            size.* = elem.size;
            name.* = elem.name;
            Type.* = elem.type;
        }
        break :blk .{
            .bytes = sizes_bytes,
            .names = names,
            .types = types,
        };
    };

    pub fn readArray(stream: *Stream, allocator: Allocator, comptime ArrayList: type) !ArrayList {
        const arraylist: ArrayList = undefined;

        const PointerType = std.meta.Child(@TypeOf(arraylist.items.ptr));

        var reader = stream.reader();
        const start_pos = try reader.readIntLittle(u64);
        const end_pos = try reader.readIntLittle(u64);

        stream.pos = end_pos;
        const byte_len = end_pos - start_pos;

        if (byte_len == 0) return ArrayList{
            .items = &[_]PointerType{},
            .capacity = 0,
        };

        if (stream.pos > stream.buffer.len) {
            return error.BufferOverflow;
        }

        const misaligned = std.mem.bytesAsSlice(PointerType, stream.buffer[start_pos..end_pos]);

        return ArrayList{
            .items = try allocator.dupe(PointerType, @as([*]PointerType, @alignCast(misaligned.ptr))[0..misaligned.len]),
            .capacity = misaligned.len,
        };
    }

    pub fn writeArray(comptime StreamType: type, stream: StreamType, comptime Writer: type, writer: Writer, comptime ArrayList: type, array: ArrayList) !void {
        comptime assertNoUninitializedPadding(@TypeOf(array));
        const bytes = std.mem.sliceAsBytes(array);

        const start_pos = try stream.getPos();
        try writer.writeIntLittle(u64, 0xDEADBEEF);
        try writer.writeIntLittle(u64, 0xDEADBEEF);

        const prefix = comptime std.fmt.comptimePrint(
            "\n<{s}> {d} sizeof, {d} alignof\n",
            .{
                @typeName(std.meta.Child(ArrayList)),
                @sizeOf(std.meta.Child(ArrayList)),
                @alignOf(std.meta.Child(ArrayList)),
            },
        );
        try writer.writeAll(prefix);

        if (bytes.len > 0) {
            _ = try Aligner.write(sizes.types[0], Writer, writer, try stream.getPos());

            const real_start_pos = try stream.getPos();
            try writer.writeAll(bytes);
            const real_end_pos = try stream.getPos();
            const positioned = [2]u64{ real_start_pos, real_end_pos };
            var written: usize = 0;
            while (written < 16) {
                written += try std.os.pwrite(stream.handle, std.mem.asBytes(&positioned)[written..], start_pos + written);
            }
        } else {
            const real_end_pos = try stream.getPos();
            const positioned = [2]u64{ real_end_pos, real_end_pos };
            var written: usize = 0;
            while (written < 16) {
                written += try std.os.pwrite(stream.handle, std.mem.asBytes(&positioned)[written..], start_pos + written);
            }
        }
    }

    pub fn save(this: Buffers, allocator: Allocator, comptime StreamType: type, stream: StreamType, comptime Writer: type, writer: Writer) !void {
        inline for (sizes.names) |name| {
            if (PackageManager.instance.options.log_level.isVerbose()) {
                Output.prettyErrorln("Saving {d} {s}", .{ @field(this, name).items.len, name });
            }

            // Dependencies have to be converted to .toExternal first
            // We store pointers in Version.Value, so we can't just write it directly
            if (comptime strings.eqlComptime(name, "dependencies")) {
                var remaining = this.dependencies.items;

                // It would be faster to buffer these instead of one big allocation
                var to_clone = try std.ArrayListUnmanaged(Dependency.External).initCapacity(allocator, remaining.len);

                defer to_clone.deinit(allocator);
                for (remaining) |dep| {
                    to_clone.appendAssumeCapacity(Dependency.toExternal(dep));
                }

                try writeArray(StreamType, stream, Writer, writer, []Dependency.External, to_clone.items);
            } else {
                var list = @field(this, name);
                const items = list.items;
                const Type = @TypeOf(items);
                if (comptime Type == Tree) {
                    // We duplicate it here so that alignment bytes are zeroed out
                    var clone = try std.ArrayListUnmanaged(Tree.External).initCapacity(allocator, list.items.len);
                    for (list.items) |item| {
                        clone.appendAssumeCapacity(Tree.toExternal(item));
                    }
                    defer clone.deinit(allocator);

                    try writeArray(StreamType, stream, Writer, writer, Tree.External, clone.items);
                } else {
                    // We duplicate it here so that alignment bytes are zeroed out
                    var clone = try std.ArrayListUnmanaged(std.meta.Child(Type)).initCapacity(allocator, list.items.len);
                    clone.appendSliceAssumeCapacity(items);
                    defer clone.deinit(allocator);

                    try writeArray(StreamType, stream, Writer, writer, Type, clone.items);
                }
            }

            if (comptime Environment.isDebug) {
                // Output.prettyErrorln("Field {s}: {d} - {d}", .{ name, pos, try stream.getPos() });
            }
        }
    }

    pub fn legacyPackageToDependencyID(this: Buffers, dependency_visited: ?*Bitset, package_id: PackageID) !DependencyID {
        switch (package_id) {
            0 => return Tree.root_dep_id,
            invalid_package_id => return invalid_package_id,
            else => for (this.resolutions.items, 0..) |pkg_id, dep_id| {
                if (pkg_id == package_id) {
                    if (dependency_visited) |visited| {
                        if (visited.isSet(dep_id)) continue;
                        visited.set(dep_id);
                    }
                    return @as(DependencyID, @truncate(dep_id));
                }
            },
        }
        return error.@"Lockfile is missing resolution data";
    }

    pub fn load(stream: *Stream, allocator: Allocator, log: *logger.Log) !Buffers {
        var this = Buffers{};
        var external_dependency_list_: std.ArrayListUnmanaged(Dependency.External) = std.ArrayListUnmanaged(Dependency.External){};

        inline for (sizes.names) |name| {
            const Type = @TypeOf(@field(this, name));

            var pos: usize = 0;
            if (comptime Environment.isDebug) {
                pos = try stream.getPos();
            }

            if (comptime Type == @TypeOf(this.dependencies)) {
                external_dependency_list_ = try readArray(stream, allocator, std.ArrayListUnmanaged(Dependency.External));

                if (PackageManager.instance.options.log_level.isVerbose()) {
                    Output.prettyErrorln("Loaded {d} {s}", .{ external_dependency_list_.items.len, name });
                }
            } else if (comptime Type == @TypeOf(this.trees)) {
                var tree_list = try readArray(stream, allocator, std.ArrayListUnmanaged(Tree.External));
                defer tree_list.deinit(allocator);
                this.trees = try Tree.List.initCapacity(allocator, tree_list.items.len);
                this.trees.items.len = tree_list.items.len;

                for (tree_list.items, this.trees.items) |from, *to| {
                    to.* = Tree.toTree(from);
                }
            } else {
                @field(this, name) = try readArray(stream, allocator, Type);
                if (PackageManager.instance.options.log_level.isVerbose()) {
                    Output.prettyErrorln("Loaded {d} {s}", .{ @field(this, name).items.len, name });
                }
            }

            // if (comptime Environment.isDebug) {
            //     Output.prettyErrorln("Field {s}: {d} - {d}", .{ name, pos, try stream.getPos() });
            // }
        }

        var external_dependency_list = external_dependency_list_.items;
        // Dependencies are serialized separately.
        // This is unfortunate. However, not using pointers for Semver Range's make the code a lot more complex.
        this.dependencies = try DependencyList.initCapacity(allocator, external_dependency_list.len);
        const string_buf = this.string_bytes.items;
        const extern_context = Dependency.Context{
            .log = log,
            .allocator = allocator,
            .buffer = string_buf,
        };

        this.dependencies.expandToCapacity();
        this.dependencies.items.len = external_dependency_list.len;

        {
            var external_deps = external_dependency_list.ptr;
            var dependencies = this.dependencies.items;
            if (comptime Environment.allow_assert) std.debug.assert(external_dependency_list.len == dependencies.len);
            for (dependencies) |*dep| {
                dep.* = Dependency.toDependency(external_deps[0], extern_context);
                external_deps += 1;
            }
        }

        // Legacy tree structure stores package IDs instead of dependency IDs
        if (this.trees.items.len > 0 and this.trees.items[0].dependency_id != Tree.root_dep_id) {
            var visited = try Bitset.initEmpty(allocator, this.dependencies.items.len);
            for (this.trees.items) |*tree| {
                const package_id = tree.dependency_id;
                tree.dependency_id = try this.legacyPackageToDependencyID(&visited, package_id);
            }
            visited.setRangeValue(.{
                .start = 0,
                .end = this.dependencies.items.len,
            }, false);
            for (this.hoisted_dependencies.items) |*package_id| {
                const pid = package_id.*;
                package_id.* = try this.legacyPackageToDependencyID(&visited, pid);
            }
            visited.deinit(allocator);
        }

        return this;
    }
};

pub const Serializer = struct {
    pub const version = "bun-lockfile-format-v0\n";
    const header_bytes: string = "#!/usr/bin/env bun\n" ++ version;

    const has_workspace_package_ids_tag: u64 = @bitCast([_]u8{ 'w', 'O', 'r', 'K', 's', 'P', 'a', 'C' });
    const has_trusted_dependencies_tag: u64 = @bitCast([_]u8{ 't', 'R', 'u', 'S', 't', 'E', 'D', 'd' });
    const has_overrides_tag: u64 = @bitCast([_]u8{ 'o', 'V', 'e', 'R', 'r', 'i', 'D', 's' });

    pub fn save(this: *Lockfile, comptime StreamType: type, stream: StreamType) !void {
        var old_package_list = this.packages;
        this.packages = try this.packages.clone(z_allocator);
        old_package_list.deinit(this.allocator);

        var writer = stream.writer();
        try writer.writeAll(header_bytes);
        try writer.writeIntLittle(u32, @intFromEnum(this.format));

        try writer.writeAll(&this.meta_hash);

        const pos = try stream.getPos();
        try writer.writeIntLittle(u64, 0);

        try Lockfile.Package.Serializer.save(this.packages, StreamType, stream, @TypeOf(&writer), &writer);
        try Lockfile.Buffers.save(this.buffers, z_allocator, StreamType, stream, @TypeOf(&writer), &writer);
        try writer.writeIntLittle(u64, 0);

        // < Bun v1.0.4 stopped right here when reading the lockfile
        // So we add an extra 8 byte tag to say "hey, there's more data here"
        if (this.workspace_versions.count() > 0) {
            try writer.writeAll(std.mem.asBytes(&has_workspace_package_ids_tag));

            // We need to track the "version" field in "package.json" of workspace member packages
            // We do not necessarily have that in the Resolution struct. So we store it here.
            try Lockfile.Buffers.writeArray(
                StreamType,
                stream,
                @TypeOf(&writer),
                &writer,
                []PackageNameHash,
                this.workspace_versions.keys(),
            );
            try Lockfile.Buffers.writeArray(
                StreamType,
                stream,
                @TypeOf(&writer),
                &writer,
                []Semver.Version,
                this.workspace_versions.values(),
            );

            try Lockfile.Buffers.writeArray(
                StreamType,
                stream,
                @TypeOf(&writer),
                &writer,
                []PackageNameHash,
                this.workspace_paths.keys(),
            );
            try Lockfile.Buffers.writeArray(
                StreamType,
                stream,
                @TypeOf(&writer),
                &writer,
                []String,
                this.workspace_paths.values(),
            );
        }

        if (this.trusted_dependencies.count() > 0) {
            try writer.writeAll(std.mem.asBytes(&has_trusted_dependencies_tag));

            try Lockfile.Buffers.writeArray(
                StreamType,
                stream,
                @TypeOf(&writer),
                &writer,
                []u32,
                this.trusted_dependencies.keys(),
            );
        }

        if (this.overrides.map.count() > 0) {
            try writer.writeAll(std.mem.asBytes(&has_overrides_tag));

            try Lockfile.Buffers.writeArray(
                StreamType,
                stream,
                @TypeOf(&writer),
                &writer,
                []PackageNameHash,
                this.overrides.map.keys(),
            );
            var external_overrides = try std.ArrayListUnmanaged(Dependency.External).initCapacity(z_allocator, this.overrides.map.count());
            defer external_overrides.deinit(z_allocator);
            external_overrides.items.len = this.overrides.map.count();
            for (external_overrides.items, this.overrides.map.values()) |*dest, src| {
                dest.* = src.toExternal();
            }

            try Lockfile.Buffers.writeArray(
                StreamType,
                stream,
                @TypeOf(&writer),
                &writer,
                []Dependency.External,
                external_overrides.items,
            );
        }

        const end = try stream.getPos();

        try writer.writeAll(&alignment_bytes_to_repeat_buffer);

        _ = try std.os.pwrite(stream.handle, std.mem.asBytes(&end), pos);
        try std.os.ftruncate(stream.handle, try stream.getPos());
    }
    pub fn load(
        lockfile: *Lockfile,
        stream: *Stream,
        allocator: Allocator,
        log: *logger.Log,
    ) !void {
        var reader = stream.reader();
        var header_buf_: [header_bytes.len]u8 = undefined;
        var header_buf = header_buf_[0..try reader.readAll(&header_buf_)];

        if (!strings.eqlComptime(header_buf, header_bytes)) {
            return error.InvalidLockfile;
        }

        var format = try reader.readIntLittle(u32);
        if (format != @intFromEnum(Lockfile.FormatVersion.current)) {
            return error.@"Outdated lockfile version";
        }

        lockfile.format = Lockfile.FormatVersion.current;
        lockfile.allocator = allocator;

        _ = try reader.readAll(&lockfile.meta_hash);

        const total_buffer_size = try reader.readIntLittle(u64);
        if (total_buffer_size > stream.buffer.len) {
            return error.@"Lockfile is missing data";
        }

        lockfile.packages = try Lockfile.Package.Serializer.load(
            stream,
            total_buffer_size,
            allocator,
        );
        lockfile.buffers = try Lockfile.Buffers.load(stream, allocator, log);
        if ((try stream.reader().readIntLittle(u64)) != 0) {
            return error.@"Lockfile is malformed (expected 0 at the end)";
        }

        var has_workspace_name_hashes = false;
        // < Bun v1.0.4 stopped right here when reading the lockfile
        // So we add an extra 8 byte tag to say "hey, there's more data here"
        {
            const remaining_in_buffer = total_buffer_size -| stream.pos;

            if (remaining_in_buffer > 8 and total_buffer_size <= stream.buffer.len) {
                const next_num = try reader.readIntLittle(u64);
                if (next_num == has_workspace_package_ids_tag) {
                    {
                        var workspace_package_name_hashes = try Lockfile.Buffers.readArray(
                            stream,
                            allocator,
                            std.ArrayListUnmanaged(PackageNameHash),
                        );
                        defer workspace_package_name_hashes.deinit(allocator);

                        var workspace_versions_list = try Lockfile.Buffers.readArray(
                            stream,
                            allocator,
                            std.ArrayListUnmanaged(Semver.Version),
                        );
                        comptime {
                            if (PackageNameHash != @TypeOf((VersionHashMap.KV{ .key = undefined, .value = undefined }).key)) {
                                @compileError("VersionHashMap must be in sync with serialization");
                            }
                            if (Semver.Version != @TypeOf((VersionHashMap.KV{ .key = undefined, .value = undefined }).value)) {
                                @compileError("VersionHashMap must be in sync with serialization");
                            }
                        }
                        defer workspace_versions_list.deinit(allocator);
                        try lockfile.workspace_versions.ensureTotalCapacity(allocator, workspace_versions_list.items.len);
                        lockfile.workspace_versions.entries.len = workspace_versions_list.items.len;
                        @memcpy(lockfile.workspace_versions.keys(), workspace_package_name_hashes.items);
                        @memcpy(lockfile.workspace_versions.values(), workspace_versions_list.items);
                        try lockfile.workspace_versions.reIndex(allocator);
                    }

                    {
                        var workspace_paths_hashes = try Lockfile.Buffers.readArray(
                            stream,
                            allocator,
                            std.ArrayListUnmanaged(PackageNameHash),
                        );
                        defer workspace_paths_hashes.deinit(allocator);
                        var workspace_paths_strings = try Lockfile.Buffers.readArray(
                            stream,
                            allocator,
                            std.ArrayListUnmanaged(String),
                        );
                        defer workspace_paths_strings.deinit(allocator);

                        try lockfile.workspace_paths.ensureTotalCapacity(allocator, workspace_paths_strings.items.len);

                        lockfile.workspace_paths.entries.len = workspace_paths_strings.items.len;
                        @memcpy(lockfile.workspace_paths.keys(), workspace_paths_hashes.items);
                        @memcpy(lockfile.workspace_paths.values(), workspace_paths_strings.items);
                        try lockfile.workspace_paths.reIndex(allocator);
                    }
                } else {
                    stream.pos -= 8;
                }
            }
        }

        {
            const remaining_in_buffer = total_buffer_size -| stream.pos;

            if (remaining_in_buffer > 8 and total_buffer_size <= stream.buffer.len) {
                const next_num = try reader.readIntLittle(u64);
                if (next_num == has_trusted_dependencies_tag) {
                    var trusted_dependencies_hashes = try Lockfile.Buffers.readArray(
                        stream,
                        allocator,
                        std.ArrayListUnmanaged(u32),
                    );
                    defer trusted_dependencies_hashes.deinit(allocator);

                    try lockfile.trusted_dependencies.ensureTotalCapacity(allocator, trusted_dependencies_hashes.items.len);

                    lockfile.trusted_dependencies.entries.len = trusted_dependencies_hashes.items.len;
                    @memcpy(lockfile.trusted_dependencies.keys(), trusted_dependencies_hashes.items);
                    try lockfile.trusted_dependencies.reIndex(allocator);
                } else {
                    stream.pos -= 8;
                }
            }
        }

        {
            const remaining_in_buffer = total_buffer_size -| stream.pos;

            if (remaining_in_buffer > 8 and total_buffer_size <= stream.buffer.len) {
                const next_num = try reader.readIntLittle(u64);
                if (next_num == has_overrides_tag) {
                    var overrides_name_hashes = try Lockfile.Buffers.readArray(
                        stream,
                        allocator,
                        std.ArrayListUnmanaged(PackageNameHash),
                    );
                    defer overrides_name_hashes.deinit(allocator);

                    var map = lockfile.overrides.map;
                    defer lockfile.overrides.map = map;

                    try map.ensureTotalCapacity(allocator, overrides_name_hashes.items.len);
                    var override_versions_external = try Lockfile.Buffers.readArray(
                        stream,
                        allocator,
                        std.ArrayListUnmanaged(Dependency.External),
                    );
                    const context: Dependency.Context = .{
                        .allocator = allocator,
                        .log = log,
                        .buffer = lockfile.buffers.string_bytes.items,
                    };
                    for (overrides_name_hashes.items, override_versions_external.items) |name, value| {
                        map.putAssumeCapacity(name, Dependency.toDependency(value, context));
                    }
                } else {
                    stream.pos -= 8;
                }
            }
        }

        lockfile.scratch = Lockfile.Scratch.init(allocator);
        lockfile.package_index = PackageIndex.Map.initContext(allocator, .{});
        lockfile.string_pool = StringPool.initContext(allocator, .{});
        try lockfile.package_index.ensureTotalCapacity(@as(u32, @truncate(lockfile.packages.len)));

        if (!has_workspace_name_hashes) {
            const slice = lockfile.packages.slice();
            const name_hashes = slice.items(.name_hash);
            const resolutions = slice.items(.resolution);
            for (name_hashes, resolutions, 0..) |name_hash, resolution, id| {
                try lockfile.getOrPutID(@as(PackageID, @truncate(id)), name_hash);

                // compatibility with < Bun v1.0.4
                switch (resolution.tag) {
                    .workspace => {
                        try lockfile.workspace_paths.put(allocator, name_hash, resolution.value.workspace);
                    },
                    else => {},
                }
            }
        } else {
            const slice = lockfile.packages.slice();
            const name_hashes = slice.items(.name_hash);
            for (name_hashes, 0..) |name_hash, id| {
                try lockfile.getOrPutID(@as(PackageID, @truncate(id)), name_hash);
            }
        }

        if (comptime Environment.allow_assert) std.debug.assert(stream.pos == total_buffer_size);

        // const end = try reader.readIntLittle(u64);
    }
};

pub fn hasMetaHashChanged(this: *Lockfile, print_name_version_string: bool) !bool {
    const previous_meta_hash = this.meta_hash;
    this.meta_hash = try this.generateMetaHash(print_name_version_string);
    return !strings.eqlLong(&previous_meta_hash, &this.meta_hash, false);
}
pub fn generateMetaHash(this: *Lockfile, print_name_version_string: bool) !MetaHash {
    if (this.packages.len <= 1)
        return zero_hash;

    var string_builder = GlobalStringBuilder{};
    defer string_builder.deinit(this.allocator);
    const names: []const String = this.packages.items(.name);
    const resolutions: []const Resolution = this.packages.items(.resolution);
    const bytes = this.buffers.string_bytes.items;
    var alphabetized_names = try this.allocator.alloc(PackageID, this.packages.len -| 1);
    defer this.allocator.free(alphabetized_names);

    const hash_prefix = "\n-- BEGIN SHA512/256(`${alphabetize(name)}@${order(version)}`) --\n";
    const hash_suffix = "-- END HASH--\n";
    string_builder.cap += hash_prefix.len + hash_suffix.len;
    {
        var i: usize = 1;

        while (i + 16 < this.packages.len) : (i += 16) {
            comptime var j: usize = 0;
            inline while (j < 16) : (j += 1) {
                alphabetized_names[(i + j) - 1] = @as(PackageID, @truncate((i + j)));
                string_builder.fmtCount("{s}@{}\n", .{ names[i + j].slice(bytes), resolutions[i + j].fmt(bytes) });
            }
        }

        while (i < this.packages.len) : (i += 1) {
            alphabetized_names[i - 1] = @as(PackageID, @truncate(i));
            string_builder.fmtCount("{s}@{}\n", .{ names[i].slice(bytes), resolutions[i].fmt(bytes) });
        }
    }

    const scripts_begin = "\n-- BEGIN SCRIPTS --\n";
    const scripts_end = "\n-- END SCRIPTS --\n";
    var has_scripts = false;

    inline for (comptime std.meta.fieldNames(Lockfile.Scripts)) |field_name| {
        var scripts = @field(this.scripts, field_name);
        for (scripts.items) |script| {
            if (script.script.len > 0) {
                string_builder.fmtCount("{s}@{s}: {s}\n", .{ field_name, script.cwd, script.script });
                has_scripts = true;
            }
        }
    }

    if (has_scripts) {
        string_builder.count(scripts_begin);
        string_builder.count(scripts_end);
    }

    std.sort.block(
        PackageID,
        alphabetized_names,
        Lockfile.Package.Alphabetizer{
            .names = names,
            .buf = bytes,
            .resolutions = resolutions,
        },
        Lockfile.Package.Alphabetizer.isAlphabetical,
    );

    string_builder.allocate(this.allocator) catch unreachable;
    string_builder.ptr.?[0..hash_prefix.len].* = hash_prefix.*;
    string_builder.len += hash_prefix.len;

    for (alphabetized_names) |i| {
        _ = string_builder.fmt("{s}@{}\n", .{ names[i].slice(bytes), resolutions[i].fmt(bytes) });
    }

    if (has_scripts) {
        _ = string_builder.append(scripts_begin);
        inline for (comptime std.meta.fieldNames(Lockfile.Scripts)) |field_name| {
            var scripts = @field(this.scripts, field_name);
            for (scripts.items) |script| {
                if (script.script.len > 0) {
                    _ = string_builder.fmt("{s}@{s}: {s}\n", .{ field_name, script.cwd, script.script });
                }
            }
        }
        _ = string_builder.append(scripts_end);
    }

    string_builder.ptr.?[string_builder.len..string_builder.cap][0..hash_suffix.len].* = hash_suffix.*;
    string_builder.len += hash_suffix.len;

    const alphabetized_name_version_string = string_builder.ptr.?[0..string_builder.len];
    if (print_name_version_string) {
        Output.flush();
        Output.disableBuffering();
        Output.writer().writeAll(alphabetized_name_version_string) catch unreachable;
        Output.enableBuffering();
    }

    var digest = zero_hash;
    Crypto.SHA512_256.hash(alphabetized_name_version_string, &digest);

    return digest;
}

pub fn resolve(this: *Lockfile, package_name: []const u8, version: Dependency.Version) ?PackageID {
    const name_hash = String.Builder.stringHash(package_name);
    const entry = this.package_index.get(name_hash) orelse return null;

    switch (version.tag) {
        .npm => switch (entry) {
            .PackageID => |id| {
                const resolutions = this.packages.items(.resolution);

                if (comptime Environment.allow_assert) std.debug.assert(id < resolutions.len);
                if (version.value.npm.version.satisfies(resolutions[id].value.npm.version)) {
                    return id;
                }
            },
            .PackageIDMultiple => |ids| {
                const resolutions = this.packages.items(.resolution);

                for (ids.items) |id| {
                    if (comptime Environment.allow_assert) std.debug.assert(id < resolutions.len);
                    if (version.value.npm.version.satisfies(resolutions[id].value.npm.version)) {
                        return id;
                    }
                }
            },
        },
        else => {},
    }

    return null;
}

<<<<<<< HEAD
/// The default list of trusted dependencies is a static hashmap
const default_trusted_dependencies = brk: {
    const max_values = 512;

    var map: StaticHashMap([]const u8, u0, std.hash_map.StringContext, max_values) = .{};

    // This file contains a list of dependencies that Bun runs `postinstall` on by default.
    const data = @embedFile("./default-trusted-dependencies.txt");
    @setEvalBranchQuota(99999);

    var iter = std.mem.tokenizeAny(u8, data, " \n\t");
    while (iter.next()) |dep| {
        if (map.len == max_values) {
            @compileError("default-trusted-dependencies.txt is too large, please increase 'max_values' in lockfile.zig");
        }
        map.putAssumeCapacity(dep, 0);
    }

    break :brk &map;
};

pub fn hasTrustedDependency(this: *Lockfile, name: []const u8) bool {
    if (this.has_trusted_dependencies) {
        const hash = @as(u32, @truncate(String.Builder.stringHash(name)));
        return this.trusted_dependencies.contains(hash);
    } else {
        return default_trusted_dependencies.has(name);
=======
pub fn jsonStringifyDependency(this: *const Lockfile, w: anytype, dep: Dependency, res: ?PackageID) !void {
    const sb = this.buffers.string_bytes.items;
    var buf: [2048]u8 = undefined;

    try w.beginObject();
    defer w.endObject() catch {};

    try w.objectField("literal");
    try w.write(dep.version.literal.slice(sb));

    try w.objectField(@tagName(dep.version.tag));
    switch (dep.version.tag) {
        .uninitialized => try w.write(null),
        .npm => {
            try w.beginObject();
            defer w.endObject() catch {};

            const info: Dependency.Version.NpmInfo = dep.version.value.npm;

            try w.objectField("name");
            try w.write(info.name.slice(sb));

            try w.objectField("version");
            try w.write(try std.fmt.bufPrint(&buf, "{}", .{info.version}));
        },
        .dist_tag => {
            try w.beginObject();
            defer w.endObject() catch {};

            const info: Dependency.Version.TagInfo = dep.version.value.dist_tag;

            try w.objectField("name");
            try w.write(info.name.slice(sb));

            try w.objectField("tag");
            try w.write(info.name.slice(sb));
        },
        .tarball => {
            try w.beginObject();
            defer w.endObject() catch {};

            const info: Dependency.Version.TarballInfo = dep.version.value.tarball;
            try w.objectField(@tagName(info.uri));
            try w.write(switch (info.uri) {
                inline else => |s| s.slice(sb),
            });

            try w.objectField("package_name");
            try w.write(info.package_name.slice(sb));
        },
        .folder => {
            try w.write(dep.version.value.folder.slice(sb));
        },
        .symlink => {
            try w.write(dep.version.value.symlink.slice(sb));
        },
        .workspace => {
            try w.write(dep.version.value.workspace.slice(sb));
        },
        .git => {
            try w.beginObject();
            defer w.endObject() catch {};

            const info: Repository = dep.version.value.git;

            try w.objectField("owner");
            try w.write(info.owner.slice(sb));
            try w.objectField("repo");
            try w.write(info.repo.slice(sb));
            try w.objectField("committish");
            try w.write(info.committish.slice(sb));
            try w.objectField("resolved");
            try w.write(info.resolved.slice(sb));
            try w.objectField("package_name");
            try w.write(info.package_name.slice(sb));
        },
        .github => {
            try w.beginObject();
            defer w.endObject() catch {};

            const info: Repository = dep.version.value.github;

            try w.objectField("owner");
            try w.write(info.owner.slice(sb));
            try w.objectField("repo");
            try w.write(info.repo.slice(sb));
            try w.objectField("committish");
            try w.write(info.committish.slice(sb));
            try w.objectField("resolved");
            try w.write(info.resolved.slice(sb));
            try w.objectField("package_name");
            try w.write(info.package_name.slice(sb));
        },
    }

    try w.objectField("resolved_id");
    try w.write(if (res) |r| if (r == invalid_package_id) null else r else null);

    const behavior = try std.fmt.bufPrint(&buf, "{}", .{dep.behavior});
    try w.objectField("behavior");
    try w.write(behavior);
}

pub fn jsonStringify(this: *const Lockfile, w: anytype) !void {
    var buf: [2048]u8 = undefined;
    const sb = this.buffers.string_bytes.items;
    try w.beginObject();
    defer w.endObject() catch {};

    try w.objectField("format");
    try w.write(@tagName(this.format));
    try w.objectField("meta_hash");
    try w.write(std.fmt.bytesToHex(this.meta_hash, .lower));

    {
        try w.objectField("package_index");
        try w.beginObject();
        defer w.endObject() catch {};

        var iter = this.package_index.iterator();
        while (iter.next()) |it| {
            const entry: PackageIndex.Entry = it.value_ptr.*;
            const first_id = switch (entry) {
                .PackageID => |id| id,
                .PackageIDMultiple => |ids| ids.items[0],
            };
            const name = this.packages.items(.name)[first_id].slice(sb);
            try w.objectField(name);
            switch (entry) {
                .PackageID => |id| try w.write(id),
                .PackageIDMultiple => |ids| {
                    try w.beginArray();
                    for (ids.items) |id| {
                        try w.write(id);
                    }
                    try w.endArray();
                },
            }
        }
    }
    {
        try w.objectField("packages");
        try w.beginArray();
        defer w.endArray() catch {};

        for (0..this.packages.len) |i| {
            const pkg: Package = this.packages.get(i);
            try w.beginObject();
            defer w.endObject() catch {};

            try w.objectField("id");
            try w.write(i);

            try w.objectField("name");
            try w.write(pkg.name.slice(sb));

            try w.objectField("name_hash");
            try w.write(pkg.name_hash);

            try w.objectField("resolution");
            if (pkg.resolution.tag == .uninitialized) {
                try w.write(null);
            } else {
                const b = try std.fmt.bufPrint(&buf, "{s} {s}", .{ @tagName(pkg.resolution.tag), pkg.resolution.fmt(sb) });
                try w.write(b);
            }

            try w.objectField("dependencies");
            {
                try w.beginObject();
                defer w.endObject() catch {};

                for (pkg.dependencies.get(this.buffers.dependencies.items), pkg.resolutions.get(this.buffers.resolutions.items)) |dep_, res| {
                    const dep: Dependency = dep_;
                    try w.objectField(dep.name.slice(sb));
                    try this.jsonStringifyDependency(w, dep, res);
                }
            }

            if (@as(u16, @intFromEnum(pkg.meta.arch)) != Npm.Architecture.all_value) {
                try w.objectField("arch");
                try w.beginArray();
                defer w.endArray() catch {};

                for (Npm.Architecture.NameMap.kvs) |kv| {
                    if (pkg.meta.arch.has(kv.value)) {
                        try w.write(kv.key);
                    }
                }
            }

            if (@as(u16, @intFromEnum(pkg.meta.os)) != Npm.OperatingSystem.all_value) {
                try w.objectField("os");
                try w.beginArray();
                defer w.endArray() catch {};

                for (Npm.OperatingSystem.NameMap.kvs) |kv| {
                    if (pkg.meta.os.has(kv.value)) {
                        try w.write(kv.key);
                    }
                }
            }

            try w.objectField("integrity");
            if (pkg.meta.integrity.tag != .unknown) {
                try w.write(try std.fmt.bufPrint(&buf, "{}", .{pkg.meta.integrity}));
            } else {
                try w.write(null);
            }

            try w.objectField("man_dir");
            try w.write(pkg.meta.man_dir.slice(sb));

            try w.objectField("origin");
            try w.write(@tagName(pkg.meta.origin));

            try w.objectField("bin");
            switch (pkg.bin.tag) {
                .none => try w.write(null),
                .file => {
                    try w.beginObject();
                    defer w.endObject() catch {};

                    try w.objectField("file");
                    try w.write(pkg.bin.value.file.slice(sb));
                },
                .named_file => {
                    try w.beginObject();
                    defer w.endObject() catch {};

                    try w.objectField("name");
                    try w.write(pkg.bin.value.named_file[0].slice(sb));

                    try w.objectField("file");
                    try w.write(pkg.bin.value.named_file[1].slice(sb));
                },
                .dir => {
                    try w.objectField("dir");
                    try w.write(pkg.bin.value.dir.slice(sb));
                },
                .map => {
                    try w.beginObject();
                    defer w.endObject() catch {};

                    const data: []const ExternalString = pkg.bin.value.map.get(this.buffers.extern_strings.items);
                    var bin_i: usize = 0;
                    while (bin_i < data.len) : (bin_i += 2) {
                        try w.objectField(data[bin_i].slice(sb));
                        try w.write(data[bin_i + 1].slice(sb));
                    }
                },
            }

            {
                try w.objectField("scripts");
                try w.beginObject();
                defer w.endObject() catch {};

                inline for (comptime std.meta.fieldNames(Lockfile.Scripts)) |field_name| {
                    var script = @field(pkg.scripts, field_name).slice(sb);
                    if (script.len > 0) {
                        try w.objectField(field_name);
                        try w.write(script);
                    }
                }
            }
        }
    }

    try w.objectField("workspace_paths");
    {
        try w.beginObject();
        defer w.endObject() catch {};

        for (this.workspace_paths.keys(), this.workspace_paths.values()) |k, v| {
            try w.objectField(try std.fmt.bufPrint(&buf, "{d}", .{k}));
            try w.write(v.slice(sb));
        }
    }
    try w.objectField("workspace_versions");
    {
        try w.beginObject();
        defer w.endObject() catch {};

        for (this.workspace_versions.keys(), this.workspace_versions.values()) |k, v| {
            try w.objectField(try std.fmt.bufPrint(&buf, "{d}", .{k}));
            try w.write(try std.fmt.bufPrint(&buf, "{}", .{v.fmt(sb)}));
        }
>>>>>>> e91436e5
    }
}<|MERGE_RESOLUTION|>--- conflicted
+++ resolved
@@ -113,12 +113,9 @@
 workspace_paths: NameHashMap = .{},
 workspace_versions: VersionHashMap = .{},
 
-<<<<<<< HEAD
 has_trusted_dependencies: bool = false,
 trusted_dependencies: NameHashSet = .{},
-=======
 overrides: OverrideMap = .{},
->>>>>>> e91436e5
 
 const Stream = std.io.FixedBufferStream([]u8);
 pub const default_filename = "bun.lockb";
@@ -5080,7 +5077,6 @@
     return null;
 }
 
-<<<<<<< HEAD
 /// The default list of trusted dependencies is a static hashmap
 const default_trusted_dependencies = brk: {
     const max_values = 512;
@@ -5108,7 +5104,9 @@
         return this.trusted_dependencies.contains(hash);
     } else {
         return default_trusted_dependencies.has(name);
-=======
+    }
+}
+
 pub fn jsonStringifyDependency(this: *const Lockfile, w: anytype, dep: Dependency, res: ?PackageID) !void {
     const sb = this.buffers.string_bytes.items;
     var buf: [2048]u8 = undefined;
@@ -5397,6 +5395,5 @@
             try w.objectField(try std.fmt.bufPrint(&buf, "{d}", .{k}));
             try w.write(try std.fmt.bufPrint(&buf, "{}", .{v.fmt(sb)}));
         }
->>>>>>> e91436e5
     }
 }