const Npm = @This();

const WhoamiError = OOM || error{
    NeedAuth,
    ProbablyInvalidAuth,
};

pub fn whoami(allocator: std.mem.Allocator, manager: *PackageManager) WhoamiError!string {
    const registry = manager.options.scope;

    if (registry.user.len > 0) {
        const sep = strings.indexOfChar(registry.user, ':').?;
        return registry.user[0..sep];
    }

    if (registry.url.username.len > 0) return registry.url.username;

    if (registry.token.len == 0) {
        return error.NeedAuth;
    }

    const auth_type = if (manager.options.publish_config.auth_type) |auth_type| @tagName(auth_type) else "web";
    const ci_name = bun.detectCI();

    var print_buf = std.ArrayList(u8).init(allocator);
    defer print_buf.deinit();
    var print_writer = print_buf.writer();

    var headers: http.HeaderBuilder = .{};

    {
        headers.count("accept", "*/*");
        headers.count("accept-encoding", "gzip,deflate");

        try print_writer.print("Bearer {s}", .{registry.token});
        headers.count("authorization", print_buf.items);
        print_buf.clearRetainingCapacity();

        // no otp needed, just use auth-type from options
        headers.count("npm-auth-type", auth_type);
        headers.count("npm-command", "whoami");

        try print_writer.print("{s} {s} {s} workspaces/{}{s}{s}", .{
            Global.user_agent,
            Global.os_name,
            Global.arch_name,
            // TODO: figure out how npm determines workspaces=true
            false,
            if (ci_name != null) " ci/" else "",
            ci_name orelse "",
        });
        headers.count("user-agent", print_buf.items);
        print_buf.clearRetainingCapacity();

        headers.count("Connection", "keep-alive");
        headers.count("Host", registry.url.host);
    }

    try headers.allocate(allocator);

    {
        headers.append("accept", "*/*");
        headers.append("accept-encoding", "gzip/deflate");

        try print_writer.print("Bearer {s}", .{registry.token});
        headers.append("authorization", print_buf.items);
        print_buf.clearRetainingCapacity();

        headers.append("npm-auth-type", auth_type);
        headers.append("npm-command", "whoami");

        try print_writer.print("{s} {s} {s} workspaces/{}{s}{s}", .{
            Global.user_agent,
            Global.os_name,
            Global.arch_name,
            false,
            if (ci_name != null) " ci/" else "",
            ci_name orelse "",
        });
        headers.append("user-agent", print_buf.items);
        print_buf.clearRetainingCapacity();

        headers.append("Connection", "keep-alive");
        headers.append("Host", registry.url.host);
    }

    try print_writer.print("{s}/-/whoami", .{
        strings.withoutTrailingSlash(registry.url.href),
    });

    var response_buf = try MutableString.init(allocator, 1024);

    const url = URL.parse(print_buf.items);

    var req = http.AsyncHTTP.initSync(
        allocator,
        .GET,
        url,
        headers.entries,
        headers.content.ptr.?[0..headers.content.len],
        &response_buf,
        "",
        null,
        null,
        .follow,
    );

    const res = req.sendSync() catch |err| {
        switch (err) {
            error.OutOfMemory => |oom| return oom,
            else => {
                Output.err(err, "whoami request failed to send", .{});
                Global.crash();
            },
        }
    };

    if (res.status_code >= 400) {
        const otp_response = false;
        try responseError(
            allocator,
            &req,
            &res,
            null,
            &response_buf,
            otp_response,
        );
    }

    if (res.headers.getIfOtherIsAbsent("npm-notice", "x-local-cache")) |notice| {
        Output.printError("\n", .{});
        Output.note("{s}", .{notice});
        Output.flush();
    }

    var log = logger.Log.init(allocator);
    const source = &logger.Source.initPathString("???", response_buf.list.items);
    const json = JSON.parseUTF8(source, &log, allocator) catch |err| {
        switch (err) {
            error.OutOfMemory => |oom| return oom,
            else => {
                Output.err(err, "failed to parse '/-/whoami' response body as JSON", .{});
                Global.crash();
            },
        }
    };

    const username, _ = try json.getString(allocator, "username") orelse {
        // no username, invalid auth probably
        return error.ProbablyInvalidAuth;
    };
    return username;
}

pub fn responseError(
    allocator: std.mem.Allocator,
    req: *const http.AsyncHTTP,
    res: *const bun.picohttp.Response,
    // `<name>@<version>`
    pkg_id: ?struct { string, string },
    response_body: *MutableString,
    comptime otp_response: bool,
) OOM!noreturn {
    const message = message: {
        var log = logger.Log.init(allocator);
        const source = &logger.Source.initPathString("???", response_body.list.items);
        const json = JSON.parseUTF8(source, &log, allocator) catch |err| {
            switch (err) {
                error.OutOfMemory => |oom| return oom,
                else => break :message null,
            }
        };

        const @"error", _ = try json.getString(allocator, "error") orelse break :message null;
        break :message @"error";
    };

    Output.prettyErrorln("\n<red>{d}<r>{s}{s}: {s}\n", .{
        res.status_code,
        if (res.status.len > 0) " " else "",
        res.status,
        bun.fmt.redactedNpmUrl(req.url.href),
    });

    if (res.status_code == 404 and pkg_id != null) {
        const package_name, const package_version = pkg_id.?;
        Output.prettyErrorln("\n - '{s}@{s}' does not exist in this registry", .{ package_name, package_version });
    } else {
        if (message) |msg| {
            if (comptime otp_response) {
                if (res.status_code == 401 and strings.containsComptime(msg, "You must provide a one-time pass. Upgrade your client to npm@latest in order to use 2FA.")) {
                    Output.prettyErrorln("\n - Received invalid OTP", .{});
                    Global.crash();
                }
            }
            Output.prettyErrorln("\n - {s}", .{msg});
        }
    }

    Global.crash();
}

pub const Registry = struct {
    pub const default_url = "https://registry.npmjs.org/";
    pub const default_url_hash = bun.Wyhash11.hash(0, strings.withoutTrailingSlash(default_url));
    pub const BodyPool = ObjectPool(MutableString, MutableString.init2048, true, 8);

    pub const Scope = struct {
        name: string = "",
        // https://github.com/npm/npm-registry-fetch/blob/main/lib/auth.js#L96
        // base64("${username}:${password}")
        auth: string = "",
        // URL may contain these special suffixes in the pathname:
        //  :_authToken
        //  :username
        //  :_password
        //  :_auth
        url: URL,
        url_hash: u64,
        token: string = "",

        // username and password combo, `user:pass`
        user: string = "",

        pub fn hash(str: string) u64 {
            return String.Builder.stringHash(str);
        }

        pub fn getName(name: string) string {
            if (name.len == 0 or name[0] != '@') return name;

            if (strings.indexOfChar(name, '/')) |i| {
                return name[1..i];
            }

            return name[1..];
        }

        pub fn fromAPI(name: string, registry_: api.NpmRegistry, allocator: std.mem.Allocator, env: *DotEnv.Loader) OOM!Scope {
            var registry = registry_;

            // Support $ENV_VAR for registry URLs
            if (strings.startsWithChar(registry_.url, '$')) {
                // If it became "$ENV_VAR/", then we need to remove the trailing slash
                if (env.get(strings.trim(registry_.url[1..], "/"))) |replaced_url| {
                    if (replaced_url.len > 1) {
                        registry.url = replaced_url;
                    }
                }
            }

            var url = URL.parse(registry.url);
            var auth: string = "";
            var user: []u8 = "";
            var needs_normalize = false;

            if (registry.token.len == 0) {
                outer: {
                    if (registry.password.len == 0) {
                        var pathname = url.pathname;
                        defer {
                            url.pathname = pathname;
                            url.path = pathname;
                        }
                        var needs_to_check_slash = true;
                        while (strings.lastIndexOfChar(pathname, ':')) |colon| {
                            var segment = pathname[colon + 1 ..];
                            pathname = pathname[0..colon];
                            needs_to_check_slash = false;
                            needs_normalize = true;
                            if (pathname.len > 1 and pathname[pathname.len - 1] == '/') {
                                pathname = pathname[0 .. pathname.len - 1];
                            }

                            const eql_i = strings.indexOfChar(segment, '=') orelse continue;
                            const value = segment[eql_i + 1 ..];
                            segment = segment[0..eql_i];

                            // https://github.com/yarnpkg/yarn/blob/6db39cf0ff684ce4e7de29669046afb8103fce3d/src/registries/npm-registry.js#L364
                            // Bearer Token
                            if (strings.eqlComptime(segment, "_authToken")) {
                                registry.token = value;
                                break :outer;
                            }

                            if (strings.eqlComptime(segment, "_auth")) {
                                auth = value;
                                break :outer;
                            }

                            if (strings.eqlComptime(segment, "username")) {
                                registry.username = value;
                                continue;
                            }

                            if (strings.eqlComptime(segment, "_password")) {
                                registry.password = value;
                                continue;
                            }
                        }

                        // In this case, there is only one.
                        if (needs_to_check_slash) {
                            if (strings.lastIndexOfChar(pathname, '/')) |last_slash| {
                                var remain = pathname[last_slash + 1 ..];
                                if (strings.indexOfChar(remain, '=')) |eql_i| {
                                    const segment = remain[0..eql_i];
                                    const value = remain[eql_i + 1 ..];

                                    // https://github.com/yarnpkg/yarn/blob/6db39cf0ff684ce4e7de29669046afb8103fce3d/src/registries/npm-registry.js#L364
                                    // Bearer Token
                                    if (strings.eqlComptime(segment, "_authToken")) {
                                        registry.token = value;
                                        pathname = pathname[0 .. last_slash + 1];
                                        needs_normalize = true;
                                        break :outer;
                                    }

                                    if (strings.eqlComptime(segment, "_auth")) {
                                        auth = value;
                                        pathname = pathname[0 .. last_slash + 1];
                                        needs_normalize = true;
                                        break :outer;
                                    }

                                    if (strings.eqlComptime(segment, "username")) {
                                        registry.username = value;
                                        pathname = pathname[0 .. last_slash + 1];
                                        needs_normalize = true;
                                        break :outer;
                                    }

                                    if (strings.eqlComptime(segment, "_password")) {
                                        registry.password = value;
                                        pathname = pathname[0 .. last_slash + 1];
                                        needs_normalize = true;
                                        break :outer;
                                    }
                                }
                            }
                        }
                    }

                    registry.username = env.getAuto(registry.username);
                    registry.password = env.getAuto(registry.password);

                    if (registry.username.len > 0 and registry.password.len > 0 and auth.len == 0) {
                        var output_buf = try allocator.alloc(u8, registry.username.len + registry.password.len + 1 + std.base64.standard.Encoder.calcSize(registry.username.len + registry.password.len + 1));
                        user = output_buf[0 .. registry.username.len + registry.password.len + 1];
                        @memcpy(user[0..registry.username.len], registry.username);
                        user[registry.username.len] = ':';
                        @memcpy(user[registry.username.len + 1 ..][0..registry.password.len], registry.password);
                        output_buf = output_buf[user.len..];
                        auth = std.base64.standard.Encoder.encode(output_buf, user);
                        break :outer;
                    }
                }
            }

            registry.token = env.getAuto(registry.token);

            if (needs_normalize) {
                url = URL.parse(
                    try std.fmt.allocPrint(allocator, "{s}://{}/{s}/", .{
                        url.displayProtocol(),
                        url.displayHost(),
                        strings.trim(url.pathname, "/"),
                    }),
                );
            }

            const url_hash = hash(strings.withoutTrailingSlash(url.href));

            return Scope{
                .name = name,
                .url = url,
                .url_hash = url_hash,
                .token = registry.token,
                .auth = auth,
                .user = user,
            };
        }
    };

    pub const Map = std.HashMapUnmanaged(u64, Scope, IdentityContext(u64), 80);

    const PackageVersionResponse = union(Tag) {
        pub const Tag = enum {
            cached,
            fresh,
            not_found,
        };

        cached: PackageManifest,
        fresh: PackageManifest,
        not_found: void,
    };

    const Pico = bun.picohttp;
    pub fn getPackageMetadata(
        allocator: std.mem.Allocator,
        scope: *const Registry.Scope,
        response: Pico.Response,
        body: []const u8,
        log: *logger.Log,
        package_name: string,
        loaded_manifest: ?PackageManifest,
        package_manager: *PackageManager,
    ) !PackageVersionResponse {
        switch (response.status_code) {
            400 => return error.BadRequest,
            429 => return error.TooManyRequests,
            404 => return PackageVersionResponse{ .not_found = {} },
            500...599 => return error.HTTPInternalServerError,
            304 => return PackageVersionResponse{
                .cached = loaded_manifest.?,
            },
            else => {},
        }

        var newly_last_modified: string = "";
        var new_etag: string = "";
        for (response.headers.list) |header| {
            if (!(header.name.len == "last-modified".len or header.name.len == "etag".len)) continue;

            const hashed = HTTPClient.hashHeaderName(header.name);

            switch (hashed) {
                HTTPClient.hashHeaderConst("last-modified") => {
                    newly_last_modified = header.value;
                },
                HTTPClient.hashHeaderConst("etag") => {
                    new_etag = header.value;
                },
                else => {},
            }
        }

        var new_etag_buf: [64]u8 = undefined;

        if (new_etag.len < new_etag_buf.len) {
            bun.copy(u8, &new_etag_buf, new_etag);
            new_etag = new_etag_buf[0..new_etag.len];
        }

        if (try PackageManifest.parse(
            allocator,
            scope,
            log,
            body,
            package_name,
            newly_last_modified,
            new_etag,
            @as(u32, @truncate(@as(u64, @intCast(@max(0, std.time.timestamp()))))) + 300,
        )) |package| {
            if (package_manager.options.enable.manifest_cache) {
                PackageManifest.Serializer.saveAsync(
                    &package,
                    scope,
                    package_manager.getTemporaryDirectory().handle,
                    package_manager.getCacheDirectory(),
                );
            }

            return PackageVersionResponse{ .fresh = package };
        }

        return error.PackageFailedToParse;
    }
};

const DistTagMap = extern struct {
    tags: ExternalStringList = ExternalStringList{},
    versions: VersionSlice = VersionSlice{},
};

const PackageVersionList = ExternalSlice(PackageVersion);
const ExternVersionMap = extern struct {
    keys: VersionSlice = VersionSlice{},
    values: PackageVersionList = PackageVersionList{},

    pub fn findKeyIndex(this: ExternVersionMap, buf: []const Semver.Version, find: Semver.Version) ?u32 {
        for (this.keys.get(buf), 0..) |key, i| {
            if (key.eql(find)) {
                return @as(u32, @truncate(i));
            }
        }

        return null;
    }
};

pub fn Negatable(comptime T: type) type {
    return struct {
        added: T = T.none,
        removed: T = T.none,
        had_wildcard: bool = false,
        had_unrecognized_values: bool = false,

        // https://github.com/pnpm/pnpm/blob/1f228b0aeec2ef9a2c8577df1d17186ac83790f9/config/package-is-installable/src/checkPlatform.ts#L56-L86
        // https://github.com/npm/cli/blob/fefd509992a05c2dfddbe7bc46931c42f1da69d7/node_modules/npm-install-checks/lib/index.js#L2-L96
        pub fn combine(this: Negatable(T)) T {
            const added = if (this.had_wildcard) T.all_value else @intFromEnum(this.added);
            const removed = @intFromEnum(this.removed);

            // If none were added or removed, all are allowed
            if (added == 0 and removed == 0) {
                if (this.had_unrecognized_values) {
                    return T.none;
                }

                // []
                return T.all;
            }

            // If none were added, but some were removed, return the inverse of the removed
            if (added == 0 and removed != 0) {
                // ["!linux", "!darwin"]
                return @enumFromInt(T.all_value & ~removed);
            }

            if (removed == 0) {
                // ["linux", "darwin"]
                return @enumFromInt(added);
            }

            // - ["linux", "!darwin"]
            return @enumFromInt(added & ~removed);
        }

        pub fn apply(this: *Negatable(T), str: []const u8) void {
            if (str.len == 0) {
                return;
            }

            if (strings.eqlComptime(str, "any")) {
                this.had_wildcard = true;
                return;
            }

            if (strings.eqlComptime(str, "none")) {
                this.had_unrecognized_values = true;
                return;
            }

            const is_not = str[0] == '!';
            const offset: usize = @intFromBool(is_not);

            const field: u16 = T.NameMap.get(str[offset..]) orelse {
                if (!is_not)
                    this.had_unrecognized_values = true;
                return;
            };

            if (is_not) {
                this.* = .{ .added = this.added, .removed = @enumFromInt(@intFromEnum(this.removed) | field) };
            } else {
                this.* = .{ .added = @enumFromInt(@intFromEnum(this.added) | field), .removed = this.removed };
            }
        }

        pub fn fromJson(allocator: std.mem.Allocator, expr: JSON.Expr) OOM!T {
            var this = T.none.negatable();
            switch (expr.data) {
                .e_array => |arr| {
                    const items = arr.slice();
                    if (items.len > 0) {
                        for (items) |item| {
                            if (item.asString(allocator)) |value| {
                                this.apply(value);
                            }
                        }
                    }
                },
                .e_string => |str| {
                    this.apply(str.data);
                },
                else => {},
            }

            return this.combine();
        }

        /// writes to a one line json array with a trailing comma and space, or writes a string
        pub fn toJson(field: T, writer: anytype) @TypeOf(writer).Error!void {
            if (field == .none) {
                // [] means everything, so unrecognized value
                try writer.writeAll(
                    \\"none"
                );
                return;
            }

            const kvs = T.NameMap.kvs;
            var removed: u8 = 0;
            for (kvs) |kv| {
                if (!field.has(kv.value)) {
                    removed += 1;
                }
            }
            const included = kvs.len - removed;
            const print_included = removed > kvs.len - removed;

            const one = (print_included and included == 1) or (!print_included and removed == 1);

            if (!one) {
                try writer.writeAll("[ ");
            }

            for (kvs) |kv| {
                const has = field.has(kv.value);
                if (has and print_included) {
                    try writer.print(
                        \\"{s}"
                    , .{kv.key});
                    if (one) return;
                    try writer.writeAll(", ");
                } else if (!has and !print_included) {
                    try writer.print(
                        \\"!{s}"
                    , .{kv.key});
                    if (one) return;
                    try writer.writeAll(", ");
                }
            }

            try writer.writeByte(']');
        }
    };
}

/// https://nodejs.org/api/os.html#osplatform
pub const OperatingSystem = enum(u16) {
    none = 0,
    all = all_value,

    _,

    pub const aix: u16 = 1 << 1;
    pub const darwin: u16 = 1 << 2;
    pub const freebsd: u16 = 1 << 3;
    pub const linux: u16 = 1 << 4;
    pub const openbsd: u16 = 1 << 5;
    pub const sunos: u16 = 1 << 6;
    pub const win32: u16 = 1 << 7;
    pub const android: u16 = 1 << 8;

    pub const all_value: u16 = aix | darwin | freebsd | linux | openbsd | sunos | win32 | android;

    pub const current: OperatingSystem = switch (Environment.os) {
        .linux => @enumFromInt(linux),
        .mac => @enumFromInt(darwin),
        .windows => @enumFromInt(win32),
        else => @compileError("Unsupported operating system: " ++ @tagName(Environment.os)),
    };

    pub fn isMatch(this: OperatingSystem, target: OperatingSystem) bool {
        return (@intFromEnum(this) & @intFromEnum(target)) != 0;
    }

    pub inline fn has(this: OperatingSystem, other: u16) bool {
        return (@intFromEnum(this) & other) != 0;
    }

    pub const NameMap = bun.ComptimeStringMap(u16, .{
        .{ "aix", aix },
        .{ "darwin", darwin },
        .{ "freebsd", freebsd },
        .{ "linux", linux },
        .{ "openbsd", openbsd },
        .{ "sunos", sunos },
        .{ "win32", win32 },
        .{ "android", android },
    });

    pub const current_name = switch (Environment.os) {
        .linux => "linux",
        .mac => "darwin",
        .windows => "win32",
        else => @compileError("Unsupported operating system: " ++ @tagName(current)),
    };

    pub fn negatable(this: OperatingSystem) Negatable(OperatingSystem) {
        return .{ .added = this, .removed = .none };
    }

    const jsc = bun.jsc;
    pub fn jsFunctionOperatingSystemIsMatch(globalObject: *jsc.JSGlobalObject, callframe: *jsc.CallFrame) bun.JSError!jsc.JSValue {
        const args = callframe.arguments_old(1);
        var operating_system = negatable(.none);
        var iter = try args.ptr[0].arrayIterator(globalObject);
        while (try iter.next()) |item| {
            const slice = try item.toSlice(globalObject, bun.default_allocator);
            defer slice.deinit();
            operating_system.apply(slice.slice());
            if (globalObject.hasException()) return .zero;
        }
        if (globalObject.hasException()) return .zero;
        return jsc.JSValue.jsBoolean(operating_system.combine().isMatch(current));
    }
};

pub const Libc = enum(u8) {
    none = 0,
    all = all_value,
    _,

    pub const glibc: u8 = 1 << 1;
    pub const musl: u8 = 1 << 2;

    pub const all_value: u8 = glibc | musl;

    pub const NameMap = bun.ComptimeStringMap(u8, .{
        .{ "glibc", glibc },
        .{ "musl", musl },
    });

    pub inline fn has(this: Libc, other: u8) bool {
        return (@intFromEnum(this) & other) != 0;
    }

    pub fn isMatch(this: Libc, target: Libc) bool {
        return (@intFromEnum(this) & @intFromEnum(target)) != 0;
    }

    pub fn negatable(this: Libc) Negatable(Libc) {
        return .{ .added = this, .removed = .none };
    }

    // TODO:
    pub const current: Libc = @intFromEnum(glibc);

    const jsc = bun.jsc;
    pub fn jsFunctionLibcIsMatch(globalObject: *jsc.JSGlobalObject, callframe: *jsc.CallFrame) bun.JSError!jsc.JSValue {
        const args = callframe.arguments_old(1);
        var libc = negatable(.none);
        var iter = args.ptr[0].arrayIterator(globalObject);
        while (iter.next()) |item| {
            const slice = item.toSlice(globalObject, bun.default_allocator);
            defer slice.deinit();
            libc.apply(slice.slice());
            if (globalObject.hasException()) return .zero;
        }
        if (globalObject.hasException()) return .zero;
        return jsc.JSValue.jsBoolean(libc.combine().isMatch(current));
    }
};

/// https://docs.npmjs.com/cli/v8/configuring-npm/package-json#cpu
/// https://nodejs.org/api/os.html#osarch
pub const Architecture = enum(u16) {
    none = 0,
    all = all_value,
    _,

    pub const arm: u16 = 1 << 1;
    pub const arm64: u16 = 1 << 2;
    pub const ia32: u16 = 1 << 3;
    pub const mips: u16 = 1 << 4;
    pub const mipsel: u16 = 1 << 5;
    pub const ppc: u16 = 1 << 6;
    pub const ppc64: u16 = 1 << 7;
    pub const s390: u16 = 1 << 8;
    pub const s390x: u16 = 1 << 9;
    pub const x32: u16 = 1 << 10;
    pub const x64: u16 = 1 << 11;

    pub const all_value: u16 = arm | arm64 | ia32 | mips | mipsel | ppc | ppc64 | s390 | s390x | x32 | x64;

    pub const current: Architecture = switch (Environment.arch) {
        .arm64 => @enumFromInt(arm64),
        .x64 => @enumFromInt(x64),
        else => @compileError("Specify architecture: " ++ Environment.arch),
    };

    pub const current_name = switch (Environment.arch) {
        .arm64 => "arm64",
        .x64 => "x64",
        else => @compileError("Unsupported architecture: " ++ @tagName(current)),
    };

    pub const NameMap = bun.ComptimeStringMap(u16, .{
        .{ "arm", arm },
        .{ "arm64", arm64 },
        .{ "ia32", ia32 },
        .{ "mips", mips },
        .{ "mipsel", mipsel },
        .{ "ppc", ppc },
        .{ "ppc64", ppc64 },
        .{ "s390", s390 },
        .{ "s390x", s390x },
        .{ "x32", x32 },
        .{ "x64", x64 },
    });

    pub inline fn has(this: Architecture, other: u16) bool {
        return (@intFromEnum(this) & other) != 0;
    }

    pub fn isMatch(this: Architecture, target: Architecture) bool {
        return @intFromEnum(this) & @intFromEnum(target) != 0;
    }

    pub fn negatable(this: Architecture) Negatable(Architecture) {
        return .{ .added = this, .removed = .none };
    }

    const jsc = bun.jsc;
    pub fn jsFunctionArchitectureIsMatch(globalObject: *jsc.JSGlobalObject, callframe: *jsc.CallFrame) bun.JSError!jsc.JSValue {
        const args = callframe.arguments_old(1);
        var architecture = negatable(.none);
        var iter = try args.ptr[0].arrayIterator(globalObject);
        while (try iter.next()) |item| {
            const slice = try item.toSlice(globalObject, bun.default_allocator);
            defer slice.deinit();
            architecture.apply(slice.slice());
            if (globalObject.hasException()) return .zero;
        }
        if (globalObject.hasException()) return .zero;
        return jsc.JSValue.jsBoolean(architecture.combine().isMatch(current));
    }
};

pub const PackageVersion = extern struct {
    /// `"integrity"` field || `"shasum"` field
    /// https://github.com/npm/registry/blob/master/docs/responses/package-metadata.md#dist
    // Splitting this into it's own array ends up increasing the final size a little bit.
    integrity: Integrity = Integrity{},

    /// "dependencies"` in [package.json](https://docs.npmjs.com/cli/v8/configuring-npm/package-json#dependencies)
    dependencies: ExternalStringMap = ExternalStringMap{},

    /// `"optionalDependencies"` in [package.json](https://docs.npmjs.com/cli/v8/configuring-npm/package-json#optionaldependencies)
    optional_dependencies: ExternalStringMap = ExternalStringMap{},

    /// `"peerDependencies"` in [package.json](https://docs.npmjs.com/cli/v8/configuring-npm/package-json#peerdependencies)
    /// if `non_optional_peer_dependencies_start` is > 0, then instead of alphabetical, the first N items are optional
    peer_dependencies: ExternalStringMap = ExternalStringMap{},

    /// `"devDependencies"` in [package.json](https://docs.npmjs.com/cli/v8/configuring-npm/package-json#devdependencies)
    /// We deliberately choose not to populate this field.
    /// We keep it in the data layout so that if it turns out we do need it, we can add it without invalidating everyone's history.
    dev_dependencies: ExternalStringMap = ExternalStringMap{},

    bundled_dependencies: ExternalPackageNameHashList = .{},

    /// `"bin"` field in [package.json](https://docs.npmjs.com/cli/v8/configuring-npm/package-json#bin)
    bin: Bin = Bin{},

    /// `"engines"` field in package.json
    engines: ExternalStringMap = ExternalStringMap{},

    /// `"peerDependenciesMeta"` in [package.json](https://docs.npmjs.com/cli/v8/configuring-npm/package-json#peerdependenciesmeta)
    /// if `non_optional_peer_dependencies_start` is > 0, then instead of alphabetical, the first N items of `peer_dependencies` are optional
    non_optional_peer_dependencies_start: u32 = 0,

    man_dir: ExternalString = ExternalString{},

    /// can be empty!
    /// When empty, it means that the tarball URL can be inferred
    tarball_url: ExternalString = ExternalString{},

    unpacked_size: u32 = 0,
    file_count: u32 = 0,

    /// `"os"` field in package.json
    os: OperatingSystem = OperatingSystem.all,
    /// `"cpu"` field in package.json
    cpu: Architecture = Architecture.all,

    /// `"libc"` field in package.json, not exposed in npm registry api yet.
    libc: Libc = Libc.none,

    /// `hasInstallScript` field in registry API.
    has_install_script: bool = false,

    /// Timestamp when this version was published (unix seconds, 0 if unknown)
    publish_timestamp: u32 = 0,

    pub fn allDependenciesBundled(this: *const PackageVersion) bool {
        return this.bundled_dependencies.isInvalid();
    }
};

comptime {
    if (@sizeOf(Npm.PackageVersion) != 240) {
        @compileError(std.fmt.comptimePrint("Npm.PackageVersion has unexpected size {d}", .{@sizeOf(Npm.PackageVersion)}));
    }
}

pub const NpmPackage = extern struct {
    /// HTTP response headers
    last_modified: String = String{},
    etag: String = String{},

    /// "modified" in the JSON
    modified: String = String{},
    public_max_age: u32 = 0,

    name: ExternalString = ExternalString{},

    releases: ExternVersionMap = ExternVersionMap{},
    prereleases: ExternVersionMap = ExternVersionMap{},
    dist_tags: DistTagMap = DistTagMap{},

    versions_buf: VersionSlice = VersionSlice{},
    string_lists_buf: ExternalStringList = ExternalStringList{},

    // Flag to indicate if we have timestamp data from extended manifest
    has_extended_manifest: bool = false,
};

pub const PackageManifest = struct {
    pkg: NpmPackage = .{},

    string_buf: []const u8 = &[_]u8{},
    versions: []const Semver.Version = &[_]Semver.Version{},
    external_strings: []const ExternalString = &[_]ExternalString{},
    // We store this in a separate buffer so that we can dedupe contiguous identical versions without an extra pass
    external_strings_for_versions: []const ExternalString = &[_]ExternalString{},
    package_versions: []const PackageVersion = &[_]PackageVersion{},
    extern_strings_bin_entries: []const ExternalString = &[_]ExternalString{},
    bundled_deps_buf: []const PackageNameHash = &.{},

    pub inline fn name(this: *const PackageManifest) string {
        return this.pkg.name.slice(this.string_buf);
    }

    pub fn byteLength(this: *const PackageManifest, scope: *const Registry.Scope) usize {
        var counter = std.io.countingWriter(std.io.null_writer);
        const writer = counter.writer();

        Serializer.write(this, scope, @TypeOf(writer), writer) catch return 0;
        return counter.bytes_written;
    }

    pub const Serializer = struct {
        // - v0.0.3: added serialization of registry url. it's used to invalidate when it changes
        // - v0.0.4: fixed bug with cpu & os tag not being added correctly
        // - v0.0.5: added bundled dependencies
<<<<<<< HEAD
        // - v0.0.6: added version publish times and extended manifest flag for minimum release age
=======
        // - v0.0.6: changed semver major/minor/patch to each use u64 instead of u32
>>>>>>> 621066d0
        pub const version = "bun-npm-manifest-cache-v0.0.6\n";
        const header_bytes: string = "#!/usr/bin/env bun\n" ++ version;

        pub const sizes = blk: {
            if (header_bytes.len != 49)
                @compileError("header bytes must be exactly 49 bytes long, length is not serialized");

            // skip name
            const fields = std.meta.fields(Npm.PackageManifest);

            const Data = struct {
                size: usize,
                name: []const u8,
                alignment: usize,
            };
            var data: [fields.len]Data = undefined;
            for (fields, &data) |field_info, *dat| {
                dat.* = .{
                    .size = @sizeOf(field_info.type),
                    .name = field_info.name,
                    .alignment = if (@sizeOf(field_info.type) == 0) 1 else field_info.alignment,
                };
            }
            const Sort = struct {
                fn lessThan(_: void, lhs: Data, rhs: Data) bool {
                    return lhs.alignment > rhs.alignment;
                }
            };
            std.sort.pdq(Data, &data, {}, Sort.lessThan);
            var sizes_bytes: [fields.len]usize = undefined;
            var names: [fields.len][]const u8 = undefined;
            for (data, &sizes_bytes, &names) |elem, *size_, *name_| {
                size_.* = elem.size;
                name_.* = elem.name;
            }
            break :blk .{
                .bytes = sizes_bytes,
                .fields = names,
            };
        };

        pub fn writeArray(comptime Writer: type, writer: Writer, comptime Type: type, array: []const Type, pos: *u64) !void {
            const bytes = std.mem.sliceAsBytes(array);
            if (bytes.len == 0) {
                try writer.writeInt(u64, 0, .little);
                pos.* += 8;
                return;
            }

            try writer.writeInt(u64, bytes.len, .little);
            pos.* += 8;
            pos.* += try Aligner.write(Type, Writer, writer, pos.*);

            try writer.writeAll(
                bytes,
            );
            pos.* += bytes.len;
        }

        pub fn readArray(stream: *std.io.FixedBufferStream([]const u8), comptime Type: type) ![]const Type {
            var reader = stream.reader();
            const byte_len = try reader.readInt(u64, .little);
            if (byte_len == 0) {
                return &[_]Type{};
            }

            stream.pos += Aligner.skipAmount(Type, stream.pos);
            const remaining = stream.buffer[@min(stream.pos, stream.buffer.len)..];
            if (remaining.len < byte_len) {
                return error.BufferTooSmall;
            }
            const result_bytes = remaining[0..byte_len];
            const result = @as([*]const Type, @ptrCast(@alignCast(result_bytes.ptr)))[0 .. result_bytes.len / @sizeOf(Type)];
            stream.pos += result_bytes.len;
            return result;
        }

        pub fn write(this: *const PackageManifest, scope: *const Registry.Scope, comptime Writer: type, writer: Writer) !void {
            var pos: u64 = 0;
            try writer.writeAll(header_bytes);
            pos += header_bytes.len;

            try writer.writeInt(u64, scope.url_hash, .little);
            try writer.writeInt(u64, strings.withoutTrailingSlash(scope.url.href).len, .little);

            pos += 128 / 8;

            inline for (sizes.fields) |field_name| {
                if (comptime strings.eqlComptime(field_name, "pkg")) {
                    const bytes = std.mem.asBytes(&this.pkg);
                    pos += try Aligner.write(NpmPackage, Writer, writer, pos);
                    try writer.writeAll(
                        bytes,
                    );
                    pos += bytes.len;
                } else {
                    const field = @field(this, field_name);
                    try writeArray(Writer, writer, std.meta.Child(@TypeOf(field)), field, &pos);
                }
            }
        }

        fn writeFile(
            this: *const PackageManifest,
            scope: *const Registry.Scope,
            tmp_path: [:0]const u8,
            tmpdir: std.fs.Dir,
            cache_dir_std: std.fs.Dir,
            outpath: [:0]const u8,
        ) !void {
            const cache_dir: bun.FD = .fromStdDir(cache_dir_std);
            // 64 KB sounds like a lot but when you consider that this is only about 6 levels deep in the stack, it's not that much.
            var stack_fallback = std.heap.stackFallback(64 * 1024, bun.default_allocator);

            const allocator = stack_fallback.get();
            var buffer = try std.ArrayList(u8).initCapacity(allocator, this.byteLength(scope) + 64);
            defer buffer.deinit();
            const writer = &buffer.writer();
            try Serializer.write(this, scope, @TypeOf(writer), writer);
            // --- Perf Improvement #1 ----
            // Do not forget to buffer writes!
            //
            // PS C:\bun> hyperfine "bun-debug install --ignore-scripts" "bun install --ignore-scripts" --prepare="del /s /q bun.lockb && del /s /q C:\Users\window\.bun\install\cache"
            // Benchmark 1: bun-debug install --ignore-scripts
            //   Time (mean ± σ):      1.266 s ±  0.284 s    [User: 1.631 s, System: 0.205 s]
            //   Range (min … max):    1.071 s …  1.804 s    10 runs
            //
            //   Warning: Statistical outliers were detected. Consider re-running this benchmark on a quiet system without any interferences from other programs. It might help to use the '--warmup' or '--prepare' options.
            //
            // Benchmark 2: bun install --ignore-scripts
            //   Time (mean ± σ):      3.202 s ±  0.095 s    [User: 0.255 s, System: 0.172 s]
            //   Range (min … max):    3.058 s …  3.371 s    10 runs
            //
            // Summary
            //   bun-debug install --ignore-scripts ran
            //     2.53 ± 0.57 times faster than bun install --ignore-scripts
            // --- Perf Improvement #2 ----
            // GetFinalPathnameByHandle is very expensive if called many times
            // We skip calling it when we are giving an absolute file path.
            // This needs many more call sites, doesn't have much impact on this location.
            var realpath_buf: bun.PathBuffer = undefined;
            const path_to_use_for_opening_file = if (Environment.isWindows)
                bun.path.joinAbsStringBufZ(PackageManager.get().getTemporaryDirectory().path, &realpath_buf, &.{tmp_path}, .auto)
            else
                tmp_path;

            var is_using_o_tmpfile = if (Environment.isLinux) false;
            const file = brk: {
                const flags = bun.O.WRONLY;
                const mask = if (Environment.isPosix) 0o664 else 0;

                // Do our best to use O_TMPFILE, so that if this process is interrupted, we don't leave a temporary file behind.
                // O_TMPFILE is Linux-only. Not all filesystems support O_TMPFILE.
                // https://manpages.debian.org/testing/manpages-dev/openat.2.en.html#O_TMPFILE
                if (Environment.isLinux) {
                    switch (bun.sys.File.openat(cache_dir, ".", flags | bun.O.TMPFILE, mask)) {
                        .err => {
                            const warner = struct {
                                var did_warn = std.atomic.Value(bool).init(false);

                                pub fn warnOnce() void {
                                    // .monotonic is okay because we only ever set this to true, and
                                    // we don't rely on any side effects from a thread that
                                    // previously set this to true.
                                    if (!did_warn.swap(true, .monotonic)) {
                                        // This is not an error. Nor is it really a warning.
                                        Output.note("Linux filesystem or kernel lacks O_TMPFILE support. Using a fallback instead.", .{});
                                        Output.flush();
                                    }
                                }
                            };
                            if (PackageManager.verbose_install)
                                warner.warnOnce();
                        },
                        .result => |f| {
                            is_using_o_tmpfile = true;
                            break :brk f;
                        },
                    }
                }

                break :brk try bun.sys.File.openat(
                    .fromStdDir(tmpdir),
                    path_to_use_for_opening_file,
                    flags | bun.O.CREAT | bun.O.TRUNC,
                    if (Environment.isPosix) 0o664 else 0,
                ).unwrap();
            };

            {
                errdefer file.close();
                try file.writeAll(buffer.items).unwrap();
            }
            if (comptime Environment.isWindows) {
                var realpath2_buf: bun.PathBuffer = undefined;
                var did_close = false;
                errdefer if (!did_close) file.close();

                const cache_dir_abs = PackageManager.get().cache_directory_path;
                const cache_path_abs = bun.path.joinAbsStringBufZ(cache_dir_abs, &realpath2_buf, &.{ cache_dir_abs, outpath }, .auto);
                file.close();
                did_close = true;
                try bun.sys.renameat(bun.FD.cwd(), path_to_use_for_opening_file, bun.FD.cwd(), cache_path_abs).unwrap();
            } else if (Environment.isLinux and is_using_o_tmpfile) {
                defer file.close();
                // Attempt #1.
                bun.sys.linkatTmpfile(file.handle, cache_dir, outpath).unwrap() catch {
                    // Attempt #2: the file may already exist. Let's unlink and try again.
                    bun.sys.unlinkat(cache_dir, outpath).unwrap() catch {};
                    try bun.sys.linkatTmpfile(file.handle, cache_dir, outpath).unwrap();

                    // There is no attempt #3. This is a cache, so it's not essential.
                };
            } else {
                defer file.close();
                // Attempt #1. Rename the file.
                const rc = bun.sys.renameat(.fromStdDir(tmpdir), tmp_path, cache_dir, outpath);

                switch (rc) {
                    .err => |err| {
                        // Fallback path: atomically swap from <tmp>/*.npm -> <cache>/*.npm, then unlink the temporary file.
                        defer {
                            // If atomically swapping fails, then we should still unlink the temporary file as a courtesy.
                            bun.sys.unlinkat(.fromStdDir(tmpdir), tmp_path).unwrap() catch {};
                        }

                        if (switch (err.getErrno()) {
                            .EXIST, .NOTEMPTY, .OPNOTSUPP => true,
                            else => false,
                        }) {

                            // Atomically swap the old file with the new file.
                            try bun.sys.renameat2(
                                .fromStdDir(tmpdir),
                                tmp_path,
                                cache_dir,
                                outpath,
                                .{
                                    .exchange = true,
                                },
                            ).unwrap();

                            // Success.
                            return;
                        }
                    },
                    .result => {},
                }

                try rc.unwrap();
            }
        }

        /// We save into a temporary directory and then move the file to the cache directory.
        /// Saving the files to the manifest cache doesn't need to prevent application exit.
        /// It's an optional cache.
        /// Therefore, we choose to not increment the pending task count or wake up the main thread.
        ///
        /// This might leave temporary files in the temporary directory that will never be moved to the cache directory. We'll see if anyone asks about that.
        pub fn saveAsync(this: *const PackageManifest, scope: *const Registry.Scope, tmpdir: std.fs.Dir, cache_dir: std.fs.Dir) void {
            const SaveTask = struct {
                manifest: PackageManifest,
                scope: *const Registry.Scope,
                tmpdir: std.fs.Dir,
                cache_dir: std.fs.Dir,

                task: bun.ThreadPool.Task = .{ .callback = &run },
                pub const new = bun.TrivialNew(@This());

                pub fn run(task: *bun.ThreadPool.Task) void {
                    const tracer = bun.perf.trace("PackageManifest.Serializer.save");
                    defer tracer.end();

                    const save_task: *@This() = @fieldParentPtr("task", task);
                    defer bun.destroy(save_task);

                    Serializer.save(&save_task.manifest, save_task.scope, save_task.tmpdir, save_task.cache_dir) catch |err| {
                        if (PackageManager.verbose_install) {
                            Output.warn("Error caching manifest for {s}: {s}", .{ save_task.manifest.name(), @errorName(err) });
                            Output.flush();
                        }
                    };
                }
            };

            const task = SaveTask.new(.{
                .manifest = this.*,
                .scope = scope,
                .tmpdir = tmpdir,
                .cache_dir = cache_dir,
            });

            const batch = bun.ThreadPool.Batch.from(&task.task);
            PackageManager.get().thread_pool.schedule(batch);
        }

        fn manifestFileName(buf: []u8, file_id: u64, scope: *const Registry.Scope) ![:0]const u8 {
            const file_id_hex_fmt = bun.fmt.hexIntLower(file_id);
            return if (scope.url_hash == Registry.default_url_hash)
                try std.fmt.bufPrintZ(buf, "{any}.npm", .{file_id_hex_fmt})
            else
                try std.fmt.bufPrintZ(buf, "{any}-{any}.npm", .{ file_id_hex_fmt, bun.fmt.hexIntLower(scope.url_hash) });
        }

        pub fn save(this: *const PackageManifest, scope: *const Registry.Scope, tmpdir: std.fs.Dir, cache_dir: std.fs.Dir) !void {
            const file_id = bun.Wyhash11.hash(0, this.name());
            var dest_path_buf: [512 + 64]u8 = undefined;
            var out_path_buf: [("18446744073709551615".len * 2) + "_".len + ".npm".len + 1]u8 = undefined;
            var dest_path_stream = std.io.fixedBufferStream(&dest_path_buf);
            var dest_path_stream_writer = dest_path_stream.writer();
            const file_id_hex_fmt = bun.fmt.hexIntLower(file_id);
            const hex_timestamp: usize = @intCast(@max(std.time.milliTimestamp(), 0));
            const hex_timestamp_fmt = bun.fmt.hexIntLower(hex_timestamp);
            try dest_path_stream_writer.print("{any}.npm-{any}", .{ file_id_hex_fmt, hex_timestamp_fmt });
            try dest_path_stream_writer.writeByte(0);
            const tmp_path: [:0]u8 = dest_path_buf[0 .. dest_path_stream.pos - 1 :0];
            const out_path = try manifestFileName(&out_path_buf, file_id, scope);
            try writeFile(this, scope, tmp_path, tmpdir, cache_dir, out_path);
        }

        pub fn loadByFileID(allocator: std.mem.Allocator, scope: *const Registry.Scope, cache_dir: std.fs.Dir, file_id: u64) !?PackageManifest {
            var file_path_buf: [512 + 64]u8 = undefined;
            const file_name = try manifestFileName(&file_path_buf, file_id, scope);
            const cache_file = File.openat(.fromStdDir(cache_dir), file_name, bun.O.RDONLY, 0).unwrap() catch return null;
            defer cache_file.close();

            delete: {
                return loadByFile(allocator, scope, cache_file) catch break :delete orelse break :delete;
            }

            // delete the outdated/invalid manifest
            try bun.sys.unlinkat(.fromStdDir(cache_dir), file_name).unwrap();
            return null;
        }

        pub fn loadByFile(allocator: std.mem.Allocator, scope: *const Registry.Scope, manifest_file: File) !?PackageManifest {
            const tracer = bun.perf.trace("PackageManifest.Serializer.loadByFile");
            defer tracer.end();
            const bytes = try manifest_file.readToEnd(allocator).unwrap();
            errdefer allocator.free(bytes);

            if (bytes.len < header_bytes.len) {
                return null;
            }

            const manifest = try readAll(bytes, scope) orelse return null;

            if (manifest.versions.len == 0) {
                // it's impossible to publish a package with zero versions, bust
                // invalid entry
                return null;
            }

            return manifest;
        }

        fn readAll(bytes: []const u8, scope: *const Registry.Scope) !?PackageManifest {
            if (!strings.eqlComptime(bytes[0..header_bytes.len], header_bytes)) {
                return null;
            }
            var pkg_stream = std.io.fixedBufferStream(bytes);
            pkg_stream.pos = header_bytes.len;

            var reader = pkg_stream.reader();
            var package_manifest = PackageManifest{};

            const registry_hash = try reader.readInt(u64, .little);
            if (scope.url_hash != registry_hash) {
                return null;
            }

            const registry_length = try reader.readInt(u64, .little);
            if (strings.withoutTrailingSlash(scope.url.href).len != registry_length) {
                return null;
            }

            inline for (sizes.fields) |field_name| {
                if (comptime strings.eqlComptime(field_name, "pkg")) {
                    pkg_stream.pos = std.mem.alignForward(usize, pkg_stream.pos, @alignOf(Npm.NpmPackage));
                    package_manifest.pkg = try reader.readStruct(NpmPackage);
                } else {
                    @field(package_manifest, field_name) = try readArray(
                        &pkg_stream,
                        std.meta.Child(@TypeOf(@field(package_manifest, field_name))),
                    );
                }
            }

            return package_manifest;
        }
    };

    pub const bindings = struct {
        const jsc = bun.jsc;
        const JSValue = jsc.JSValue;
        const JSGlobalObject = jsc.JSGlobalObject;
        const CallFrame = jsc.CallFrame;
        const ZigString = jsc.ZigString;

        pub fn generate(global: *JSGlobalObject) JSValue {
            const obj = JSValue.createEmptyObject(global, 1);
            const parseManifestString = ZigString.static("parseManifest");
            obj.put(global, parseManifestString, jsc.createCallback(global, parseManifestString, 2, jsParseManifest));
            return obj;
        }

        pub fn jsParseManifest(global: *JSGlobalObject, callFrame: *CallFrame) bun.JSError!JSValue {
            const args = callFrame.arguments_old(2).slice();
            if (args.len < 2 or !args[0].isString() or !args[1].isString()) {
                return global.throw("expected manifest filename and registry string arguments", .{});
            }

            const manifest_filename_str = try args[0].toBunString(global);
            defer manifest_filename_str.deref();

            const manifest_filename = manifest_filename_str.toUTF8(bun.default_allocator);
            defer manifest_filename.deinit();

            const registry_str = try args[1].toBunString(global);
            defer registry_str.deref();

            const registry = registry_str.toUTF8(bun.default_allocator);
            defer registry.deinit();

            const manifest_file = std.fs.openFileAbsolute(manifest_filename.slice(), .{}) catch |err| {
                return global.throw("failed to open manifest file \"{s}\": {s}", .{ manifest_filename.slice(), @errorName(err) });
            };
            defer manifest_file.close();

            const scope: Registry.Scope = .{
                .url_hash = Registry.Scope.hash(strings.withoutTrailingSlash(registry.slice())),
                .url = .{
                    .host = strings.withoutTrailingSlash(strings.withoutPrefixComptime(registry.slice(), "http://")),
                    .hostname = strings.withoutTrailingSlash(strings.withoutPrefixComptime(registry.slice(), "http://")),
                    .href = registry.slice(),
                    .origin = strings.withoutTrailingSlash(registry.slice()),
                    .protocol = if (strings.indexOfChar(registry.slice(), ':')) |colon| registry.slice()[0..colon] else "",
                },
            };

            const maybe_package_manifest = Serializer.loadByFile(bun.default_allocator, &scope, File.from(manifest_file)) catch |err| {
                return global.throw("failed to load manifest file: {s}", .{@errorName(err)});
            };

            const package_manifest: PackageManifest = maybe_package_manifest orelse {
                return global.throw("manifest is invalid ", .{});
            };

            var buf: std.ArrayListUnmanaged(u8) = .{};
            const writer = buf.writer(bun.default_allocator);

            // TODO: we can add more information. for now just versions is fine

            try writer.print("{{\"name\":\"{s}\",\"versions\":[", .{package_manifest.name()});

            for (package_manifest.versions, 0..) |version, i| {
                if (i == package_manifest.versions.len - 1)
                    try writer.print("\"{}\"]}}", .{version.fmt(package_manifest.string_buf)})
                else
                    try writer.print("\"{}\",", .{version.fmt(package_manifest.string_buf)});
            }

            var result = bun.String.borrowUTF8(buf.items);
            defer result.deref();

            return result.toJSByParseJSON(global);
        }
    };

    pub fn str(self: *const PackageManifest, external: *const ExternalString) string {
        return external.slice(self.string_buf);
    }

    pub fn reportSize(this: *const PackageManifest) void {
        Output.prettyErrorln(
            \\ Versions count:            {d}
            \\ External Strings count:    {d}
            \\ Package Versions count:    {d}
            \\
            \\ Bytes:
            \\
            \\  Versions:   {d}
            \\  External:   {d}
            \\  Packages:   {d}
            \\  Strings:    {d}
            \\  Total:      {d}
        , .{
            this.versions.len,
            this.external_strings.len,
            this.package_versions.len,

            std.mem.sliceAsBytes(this.versions).len,
            std.mem.sliceAsBytes(this.external_strings).len,
            std.mem.sliceAsBytes(this.package_versions).len,
            std.mem.sliceAsBytes(this.string_buf).len,
            std.mem.sliceAsBytes(this.versions).len +
                std.mem.sliceAsBytes(this.external_strings).len +
                std.mem.sliceAsBytes(this.package_versions).len +
                std.mem.sliceAsBytes(this.string_buf).len,
        });
        Output.flush();
    }

    pub const FindResult = struct {
        version: Semver.Version,
        package: *const PackageVersion,
    };

    pub fn findByVersion(this: *const PackageManifest, version: Semver.Version) ?FindResult {
        const list = if (!version.tag.hasPre()) this.pkg.releases else this.pkg.prereleases;
        const values = list.values.get(this.package_versions);
        const keys = list.keys.get(this.versions);
        const index = list.findKeyIndex(this.versions, version) orelse return null;
        return .{
            // Be sure to use the struct from the list in the NpmPackage
            // That is the one we can correctly recover the original version string for
            .version = keys[index],
            .package = &values[index],
        };
    }

    pub fn findByDistTag(this: *const PackageManifest, tag: string) ?FindResult {
        const versions = this.pkg.dist_tags.versions.get(this.versions);
        for (this.pkg.dist_tags.tags.get(this.external_strings), 0..) |tag_str, i| {
            if (strings.eql(tag_str.slice(this.string_buf), tag)) {
                return this.findByVersion(versions[i]);
            }
        }

        return null;
    }

    pub fn isPackageVersionTooRecent(
        this: *const PackageManifest,
        package_version: *const PackageVersion,
        current_timestamp: u32,
        minimal_age_gate_seconds: u32,
        exclusions: ?[]const []const u8,
    ) bool {
        if (exclusions) |excl| {
            const pkg_name = this.name();
            for (excl) |excluded| {
                if (strings.eql(pkg_name, excluded)) {
                    return false;
                }
            }
        }

        return package_version.publish_timestamp > current_timestamp -| minimal_age_gate_seconds;
    }

    pub fn searchVersionList(
        this: *const PackageManifest,
        versions: []const Semver.Version,
        packages: []const PackageVersion,
        group: Semver.Query.Group,
        group_buf: string,
        minimal_age_gate_days: ?f32,
        exclusions: ?[]const []const u8,
        newest_filtered: *?*const Semver.Version,
    ) ?FindVersionResult {
        var prev_package_blocked_from_age: ?*const PackageVersion = null;
        var best_version: ?FindResult = null;
        var i = versions.len;

        const current_timestamp: u32 = @intCast(std.time.timestamp());
        const minimal_age_gate_seconds: ?u32 = if (minimal_age_gate_days) |days|
            @intFromFloat(days * @as(f32, @floatFromInt(std.time.s_per_day)))
        else
            null;

        const seven_days_seconds: u32 = 7 * std.time.s_per_day;
        const stability_window_seconds: u32 = if (minimal_age_gate_seconds) |min_age_seconds|
            @min(min_age_seconds, seven_days_seconds)
        else
            0;

        while (i > 0) : (i -= 1) {
            const version = versions[i - 1];
            if (group.satisfies(version, group_buf, this.string_buf)) {
                const package = &packages[i - 1];
                if (minimal_age_gate_seconds) |min_age_seconds| {
                    if (this.isPackageVersionTooRecent(package, current_timestamp, min_age_seconds, exclusions)) {
                        if (newest_filtered.* == null) newest_filtered.* = &version;
                        prev_package_blocked_from_age = package;
                    }
                    // stability check - if the previous package is blocked from age, we need to check if the current package wasn't the cause
                    else if (prev_package_blocked_from_age) |prev_package| {
                        if (best_version == null) {
                            best_version = .{
                                .version = version,
                                .package = package,
                            };
                        }

                        // only try to go backwards for a max of 7 days on top of existing minimum age
                        if (package.publish_timestamp < current_timestamp -| (min_age_seconds + seven_days_seconds)) {
                            break;
                        }

                        const is_stable = package.publish_timestamp <= prev_package.publish_timestamp + stability_window_seconds;
                        if (is_stable) {
                            best_version = .{
                                .version = version,
                                .package = package,
                            };
                            break;
                        } else {
                            prev_package_blocked_from_age = package;
                            continue;
                        }
                    } else {
                        return .{
                            .found = .{
                                .version = version,
                                .package = package,
                            },
                        };
                    }
                } else {
                    return .{
                        .found = .{
                            .version = version,
                            .package = package,
                        },
                    };
                }
            }
        }

        if (best_version) |result| {
            if (newest_filtered.*) |nf| {
                return .{ .found_with_filter = .{
                    .result = result,
                    .newest_filtered = nf.*,
                } };
            } else {
                return .{ .found = result };
            }
        }
        return null;
    }

    pub const FindVersionResult = union(enum) {
        found: FindResult,
        found_with_filter: struct {
            result: FindResult,
            newest_filtered: ?Semver.Version = null,
        },
        err: enum {
            not_found,
            too_recent,
            all_versions_too_recent,
        },

        pub fn unwrap(self: FindVersionResult) ?FindResult {
            return switch (self) {
                .found => |result| result,
                .found_with_filter => |filtered| filtered.result,
                .err => null,
            };
        }

        pub fn getNewestFiltered(self: FindVersionResult) ?Semver.Version {
            return switch (self) {
                .found_with_filter => |filtered| filtered.newest_filtered,
                else => null,
            };
        }
    };

    pub fn findByDistTagWithFilter(
        this: *const PackageManifest,
        tag: string,
        minimal_age_gate_days: ?f32,
        exclusions: ?[]const []const u8,
    ) FindVersionResult {
        const dist_result = this.findByDistTag(tag) orelse return .{ .err = .not_found };
        const min_age = minimal_age_gate_days orelse {
            return .{ .found = dist_result };
        };
        const current_timestamp: u32 = @intCast(std.time.timestamp());
        const min_age_seconds: u32 = @intFromFloat(min_age * @as(f32, @floatFromInt(std.time.s_per_day)));
        const seven_days_seconds: u32 = 7 * std.time.s_per_day;
        const stability_window_seconds: u32 = @min(min_age_seconds, seven_days_seconds);

        const dist_too_recent = this.isPackageVersionTooRecent(dist_result.package, current_timestamp, min_age_seconds, exclusions);
        if (!dist_too_recent) {
            return .{ .found = dist_result };
        }

        const latest_version = dist_result.version;
        const is_prerelease = latest_version.tag.hasPre();
        const latest_version_tag = if (is_prerelease) latest_version.tag.pre.slice(this.string_buf) else null;
        const latest_version_tag_before_dot = if (latest_version_tag) |v|
            if (strings.indexOfChar(v, '.')) |i| v[0..i] else v
        else
            null;

        const list = if (is_prerelease) this.pkg.prereleases else this.pkg.releases;
        const versions = list.keys.get(this.versions);
        const packages = list.values.get(this.package_versions);

        var best_version: ?FindResult = null;
        var prev_package_blocked_from_age: ?*const PackageVersion = dist_result.package;

        var i: usize = versions.len;
        while (i > 0) : (i -= 1) {
            const idx = i - 1;
            const version = versions[idx];
            const package = &packages[idx];

            if (version.order(latest_version, this.string_buf, this.string_buf) == .gt) continue;
            if (package.publish_timestamp == 0) continue;
            if (latest_version_tag_before_dot) |expected_tag| {
                const package_tag = version.tag.pre.slice(this.string_buf);
                const actual_tag =
                    if (strings.indexOfChar(package_tag, '.')) |dot_i| package_tag[0..dot_i] else package_tag;

                if (!strings.eql(actual_tag, expected_tag)) continue;
            }

            if (this.isPackageVersionTooRecent(package, current_timestamp, min_age_seconds, exclusions)) {
                prev_package_blocked_from_age = package;
                continue;
            }

            // stability check - if the previous package is blocked from age, we need to check if the current package wasn't the cause
            if (prev_package_blocked_from_age) |prev_package| {
                if (best_version == null) {
                    best_version = .{
                        .version = version,
                        .package = package,
                    };
                }
                // only try to go backwards for a max of 7 days on top of existing minimum age
                if (package.publish_timestamp < current_timestamp -| (min_age_seconds + seven_days_seconds)) {
                    break;
                }

                const is_stable = package.publish_timestamp <= prev_package.publish_timestamp + stability_window_seconds;
                if (is_stable) {
                    best_version = .{
                        .version = version,
                        .package = package,
                    };
                    break;
                } else {
                    prev_package_blocked_from_age = package;
                    continue;
                }
            }

            best_version = .{
                .version = version,
                .package = package,
            };
            break;
        }

        if (best_version) |result| {
            return .{ .found_with_filter = .{
                .result = result,
                .newest_filtered = dist_result.version,
            } };
        }

        return .{ .err = .all_versions_too_recent };
    }

    pub fn findBestVersionWithFilter(
        this: *const PackageManifest,
        group: Semver.Query.Group,
        group_buf: string,
        minimal_age_gate_days: ?f32,
        exclusions: ?[]const []const u8,
    ) FindVersionResult {
        if (minimal_age_gate_days != null) {
            bun.debugAssert(this.pkg.has_extended_manifest);
        }

        const left = group.head.head.range.left;
        var newest_filtered: ?*const Semver.Version = null;
        const current_timestamp: u32 = @intCast(std.time.timestamp());

        if (left.op == .eql) {
            const result = this.findByVersion(left.version);
            if (result) |r| {
                if (minimal_age_gate_days) |min_age| {
                    const min_age_seconds: u32 = @intFromFloat(min_age * @as(f32, @floatFromInt(std.time.s_per_day)));
                    if (this.isPackageVersionTooRecent(r.package, current_timestamp, min_age_seconds, exclusions)) {
                        return .{ .err = .too_recent };
                    }
                }
                return .{ .found = r };
            }
            return .{ .err = .not_found };
        }

        if (this.findByDistTag("latest")) |result| {
            if (group.satisfies(result.version, group_buf, this.string_buf)) {
                if (minimal_age_gate_days) |min_age| {
                    const min_age_secs: u32 = @intFromFloat(min_age * @as(f32, @floatFromInt(std.time.s_per_day)));
                    if (this.isPackageVersionTooRecent(result.package, current_timestamp, min_age_secs, exclusions)) {
                        newest_filtered = &result.version;
                    }
                }
                if (newest_filtered == null) {
                    if (group.flags.isSet(Semver.Query.Group.Flags.pre)) {
                        if (left.version.order(result.version, group_buf, this.string_buf) == .eq) {
                            return .{ .found = result };
                        }
                    } else {
                        return .{ .found = result };
                    }
                }
            }
        }

        if (this.searchVersionList(
            this.pkg.releases.keys.get(this.versions),
            this.pkg.releases.values.get(this.package_versions),
            group,
            group_buf,
            minimal_age_gate_days,
            exclusions,
            &newest_filtered,
        )) |result| {
            return result;
        }

        if (group.flags.isSet(Semver.Query.Group.Flags.pre)) {
            if (this.searchVersionList(
                this.pkg.prereleases.keys.get(this.versions),
                this.pkg.prereleases.values.get(this.package_versions),
                group,
                group_buf,
                minimal_age_gate_days,
                exclusions,
                &newest_filtered,
            )) |result| {
                return result;
            }
        }

        if (newest_filtered != null) {
            return .{ .err = .all_versions_too_recent };
        }

        return .{ .err = .not_found };
    }

    pub fn findByVersionWithFilter(
        this: *const PackageManifest,
        target_version: Semver.Version,
        minimal_age_gate_days: ?f32,
        exclusions: ?[]const []const u8,
    ) FindVersionResult {
        const result = this.findByVersion(target_version) orelse return .{ .err = .not_found };

        if (minimal_age_gate_days) |min_age| {
            const current_timestamp: f32 = @floatFromInt(@divTrunc(std.time.timestamp(), std.time.ms_per_s));

            if (this.isPackageVersionTooRecent(result.package, current_timestamp, min_age, exclusions)) {
                return .{ .err = .too_recent };
            }
        }

        return .{ .found = result };
    }

    pub fn findBestVersion(this: *const PackageManifest, group: Semver.Query.Group, group_buf: string) ?FindResult {
        const left = group.head.head.range.left;
        // Fast path: exact version
        if (left.op == .eql) {
            return this.findByVersion(left.version);
        }

        if (this.findByDistTag("latest")) |result| {
            if (group.satisfies(result.version, group_buf, this.string_buf)) {
                if (group.flags.isSet(Semver.Query.Group.Flags.pre)) {
                    if (left.version.order(result.version, group_buf, this.string_buf) == .eq) {
                        // if prerelease, use latest if semver+tag match range exactly
                        return result;
                    }
                } else {
                    return result;
                }
            }
        }

        {
            // This list is sorted at serialization time.
            const releases = this.pkg.releases.keys.get(this.versions);
            var i = releases.len;

            while (i > 0) : (i -= 1) {
                const version = releases[i - 1];

                if (group.satisfies(version, group_buf, this.string_buf)) {
                    return .{
                        .version = version,
                        .package = &this.pkg.releases.values.get(this.package_versions)[i - 1],
                    };
                }
            }
        }

        if (group.flags.isSet(Semver.Query.Group.Flags.pre)) {
            const prereleases = this.pkg.prereleases.keys.get(this.versions);
            var i = prereleases.len;
            while (i > 0) : (i -= 1) {
                const version = prereleases[i - 1];

                // This list is sorted at serialization time.
                if (group.satisfies(version, group_buf, this.string_buf)) {
                    const packages = this.pkg.prereleases.values.get(this.package_versions);
                    return .{
                        .version = version,
                        .package = &packages[i - 1],
                    };
                }
            }
        }

        return null;
    }

    const ExternalStringMapDeduper = std.HashMap(u64, ExternalStringList, IdentityContext(u64), 80);

    /// This parses [Abbreviated metadata](https://github.com/npm/registry/blob/master/docs/responses/package-metadata.md#abbreviated-metadata-format)
    pub fn parse(
        allocator: std.mem.Allocator,
        scope: *const Registry.Scope,
        log: *logger.Log,
        json_buffer: []const u8,
        expected_name: []const u8,
        last_modified: []const u8,
        etag: []const u8,
        public_max_age: u32,
    ) !?PackageManifest {
        const source = &logger.Source.initPathString(expected_name, json_buffer);
        initializeStore();
        defer bun.ast.Stmt.Data.Store.memory_allocator.?.pop();
        var arena = bun.ArenaAllocator.init(allocator);
        defer arena.deinit();
        const json = JSON.parseUTF8(
            source,
            log,
            arena.allocator(),
        ) catch {
            // don't use the arena memory!
            var cloned_log: logger.Log = .init(bun.default_allocator);
            try log.cloneToWithRecycled(&cloned_log, true);
            log.* = cloned_log;

            return null;
        };

        if (json.asProperty("error")) |error_q| {
            if (error_q.expr.asString(allocator)) |err| {
                log.addErrorFmt(source, logger.Loc.Empty, allocator, "npm error: {s}", .{err}) catch unreachable;
                return null;
            }
        }

        var result: PackageManifest = bun.serializable(PackageManifest{});

        var string_pool = String.Builder.StringPool.init(default_allocator);
        defer string_pool.deinit();
        var all_extern_strings_dedupe_map = ExternalStringMapDeduper.initContext(default_allocator, .{});
        defer all_extern_strings_dedupe_map.deinit();
        var version_extern_strings_dedupe_map = ExternalStringMapDeduper.initContext(default_allocator, .{});
        defer version_extern_strings_dedupe_map.deinit();
        var optional_peer_dep_names = std.ArrayList(u64).init(default_allocator);
        defer optional_peer_dep_names.deinit();

        var bundled_deps_set = bun.StringSet.init(allocator);
        defer bundled_deps_set.deinit();
        var bundle_all_deps = false;

        var bundled_deps_count: usize = 0;

        var string_builder = String.Builder{
            .string_pool = string_pool,
        };

        if (PackageManager.verbose_install) {
            if (json.asProperty("name")) |name_q| {
                const received_name = name_q.expr.asString(allocator) orelse return null;
                // If this manifest is coming from the default registry, make sure it's the expected one. If it's not
                // from the default registry we don't check because the registry might have a different name in the manifest.
                // https://github.com/oven-sh/bun/issues/4925
                if (scope.url_hash == Registry.default_url_hash and !strings.eqlLong(expected_name, received_name, true)) {
                    Output.warn("Package name mismatch. Expected <b>\"{s}\"<r> but received <red>\"{s}\"<r>", .{ expected_name, received_name });
                }
            }
        }

        string_builder.count(expected_name);

        if (json.asProperty("modified")) |name_q| {
            const field = name_q.expr.asString(allocator) orelse return null;

            string_builder.count(field);
        }

        const DependencyGroup = struct { prop: string, field: string };
        const dependency_groups = comptime [_]DependencyGroup{
            .{ .prop = "dependencies", .field = "dependencies" },
            .{ .prop = "optionalDependencies", .field = "optional_dependencies" },
            .{ .prop = "peerDependencies", .field = "peer_dependencies" },
        };

        var release_versions_len: usize = 0;
        var pre_versions_len: usize = 0;
        var dependency_sum: usize = 0;
        var extern_string_count: usize = 0;
        var extern_string_count_bin: usize = 0;
        var tarball_urls_count: usize = 0;
        get_versions: {
            if (json.asProperty("versions")) |versions_q| {
                if (versions_q.expr.data != .e_object) break :get_versions;

                const versions = versions_q.expr.data.e_object.properties.slice();
                for (versions) |prop| {
                    const version_name = prop.key.?.asString(allocator) orelse continue;
                    const sliced_version = SlicedString.init(version_name, version_name);
                    const parsed_version = Semver.Version.parse(sliced_version);

                    if (Environment.allow_assert) bun.assertWithLocation(parsed_version.valid, @src());
                    if (!parsed_version.valid) {
                        log.addErrorFmt(source, prop.value.?.loc, allocator, "Failed to parse dependency {s}", .{version_name}) catch unreachable;
                        continue;
                    }

                    if (parsed_version.version.tag.hasPre()) {
                        pre_versions_len += 1;
                        extern_string_count += 1;
                    } else {
                        extern_string_count += @as(usize, @intFromBool(strings.indexOfChar(version_name, '+') != null));
                        release_versions_len += 1;
                    }

                    string_builder.count(version_name);

                    if (prop.value.?.asProperty("dist")) |dist_q| {
                        if (dist_q.expr.get("tarball")) |tarball_prop| {
                            if (tarball_prop.data == .e_string) {
                                const tarball = tarball_prop.data.e_string.slice(allocator);
                                string_builder.count(tarball);
                                tarball_urls_count += @as(usize, @intFromBool(tarball.len > 0));
                            }
                        }
                    }

                    bin: {
                        if (prop.value.?.asProperty("bin")) |bin| {
                            switch (bin.expr.data) {
                                .e_object => |obj| {
                                    switch (obj.properties.len) {
                                        0 => {
                                            break :bin;
                                        },
                                        1 => {},
                                        else => {
                                            extern_string_count_bin += obj.properties.len * 2;
                                        },
                                    }

                                    for (obj.properties.slice()) |bin_prop| {
                                        string_builder.count(bin_prop.key.?.asString(allocator) orelse break :bin);
                                        string_builder.count(bin_prop.value.?.asString(allocator) orelse break :bin);
                                    }
                                },
                                .e_string => {
                                    if (bin.expr.asString(allocator)) |str_| {
                                        string_builder.count(str_);
                                        break :bin;
                                    }
                                },
                                else => {},
                            }
                        }

                        if (prop.value.?.asProperty("directories")) |dirs| {
                            if (dirs.expr.asProperty("bin")) |bin_prop| {
                                if (bin_prop.expr.asString(allocator)) |str_| {
                                    string_builder.count(str_);
                                    break :bin;
                                }
                            }
                        }
                    }

                    bundled_deps_set.map.clearRetainingCapacity();
                    bundle_all_deps = false;
                    if (prop.value.?.get("bundleDependencies") orelse prop.value.?.get("bundledDependencies")) |bundled_deps_expr| {
                        switch (bundled_deps_expr.data) {
                            .e_boolean => |boolean| {
                                bundle_all_deps = boolean.value;
                            },
                            .e_array => |arr| {
                                for (arr.slice()) |bundled_dep| {
                                    try bundled_deps_set.insert(bundled_dep.asString(allocator) orelse continue);
                                }
                            },
                            else => {},
                        }
                    }

                    inline for (dependency_groups) |pair| {
                        if (prop.value.?.asProperty(pair.prop)) |versioned_deps| {
                            if (versioned_deps.expr.data == .e_object) {
                                dependency_sum += versioned_deps.expr.data.e_object.properties.len;
                                const properties = versioned_deps.expr.data.e_object.properties.slice();
                                for (properties) |property| {
                                    if (property.key.?.asString(allocator)) |key| {
                                        if (!bundle_all_deps and bundled_deps_set.swapRemove(key)) {
                                            // swap remove the dependency name because it could exist in
                                            // multiple behavior groups.
                                            bundled_deps_count += 1;
                                        }
                                        string_builder.count(key);
                                        string_builder.count(property.value.?.asString(allocator) orelse "");
                                    }
                                }
                            }
                        }
                    }
                }
            }
        }

        extern_string_count += dependency_sum;

        var dist_tags_count: usize = 0;
        if (json.asProperty("dist-tags")) |dist| {
            if (dist.expr.data == .e_object) {
                const tags = dist.expr.data.e_object.properties.slice();
                for (tags) |tag| {
                    if (tag.key.?.asString(allocator)) |key| {
                        string_builder.count(key);
                        extern_string_count += 2;

                        string_builder.count((tag.value.?.asString(allocator) orelse ""));
                        dist_tags_count += 1;
                    }
                }
            }
        }

        if (last_modified.len > 0) {
            string_builder.count(last_modified);
        }

        if (etag.len > 0) {
            string_builder.count(etag);
        }

        var versioned_packages = try allocator.alloc(PackageVersion, release_versions_len + pre_versions_len);
        const all_semver_versions = try allocator.alloc(Semver.Version, release_versions_len + pre_versions_len + dist_tags_count);
        var all_extern_strings = try allocator.alloc(ExternalString, extern_string_count + tarball_urls_count);
        var version_extern_strings = try allocator.alloc(ExternalString, dependency_sum);
        var extern_strings_bin_entries = try allocator.alloc(ExternalString, extern_string_count_bin);
        var all_extern_strings_bin_entries = extern_strings_bin_entries;
        var all_tarball_url_strings = try allocator.alloc(ExternalString, tarball_urls_count);
        var tarball_url_strings = all_tarball_url_strings;
        const bundled_deps_buf = try allocator.alloc(PackageNameHash, bundled_deps_count);
        var bundled_deps_offset: usize = 0;

        if (versioned_packages.len > 0) {
            const versioned_packages_bytes = std.mem.sliceAsBytes(versioned_packages);
            @memset(versioned_packages_bytes, 0);
        }
        if (all_semver_versions.len > 0) {
            const all_semver_versions_bytes = std.mem.sliceAsBytes(all_semver_versions);
            @memset(all_semver_versions_bytes, 0);
        }
        if (all_extern_strings.len > 0) {
            const all_extern_strings_bytes = std.mem.sliceAsBytes(all_extern_strings);
            @memset(all_extern_strings_bytes, 0);
        }
        if (version_extern_strings.len > 0) {
            const version_extern_strings_bytes = std.mem.sliceAsBytes(version_extern_strings);
            @memset(version_extern_strings_bytes, 0);
        }

        var versioned_package_releases = versioned_packages[0..release_versions_len];
        const all_versioned_package_releases = versioned_package_releases;
        var versioned_package_prereleases = versioned_packages[release_versions_len..][0..pre_versions_len];
        const all_versioned_package_prereleases = versioned_package_prereleases;
        var _versions_open = all_semver_versions;
        const all_release_versions = _versions_open[0..release_versions_len];
        _versions_open = _versions_open[release_versions_len..];
        const all_prerelease_versions = _versions_open[0..pre_versions_len];
        _versions_open = _versions_open[pre_versions_len..];
        var dist_tag_versions = _versions_open[0..dist_tags_count];
        var release_versions = all_release_versions;
        var prerelease_versions = all_prerelease_versions;

        var extern_strings = all_extern_strings;
        string_builder.cap += (string_builder.cap % 64) + 64;
        string_builder.cap *= 2;

        try string_builder.allocate(allocator);

        var string_buf: string = "";
        if (string_builder.ptr) |ptr| {
            // 0 it out for better determinism
            @memset(ptr[0..string_builder.cap], 0);

            string_buf = ptr[0..string_builder.cap];
        }

        // Using `expected_name` instead of the name from the manifest. Custom registries might
        // have a different name than the dependency name in package.json.
        result.pkg.name = string_builder.append(ExternalString, expected_name);

        get_versions: {
            if (json.asProperty("versions")) |versions_q| {
                if (versions_q.expr.data != .e_object) break :get_versions;

                const versions = versions_q.expr.data.e_object.properties.slice();

                const all_dependency_names_and_values = all_extern_strings[0..dependency_sum];

                // versions change more often than names
                // so names go last because we are better able to dedupe at the end
                var dependency_values = version_extern_strings;
                var dependency_names = all_dependency_names_and_values;
                var prev_extern_bin_group: ?[]ExternalString = null;
                const empty_version = bun.serializable(PackageVersion{
                    .bin = Bin.init(),
                });

                for (versions) |prop| {
                    const version_name = prop.key.?.asString(allocator) orelse continue;
                    var sliced_version = SlicedString.init(version_name, version_name);
                    var parsed_version = Semver.Version.parse(sliced_version);

                    if (Environment.allow_assert) bun.assertWithLocation(parsed_version.valid, @src());
                    // We only need to copy the version tags if it contains pre and/or build
                    if (parsed_version.version.tag.hasBuild() or parsed_version.version.tag.hasPre()) {
                        const version_string = string_builder.append(String, version_name);
                        sliced_version = version_string.sliced(string_buf);
                        parsed_version = Semver.Version.parse(sliced_version);
                        if (Environment.allow_assert) {
                            bun.assertWithLocation(parsed_version.valid, @src());
                            bun.assertWithLocation(parsed_version.version.tag.hasBuild() or parsed_version.version.tag.hasPre(), @src());
                        }
                    }
                    if (!parsed_version.valid) continue;

                    bundled_deps_set.map.clearRetainingCapacity();
                    bundle_all_deps = false;
                    if (prop.value.?.get("bundleDependencies") orelse prop.value.?.get("bundledDependencies")) |bundled_deps_expr| {
                        switch (bundled_deps_expr.data) {
                            .e_boolean => |boolean| {
                                bundle_all_deps = boolean.value;
                            },
                            .e_array => |arr| {
                                for (arr.slice()) |bundled_dep| {
                                    try bundled_deps_set.insert(bundled_dep.asString(allocator) orelse continue);
                                }
                            },
                            else => {},
                        }
                    }

                    var package_version: PackageVersion = empty_version;

                    if (prop.value.?.asProperty("cpu")) |cpu_q| {
                        package_version.cpu = try Negatable(Architecture).fromJson(allocator, cpu_q.expr);
                    }

                    if (prop.value.?.asProperty("os")) |os_q| {
                        package_version.os = try Negatable(OperatingSystem).fromJson(allocator, os_q.expr);
                    }

                    if (prop.value.?.asProperty("libc")) |libc| {
                        package_version.libc = try Negatable(Libc).fromJson(allocator, libc.expr);
                    }

                    if (prop.value.?.asProperty("hasInstallScript")) |has_install_script| {
                        switch (has_install_script.expr.data) {
                            .e_boolean => |val| {
                                package_version.has_install_script = val.value;
                            },
                            else => {},
                        }
                    }

                    bin: {
                        // bins are extremely repetitive
                        // We try to avoid storing copies the string
                        if (prop.value.?.asProperty("bin")) |bin| {
                            switch (bin.expr.data) {
                                .e_object => |obj| {
                                    switch (obj.properties.len) {
                                        0 => {},
                                        1 => {
                                            const bin_name = obj.properties.ptr[0].key.?.asString(allocator) orelse break :bin;
                                            const value = obj.properties.ptr[0].value.?.asString(allocator) orelse break :bin;

                                            package_version.bin = .{
                                                .tag = .named_file,
                                                .value = .{
                                                    .named_file = .{
                                                        string_builder.append(String, bin_name),
                                                        string_builder.append(String, value),
                                                    },
                                                },
                                            };
                                        },
                                        else => {
                                            var group_slice = extern_strings_bin_entries[0 .. obj.properties.len * 2];

                                            var is_identical = if (prev_extern_bin_group) |bin_group| bin_group.len == group_slice.len else false;
                                            var group_i: u32 = 0;

                                            for (obj.properties.slice()) |bin_prop| {
                                                group_slice[group_i] = string_builder.append(ExternalString, bin_prop.key.?.asString(allocator) orelse break :bin);
                                                if (is_identical) {
                                                    is_identical = group_slice[group_i].hash == prev_extern_bin_group.?[group_i].hash;
                                                    if (comptime Environment.allow_assert) {
                                                        if (is_identical) {
                                                            const first = group_slice[group_i].slice(string_builder.allocatedSlice());
                                                            const second = prev_extern_bin_group.?[group_i].slice(string_builder.allocatedSlice());
                                                            if (!strings.eqlLong(first, second, true)) {
                                                                Output.panic("Bin group is not identical: {s} != {s}", .{ first, second });
                                                            }
                                                        }
                                                    }
                                                }
                                                group_i += 1;

                                                group_slice[group_i] = string_builder.append(ExternalString, bin_prop.value.?.asString(allocator) orelse break :bin);
                                                if (is_identical) {
                                                    is_identical = group_slice[group_i].hash == prev_extern_bin_group.?[group_i].hash;
                                                    if (comptime Environment.allow_assert) {
                                                        if (is_identical) {
                                                            const first = group_slice[group_i].slice(string_builder.allocatedSlice());
                                                            const second = prev_extern_bin_group.?[group_i].slice(string_builder.allocatedSlice());
                                                            if (!strings.eqlLong(first, second, true)) {
                                                                Output.panic("Bin group is not identical: {s} != {s}", .{ first, second });
                                                            }
                                                        }
                                                    }
                                                }
                                                group_i += 1;
                                            }

                                            if (is_identical) {
                                                group_slice = prev_extern_bin_group.?;
                                            } else {
                                                prev_extern_bin_group = group_slice;
                                                extern_strings_bin_entries = extern_strings_bin_entries[group_slice.len..];
                                            }

                                            package_version.bin = .{
                                                .tag = .map,
                                                .value = .{ .map = ExternalStringList.init(all_extern_strings_bin_entries, group_slice) },
                                            };
                                        },
                                    }

                                    break :bin;
                                },
                                .e_string => |stri| {
                                    if (stri.data.len > 0) {
                                        package_version.bin = .{
                                            .tag = .file,
                                            .value = .{
                                                .file = string_builder.append(String, stri.data),
                                            },
                                        };
                                        break :bin;
                                    }
                                },
                                else => {},
                            }
                        }

                        if (prop.value.?.asProperty("directories")) |dirs| {
                            // https://docs.npmjs.com/cli/v8/configuring-npm/package-json#directoriesbin
                            // Because of the way the bin directive works,
                            // specifying both a bin path and setting
                            // directories.bin is an error. If you want to
                            // specify individual files, use bin, and for all
                            // the files in an existing bin directory, use
                            // directories.bin.
                            if (dirs.expr.asProperty("bin")) |bin_prop| {
                                if (bin_prop.expr.asString(allocator)) |str_| {
                                    if (str_.len > 0) {
                                        package_version.bin = .{
                                            .tag = .dir,
                                            .value = .{
                                                .dir = string_builder.append(String, str_),
                                            },
                                        };
                                        break :bin;
                                    }
                                }
                            }
                        }
                    }

                    integrity: {
                        if (prop.value.?.asProperty("dist")) |dist| {
                            if (dist.expr.data == .e_object) {
                                if (dist.expr.asProperty("tarball")) |tarball_q| {
                                    if (tarball_q.expr.data == .e_string and tarball_q.expr.data.e_string.len() > 0) {
                                        package_version.tarball_url = string_builder.append(ExternalString, tarball_q.expr.data.e_string.slice(allocator));
                                        tarball_url_strings[0] = package_version.tarball_url;
                                        tarball_url_strings = tarball_url_strings[1..];
                                    }
                                }

                                if (dist.expr.asProperty("fileCount")) |file_count_| {
                                    if (file_count_.expr.data == .e_number) {
                                        package_version.file_count = file_count_.expr.data.e_number.toU32();
                                    }
                                }

                                if (dist.expr.asProperty("unpackedSize")) |file_count_| {
                                    if (file_count_.expr.data == .e_number) {
                                        package_version.unpacked_size = file_count_.expr.data.e_number.toU32();
                                    }
                                }

                                if (dist.expr.asProperty("integrity")) |shasum| {
                                    if (shasum.expr.asString(allocator)) |shasum_str| {
                                        package_version.integrity = Integrity.parse(shasum_str);
                                        if (package_version.integrity.tag.isSupported()) break :integrity;
                                    }
                                }

                                if (dist.expr.asProperty("shasum")) |shasum| {
                                    if (shasum.expr.asString(allocator)) |shasum_str| {
                                        package_version.integrity = Integrity.parseSHASum(shasum_str) catch Integrity{};
                                    }
                                }
                            }
                        }
                    }

                    var non_optional_peer_dependency_offset: usize = 0;

                    inline for (dependency_groups) |pair| {
                        if (prop.value.?.asProperty(comptime pair.prop)) |versioned_deps| {
                            if (versioned_deps.expr.data == .e_object) {
                                const items = versioned_deps.expr.data.e_object.properties.slice();
                                var count = items.len;

                                var this_names = dependency_names[0..count];
                                var this_versions = dependency_values[0..count];

                                var name_hasher = bun.Wyhash11.init(0);
                                var version_hasher = bun.Wyhash11.init(0);

                                const is_peer = comptime strings.eqlComptime(pair.prop, "peerDependencies");

                                if (comptime is_peer) {
                                    optional_peer_dep_names.clearRetainingCapacity();

                                    if (prop.value.?.asProperty("peerDependenciesMeta")) |meta| {
                                        if (meta.expr.data == .e_object) {
                                            const meta_props = meta.expr.data.e_object.properties.slice();
                                            try optional_peer_dep_names.ensureUnusedCapacity(meta_props.len);
                                            for (meta_props) |meta_prop| {
                                                if (meta_prop.value.?.asProperty("optional")) |optional| {
                                                    if (optional.expr.data != .e_boolean or !optional.expr.data.e_boolean.value) {
                                                        continue;
                                                    }

                                                    optional_peer_dep_names.appendAssumeCapacity(String.Builder.stringHash(meta_prop.key.?.asString(allocator) orelse unreachable));
                                                }
                                            }
                                        }
                                    }
                                }

                                const bundled_deps_begin = bundled_deps_offset;

                                var i: usize = 0;

                                for (items) |item| {
                                    const name_str = item.key.?.asString(allocator) orelse if (comptime Environment.allow_assert) unreachable else continue;
                                    const version_str = item.value.?.asString(allocator) orelse if (comptime Environment.allow_assert) unreachable else continue;

                                    this_names[i] = string_builder.append(ExternalString, name_str);
                                    this_versions[i] = string_builder.append(ExternalString, version_str);

                                    if (!bundle_all_deps and bundled_deps_set.swapRemove(name_str)) {
                                        bundled_deps_buf[bundled_deps_offset] = this_names[i].hash;
                                        bundled_deps_offset += 1;
                                    }

                                    if (comptime is_peer) {
                                        if (std.mem.indexOfScalar(u64, optional_peer_dep_names.items, this_names[i].hash) != null) {
                                            // For optional peer dependencies, we store a length instead of a whole separate array
                                            // To make that work, we have to move optional peer dependencies to the front of the array
                                            //
                                            if (non_optional_peer_dependency_offset != i) {
                                                const current_name = this_names[i];
                                                this_names[i] = this_names[non_optional_peer_dependency_offset];
                                                this_names[non_optional_peer_dependency_offset] = current_name;

                                                const current_version = this_versions[i];
                                                this_versions[i] = this_versions[non_optional_peer_dependency_offset];
                                                this_versions[non_optional_peer_dependency_offset] = current_version;
                                            }

                                            non_optional_peer_dependency_offset += 1;
                                        }

                                        if (optional_peer_dep_names.items.len == 0) {
                                            const names_hash_bytes = @as([8]u8, @bitCast(this_names[i].hash));
                                            name_hasher.update(&names_hash_bytes);
                                            const versions_hash_bytes = @as([8]u8, @bitCast(this_versions[i].hash));
                                            version_hasher.update(&versions_hash_bytes);
                                        }
                                    } else {
                                        const names_hash_bytes = @as([8]u8, @bitCast(this_names[i].hash));
                                        name_hasher.update(&names_hash_bytes);
                                        const versions_hash_bytes = @as([8]u8, @bitCast(this_versions[i].hash));
                                        version_hasher.update(&versions_hash_bytes);
                                    }

                                    i += 1;
                                }

                                count = i;

                                if (bundle_all_deps) {
                                    package_version.bundled_dependencies = ExternalPackageNameHashList.invalid;
                                } else {
                                    package_version.bundled_dependencies = ExternalPackageNameHashList.init(
                                        bundled_deps_buf,
                                        bundled_deps_buf[bundled_deps_begin..bundled_deps_offset],
                                    );
                                }

                                var name_list = ExternalStringList.init(all_extern_strings, this_names);
                                var version_list = ExternalStringList.init(version_extern_strings, this_versions);

                                if (comptime is_peer) {
                                    package_version.non_optional_peer_dependencies_start = @as(u32, @truncate(non_optional_peer_dependency_offset));
                                }

                                if (count > 0 and
                                    ((comptime !is_peer) or
                                        optional_peer_dep_names.items.len == 0))
                                {
                                    const name_map_hash = name_hasher.final();
                                    const version_map_hash = version_hasher.final();

                                    const name_entry = try all_extern_strings_dedupe_map.getOrPut(name_map_hash);
                                    if (name_entry.found_existing) {
                                        name_list = name_entry.value_ptr.*;
                                        this_names = name_list.mut(all_extern_strings);
                                    } else {
                                        name_entry.value_ptr.* = name_list;
                                        dependency_names = dependency_names[count..];
                                    }

                                    const version_entry = try version_extern_strings_dedupe_map.getOrPut(version_map_hash);
                                    if (version_entry.found_existing) {
                                        version_list = version_entry.value_ptr.*;
                                        this_versions = version_list.mut(version_extern_strings);
                                    } else {
                                        version_entry.value_ptr.* = version_list;
                                        dependency_values = dependency_values[count..];
                                    }
                                }

                                if (comptime is_peer) {
                                    if (optional_peer_dep_names.items.len > 0) {
                                        dependency_names = dependency_names[count..];
                                        dependency_values = dependency_values[count..];
                                    }
                                }

                                @field(package_version, pair.field) = ExternalStringMap{
                                    .name = name_list,
                                    .value = version_list,
                                };

                                if (comptime Environment.allow_assert) {
                                    const dependencies_list = @field(package_version, pair.field);

                                    bun.assertWithLocation(dependencies_list.name.off < all_extern_strings.len, @src());
                                    bun.assertWithLocation(dependencies_list.value.off < all_extern_strings.len, @src());
                                    bun.assertWithLocation(dependencies_list.name.off + dependencies_list.name.len < all_extern_strings.len, @src());
                                    bun.assertWithLocation(dependencies_list.value.off + dependencies_list.value.len < all_extern_strings.len, @src());

                                    bun.assertWithLocation(std.meta.eql(dependencies_list.name.get(all_extern_strings), this_names), @src());
                                    bun.assertWithLocation(std.meta.eql(dependencies_list.value.get(version_extern_strings), this_versions), @src());
                                    var j: usize = 0;
                                    const name_dependencies = dependencies_list.name.get(all_extern_strings);

                                    if (comptime is_peer) {
                                        if (optional_peer_dep_names.items.len == 0) {
                                            while (j < name_dependencies.len) : (j += 1) {
                                                const dep_name = name_dependencies[j];
                                                bun.assertWithLocation(std.mem.eql(u8, dep_name.slice(string_buf), this_names[j].slice(string_buf)), @src());
                                                bun.assertWithLocation(std.mem.eql(u8, dep_name.slice(string_buf), items[j].key.?.asString(allocator).?), @src());
                                            }

                                            j = 0;
                                            while (j < dependencies_list.value.len) : (j += 1) {
                                                const dep_name = dependencies_list.value.get(version_extern_strings)[j];

                                                bun.assertWithLocation(std.mem.eql(u8, dep_name.slice(string_buf), this_versions[j].slice(string_buf)), @src());
                                                bun.assertWithLocation(std.mem.eql(u8, dep_name.slice(string_buf), items[j].value.?.asString(allocator).?), @src());
                                            }
                                        }
                                    } else {
                                        while (j < name_dependencies.len) : (j += 1) {
                                            const dep_name = name_dependencies[j];
                                            bun.assertWithLocation(std.mem.eql(u8, dep_name.slice(string_buf), this_names[j].slice(string_buf)), @src());
                                            bun.assertWithLocation(std.mem.eql(u8, dep_name.slice(string_buf), items[j].key.?.asString(allocator).?), @src());
                                        }

                                        j = 0;
                                        while (j < dependencies_list.value.len) : (j += 1) {
                                            const dep_name = dependencies_list.value.get(version_extern_strings)[j];

                                            bun.assertWithLocation(std.mem.eql(u8, dep_name.slice(string_buf), this_versions[j].slice(string_buf)), @src());
                                            bun.assertWithLocation(std.mem.eql(u8, dep_name.slice(string_buf), items[j].value.?.asString(allocator).?), @src());
                                        }
                                    }
                                }
                            }
                        }
                    }

                    if (json.asProperty("time")) |time_obj| {
                        switch (time_obj.expr.data) {
                            .e_object => |time_obj_obj| {
                                if (time_obj_obj.get(version_name)) |time_str| {
                                    if (time_str.asString(allocator)) |version_str| {
                                        const parse_result = bun.jsc.wtf.parseES5Date(version_str) catch null;
                                        if (parse_result) |ms| {
                                            const seconds: u32 = @intFromFloat(ms / @as(f64, @floatFromInt(std.time.ms_per_s)));
                                            package_version.publish_timestamp = seconds;
                                        }
                                    }
                                }
                            },
                            else => {},
                        }
                    }

                    if (!parsed_version.version.tag.hasPre()) {
                        release_versions[0] = parsed_version.version.min();
                        versioned_package_releases[0] = package_version;
                        release_versions = release_versions[1..];
                        versioned_package_releases = versioned_package_releases[1..];
                    } else {
                        prerelease_versions[0] = parsed_version.version.min();
                        versioned_package_prereleases[0] = package_version;
                        prerelease_versions = prerelease_versions[1..];
                        versioned_package_prereleases = versioned_package_prereleases[1..];
                    }
                }

                extern_strings = all_extern_strings[all_dependency_names_and_values.len - dependency_names.len ..];
                version_extern_strings = version_extern_strings[0 .. version_extern_strings.len - dependency_values.len];
            }
        }

        if (json.asProperty("dist-tags")) |dist| {
            if (dist.expr.data == .e_object) {
                const tags = dist.expr.data.e_object.properties.slice();
                var extern_strings_slice = extern_strings[0..dist_tags_count];
                var dist_tag_i: usize = 0;

                for (tags) |tag| {
                    if (tag.key.?.asString(allocator)) |key| {
                        extern_strings_slice[dist_tag_i] = string_builder.append(ExternalString, key);

                        const version_name = tag.value.?.asString(allocator) orelse continue;

                        const dist_tag_value_literal = string_builder.append(ExternalString, version_name);

                        const sliced_string = dist_tag_value_literal.value.sliced(string_buf);

                        dist_tag_versions[dist_tag_i] = Semver.Version.parse(sliced_string).version.min();
                        dist_tag_i += 1;
                    }
                }

                result.pkg.dist_tags = DistTagMap{
                    .tags = ExternalStringList.init(all_extern_strings, extern_strings_slice[0..dist_tag_i]),
                    .versions = VersionSlice.init(all_semver_versions, dist_tag_versions[0..dist_tag_i]),
                };

                if (comptime Environment.allow_assert) {
                    bun.assertWithLocation(std.meta.eql(result.pkg.dist_tags.versions.get(all_semver_versions), dist_tag_versions[0..dist_tag_i]), @src());
                    bun.assertWithLocation(std.meta.eql(result.pkg.dist_tags.tags.get(all_extern_strings), extern_strings_slice[0..dist_tag_i]), @src());
                }

                extern_strings = extern_strings[dist_tag_i..];
            }
        }

        if (last_modified.len > 0) {
            result.pkg.last_modified = string_builder.append(String, last_modified);
        }

        if (etag.len > 0) {
            result.pkg.etag = string_builder.append(String, etag);
        }

        if (json.asProperty("modified")) |name_q| {
            const field = name_q.expr.asString(allocator) orelse return null;

            result.pkg.modified = string_builder.append(String, field);
        }

        result.pkg.releases.keys = VersionSlice.init(all_semver_versions, all_release_versions);
        result.pkg.releases.values = PackageVersionList.init(versioned_packages, all_versioned_package_releases);

        result.pkg.prereleases.keys = VersionSlice.init(all_semver_versions, all_prerelease_versions);
        result.pkg.prereleases.values = PackageVersionList.init(versioned_packages, all_versioned_package_prereleases);

        const max_versions_count = @max(all_release_versions.len, all_prerelease_versions.len);

        // Sort the list of packages in a deterministic order
        // Usually, npm will do this for us.
        // But, not always.
        // See https://github.com/oven-sh/bun/pull/6611
        //
        // The tricky part about this code is we need to sort two different arrays.
        // To do that, we create a 3rd array, containing indices into the other 2 arrays.
        // Creating a 3rd array is expensive! But mostly expensive if the size of the integers is large
        // Most packages don't have > 65,000 versions
        // So instead of having a hardcoded limit of how many packages we can sort, we ask
        //    > "How many bytes do we need to store the indices?"
        // We decide what size of integer to use based on that.
        const how_many_bytes_to_store_indices = switch (max_versions_count) {
            // log2(0) == Infinity
            0 => 0,
            // log2(1) == 0
            1 => 1,

            else => std.math.divCeil(usize, std.math.log2_int_ceil(usize, max_versions_count), 8) catch 0,
        };

        switch (how_many_bytes_to_store_indices) {
            inline 1...8 => |int_bytes| {
                const Int = std.meta.Int(.unsigned, int_bytes * 8);

                const ExternVersionSorter = struct {
                    string_bytes: []const u8,
                    all_versions: []const Semver.Version,
                    all_versioned_packages: []const PackageVersion,

                    pub fn isLessThan(this: @This(), left: Int, right: Int) bool {
                        return this.all_versions[left].order(this.all_versions[right], this.string_bytes, this.string_bytes) == .lt;
                    }
                };

                var all_indices = try bun.default_allocator.alloc(Int, max_versions_count);
                defer bun.default_allocator.free(all_indices);
                const releases_list = .{ &result.pkg.releases, &result.pkg.prereleases };

                var all_cloned_versions = try bun.default_allocator.alloc(Semver.Version, max_versions_count);
                defer bun.default_allocator.free(all_cloned_versions);

                var all_cloned_packages = try bun.default_allocator.alloc(PackageVersion, max_versions_count);
                defer bun.default_allocator.free(all_cloned_packages);

                inline for (0..2) |release_i| {
                    var release = releases_list[release_i];
                    const indices = all_indices[0..release.keys.len];
                    const cloned_packages = all_cloned_packages[0..release.keys.len];
                    const cloned_versions = all_cloned_versions[0..release.keys.len];
                    const versioned_packages_ = @constCast(release.values.get(versioned_packages));
                    const semver_versions_ = @constCast(release.keys.get(all_semver_versions));
                    @memcpy(cloned_packages, versioned_packages_);
                    @memcpy(cloned_versions, semver_versions_);

                    for (indices, 0..indices.len) |*dest, i| {
                        dest.* = @truncate(i);
                    }

                    const sorter = ExternVersionSorter{
                        .string_bytes = string_buf,
                        .all_versions = semver_versions_,
                        .all_versioned_packages = versioned_packages_,
                    };
                    std.sort.pdq(Int, indices, sorter, ExternVersionSorter.isLessThan);

                    for (indices, versioned_packages_, semver_versions_) |i, *pkg, *version| {
                        pkg.* = cloned_packages[i];
                        version.* = cloned_versions[i];
                    }

                    if (comptime Environment.allow_assert) {
                        if (cloned_versions.len > 1) {
                            // Sanity check:
                            // When reading the versions, we iterate through the
                            // list backwards to choose the highest matching
                            // version
                            const first = semver_versions_[0];
                            const second = semver_versions_[1];
                            const order = second.order(first, string_buf, string_buf);
                            bun.assertWithLocation(order == .gt, @src());
                        }
                    }
                }
            },
            else => {
                bun.assertWithLocation(max_versions_count == 0, @src());
            },
        }

        if (extern_strings.len + tarball_urls_count > 0) {
            const src = std.mem.sliceAsBytes(all_tarball_url_strings[0 .. all_tarball_url_strings.len - tarball_url_strings.len]);
            if (src.len > 0) {
                var dst = std.mem.sliceAsBytes(all_extern_strings[all_extern_strings.len - extern_strings.len ..]);
                bun.assertWithLocation(dst.len >= src.len, @src());
                @memcpy(dst[0..src.len], src);
            }

            all_extern_strings = all_extern_strings[0 .. all_extern_strings.len - extern_strings.len];
        }

        result.pkg.string_lists_buf.off = 0;
        result.pkg.string_lists_buf.len = @as(u32, @truncate(all_extern_strings.len));

        result.pkg.versions_buf.off = 0;
        result.pkg.versions_buf.len = @as(u32, @truncate(all_semver_versions.len));

        result.versions = all_semver_versions;
        result.external_strings = all_extern_strings;
        result.external_strings_for_versions = version_extern_strings;
        result.package_versions = versioned_packages;
        result.extern_strings_bin_entries = all_extern_strings_bin_entries[0 .. all_extern_strings_bin_entries.len - extern_strings_bin_entries.len];
        result.bundled_deps_buf = bundled_deps_buf;
        result.pkg.public_max_age = public_max_age;
        // todo: do this better like maybe an param to this function, but for now this should be fine
        result.pkg.has_extended_manifest = json.asProperty("time") != null;

        if (string_builder.ptr) |ptr| {
            result.string_buf = ptr[0..string_builder.len];
        }

        return result;
    }
};

const string = []const u8;

const DotEnv = @import("../env_loader.zig");
const std = @import("std");
const Bin = @import("./bin.zig").Bin;
const IdentityContext = @import("../identity_context.zig").IdentityContext;
const Integrity = @import("./integrity.zig").Integrity;
const ObjectPool = @import("../pool.zig").ObjectPool;
const URL = @import("../url.zig").URL;

const Aligner = @import("./install.zig").Aligner;
const ExternalSlice = @import("./install.zig").ExternalSlice;
const ExternalStringList = @import("./install.zig").ExternalStringList;
const ExternalStringMap = @import("./install.zig").ExternalStringMap;
const PackageManager = @import("./install.zig").PackageManager;
const VersionSlice = @import("./install.zig").VersionSlice;
const initializeStore = @import("./install.zig").initializeMiniStore;

const bun = @import("bun");
const Environment = bun.Environment;
const Global = bun.Global;
const HTTPClient = bun.http;
const JSON = bun.json;
const MutableString = bun.MutableString;
const OOM = bun.OOM;
const Output = bun.Output;
const default_allocator = bun.default_allocator;
const http = bun.http;
const logger = bun.logger;
const strings = bun.strings;
const File = bun.sys.File;
const api = bun.schema.api;

const Semver = bun.Semver;
const ExternalString = Semver.ExternalString;
const SlicedString = Semver.SlicedString;
const String = Semver.String;

const ExternalPackageNameHashList = bun.install.ExternalPackageNameHashList;
const PackageNameHash = bun.install.PackageNameHash;<|MERGE_RESOLUTION|>--- conflicted
+++ resolved
@@ -938,12 +938,9 @@
         // - v0.0.3: added serialization of registry url. it's used to invalidate when it changes
         // - v0.0.4: fixed bug with cpu & os tag not being added correctly
         // - v0.0.5: added bundled dependencies
-<<<<<<< HEAD
         // - v0.0.6: added version publish times and extended manifest flag for minimum release age
-=======
-        // - v0.0.6: changed semver major/minor/patch to each use u64 instead of u32
->>>>>>> 621066d0
-        pub const version = "bun-npm-manifest-cache-v0.0.6\n";
+        // - v0.0.7: changed semver major/minor/patch to each use u64 instead of u32
+        pub const version = "bun-npm-manifest-cache-v0.0.7\n";
         const header_bytes: string = "#!/usr/bin/env bun\n" ++ version;
 
         pub const sizes = blk: {
