const bun = @import("root").bun;
const std = @import("std");
const uv = bun.windows.libuv;
const Source = @import("./source.zig").Source;

const ReadState = @import("./pipes.zig").ReadState;
const FileType = @import("./pipes.zig").FileType;

const PollOrFd = @import("./pipes.zig").PollOrFd;

const Async = bun.Async;

// This is a runtime type instead of comptime due to bugs in Zig.
// https://github.com/ziglang/zig/issues/18664
const BufferedReaderVTable = struct {
    parent: *anyopaque = undefined,
    fns: *const Fn = undefined,

    pub fn init(comptime Type: type) BufferedReaderVTable {
        return .{
            .fns = Fn.init(Type),
        };
    }

    pub const Fn = struct {
        onReadChunk: ?*const fn (*anyopaque, chunk: []const u8, hasMore: ReadState) bool = null,
        onReaderDone: *const fn (*anyopaque) void,
        onReaderError: *const fn (*anyopaque, bun.sys.Error) void,
        loop: *const fn (*anyopaque) *Async.Loop,
        eventLoop: *const fn (*anyopaque) JSC.EventLoopHandle,

        pub fn init(comptime Type: type) *const BufferedReaderVTable.Fn {
            const fns = struct {
                fn onReadChunk(this: *anyopaque, chunk: []const u8, hasMore: ReadState) bool {
                    return Type.onReadChunk(@as(*Type, @alignCast(@ptrCast(this))), chunk, hasMore);
                }
                fn onReaderDone(this: *anyopaque) void {
                    return Type.onReaderDone(@as(*Type, @alignCast(@ptrCast(this))));
                }
                fn onReaderError(this: *anyopaque, err: bun.sys.Error) void {
                    return Type.onReaderError(@as(*Type, @alignCast(@ptrCast(this))), err);
                }
                fn eventLoop(this: *anyopaque) JSC.EventLoopHandle {
                    return JSC.EventLoopHandle.init(Type.eventLoop(@as(*Type, @alignCast(@ptrCast(this)))));
                }
                fn loop(this: *anyopaque) *Async.Loop {
                    return Type.loop(@as(*Type, @alignCast(@ptrCast(this))));
                }
            };
            return comptime &BufferedReaderVTable.Fn{
                .onReadChunk = if (@hasDecl(Type, "onReadChunk")) &fns.onReadChunk else null,
                .onReaderDone = &fns.onReaderDone,
                .onReaderError = &fns.onReaderError,
                .eventLoop = &fns.eventLoop,
                .loop = &fns.loop,
            };
        }
    };

    pub fn eventLoop(this: @This()) JSC.EventLoopHandle {
        return this.fns.eventLoop(this.parent);
    }

    pub fn loop(this: @This()) *Async.Loop {
        return this.fns.loop(this.parent);
    }

    pub fn isStreamingEnabled(this: @This()) bool {
        return this.fns.onReadChunk != null;
    }

    /// When the reader has read a chunk of data
    /// and hasMore is true, it means that there might be more data to read.
    ///
    /// Returning false prevents the reader from reading more data.
    pub fn onReadChunk(this: @This(), chunk: []const u8, hasMore: ReadState) bool {
        return this.fns.onReadChunk.?(this.parent, chunk, hasMore);
    }

    pub fn onReaderDone(this: @This()) void {
        this.fns.onReaderDone(this.parent);
    }

    pub fn onReaderError(this: @This(), err: bun.sys.Error) void {
        this.fns.onReaderError(this.parent, err);
    }
};

const PosixBufferedReader = struct {
    handle: PollOrFd = .{ .closed = {} },
    _buffer: std.ArrayList(u8) = std.ArrayList(u8).init(bun.default_allocator),
    _offset: usize = 0,
    vtable: BufferedReaderVTable,
    flags: Flags = .{},

    const Flags = packed struct {
        is_done: bool = false,
        pollable: bool = false,
        nonblocking: bool = false,
        socket: bool = false,
        received_eof: bool = false,
        closed_without_reporting: bool = false,
        close_handle: bool = true,
        memfd: bool = false,
        use_pread: bool = false,
    };

    pub fn init(comptime Type: type) PosixBufferedReader {
        return .{
            .vtable = BufferedReaderVTable.init(Type),
        };
    }

    pub fn updateRef(this: *const PosixBufferedReader, value: bool) void {
        const poll = this.handle.getPoll() orelse return;
        poll.setKeepingProcessAlive(this.vtable.eventLoop(), value);
    }

    pub inline fn isDone(this: *const PosixBufferedReader) bool {
        return this.flags.is_done or this.flags.received_eof or this.flags.closed_without_reporting;
    }

    pub fn memoryCost(this: *const PosixBufferedReader) usize {
        return @sizeOf(@This()) + this._buffer.capacity;
    }

    pub fn from(to: *@This(), other: *PosixBufferedReader, parent_: *anyopaque) void {
        to.* = .{
            .handle = other.handle,
            ._buffer = other.buffer().*,
            ._offset = other._offset,
            .flags = other.flags,
            .vtable = .{
                .fns = to.vtable.fns,
                .parent = parent_,
            },
        };
        other.buffer().* = std.ArrayList(u8).init(bun.default_allocator);
        other.flags.is_done = true;
        other.handle = .{ .closed = {} };
        other._offset = 0;
        to.handle.setOwner(to);

        // note: the caller is supposed to drain the buffer themselves
        // doing it here automatically makes it very easy to end up reading from the same buffer multiple times.
    }

    pub fn setParent(this: *PosixBufferedReader, parent_: *anyopaque) void {
        this.vtable.parent = parent_;
        this.handle.setOwner(this);
    }

    pub fn startMemfd(this: *PosixBufferedReader, fd: bun.FileDescriptor) void {
        this.flags.memfd = true;
        this.handle = .{ .fd = fd };
    }

    fn getFileType(this: *const PosixBufferedReader) FileType {
        const flags = this.flags;
        if (flags.socket) {
            return .socket;
        }

        if (flags.pollable) {
            if (flags.nonblocking) {
                return .nonblocking_pipe;
            }

            return .pipe;
        }

        return .file;
    }

    pub fn close(this: *PosixBufferedReader) void {
        this.closeHandle();
    }

    fn closeWithoutReporting(this: *PosixBufferedReader) void {
        if (this.getFd() != bun.invalid_fd) {
            bun.assert(!this.flags.closed_without_reporting);
            this.flags.closed_without_reporting = true;
            if (this.flags.close_handle) this.handle.close(this, {});
        }
    }

    fn _onReadChunk(this: *PosixBufferedReader, chunk: []u8, hasMore: ReadState) bool {
        if (hasMore == .eof) {
            this.flags.received_eof = true;
        }

        return this.vtable.onReadChunk(chunk, hasMore);
    }

    pub fn getFd(this: *PosixBufferedReader) bun.FileDescriptor {
        return this.handle.getFd();
    }

    // No-op on posix.
    pub fn pause(this: *PosixBufferedReader) void {
        _ = this; // autofix

    }

    pub fn takeBuffer(this: *PosixBufferedReader) std.ArrayList(u8) {
        const out = this._buffer;
        this._buffer = std.ArrayList(u8).init(out.allocator);
        return out;
    }

    pub fn buffer(this: *PosixBufferedReader) *std.ArrayList(u8) {
        return &this._buffer;
    }

    pub fn finalBuffer(this: *PosixBufferedReader) *std.ArrayList(u8) {
        if (this.flags.memfd and this.handle == .fd) {
            defer this.handle.close(null, {});
            _ = bun.sys.File.readToEndWithArrayList(.{ .handle = this.handle.fd }, this.buffer(), false).unwrap() catch |err| {
                bun.Output.debugWarn("error reading from memfd\n{}", .{err});
                return this.buffer();
            };
        }

        return this.buffer();
    }

    pub fn disableKeepingProcessAlive(this: *@This(), event_loop_ctx: anytype) void {
        _ = event_loop_ctx; // autofix
        this.updateRef(false);
    }

    pub fn enableKeepingProcessAlive(this: *@This(), event_loop_ctx: anytype) void {
        _ = event_loop_ctx; // autofix
        this.updateRef(true);
    }

    fn finish(this: *PosixBufferedReader) void {
        if (this.handle != .closed or this.flags.closed_without_reporting) {
            if (this.flags.close_handle) this.closeHandle();
            return;
        }

        bun.assert(!this.flags.is_done);
        this.flags.is_done = true;
    }

    fn closeHandle(this: *PosixBufferedReader) void {
        if (this.flags.closed_without_reporting) {
            this.flags.closed_without_reporting = false;
            this.done();
            return;
        }

        if (this.flags.close_handle) this.handle.close(this, done);
    }

    pub fn done(this: *PosixBufferedReader) void {
        if (this.handle != .closed and this.flags.close_handle) {
            this.closeHandle();
            return;
        } else if (this.flags.closed_without_reporting) {
            this.flags.closed_without_reporting = false;
        }
        this.finish();
        this.vtable.onReaderDone();
    }

    pub fn deinit(this: *PosixBufferedReader) void {
        this.buffer().clearAndFree();
        this.closeWithoutReporting();
    }

    pub fn onError(this: *PosixBufferedReader, err: bun.sys.Error) void {
        this.vtable.onReaderError(err);
    }

    pub fn registerPoll(this: *PosixBufferedReader) void {
        const poll = this.handle.getPoll() orelse brk: {
            if (this.handle == .fd and this.flags.pollable) {
                this.handle = .{ .poll = Async.FilePoll.init(this.eventLoop(), this.handle.fd, .{}, @This(), this) };
                break :brk this.handle.poll;
            }

            return;
        };
        poll.owner.set(this);

        if (!poll.flags.contains(.was_ever_registered))
            poll.enableKeepingProcessAlive(this.eventLoop());

        switch (poll.registerWithFd(this.loop(), .readable, .dispatch, poll.fd)) {
            .err => |err| {
                this.onError(err);
            },
            .result => {},
        }
    }

    pub fn start(this: *PosixBufferedReader, fd: bun.FileDescriptor, is_pollable: bool) bun.JSC.Maybe(void) {
        if (!is_pollable) {
            this.buffer().clearRetainingCapacity();
            this.flags.is_done = false;
            this.handle.close(null, {});
            this.handle = .{ .fd = fd };
            return .{ .result = {} };
        }
        this.flags.pollable = true;
        if (this.getFd() != fd) {
            this.handle = .{ .fd = fd };
        }
        this.registerPoll();

        return .{
            .result = {},
        };
    }

    pub fn startFileOffset(this: *PosixBufferedReader, fd: bun.FileDescriptor, poll: bool, offset: usize) bun.JSC.Maybe(void) {
        this._offset = offset;
        this.flags.use_pread = true;
        return this.start(fd, poll);
    }

    // Exists for consistentcy with Windows.
    pub fn hasPendingRead(this: *const PosixBufferedReader) bool {
        return this.handle == .poll and this.handle.poll.isRegistered();
    }

    pub fn watch(this: *PosixBufferedReader) void {
        if (this.flags.pollable) {
            this.registerPoll();
        }
    }

    pub fn hasPendingActivity(this: *const PosixBufferedReader) bool {
        return switch (this.handle) {
            .poll => |poll| poll.isActive(),
            .fd => true,
            else => false,
        };
    }

    pub fn loop(this: *const PosixBufferedReader) *Async.Loop {
        return this.vtable.loop();
    }

    pub fn eventLoop(this: *const PosixBufferedReader) JSC.EventLoopHandle {
        return this.vtable.eventLoop();
    }

    pub fn read(this: *PosixBufferedReader) void {
        const buf = this.buffer();
        const fd = this.getFd();

        switch (this.getFileType()) {
            .nonblocking_pipe => {
                readPipe(this, buf, fd, 0, false);
                return;
            },
            .file => {
                readFile(this, buf, fd, 0, false);
                return;
            },
            .socket => {
                readSocket(this, buf, fd, 0, false);
                return;
            },
            .pipe => {
                switch (bun.isReadable(fd)) {
                    .ready => {
                        readFromBlockingPipeWithoutBlocking(this, buf, fd, 0, false);
                    },
                    .hup => {
                        readFromBlockingPipeWithoutBlocking(this, buf, fd, 0, true);
                    },
                    .not_ready => {
                        this.registerPoll();
                    },
                }
            },
        }
    }

    pub fn onPoll(parent: *PosixBufferedReader, size_hint: isize, received_hup: bool) void {
        const resizable_buffer = parent.buffer();
        const fd = parent.getFd();
        bun.sys.syslog("onPoll({}) = {d}", .{ fd, size_hint });

        switch (parent.getFileType()) {
            .nonblocking_pipe => {
                readPipe(parent, resizable_buffer, fd, size_hint, received_hup);
            },
            .file => {
                readFile(parent, resizable_buffer, fd, size_hint, received_hup);
            },
            .socket => {
                readSocket(parent, resizable_buffer, fd, size_hint, received_hup);
            },
            .pipe => {
                readFromBlockingPipeWithoutBlocking(parent, resizable_buffer, fd, size_hint, received_hup);
            },
        }
    }

    const stack_buffer_len = 64 * 1024;

    inline fn drainChunk(parent: *PosixBufferedReader, chunk: []const u8, hasMore: ReadState) bool {
        if (parent.vtable.isStreamingEnabled()) {
            if (chunk.len > 0) {
                return parent.vtable.onReadChunk(chunk, hasMore);
            }
        }

        return false;
    }

    fn wrapReadFn(comptime func: *const fn (bun.FileDescriptor, []u8) JSC.Maybe(usize)) *const fn (bun.FileDescriptor, []u8, usize) JSC.Maybe(usize) {
        return struct {
            pub fn call(fd: bun.FileDescriptor, buf: []u8, offset: usize) JSC.Maybe(usize) {
                _ = offset;
                return func(fd, buf);
            }
        }.call;
    }

    fn readFile(parent: *PosixBufferedReader, resizable_buffer: *std.ArrayList(u8), fd: bun.FileDescriptor, size_hint: isize, received_hup: bool) void {
        const preadFn = struct {
            pub fn call(fd1: bun.FileDescriptor, buf: []u8, offset: usize) JSC.Maybe(usize) {
                return bun.sys.pread(fd1, buf, @intCast(offset));
            }
        }.call;
        if (parent.flags.use_pread) {
            return readWithFn(parent, resizable_buffer, fd, size_hint, received_hup, .file, preadFn);
        } else {
            return readWithFn(parent, resizable_buffer, fd, size_hint, received_hup, .file, wrapReadFn(bun.sys.read));
        }
    }

    fn readSocket(parent: *PosixBufferedReader, resizable_buffer: *std.ArrayList(u8), fd: bun.FileDescriptor, size_hint: isize, received_hup: bool) void {
        return readWithFn(parent, resizable_buffer, fd, size_hint, received_hup, .socket, wrapReadFn(bun.sys.recvNonBlock));
    }

    fn readPipe(parent: *PosixBufferedReader, resizable_buffer: *std.ArrayList(u8), fd: bun.FileDescriptor, size_hint: isize, received_hup: bool) void {
        return readWithFn(parent, resizable_buffer, fd, size_hint, received_hup, .nonblocking_pipe, wrapReadFn(bun.sys.readNonblocking));
    }

    fn readBlockingPipe(parent: *PosixBufferedReader, resizable_buffer: *std.ArrayList(u8), fd: bun.FileDescriptor, size_hint: isize, received_hup: bool) void {
        return readWithFn(parent, resizable_buffer, fd, size_hint, received_hup, .pipe, wrapReadFn(bun.sys.readNonblocking));
    }

    fn readWithFn(parent: *PosixBufferedReader, resizable_buffer: *std.ArrayList(u8), fd: bun.FileDescriptor, size_hint: isize, received_hup_: bool, comptime file_type: FileType, comptime sys_fn: *const fn (bun.FileDescriptor, []u8, usize) JSC.Maybe(usize)) void {
        _ = size_hint; // autofix
        const streaming = parent.vtable.isStreamingEnabled();

        var received_hup = received_hup_;

        if (streaming) {
            const stack_buffer = parent.vtable.eventLoop().pipeReadBuffer();
            while (resizable_buffer.capacity == 0) {
                const stack_buffer_cutoff = stack_buffer.len / 2;
                var stack_buffer_head = stack_buffer;
                while (stack_buffer_head.len > 16 * 1024) {
                    var buf = stack_buffer_head;

                    switch (sys_fn(
                        fd,
                        buf,
                        parent._offset,
                    )) {
                        .result => |bytes_read| {
                            parent._offset += bytes_read;
                            buf = stack_buffer_head[0..bytes_read];
                            stack_buffer_head = stack_buffer_head[bytes_read..];

                            if (bytes_read == 0) {
                                parent.closeWithoutReporting();
                                if (stack_buffer[0 .. stack_buffer.len - stack_buffer_head.len].len > 0)
                                    _ = parent.vtable.onReadChunk(stack_buffer[0 .. stack_buffer.len - stack_buffer_head.len], .eof);
                                parent.done();
                                return;
                            }

                            if (comptime file_type == .pipe) {
                                if (bun.Environment.isMac or !bun.C.RWFFlagSupport.isMaybeSupported()) {
                                    switch (bun.isReadable(fd)) {
                                        .ready => {},
                                        .hup => {
                                            received_hup = true;
                                        },
                                        .not_ready => {
                                            if (received_hup) {
                                                parent.closeWithoutReporting();
                                            }
                                            defer {
                                                if (received_hup) {
                                                    parent.done();
                                                }
                                            }
                                            if (stack_buffer[0 .. stack_buffer.len - stack_buffer_head.len].len > 0) {
                                                if (!parent.vtable.onReadChunk(stack_buffer[0 .. stack_buffer.len - stack_buffer_head.len], if (received_hup) .eof else .drained)) {
                                                    return;
                                                }
                                            }

                                            if (!received_hup) {
                                                parent.registerPoll();
                                            }

                                            return;
                                        },
                                    }
                                }
                            }

                            if (comptime file_type != .pipe) {
                                // blocking pipes block a process, so we have to keep reading as much as we can
                                // otherwise, we do want to stream the data
                                if (stack_buffer_head.len < stack_buffer_cutoff) {
                                    if (!parent.vtable.onReadChunk(stack_buffer[0 .. stack_buffer.len - stack_buffer_head.len], if (received_hup) .eof else .progress)) {
                                        return;
                                    }
                                    stack_buffer_head = stack_buffer;
                                }
                            }
                        },
                        .err => |err| {
                            if (err.isRetry()) {
                                if (comptime file_type == .file) {
                                    bun.Output.debugWarn("Received EAGAIN while reading from a file. This is a bug.", .{});
                                } else {
                                    parent.registerPoll();
                                }

                                if (stack_buffer[0 .. stack_buffer.len - stack_buffer_head.len].len > 0)
                                    _ = parent.vtable.onReadChunk(stack_buffer[0 .. stack_buffer.len - stack_buffer_head.len], .drained);
                                return;
                            }

                            if (stack_buffer[0 .. stack_buffer.len - stack_buffer_head.len].len > 0)
                                _ = parent.vtable.onReadChunk(stack_buffer[0 .. stack_buffer.len - stack_buffer_head.len], .progress);
                            parent.onError(err);
                            return;
                        },
                    }
                }

                if (stack_buffer[0 .. stack_buffer.len - stack_buffer_head.len].len > 0) {
                    if (!parent.vtable.onReadChunk(stack_buffer[0 .. stack_buffer.len - stack_buffer_head.len], if (received_hup) .eof else .progress) and !received_hup) {
                        return;
                    }
                }

                if (!parent.vtable.isStreamingEnabled()) break;
            }
        }

        while (true) {
            resizable_buffer.ensureUnusedCapacity(16 * 1024) catch bun.outOfMemory();
            var buf: []u8 = resizable_buffer.unusedCapacitySlice();

            switch (sys_fn(fd, buf, parent._offset)) {
                .result => |bytes_read| {
                    parent._offset += bytes_read;
                    buf = buf[0..bytes_read];
                    resizable_buffer.items.len += bytes_read;

                    if (bytes_read == 0) {
                        parent.closeWithoutReporting();
                        _ = drainChunk(parent, resizable_buffer.items, .eof);
                        parent.done();
                        return;
                    }

                    if (comptime file_type == .pipe) {
                        if (bun.Environment.isMac or !bun.C.RWFFlagSupport.isMaybeSupported()) {
                            switch (bun.isReadable(fd)) {
                                .ready => {},
                                .hup => {
                                    received_hup = true;
                                },
                                .not_ready => {
                                    if (received_hup) {
                                        parent.closeWithoutReporting();
                                    }
                                    defer {
                                        if (received_hup) {
                                            parent.done();
                                        }
                                    }

                                    if (parent.vtable.isStreamingEnabled()) {
                                        defer {
                                            resizable_buffer.clearRetainingCapacity();
                                        }
                                        if (!parent.vtable.onReadChunk(resizable_buffer.items, if (received_hup) .eof else .drained) and !received_hup) {
                                            return;
                                        }
                                    }

                                    if (!received_hup) {
                                        parent.registerPoll();
                                    }

                                    return;
                                },
                            }
                        }
                    }

                    if (comptime file_type != .pipe) {
                        if (parent.vtable.isStreamingEnabled()) {
                            if (resizable_buffer.items.len > 128_000) {
                                defer {
                                    resizable_buffer.clearRetainingCapacity();
                                }
                                if (!parent.vtable.onReadChunk(resizable_buffer.items, .progress)) {
                                    return;
                                }

                                continue;
                            }
                        }
                    }
                },
                .err => |err| {
                    if (parent.vtable.isStreamingEnabled()) {
                        if (resizable_buffer.items.len > 0) {
                            _ = parent.vtable.onReadChunk(resizable_buffer.items, .drained);
                            resizable_buffer.clearRetainingCapacity();
                        }
                    }

                    if (err.isRetry()) {
                        if (comptime file_type == .file) {
                            bun.Output.debugWarn("Received EAGAIN while reading from a file. This is a bug.", .{});
                        } else {
                            parent.registerPoll();
                        }
                        return;
                    }
                    parent.onError(err);
                    return;
                },
            }
        }
    }

    fn readFromBlockingPipeWithoutBlocking(parent: *PosixBufferedReader, resizable_buffer: *std.ArrayList(u8), fd: bun.FileDescriptor, size_hint: isize, received_hup: bool) void {
        if (parent.vtable.isStreamingEnabled()) {
            resizable_buffer.clearRetainingCapacity();
        }

        readBlockingPipe(parent, resizable_buffer, fd, size_hint, received_hup);
    }

    comptime {
        bun.meta.banFieldType(@This(), bool); // put them in flags instead.
    }
};

const JSC = bun.JSC;

const WindowsOutputReaderVTable = struct {
    onReaderDone: *const fn (*anyopaque) void,
    onReaderError: *const fn (*anyopaque, bun.sys.Error) void,
    onReadChunk: ?*const fn (
        *anyopaque,
        chunk: []const u8,
        hasMore: ReadState,
    ) bool = null,
};

pub const WindowsBufferedReader = struct {
    /// The pointer to this pipe must be stable.
    /// It cannot change because we don't know what libuv will do with it.
    source: ?Source = null,
    _offset: usize = 0,
    _buffer: std.ArrayList(u8) = std.ArrayList(u8).init(bun.default_allocator),
    // for compatibility with Linux
    flags: Flags = .{},

    parent: *anyopaque = undefined,
    vtable: WindowsOutputReaderVTable = undefined,

    pub fn memoryCost(this: *const WindowsBufferedReader) usize {
        return @sizeOf(@This()) + this._buffer.capacity;
    }

    const Flags = packed struct {
        is_done: bool = false,
        pollable: bool = false,
        nonblocking: bool = false,
        received_eof: bool = false,
        closed_without_reporting: bool = false,
        close_handle: bool = true,

        is_paused: bool = true,
        has_inflight_read: bool = false,
        use_pread: bool = false,
    };

<<<<<<< HEAD
    pub fn init(comptime Type: type) WindowsBufferedReader {
=======
    pub fn init(comptime Type: type) WindowsOutputReader {
        const fns = struct {
            fn onReadChunk(this: *anyopaque, chunk: []const u8, hasMore: ReadState) bool {
                return Type.onReadChunk(@as(*Type, @alignCast(@ptrCast(this))), chunk, hasMore);
            }
            fn onReaderDone(this: *anyopaque) void {
                return Type.onReaderDone(@as(*Type, @alignCast(@ptrCast(this))));
            }
            fn onReaderError(this: *anyopaque, err: bun.sys.Error) void {
                return Type.onReaderError(@as(*Type, @alignCast(@ptrCast(this))), err);
            }
        };
>>>>>>> f4ab2e49
        return .{
            .vtable = .{
                .onReadChunk = if (@hasDecl(Type, "onReadChunk")) &fns.onReadChunk else null,
                .onReaderDone = &fns.onReaderDone,
                .onReaderError = &fns.onReaderError,
            },
        };
    }

    pub inline fn isDone(this: *WindowsBufferedReader) bool {
        return this.flags.is_done or this.flags.received_eof or this.flags.closed_without_reporting;
    }

    pub fn from(to: *WindowsBufferedReader, other: anytype, parent: anytype) void {
        bun.assert(other.source != null and to.source == null);
        to.* = .{
            .vtable = to.vtable,
            .flags = other.flags,
            ._buffer = other.buffer().*,
            ._offset = other._offset,
            .source = other.source,
        };
        other.flags.is_done = true;
        other._offset = 0;
        other.buffer().* = std.ArrayList(u8).init(bun.default_allocator);
        other.source = null;
        to.setParent(parent);
    }

    pub fn getFd(this: *const WindowsBufferedReader) bun.FileDescriptor {
        const source = this.source orelse return bun.invalid_fd;
        return source.getFd();
    }

    pub fn watch(_: *WindowsBufferedReader) void {
        // No-op on windows.
    }

    pub fn setParent(this: *WindowsBufferedReader, parent: anytype) void {
        this.parent = parent;
        if (!this.flags.is_done) {
            if (this.source) |source| {
                source.setData(this);
            }
        }
    }

    pub fn updateRef(this: *WindowsBufferedReader, value: bool) void {
        if (this.source) |source| {
            if (value) {
                source.ref();
            } else {
                source.unref();
            }
        }
    }

    pub fn enableKeepingProcessAlive(this: *WindowsBufferedReader, _: anytype) void {
        this.updateRef(true);
    }

    pub fn disableKeepingProcessAlive(this: *WindowsBufferedReader, _: anytype) void {
        this.updateRef(false);
    }

<<<<<<< HEAD
    pub usingnamespace WindowsPipeReader(
        @This(),
        {},
        buffer,
        _onReadChunk,
        null,
        done,
        onError,
    );

    pub fn takeBuffer(this: *WindowsBufferedReader) std.ArrayList(u8) {
=======
    pub fn takeBuffer(this: *WindowsOutputReader) std.ArrayList(u8) {
>>>>>>> f4ab2e49
        const out = this._buffer;
        this._buffer = std.ArrayList(u8).init(out.allocator);
        return out;
    }

    pub fn buffer(this: *WindowsBufferedReader) *std.ArrayList(u8) {
        return &this._buffer;
    }

    pub const finalBuffer = buffer;

    pub fn hasPendingActivity(this: *const WindowsBufferedReader) bool {
        const source = this.source orelse return false;
        return source.isActive();
    }

    pub fn hasPendingRead(this: *const WindowsBufferedReader) bool {
        return this.flags.has_inflight_read;
    }

    fn _onReadChunk(this: *WindowsBufferedReader, buf: []u8, hasMore: ReadState) bool {
        this.flags.has_inflight_read = false;
        if (hasMore == .eof) {
            this.flags.received_eof = true;
        }

        const onReadChunkFn = this.vtable.onReadChunk orelse return true;
        return onReadChunkFn(this.parent, buf, hasMore);
    }

    fn finish(this: *WindowsBufferedReader) void {
        this.flags.has_inflight_read = false;
        this.flags.is_done = true;
    }

    pub fn done(this: *WindowsBufferedReader) void {
        if (this.source) |source| bun.assert(source.isClosed());

        this.finish();

        this.vtable.onReaderDone(this.parent);
    }

    pub fn onError(this: *WindowsBufferedReader, err: bun.sys.Error) void {
        this.finish();
        this.vtable.onReaderError(this.parent, err);
    }

    pub fn getReadBufferWithStableMemoryAddress(this: *WindowsBufferedReader, suggested_size: usize) []u8 {
        this.flags.has_inflight_read = true;
        this._buffer.ensureUnusedCapacity(suggested_size) catch bun.outOfMemory();
        const res = this._buffer.allocatedSlice()[this._buffer.items.len..];
        return res;
    }

    pub fn startWithCurrentPipe(this: *WindowsBufferedReader) bun.JSC.Maybe(void) {
        bun.assert(!this.source.?.isClosed());
        this.source.?.setData(this);
        this.buffer().clearRetainingCapacity();
        this.flags.is_done = false;
        return this.startReading();
    }

    pub fn startWithPipe(this: *WindowsBufferedReader, pipe: *uv.Pipe) bun.JSC.Maybe(void) {
        this.source = .{ .pipe = pipe };
        return this.startWithCurrentPipe();
    }

    pub fn start(this: *WindowsBufferedReader, fd: bun.FileDescriptor, _: bool) bun.JSC.Maybe(void) {
        bun.assert(this.source == null);
        const source = switch (Source.open(uv.Loop.get(), fd)) {
            .err => |err| return .{ .err = err },
            .result => |source| source,
        };
        source.setData(this);
        this.source = source;
        return this.startWithCurrentPipe();
    }

    pub fn startFileOffset(this: *WindowsBufferedReader, fd: bun.FileDescriptor, poll: bool, offset: usize) bun.JSC.Maybe(void) {
        this._offset = offset;
        this.flags.use_pread = true;
        return this.start(fd, poll);
    }

    pub fn deinit(this: *WindowsBufferedReader) void {
        this.buffer().deinit();
        const source = this.source orelse return;
        if (!source.isClosed()) {
            // closeImpl will take care of freeing the source
            this.closeImpl(false);
        }
        this.source = null;
    }

    pub fn setRawMode(this: *WindowsBufferedReader, value: bool) bun.JSC.Maybe(void) {
        const source = this.source orelse return .{
            .err = .{
                .errno = @intFromEnum(bun.C.E.BADF),
                .syscall = .uv_tty_set_mode,
            },
        };
        return source.setRawMode(value);
    }

    fn onStreamAlloc(handle: *uv.Handle, suggested_size: usize, buf: *uv.uv_buf_t) callconv(.C) void {
        var this = bun.cast(*WindowsBufferedReader, handle.data);
        const result = this.getReadBufferWithStableMemoryAddress(suggested_size);
        buf.* = uv.uv_buf_t.init(result);
    }

    fn onStreamRead(handle: *uv.uv_handle_t, nread: uv.ReturnCodeI64, buf: *const uv.uv_buf_t) callconv(.C) void {
        const stream = bun.cast(*uv.uv_stream_t, handle);
        var this = bun.cast(*WindowsBufferedReader, stream.data);

        const nread_int = nread.int();

        bun.sys.syslog("onStreamRead(0x{d}) = {d}", .{ @intFromPtr(this), nread_int });

        // NOTE: pipes/tty need to call stopReading on errors (yeah)
        switch (nread_int) {
            0 => {
                // EAGAIN or EWOULDBLOCK or canceled  (buf is not safe to access here)
                return this.onRead(.{ .result = 0 }, "", .drained);
            },
            uv.UV_EOF => {
                _ = this.stopReading();
                // EOF (buf is not safe to access here)
                return this.onRead(.{ .result = 0 }, "", .eof);
            },
            else => {
                if (nread.toError(.recv)) |err| {
                    _ = this.stopReading();
                    // ERROR (buf is not safe to access here)
                    this.onRead(.{ .err = err }, "", .progress);
                    return;
                }
                // we got some data we can slice the buffer!
                const len: usize = @intCast(nread_int);
                var slice = buf.slice();
                this.onRead(.{ .result = len }, slice[0..len], .progress);
            },
        }
    }

    fn onFileRead(fs: *uv.fs_t) callconv(.C) void {
        const result = fs.result;
        const nread_int = result.int();
        bun.sys.syslog("onFileRead({}) = {d}", .{ bun.toFD(fs.file.fd), nread_int });
        if (nread_int == uv.UV_ECANCELED) {
            fs.deinit();
            return;
        }
        var this: *WindowsBufferedReader = bun.cast(*WindowsBufferedReader, fs.data);
        fs.deinit();
        if (this.flags.is_done) return;

        switch (nread_int) {
            // 0 actually means EOF too
            0, uv.UV_EOF => {
                this.flags.is_paused = true;
                this.onRead(.{ .result = 0 }, "", .eof);
            },
            // UV_ECANCELED needs to be on the top so we avoid UAF
            uv.UV_ECANCELED => unreachable,
            else => {
                if (result.toError(.read)) |err| {
                    this.flags.is_paused = true;
                    this.onRead(.{ .err = err }, "", .progress);
                    return;
                }
                defer {
                    // if we are not paused we keep reading until EOF or err
                    if (!this.flags.is_paused) {
                        if (this.source) |source| {
                            if (source == .file) {
                                const file = source.file;
                                source.setData(this);
                                const buf = this.getReadBufferWithStableMemoryAddress(64 * 1024);
                                file.iov = uv.uv_buf_t.init(buf);
                                if (uv.uv_fs_read(uv.Loop.get(), &file.fs, file.file, @ptrCast(&file.iov), 1, if (this.flags.use_pread) @intCast(this._offset) else -1, onFileRead).toError(.write)) |err| {
                                    this.flags.is_paused = true;
                                    // we should inform the error if we are unable to keep reading
                                    this.onRead(.{ .err = err }, "", .progress);
                                }
                            }
                        }
                    }
                }

                const len: usize = @intCast(nread_int);
                this._offset += len;
                // we got some data lets get the current iov
                if (this.source) |source| {
                    if (source == .file) {
                        var buf = source.file.iov.slice();
                        return this.onRead(.{ .result = len }, buf[0..len], .progress);
                    }
                }
                // ops we should not hit this lets fail with EPIPE
                bun.assert(false);
                return this.onRead(.{ .err = bun.sys.Error.fromCode(bun.C.E.PIPE, .read) }, "", .progress);
            },
        }
    }

    pub fn startReading(this: *WindowsBufferedReader) bun.JSC.Maybe(void) {
        if (this.flags.is_done or !this.flags.is_paused) return .{ .result = {} };
        this.flags.is_paused = false;
        const source: Source = this.source orelse return .{ .err = bun.sys.Error.fromCode(bun.C.E.BADF, .read) };
        bun.assert(!source.isClosed());

        switch (source) {
            .file => |file| {
                file.fs.deinit();
                source.setData(this);
                const buf = this.getReadBufferWithStableMemoryAddress(64 * 1024);
                file.iov = uv.uv_buf_t.init(buf);
                if (uv.uv_fs_read(uv.Loop.get(), &file.fs, file.file, @ptrCast(&file.iov), 1, if (this.flags.use_pread) @intCast(this._offset) else -1, onFileRead).toError(.write)) |err| {
                    return .{ .err = err };
                }
            },
            else => {
                if (uv.uv_read_start(source.toStream(), &onStreamAlloc, &onStreamRead).toError(.open)) |err| {
                    bun.windows.libuv.log("uv_read_start() = {s}", .{err.name()});
                    return .{ .err = err };
                }
            },
        }

        return .{ .result = {} };
    }

    pub fn stopReading(this: *WindowsBufferedReader) bun.JSC.Maybe(void) {
        if (this.flags.is_done or this.flags.is_paused) return .{ .result = {} };
        this.flags.is_paused = true;
        const source = this.source orelse return .{ .result = {} };
        switch (source) {
            .file => |file| {
                file.fs.cancel();
            },
            else => {
                source.toStream().readStop();
            },
        }
        return .{ .result = {} };
    }

    pub fn closeImpl(this: *WindowsBufferedReader, comptime callDone: bool) void {
        if (this.source) |source| {
            switch (source) {
                .sync_file, .file => |file| {
                    if (!this.flags.is_paused) {
                        // always cancel the current one
                        file.fs.cancel();
                        this.flags.is_paused = true;
                    }
                    // always use close_fs here because we can have a operation in progress
                    file.close_fs.data = file;
                    _ = uv.uv_fs_close(uv.Loop.get(), &file.close_fs, file.file, onFileClose);
                },
                .pipe => |pipe| {
                    pipe.data = pipe;
                    pipe.close(onPipeClose);
                },
                .tty => |tty| {
                    if (tty == &Source.stdin_tty) {
                        Source.stdin_tty = undefined;
                        Source.stdin_tty_init = false;
                    }

                    tty.data = tty;
                    tty.close(onTTYClose);
                },
            }
            this.source = null;
            if (comptime callDone) this.done();
        }
    }

    pub fn close(this: *WindowsBufferedReader) void {
        _ = this.stopReading();
        this.closeImpl(true);
    }

    fn onFileClose(handle: *uv.fs_t) callconv(.C) void {
        const file = bun.cast(*Source.File, handle.data);
        handle.deinit();
        bun.default_allocator.destroy(file);
    }

    fn onPipeClose(handle: *uv.Pipe) callconv(.C) void {
        const this = bun.cast(*uv.Pipe, handle.data);
        bun.default_allocator.destroy(this);
    }

    fn onTTYClose(handle: *uv.uv_tty_t) callconv(.C) void {
        const this = bun.cast(*uv.uv_tty_t, handle.data);
        bun.default_allocator.destroy(this);
    }

    pub fn onRead(this: *WindowsBufferedReader, amount: bun.JSC.Maybe(usize), slice: []u8, hasMore: ReadState) void {
        if (amount == .err) {
            this.onError(amount.err);
            return;
        }

        switch (hasMore) {
            .eof => {
                // we call report EOF and close
                _ = this._onReadChunk(slice, hasMore);
                close(this);
            },
            .drained => {
                // we call drained so we know if we should stop here
                _ = this._onReadChunk(slice, hasMore);
            },
            else => {
                var buf = this.buffer();
                if (comptime bun.Environment.allow_assert) {
                    if (slice.len > 0 and !bun.isSliceInBuffer(slice, buf.allocatedSlice())) {
                        @panic("uv_read_cb: buf is not in buffer! This is a bug in bun. Please report it.");
                    }
                }
                // move cursor foward
                buf.items.len += amount.result;
                _ = this._onReadChunk(slice, hasMore);
            },
        }
    }

    pub fn pause(this: *WindowsBufferedReader) void {
        _ = this.stopReading();
    }

    pub fn unpause(this: *WindowsBufferedReader) void {
        _ = this.startReading();
    }

    pub fn read(this: *WindowsBufferedReader) void {
        // we cannot sync read pipes on Windows so we just check if we are paused to resume the reading
        this.unpause();
    }

    comptime {
        bun.meta.banFieldType(WindowsBufferedReader, bool); // Don't increase the size of the struct. Put them in flags instead.
    }
};

pub const BufferedReader = if (bun.Environment.isPosix)
    PosixBufferedReader
else if (bun.Environment.isWindows)
    WindowsBufferedReader
else
    @compileError("Unsupported platform");<|MERGE_RESOLUTION|>--- conflicted
+++ resolved
@@ -660,7 +660,7 @@
 
 const JSC = bun.JSC;
 
-const WindowsOutputReaderVTable = struct {
+const WindowsBufferedReaderVTable = struct {
     onReaderDone: *const fn (*anyopaque) void,
     onReaderError: *const fn (*anyopaque, bun.sys.Error) void,
     onReadChunk: ?*const fn (
@@ -699,10 +699,7 @@
         use_pread: bool = false,
     };
 
-<<<<<<< HEAD
     pub fn init(comptime Type: type) WindowsBufferedReader {
-=======
-    pub fn init(comptime Type: type) WindowsOutputReader {
         const fns = struct {
             fn onReadChunk(this: *anyopaque, chunk: []const u8, hasMore: ReadState) bool {
                 return Type.onReadChunk(@as(*Type, @alignCast(@ptrCast(this))), chunk, hasMore);
@@ -714,7 +711,6 @@
                 return Type.onReaderError(@as(*Type, @alignCast(@ptrCast(this))), err);
             }
         };
->>>>>>> f4ab2e49
         return .{
             .vtable = .{
                 .onReadChunk = if (@hasDecl(Type, "onReadChunk")) &fns.onReadChunk else null,
@@ -780,21 +776,7 @@
         this.updateRef(false);
     }
 
-<<<<<<< HEAD
-    pub usingnamespace WindowsPipeReader(
-        @This(),
-        {},
-        buffer,
-        _onReadChunk,
-        null,
-        done,
-        onError,
-    );
-
     pub fn takeBuffer(this: *WindowsBufferedReader) std.ArrayList(u8) {
-=======
-    pub fn takeBuffer(this: *WindowsOutputReader) std.ArrayList(u8) {
->>>>>>> f4ab2e49
         const out = this._buffer;
         this._buffer = std.ArrayList(u8).init(out.allocator);
         return out;
