const bun = @import("root").bun;
const std = @import("std");
const uv = bun.windows.libuv;
const Source = @import("./source.zig").Source;

const ReadState = @import("./pipes.zig").ReadState;
const FileType = @import("./pipes.zig").FileType;
const MaxBuf = @import("../bun.js/MaxBuf.zig");

const PollOrFd = @import("./pipes.zig").PollOrFd;

const Async = bun.Async;

// This is a runtime type instead of comptime due to bugs in Zig.
// https://github.com/ziglang/zig/issues/18664
const BufferedReaderVTable = struct {
    parent: *anyopaque = undefined,
    fns: *const Fn = undefined,

    pub fn init(comptime Type: type) BufferedReaderVTable {
        return .{
            .fns = Fn.init(Type),
        };
    }

    pub const Fn = struct {
        onReadChunk: ?*const fn (*anyopaque, chunk: []const u8, hasMore: ReadState) bool = null,
        onReaderDone: *const fn (*anyopaque) void,
        onReaderError: *const fn (*anyopaque, bun.sys.Error) void,
        loop: *const fn (*anyopaque) *Async.Loop,
        eventLoop: *const fn (*anyopaque) JSC.EventLoopHandle,

        pub fn init(comptime Type: type) *const BufferedReaderVTable.Fn {
            const fns = struct {
                fn onReadChunk(this: *anyopaque, chunk: []const u8, hasMore: ReadState) bool {
                    return Type.onReadChunk(@as(*Type, @alignCast(@ptrCast(this))), chunk, hasMore);
                }
                fn onReaderDone(this: *anyopaque) void {
                    return Type.onReaderDone(@as(*Type, @alignCast(@ptrCast(this))));
                }
                fn onReaderError(this: *anyopaque, err: bun.sys.Error) void {
                    return Type.onReaderError(@as(*Type, @alignCast(@ptrCast(this))), err);
                }
                fn eventLoop(this: *anyopaque) JSC.EventLoopHandle {
                    return JSC.EventLoopHandle.init(Type.eventLoop(@as(*Type, @alignCast(@ptrCast(this)))));
                }
                fn loop(this: *anyopaque) *Async.Loop {
                    return Type.loop(@as(*Type, @alignCast(@ptrCast(this))));
                }
            };
            return comptime &BufferedReaderVTable.Fn{
                .onReadChunk = if (@hasDecl(Type, "onReadChunk")) &fns.onReadChunk else null,
                .onReaderDone = &fns.onReaderDone,
                .onReaderError = &fns.onReaderError,
                .eventLoop = &fns.eventLoop,
                .loop = &fns.loop,
            };
        }
    };

    pub fn eventLoop(this: @This()) JSC.EventLoopHandle {
        return this.fns.eventLoop(this.parent);
    }

    pub fn loop(this: @This()) *Async.Loop {
        return this.fns.loop(this.parent);
    }

    pub fn isStreamingEnabled(this: @This()) bool {
        return this.fns.onReadChunk != null;
    }

    /// When the reader has read a chunk of data
    /// and hasMore is true, it means that there might be more data to read.
    ///
    /// Returning false prevents the reader from reading more data.
    pub fn onReadChunk(this: @This(), chunk: []const u8, hasMore: ReadState) bool {
        return this.fns.onReadChunk.?(this.parent, chunk, hasMore);
    }

    pub fn onReaderDone(this: @This()) void {
        this.fns.onReaderDone(this.parent);
    }

    pub fn onReaderError(this: @This(), err: bun.sys.Error) void {
        this.fns.onReaderError(this.parent, err);
    }
};

const PosixBufferedReader = struct {
    handle: PollOrFd = .{ .closed = {} },
    _buffer: std.ArrayList(u8) = std.ArrayList(u8).init(bun.default_allocator),
    _offset: usize = 0,
    vtable: BufferedReaderVTable,
    flags: Flags = .{},
    count: usize = 0,
    maxbuf: ?*MaxBuf = null,

    const Flags = packed struct {
        is_done: bool = false,
        pollable: bool = false,
        nonblocking: bool = false,
        socket: bool = false,
        received_eof: bool = false,
        closed_without_reporting: bool = false,
        close_handle: bool = true,
        memfd: bool = false,
        use_pread: bool = false,
    };

    pub fn init(comptime Type: type) PosixBufferedReader {
        return .{
            .vtable = BufferedReaderVTable.init(Type),
        };
    }

    pub fn updateRef(this: *const PosixBufferedReader, value: bool) void {
        const poll = this.handle.getPoll() orelse return;
        poll.setKeepingProcessAlive(this.vtable.eventLoop(), value);
    }

    pub inline fn isDone(this: *const PosixBufferedReader) bool {
        return this.flags.is_done or this.flags.received_eof or this.flags.closed_without_reporting;
    }

    pub fn memoryCost(this: *const PosixBufferedReader) usize {
        return @sizeOf(@This()) + this._buffer.capacity;
    }

    pub fn from(to: *@This(), other: *PosixBufferedReader, parent_: *anyopaque) void {
        to.* = .{
            .handle = other.handle,
            ._buffer = other.buffer().*,
            ._offset = other._offset,
            .flags = other.flags,
            .vtable = .{
                .fns = to.vtable.fns,
                .parent = parent_,
            },
        };
        other.buffer().* = std.ArrayList(u8).init(bun.default_allocator);
        other.flags.is_done = true;
        other.handle = .{ .closed = {} };
        other._offset = 0;
        MaxBuf.transferToPipereader(&other.maxbuf, &to.maxbuf);
        to.handle.setOwner(to);

        // note: the caller is supposed to drain the buffer themselves
        // doing it here automatically makes it very easy to end up reading from the same buffer multiple times.
    }

    pub fn setParent(this: *PosixBufferedReader, parent_: *anyopaque) void {
        this.vtable.parent = parent_;
        this.handle.setOwner(this);
    }

    pub fn startMemfd(this: *PosixBufferedReader, fd: bun.FileDescriptor) void {
        this.flags.memfd = true;
        this.handle = .{ .fd = fd };
    }

    fn getFileType(this: *const PosixBufferedReader) FileType {
        const flags = this.flags;
        if (flags.socket) {
            return .socket;
        }

        if (flags.pollable) {
            if (flags.nonblocking) {
                return .nonblocking_pipe;
            }

            return .pipe;
        }

        return .file;
    }

    pub fn close(this: *PosixBufferedReader) void {
        this.closeHandle();
    }

    fn closeWithoutReporting(this: *PosixBufferedReader) void {
        if (this.getFd() != bun.invalid_fd) {
            bun.assert(!this.flags.closed_without_reporting);
            this.flags.closed_without_reporting = true;
            if (this.flags.close_handle) this.handle.close(this, {});
        }
    }

    pub fn getFd(this: *PosixBufferedReader) bun.FileDescriptor {
        return this.handle.getFd();
    }

    // No-op on posix.
    pub fn pause(this: *PosixBufferedReader) void {
        _ = this; // autofix

    }

    pub fn takeBuffer(this: *PosixBufferedReader) std.ArrayList(u8) {
        const out = this._buffer;
        this._buffer = std.ArrayList(u8).init(out.allocator);
        return out;
    }

    pub fn buffer(this: *PosixBufferedReader) *std.ArrayList(u8) {
        return &this._buffer;
    }

    pub fn finalBuffer(this: *PosixBufferedReader) *std.ArrayList(u8) {
        if (this.flags.memfd and this.handle == .fd) {
            defer this.handle.close(null, {});
            _ = bun.sys.File.readToEndWithArrayList(.{ .handle = this.handle.fd }, this.buffer(), false).unwrap() catch |err| {
                bun.Output.debugWarn("error reading from memfd\n{}", .{err});
                return this.buffer();
            };
        }

        return this.buffer();
    }

    pub fn disableKeepingProcessAlive(this: *@This(), event_loop_ctx: anytype) void {
        _ = event_loop_ctx; // autofix
        this.updateRef(false);
    }

    pub fn enableKeepingProcessAlive(this: *@This(), event_loop_ctx: anytype) void {
        _ = event_loop_ctx; // autofix
        this.updateRef(true);
    }

    fn finish(this: *PosixBufferedReader) void {
        if (this.handle != .closed or this.flags.closed_without_reporting) {
            if (this.flags.close_handle) this.closeHandle();
            return;
        }

        bun.assert(!this.flags.is_done);
        this.flags.is_done = true;
    }

    fn closeHandle(this: *PosixBufferedReader) void {
        if (this.flags.closed_without_reporting) {
            this.flags.closed_without_reporting = false;
            this.done();
            return;
        }

        if (this.flags.close_handle) this.handle.close(this, done);
    }

    pub fn done(this: *PosixBufferedReader) void {
        if (this.handle != .closed and this.flags.close_handle) {
            this.closeHandle();
            return;
        } else if (this.flags.closed_without_reporting) {
            this.flags.closed_without_reporting = false;
        }
        this.finish();
        this.vtable.onReaderDone();
    }

    pub fn deinit(this: *PosixBufferedReader) void {
        MaxBuf.removeFromPipereader(&this.maxbuf);
        this.buffer().clearAndFree();
        this.closeWithoutReporting();
    }

    pub fn onError(this: *PosixBufferedReader, err: bun.sys.Error) void {
        this.vtable.onReaderError(err);
    }

    pub fn registerPoll(this: *PosixBufferedReader) void {
        const poll = this.handle.getPoll() orelse brk: {
            if (this.handle == .fd and this.flags.pollable) {
                this.handle = .{ .poll = Async.FilePoll.init(this.eventLoop(), this.handle.fd, .{}, @This(), this) };
                break :brk this.handle.poll;
            }

            return;
        };
        poll.owner.set(this);

        if (!poll.flags.contains(.was_ever_registered))
            poll.enableKeepingProcessAlive(this.eventLoop());

        switch (poll.registerWithFd(this.loop(), .readable, .dispatch, poll.fd)) {
            .err => |err| {
                this.onError(err);
            },
            .result => {},
        }
    }

    pub fn start(this: *PosixBufferedReader, fd: bun.FileDescriptor, is_pollable: bool) bun.JSC.Maybe(void) {
        if (!is_pollable) {
            this.buffer().clearRetainingCapacity();
            this.flags.is_done = false;
            this.handle.close(null, {});
            this.handle = .{ .fd = fd };
            return .{ .result = {} };
        }
        this.flags.pollable = true;
        if (this.getFd() != fd) {
            this.handle = .{ .fd = fd };
        }
        this.registerPoll();

        return .{
            .result = {},
        };
    }

    pub fn startFileOffset(this: *PosixBufferedReader, fd: bun.FileDescriptor, poll: bool, offset: usize) bun.JSC.Maybe(void) {
        this._offset = offset;
        this.flags.use_pread = true;
        return this.start(fd, poll);
    }

    // Exists for consistentcy with Windows.
    pub fn hasPendingRead(this: *const PosixBufferedReader) bool {
        return this.handle == .poll and this.handle.poll.isRegistered();
    }

    pub fn watch(this: *PosixBufferedReader) void {
        if (this.flags.pollable) {
            this.registerPoll();
        }
    }

    pub fn hasPendingActivity(this: *const PosixBufferedReader) bool {
        return switch (this.handle) {
            .poll => |poll| poll.isActive(),
            .fd => true,
            else => false,
        };
    }

    pub fn loop(this: *const PosixBufferedReader) *Async.Loop {
        return this.vtable.loop();
    }

    pub fn eventLoop(this: *const PosixBufferedReader) JSC.EventLoopHandle {
        return this.vtable.eventLoop();
    }

    pub fn read(this: *PosixBufferedReader) void {
        const buf = this.buffer();
        const fd = this.getFd();

        switch (this.getFileType()) {
            .nonblocking_pipe => {
                readPipe(this, buf, fd, 0, false);
                return;
            },
            .file => {
                readFile(this, buf, fd, 0, false);
                return;
            },
            .socket => {
                readSocket(this, buf, fd, 0, false);
                return;
            },
            .pipe => {
                switch (bun.isReadable(fd)) {
                    .ready => {
                        readFromBlockingPipeWithoutBlocking(this, buf, fd, 0, false);
                    },
                    .hup => {
                        readFromBlockingPipeWithoutBlocking(this, buf, fd, 0, true);
                    },
                    .not_ready => {
                        this.registerPoll();
                    },
                }
            },
        }
    }

    pub fn onPoll(parent: *PosixBufferedReader, size_hint: isize, received_hup: bool) void {
        const resizable_buffer = parent.buffer();
        const fd = parent.getFd();
        bun.sys.syslog("onPoll({}) = {d}", .{ fd, size_hint });

        switch (parent.getFileType()) {
            .nonblocking_pipe => {
                readPipe(parent, resizable_buffer, fd, size_hint, received_hup);
            },
            .file => {
                readFile(parent, resizable_buffer, fd, size_hint, received_hup);
            },
            .socket => {
                readSocket(parent, resizable_buffer, fd, size_hint, received_hup);
            },
            .pipe => {
                readFromBlockingPipeWithoutBlocking(parent, resizable_buffer, fd, size_hint, received_hup);
            },
        }
    }

    const stack_buffer_len = 64 * 1024;

    inline fn drainChunk(parent: *PosixBufferedReader, chunk: []const u8, hasMore: ReadState) bool {
        if (parent.vtable.isStreamingEnabled()) {
            if (chunk.len > 0) {
                return parent.vtable.onReadChunk(chunk, hasMore);
            }
        }

        return false;
    }

    fn wrapReadFn(comptime func: *const fn (bun.FileDescriptor, []u8) JSC.Maybe(usize)) *const fn (bun.FileDescriptor, []u8, usize) JSC.Maybe(usize) {
        return struct {
            pub fn call(fd: bun.FileDescriptor, buf: []u8, offset: usize) JSC.Maybe(usize) {
                _ = offset;
                return func(fd, buf);
            }
        }.call;
    }

    fn readFile(parent: *PosixBufferedReader, resizable_buffer: *std.ArrayList(u8), fd: bun.FileDescriptor, size_hint: isize, received_hup: bool) void {
        const preadFn = struct {
            pub fn call(fd1: bun.FileDescriptor, buf: []u8, offset: usize) JSC.Maybe(usize) {
                return bun.sys.pread(fd1, buf, @intCast(offset));
            }
        }.call;
        if (parent.flags.use_pread) {
            return readWithFn(parent, resizable_buffer, fd, size_hint, received_hup, .file, preadFn);
        } else {
            return readWithFn(parent, resizable_buffer, fd, size_hint, received_hup, .file, wrapReadFn(bun.sys.read));
        }
    }

    fn readSocket(parent: *PosixBufferedReader, resizable_buffer: *std.ArrayList(u8), fd: bun.FileDescriptor, size_hint: isize, received_hup: bool) void {
        return readWithFn(parent, resizable_buffer, fd, size_hint, received_hup, .socket, wrapReadFn(bun.sys.recvNonBlock));
    }

    fn readPipe(parent: *PosixBufferedReader, resizable_buffer: *std.ArrayList(u8), fd: bun.FileDescriptor, size_hint: isize, received_hup: bool) void {
        return readWithFn(parent, resizable_buffer, fd, size_hint, received_hup, .nonblocking_pipe, wrapReadFn(bun.sys.readNonblocking));
    }

    fn readBlockingPipe(parent: *PosixBufferedReader, resizable_buffer: *std.ArrayList(u8), fd: bun.FileDescriptor, size_hint: isize, received_hup: bool) void {
        return readWithFn(parent, resizable_buffer, fd, size_hint, received_hup, .pipe, wrapReadFn(bun.sys.readNonblocking));
    }

    fn readWithFn(parent: *PosixBufferedReader, resizable_buffer: *std.ArrayList(u8), fd: bun.FileDescriptor, size_hint: isize, received_hup_: bool, comptime file_type: FileType, comptime sys_fn: *const fn (bun.FileDescriptor, []u8, usize) JSC.Maybe(usize)) void {
        _ = size_hint; // autofix
        const streaming = parent.vtable.isStreamingEnabled();

        var received_hup = received_hup_;

        if (streaming) {
            const stack_buffer = parent.vtable.eventLoop().pipeReadBuffer();
            while (resizable_buffer.capacity == 0) {
                const stack_buffer_cutoff = stack_buffer.len / 2;
                var stack_buffer_head = stack_buffer;
                while (stack_buffer_head.len > 16 * 1024) {
                    var buf = stack_buffer_head;

                    switch (sys_fn(
                        fd,
                        buf,
                        parent._offset,
                    )) {
                        .result => |bytes_read| {
                            if (parent.maxbuf) |l| l.onReadBytes(bytes_read);
                            parent._offset += bytes_read;
                            buf = stack_buffer_head[0..bytes_read];
                            stack_buffer_head = stack_buffer_head[bytes_read..];

                            if (bytes_read == 0) {
                                parent.closeWithoutReporting();
                                if (stack_buffer[0 .. stack_buffer.len - stack_buffer_head.len].len > 0)
                                    _ = parent.vtable.onReadChunk(stack_buffer[0 .. stack_buffer.len - stack_buffer_head.len], .eof);
                                parent.done();
                                return;
                            }

                            if (comptime file_type == .pipe) {
                                if (bun.Environment.isMac or !bun.C.RWFFlagSupport.isMaybeSupported()) {
                                    switch (bun.isReadable(fd)) {
                                        .ready => {},
                                        .hup => {
                                            received_hup = true;
                                        },
                                        .not_ready => {
                                            if (received_hup) {
                                                parent.closeWithoutReporting();
                                            }
                                            defer {
                                                if (received_hup) {
                                                    parent.done();
                                                }
                                            }
                                            if (stack_buffer[0 .. stack_buffer.len - stack_buffer_head.len].len > 0) {
                                                if (!parent.vtable.onReadChunk(stack_buffer[0 .. stack_buffer.len - stack_buffer_head.len], if (received_hup) .eof else .drained)) {
                                                    return;
                                                }
                                            }

                                            if (!received_hup) {
                                                parent.registerPoll();
                                            }

                                            return;
                                        },
                                    }
                                }
                            }

                            if (comptime file_type != .pipe) {
                                // blocking pipes block a process, so we have to keep reading as much as we can
                                // otherwise, we do want to stream the data
                                if (stack_buffer_head.len < stack_buffer_cutoff) {
                                    if (!parent.vtable.onReadChunk(stack_buffer[0 .. stack_buffer.len - stack_buffer_head.len], if (received_hup) .eof else .progress)) {
                                        return;
                                    }
                                    stack_buffer_head = stack_buffer;
                                }
                            }
                        },
                        .err => |err| {
                            if (err.isRetry()) {
                                if (comptime file_type == .file) {
                                    bun.Output.debugWarn("Received EAGAIN while reading from a file. This is a bug.", .{});
                                } else {
                                    parent.registerPoll();
                                }

                                if (stack_buffer[0 .. stack_buffer.len - stack_buffer_head.len].len > 0)
                                    _ = parent.vtable.onReadChunk(stack_buffer[0 .. stack_buffer.len - stack_buffer_head.len], .drained);
                                return;
                            }

                            if (stack_buffer[0 .. stack_buffer.len - stack_buffer_head.len].len > 0)
                                _ = parent.vtable.onReadChunk(stack_buffer[0 .. stack_buffer.len - stack_buffer_head.len], .progress);
                            parent.onError(err);
                            return;
                        },
                    }
                }

                if (stack_buffer[0 .. stack_buffer.len - stack_buffer_head.len].len > 0) {
                    if (!parent.vtable.onReadChunk(stack_buffer[0 .. stack_buffer.len - stack_buffer_head.len], if (received_hup) .eof else .progress) and !received_hup) {
                        return;
                    }
                }

                if (!parent.vtable.isStreamingEnabled()) break;
            }
        }

        while (true) {
            resizable_buffer.ensureUnusedCapacity(16 * 1024) catch bun.outOfMemory();
            var buf: []u8 = resizable_buffer.unusedCapacitySlice();

            switch (sys_fn(fd, buf, parent._offset)) {
                .result => |bytes_read| {
                    if (parent.maxbuf) |l| l.onReadBytes(bytes_read);
                    parent._offset += bytes_read;
                    buf = buf[0..bytes_read];
                    resizable_buffer.items.len += bytes_read;

                    if (bytes_read == 0) {
                        parent.closeWithoutReporting();
                        _ = drainChunk(parent, resizable_buffer.items, .eof);
                        parent.done();
                        return;
                    }

                    if (comptime file_type == .pipe) {
                        if (bun.Environment.isMac or !bun.C.RWFFlagSupport.isMaybeSupported()) {
                            switch (bun.isReadable(fd)) {
                                .ready => {},
                                .hup => {
                                    received_hup = true;
                                },
                                .not_ready => {
                                    if (received_hup) {
                                        parent.closeWithoutReporting();
                                    }
                                    defer {
                                        if (received_hup) {
                                            parent.done();
                                        }
                                    }

                                    if (parent.vtable.isStreamingEnabled()) {
                                        defer {
                                            resizable_buffer.clearRetainingCapacity();
                                        }
                                        if (!parent.vtable.onReadChunk(resizable_buffer.items, if (received_hup) .eof else .drained) and !received_hup) {
                                            return;
                                        }
                                    }

                                    if (!received_hup) {
                                        parent.registerPoll();
                                    }

                                    return;
                                },
                            }
                        }
                    }

                    if (comptime file_type != .pipe) {
                        if (parent.vtable.isStreamingEnabled()) {
                            if (resizable_buffer.items.len > 128_000) {
                                defer {
                                    resizable_buffer.clearRetainingCapacity();
                                }
                                if (!parent.vtable.onReadChunk(resizable_buffer.items, .progress)) {
                                    return;
                                }

                                continue;
                            }
                        }
                    }
                },
                .err => |err| {
                    if (parent.vtable.isStreamingEnabled()) {
                        if (resizable_buffer.items.len > 0) {
                            _ = parent.vtable.onReadChunk(resizable_buffer.items, .drained);
                            resizable_buffer.clearRetainingCapacity();
                        }
                    }

                    if (err.isRetry()) {
                        if (comptime file_type == .file) {
                            bun.Output.debugWarn("Received EAGAIN while reading from a file. This is a bug.", .{});
                        } else {
                            parent.registerPoll();
                        }
                        return;
                    }
                    parent.onError(err);
                    return;
                },
            }
        }
    }

    fn readFromBlockingPipeWithoutBlocking(parent: *PosixBufferedReader, resizable_buffer: *std.ArrayList(u8), fd: bun.FileDescriptor, size_hint: isize, received_hup: bool) void {
        if (parent.vtable.isStreamingEnabled()) {
            resizable_buffer.clearRetainingCapacity();
        }

        readBlockingPipe(parent, resizable_buffer, fd, size_hint, received_hup);
    }

    comptime {
        bun.meta.banFieldType(@This(), bool); // put them in flags instead.
    }
};

const JSC = bun.JSC;

const WindowsBufferedReaderVTable = struct {
    onReaderDone: *const fn (*anyopaque) void,
    onReaderError: *const fn (*anyopaque, bun.sys.Error) void,
    onReadChunk: ?*const fn (
        *anyopaque,
        chunk: []const u8,
        hasMore: ReadState,
    ) bool = null,
};

pub const WindowsBufferedReader = struct {
    /// The pointer to this pipe must be stable.
    /// It cannot change because we don't know what libuv will do with it.
    source: ?Source = null,
    _offset: usize = 0,
    _buffer: std.ArrayList(u8) = std.ArrayList(u8).init(bun.default_allocator),
    // for compatibility with Linux
    flags: Flags = .{},
    maxbuf: ?*MaxBuf = null,

    parent: *anyopaque = undefined,
    vtable: WindowsBufferedReaderVTable = undefined,

    pub fn memoryCost(this: *const WindowsBufferedReader) usize {
        return @sizeOf(@This()) + this._buffer.capacity;
    }

    const Flags = packed struct {
        is_done: bool = false,
        pollable: bool = false,
        nonblocking: bool = false,
        received_eof: bool = false,
        closed_without_reporting: bool = false,
        close_handle: bool = true,

        is_paused: bool = true,
        has_inflight_read: bool = false,
        use_pread: bool = false,
    };

    pub fn init(comptime Type: type) WindowsBufferedReader {
        const fns = struct {
            fn onReadChunk(this: *anyopaque, chunk: []const u8, hasMore: ReadState) bool {
                return Type.onReadChunk(@as(*Type, @alignCast(@ptrCast(this))), chunk, hasMore);
            }
            fn onReaderDone(this: *anyopaque) void {
                return Type.onReaderDone(@as(*Type, @alignCast(@ptrCast(this))));
            }
            fn onReaderError(this: *anyopaque, err: bun.sys.Error) void {
                return Type.onReaderError(@as(*Type, @alignCast(@ptrCast(this))), err);
            }
        };
        return .{
            .vtable = .{
                .onReadChunk = if (@hasDecl(Type, "onReadChunk")) &fns.onReadChunk else null,
                .onReaderDone = &fns.onReaderDone,
                .onReaderError = &fns.onReaderError,
            },
        };
    }

    pub inline fn isDone(this: *WindowsBufferedReader) bool {
        return this.flags.is_done or this.flags.received_eof or this.flags.closed_without_reporting;
    }

    pub fn from(to: *WindowsBufferedReader, other: anytype, parent: anytype) void {
        bun.assert(other.source != null and to.source == null);
        to.* = .{
            .vtable = to.vtable,
            .flags = other.flags,
            ._buffer = other.buffer().*,
            ._offset = other._offset,
            .source = other.source,
        };
        other.flags.is_done = true;
        other._offset = 0;
        other.buffer().* = std.ArrayList(u8).init(bun.default_allocator);
        other.source = null;
        MaxBuf.transferToPipereader(&other.maxbuf, &to.maxbuf);
        to.setParent(parent);
    }

    pub fn getFd(this: *const WindowsBufferedReader) bun.FileDescriptor {
        const source = this.source orelse return bun.invalid_fd;
        return source.getFd();
    }

    pub fn watch(_: *WindowsBufferedReader) void {
        // No-op on windows.
    }

    pub fn setParent(this: *WindowsBufferedReader, parent: anytype) void {
        this.parent = parent;
        if (!this.flags.is_done) {
            if (this.source) |source| {
                source.setData(this);
            }
        }
    }

    pub fn updateRef(this: *WindowsBufferedReader, value: bool) void {
        if (this.source) |source| {
            if (value) {
                source.ref();
            } else {
                source.unref();
            }
        }
    }

    pub fn enableKeepingProcessAlive(this: *WindowsBufferedReader, _: anytype) void {
        this.updateRef(true);
    }

    pub fn disableKeepingProcessAlive(this: *WindowsBufferedReader, _: anytype) void {
        this.updateRef(false);
    }

    pub fn takeBuffer(this: *WindowsBufferedReader) std.ArrayList(u8) {
        const out = this._buffer;
        this._buffer = std.ArrayList(u8).init(out.allocator);
        return out;
    }

    pub fn buffer(this: *WindowsBufferedReader) *std.ArrayList(u8) {
        return &this._buffer;
    }

    pub const finalBuffer = buffer;

    pub fn hasPendingActivity(this: *const WindowsBufferedReader) bool {
        const source = this.source orelse return false;
        return source.isActive();
    }

    pub fn hasPendingRead(this: *const WindowsBufferedReader) bool {
        return this.flags.has_inflight_read;
    }

<<<<<<< HEAD
    fn _onReadChunk(this: *WindowsBufferedReader, buf: []u8, hasMore: ReadState) bool {
=======
    fn _onReadChunk(this: *WindowsOutputReader, buf: []u8, hasMore: ReadState) bool {
        if (this.maxbuf) |m| m.onReadBytes(buf.len);
>>>>>>> f505cf6f
        this.flags.has_inflight_read = false;
        if (hasMore == .eof) {
            this.flags.received_eof = true;
        }

        const onReadChunkFn = this.vtable.onReadChunk orelse return true;
        return onReadChunkFn(this.parent, buf, hasMore);
    }

    fn finish(this: *WindowsBufferedReader) void {
        this.flags.has_inflight_read = false;
        this.flags.is_done = true;
    }

    pub fn done(this: *WindowsBufferedReader) void {
        if (this.source) |source| bun.assert(source.isClosed());

        this.finish();

        this.vtable.onReaderDone(this.parent);
    }

    pub fn onError(this: *WindowsBufferedReader, err: bun.sys.Error) void {
        this.finish();
        this.vtable.onReaderError(this.parent, err);
    }

    pub fn getReadBufferWithStableMemoryAddress(this: *WindowsBufferedReader, suggested_size: usize) []u8 {
        this.flags.has_inflight_read = true;
        this._buffer.ensureUnusedCapacity(suggested_size) catch bun.outOfMemory();
        const res = this._buffer.allocatedSlice()[this._buffer.items.len..];
        return res;
    }

    pub fn startWithCurrentPipe(this: *WindowsBufferedReader) bun.JSC.Maybe(void) {
        bun.assert(!this.source.?.isClosed());
        this.source.?.setData(this);
        this.buffer().clearRetainingCapacity();
        this.flags.is_done = false;
        return this.startReading();
    }

    pub fn startWithPipe(this: *WindowsBufferedReader, pipe: *uv.Pipe) bun.JSC.Maybe(void) {
        this.source = .{ .pipe = pipe };
        return this.startWithCurrentPipe();
    }

    pub fn start(this: *WindowsBufferedReader, fd: bun.FileDescriptor, _: bool) bun.JSC.Maybe(void) {
        bun.assert(this.source == null);
        const source = switch (Source.open(uv.Loop.get(), fd)) {
            .err => |err| return .{ .err = err },
            .result => |source| source,
        };
        source.setData(this);
        this.source = source;
        return this.startWithCurrentPipe();
    }

    pub fn startFileOffset(this: *WindowsBufferedReader, fd: bun.FileDescriptor, poll: bool, offset: usize) bun.JSC.Maybe(void) {
        this._offset = offset;
        this.flags.use_pread = true;
        return this.start(fd, poll);
    }

<<<<<<< HEAD
    pub fn deinit(this: *WindowsBufferedReader) void {
=======
    pub fn deinit(this: *WindowsOutputReader) void {
        MaxBuf.removeFromPipereader(&this.maxbuf);
>>>>>>> f505cf6f
        this.buffer().deinit();
        const source = this.source orelse return;
        if (!source.isClosed()) {
            // closeImpl will take care of freeing the source
            this.closeImpl(false);
        }
        this.source = null;
    }

    pub fn setRawMode(this: *WindowsBufferedReader, value: bool) bun.JSC.Maybe(void) {
        const source = this.source orelse return .{
            .err = .{
                .errno = @intFromEnum(bun.C.E.BADF),
                .syscall = .uv_tty_set_mode,
            },
        };
        return source.setRawMode(value);
    }

    fn onStreamAlloc(handle: *uv.Handle, suggested_size: usize, buf: *uv.uv_buf_t) callconv(.C) void {
        var this = bun.cast(*WindowsBufferedReader, handle.data);
        const result = this.getReadBufferWithStableMemoryAddress(suggested_size);
        buf.* = uv.uv_buf_t.init(result);
    }

    fn onStreamRead(handle: *uv.uv_handle_t, nread: uv.ReturnCodeI64, buf: *const uv.uv_buf_t) callconv(.C) void {
        const stream = bun.cast(*uv.uv_stream_t, handle);
        var this = bun.cast(*WindowsBufferedReader, stream.data);

        const nread_int = nread.int();

        bun.sys.syslog("onStreamRead(0x{d}) = {d}", .{ @intFromPtr(this), nread_int });

        // NOTE: pipes/tty need to call stopReading on errors (yeah)
        switch (nread_int) {
            0 => {
                // EAGAIN or EWOULDBLOCK or canceled  (buf is not safe to access here)
                return this.onRead(.{ .result = 0 }, "", .drained);
            },
            uv.UV_EOF => {
                _ = this.stopReading();
                // EOF (buf is not safe to access here)
                return this.onRead(.{ .result = 0 }, "", .eof);
            },
            else => {
                if (nread.toError(.recv)) |err| {
                    _ = this.stopReading();
                    // ERROR (buf is not safe to access here)
                    this.onRead(.{ .err = err }, "", .progress);
                    return;
                }
                // we got some data we can slice the buffer!
                const len: usize = @intCast(nread_int);
                var slice = buf.slice();
                this.onRead(.{ .result = len }, slice[0..len], .progress);
            },
        }
    }

    fn onFileRead(fs: *uv.fs_t) callconv(.C) void {
        const result = fs.result;
        const nread_int = result.int();
        bun.sys.syslog("onFileRead({}) = {d}", .{ bun.toFD(fs.file.fd), nread_int });
        if (nread_int == uv.UV_ECANCELED) {
            fs.deinit();
            return;
        }
        var this: *WindowsBufferedReader = bun.cast(*WindowsBufferedReader, fs.data);
        fs.deinit();
        if (this.flags.is_done) return;

        switch (nread_int) {
            // 0 actually means EOF too
            0, uv.UV_EOF => {
                this.flags.is_paused = true;
                this.onRead(.{ .result = 0 }, "", .eof);
            },
            // UV_ECANCELED needs to be on the top so we avoid UAF
            uv.UV_ECANCELED => unreachable,
            else => {
                if (result.toError(.read)) |err| {
                    this.flags.is_paused = true;
                    this.onRead(.{ .err = err }, "", .progress);
                    return;
                }
                defer {
                    // if we are not paused we keep reading until EOF or err
                    if (!this.flags.is_paused) {
                        if (this.source) |source| {
                            if (source == .file) {
                                const file = source.file;
                                source.setData(this);
                                const buf = this.getReadBufferWithStableMemoryAddress(64 * 1024);
                                file.iov = uv.uv_buf_t.init(buf);
                                if (uv.uv_fs_read(uv.Loop.get(), &file.fs, file.file, @ptrCast(&file.iov), 1, if (this.flags.use_pread) @intCast(this._offset) else -1, onFileRead).toError(.write)) |err| {
                                    this.flags.is_paused = true;
                                    // we should inform the error if we are unable to keep reading
                                    this.onRead(.{ .err = err }, "", .progress);
                                }
                            }
                        }
                    }
                }

                const len: usize = @intCast(nread_int);
                this._offset += len;
                // we got some data lets get the current iov
                if (this.source) |source| {
                    if (source == .file) {
                        var buf = source.file.iov.slice();
                        return this.onRead(.{ .result = len }, buf[0..len], .progress);
                    }
                }
                // ops we should not hit this lets fail with EPIPE
                bun.assert(false);
                return this.onRead(.{ .err = bun.sys.Error.fromCode(bun.C.E.PIPE, .read) }, "", .progress);
            },
        }
    }

    pub fn startReading(this: *WindowsBufferedReader) bun.JSC.Maybe(void) {
        if (this.flags.is_done or !this.flags.is_paused) return .{ .result = {} };
        this.flags.is_paused = false;
        const source: Source = this.source orelse return .{ .err = bun.sys.Error.fromCode(bun.C.E.BADF, .read) };
        bun.assert(!source.isClosed());

        switch (source) {
            .file => |file| {
                file.fs.deinit();
                source.setData(this);
                const buf = this.getReadBufferWithStableMemoryAddress(64 * 1024);
                file.iov = uv.uv_buf_t.init(buf);
                if (uv.uv_fs_read(uv.Loop.get(), &file.fs, file.file, @ptrCast(&file.iov), 1, if (this.flags.use_pread) @intCast(this._offset) else -1, onFileRead).toError(.write)) |err| {
                    return .{ .err = err };
                }
            },
            else => {
                if (uv.uv_read_start(source.toStream(), &onStreamAlloc, &onStreamRead).toError(.open)) |err| {
                    bun.windows.libuv.log("uv_read_start() = {s}", .{err.name()});
                    return .{ .err = err };
                }
            },
        }

        return .{ .result = {} };
    }

    pub fn stopReading(this: *WindowsBufferedReader) bun.JSC.Maybe(void) {
        if (this.flags.is_done or this.flags.is_paused) return .{ .result = {} };
        this.flags.is_paused = true;
        const source = this.source orelse return .{ .result = {} };
        switch (source) {
            .file => |file| {
                file.fs.cancel();
            },
            else => {
                source.toStream().readStop();
            },
        }
        return .{ .result = {} };
    }

    pub fn closeImpl(this: *WindowsBufferedReader, comptime callDone: bool) void {
        if (this.source) |source| {
            switch (source) {
                .sync_file, .file => |file| {
                    if (!this.flags.is_paused) {
                        // always cancel the current one
                        file.fs.cancel();
                        this.flags.is_paused = true;
                    }
                    // always use close_fs here because we can have a operation in progress
                    file.close_fs.data = file;
                    _ = uv.uv_fs_close(uv.Loop.get(), &file.close_fs, file.file, onFileClose);
                },
                .pipe => |pipe| {
                    pipe.data = pipe;
                    pipe.close(onPipeClose);
                },
                .tty => |tty| {
                    if (tty == &Source.stdin_tty) {
                        Source.stdin_tty = undefined;
                        Source.stdin_tty_init = false;
                    }

                    tty.data = tty;
                    tty.close(onTTYClose);
                },
            }
            this.source = null;
            if (comptime callDone) this.done();
        }
    }

    pub fn close(this: *WindowsBufferedReader) void {
        _ = this.stopReading();
        this.closeImpl(true);
    }

    fn onFileClose(handle: *uv.fs_t) callconv(.C) void {
        const file = bun.cast(*Source.File, handle.data);
        handle.deinit();
        bun.default_allocator.destroy(file);
    }

    fn onPipeClose(handle: *uv.Pipe) callconv(.C) void {
        const this = bun.cast(*uv.Pipe, handle.data);
        bun.default_allocator.destroy(this);
    }

    fn onTTYClose(handle: *uv.uv_tty_t) callconv(.C) void {
        const this = bun.cast(*uv.uv_tty_t, handle.data);
        bun.default_allocator.destroy(this);
    }

    pub fn onRead(this: *WindowsBufferedReader, amount: bun.JSC.Maybe(usize), slice: []u8, hasMore: ReadState) void {
        if (amount == .err) {
            this.onError(amount.err);
            return;
        }

        switch (hasMore) {
            .eof => {
                // we call report EOF and close
                _ = this._onReadChunk(slice, hasMore);
                close(this);
            },
            .drained => {
                // we call drained so we know if we should stop here
                _ = this._onReadChunk(slice, hasMore);
            },
            else => {
                var buf = this.buffer();
                if (comptime bun.Environment.allow_assert) {
                    if (slice.len > 0 and !bun.isSliceInBuffer(slice, buf.allocatedSlice())) {
                        @panic("uv_read_cb: buf is not in buffer! This is a bug in bun. Please report it.");
                    }
                }
                // move cursor foward
                buf.items.len += amount.result;
                _ = this._onReadChunk(slice, hasMore);
            },
        }
    }

    pub fn pause(this: *WindowsBufferedReader) void {
        _ = this.stopReading();
    }

    pub fn unpause(this: *WindowsBufferedReader) void {
        _ = this.startReading();
    }

    pub fn read(this: *WindowsBufferedReader) void {
        // we cannot sync read pipes on Windows so we just check if we are paused to resume the reading
        this.unpause();
    }

    comptime {
        bun.meta.banFieldType(WindowsBufferedReader, bool); // Don't increase the size of the struct. Put them in flags instead.
    }
};

pub const BufferedReader = if (bun.Environment.isPosix)
    PosixBufferedReader
else if (bun.Environment.isWindows)
    WindowsBufferedReader
else
    @compileError("Unsupported platform");<|MERGE_RESOLUTION|>--- conflicted
+++ resolved
@@ -798,12 +798,8 @@
         return this.flags.has_inflight_read;
     }
 
-<<<<<<< HEAD
     fn _onReadChunk(this: *WindowsBufferedReader, buf: []u8, hasMore: ReadState) bool {
-=======
-    fn _onReadChunk(this: *WindowsOutputReader, buf: []u8, hasMore: ReadState) bool {
         if (this.maxbuf) |m| m.onReadBytes(buf.len);
->>>>>>> f505cf6f
         this.flags.has_inflight_read = false;
         if (hasMore == .eof) {
             this.flags.received_eof = true;
@@ -868,12 +864,7 @@
         return this.start(fd, poll);
     }
 
-<<<<<<< HEAD
     pub fn deinit(this: *WindowsBufferedReader) void {
-=======
-    pub fn deinit(this: *WindowsOutputReader) void {
-        MaxBuf.removeFromPipereader(&this.maxbuf);
->>>>>>> f505cf6f
         this.buffer().deinit();
         const source = this.source orelse return;
         if (!source.isClosed()) {
