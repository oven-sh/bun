--- conflicted
+++ resolved
@@ -10,13 +10,8 @@
 
 const TimerHeap = heap.Intrusive(Timer, void, Timer.less);
 
-<<<<<<< HEAD
 const posix = std.posix;
-const assert = std.debug.assert;
-=======
-const os = std.os;
 const assert = bun.assert;
->>>>>>> 49fa21f6
 
 pub const Source = @import("./source.zig").Source;
 
