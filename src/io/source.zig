--- conflicted
+++ resolved
@@ -149,13 +149,8 @@
     }
 
     pub fn open(loop: *uv.Loop, fd: bun.FileDescriptor) bun.JSC.Maybe(Source) {
-<<<<<<< HEAD
-        const rc = bun.windows.GetFileType(fd.cast());
-        log("open(fd: {}, type: {d})", .{ fd, rc });
-=======
         const rc = bun.windows.libuv.uv_guess_handle(bun.uvfdcast(fd));
         log("open(fd: {}, type: {d})", .{ fd, @tagName(rc) });
->>>>>>> d433a1ad
 
         switch (rc) {
             .named_pipe => {
@@ -170,25 +165,7 @@
                     .err => |err| return .{ .err = err },
                 }
             },
-<<<<<<< HEAD
-            bun.windows.FILE_TYPE_UNKNOWN => {
-                const errno = bun.windows.getLastErrno();
-
-                if (errno == .SUCCESS) {
-                    // If it's nul, let's pretend its a pipe
-                    // that seems to be the mode that libuv is happiest with.
-                    return switch (openPipe(loop, fd)) {
-                        .result => |pipe| return .{ .result = .{ .pipe = pipe } },
-                        .err => |err| return .{ .err = err },
-                    };
-                }
-
-                return .{ .err = bun.sys.Error.fromCode(errno, .open) };
-            },
-            else => {
-=======
             .file => {
->>>>>>> d433a1ad
                 return .{
                     .result = .{
                         .file = openFile(fd),
