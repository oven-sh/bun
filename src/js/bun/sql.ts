<<<<<<< HEAD
import type * as BunTypes from "bun";

const enum QueryStatus {
  active = 1 << 1,
  cancelled = 1 << 2,
  error = 1 << 3,
  executed = 1 << 4,
  invalidHandle = 1 << 5,
}
const cmds = ["", "INSERT", "DELETE", "UPDATE", "MERGE", "SELECT", "MOVE", "FETCH", "COPY"];

const PublicArray = globalThis.Array;
const enum SSLMode {
  disable = 0,
  prefer = 1,
  require = 2,
  verify_ca = 3,
  verify_full = 4,
}

const { hideFromStack } = require("internal/shared");
const defineProperties = Object.defineProperties;

function connectionClosedError() {
  return $ERR_POSTGRES_CONNECTION_CLOSED("Connection closed");
}
function notTaggedCallError() {
  return $ERR_POSTGRES_NOT_TAGGED_CALL("Query not called as a tagged template literal");
}
hideFromStack(connectionClosedError);
hideFromStack(notTaggedCallError);

enum SQLQueryResultMode {
  objects = 0,
  values = 1,
  raw = 2,
}
const escapeIdentifier = function escape(str, adapter) {
  if (adapter === "mysql") {
    return "`" + str.replaceAll("`", "``") + "`";
  }
  return '"' + str.replaceAll('"', '""').replaceAll(".", '"."') + '"';
};
class SQLResultArray extends PublicArray {
  static [Symbol.toStringTag] = "SQLResults";

  constructor() {
    super();
    // match postgres's result array, in this way for in will not list the properties and .map will not return undefined command and count
    Object.defineProperties(this, {
      count: { value: null, writable: true },
      command: { value: null, writable: true },
    });
  }
  static get [Symbol.species]() {
    return Array;
  }
}

const _resolve = Symbol("resolve");
const _reject = Symbol("reject");
const _handle = Symbol("handle");
const _run = Symbol("run");
const _queryStatus = Symbol("status");
const _handler = Symbol("handler");
const _strings = Symbol("strings");
const _values = Symbol("values");
const _poolSize = Symbol("poolSize");
const _flags = Symbol("flags");
const _results = Symbol("results");
const _adapter = Symbol("adapter");
const PublicPromise = Promise;
type TransactionCallback = (sql: (strings: string, ...values: any[]) => Query) => Promise<any>;

const { createConnection: _createConnection, createQuery, init } = $zig("postgres.zig", "createBinding");
const {
  createConnection: _createConnectionMysql,
  createQuery: createQueryMysql,
  init: initMysql,
} = $zig("mysql.zig", "createBinding");

function normalizeSSLMode(value: string): SSLMode {
  if (!value) {
    return SSLMode.disable;
  }

  value = (value + "").toLowerCase();
  switch (value) {
    case "disable":
      return SSLMode.disable;
    case "prefer":
      return SSLMode.prefer;
    case "require":
    case "required":
      return SSLMode.require;
    case "verify-ca":
    case "verify_ca":
      return SSLMode.verify_ca;
    case "verify-full":
    case "verify_full":
      return SSLMode.verify_full;
    default: {
      break;
    }
  }

  throw $ERR_INVALID_ARG_VALUE("sslmode", value);
}

enum SQLQueryFlags {
  none = 0,
  allowUnsafeTransaction = 1 << 0,
  unsafe = 1 << 1,
  bigint = 1 << 2,
  simple = 1 << 3,
  notTagged = 1 << 4,
}

function getQueryHandle(query) {
  let handle = query[_handle];
  if (!handle) {
    try {
      query[_handle] = handle = doCreateQuery(
        query[_strings],
        query[_values],
        query[_flags] & SQLQueryFlags.allowUnsafeTransaction,
        query[_poolSize],
        query[_flags] & SQLQueryFlags.bigint,
        query[_flags] & SQLQueryFlags.simple,
        query[_adapter],
      );
    } catch (err) {
      query[_queryStatus] |= QueryStatus.error | QueryStatus.invalidHandle;
      query.reject(err);
    }
  }
  return handle;
}

enum SQLCommand {
  insert = 0,
  update = 1,
  updateSet = 2,
  where = 3,
  whereIn = 4,
  none = -1,
}

function commandToString(command: SQLCommand): string {
  switch (command) {
    case SQLCommand.insert:
      return "INSERT";
    case SQLCommand.updateSet:
    case SQLCommand.update:
      return "UPDATE";
    case SQLCommand.whereIn:
    case SQLCommand.where:
      return "WHERE";
    default:
      return "";
  }
}

function detectCommand(query: string): SQLCommand {
  const text = query.toLowerCase().trim();
  const text_len = text.length;

  let token = "";
  let command = SQLCommand.none;
  let quoted = false;
  for (let i = 0; i < text_len; i++) {
    const char = text[i];
    switch (char) {
      case " ": // Space
      case "\n": // Line feed
      case "\t": // Tab character
      case "\r": // Carriage return
      case "\f": // Form feed
      case "\v": {
        switch (token) {
          case "insert": {
            if (command === SQLCommand.none) {
              return SQLCommand.insert;
            }
            return command;
          }
          case "update": {
            if (command === SQLCommand.none) {
              command = SQLCommand.update;
              token = "";
              continue; // try to find SET
            }
            return command;
          }
          case "where": {
            command = SQLCommand.where;
            token = "";
            continue; // try to find IN
          }
          case "set": {
            if (command === SQLCommand.update) {
              command = SQLCommand.updateSet;
              token = "";
              continue; // try to find WHERE
            }
            return command;
          }
          case "in": {
            if (command === SQLCommand.where) {
              return SQLCommand.whereIn;
            }
            return command;
          }
          default: {
            token = "";
            continue;
          }
        }
      }
      default: {
        // skip quoted commands
        if (char === '"') {
          quoted = !quoted;
          continue;
        }
        if (!quoted) {
          token += char;
        }
      }
    }
  }
  if (token) {
    switch (command) {
      case SQLCommand.none: {
        switch (token) {
          case "insert":
            return SQLCommand.insert;
          case "update":
            return SQLCommand.update;
          case "where":
            return SQLCommand.where;
          default:
            return SQLCommand.none;
        }
      }
      case SQLCommand.update: {
        if (token === "set") {
          return SQLCommand.updateSet;
        }
        return SQLCommand.update;
      }
      case SQLCommand.where: {
        if (token === "in") {
          return SQLCommand.whereIn;
        }
        return SQLCommand.where;
      }
    }
  }

  return command;
}

function normalizeQuery(strings, values, adapter, binding_idx = 1) {
  if (typeof strings === "string") {
    // identifier or unsafe query
    return [strings, values || []];
  }
  if (!$isArray(strings)) {
    // we should not hit this path
    throw new SyntaxError("Invalid query: SQL Fragment cannot be executed or was misused");
  }
  const str_len = strings.length;
  if (str_len === 0) {
    return ["", []];
  }
  let binding_values: any[] = [];
  let query = "";
  for (let i = 0; i < str_len; i++) {
    const string = strings[i];

    if (typeof string === "string") {
      query += string;
      if (values.length > i) {
        const value = values[i];
        if (value instanceof Query) {
          const [sub_query, sub_values] = normalizeQuery(value[_strings], value[_values], adapter, binding_idx);
          query += sub_query;
          for (let j = 0; j < sub_values.length; j++) {
            binding_values.push(sub_values[j]);
          }
          binding_idx += sub_values.length;
        } else if (value instanceof SQLHelper) {
          const command = detectCommand(query);
          // only selectIn, insert, update, updateSet are allowed
          if (command === SQLCommand.none || command === SQLCommand.where) {
            throw new SyntaxError("Helpers are only allowed for INSERT, UPDATE and WHERE IN commands");
          }
          const { columns, value: items } = value as SQLHelper;
          const columnCount = columns.length;
          if (columnCount === 0 && command !== SQLCommand.whereIn) {
            throw new SyntaxError(`Cannot ${commandToString(command)} with no columns`);
          }
          const lastColumnIndex = columns.length - 1;

          if (command === SQLCommand.insert) {
            //
            // insert into users ${sql(users)} or insert into users ${sql(user)}
            //

            query += "(";
            for (let j = 0; j < columnCount; j++) {
              query += escapeIdentifier(columns[j], adapter);
              if (j < lastColumnIndex) {
                query += ", ";
              }
            }
            query += ") VALUES";
            if ($isArray(items)) {
              const itemsCount = items.length;
              const lastItemIndex = itemsCount - 1;
              for (let j = 0; j < itemsCount; j++) {
                query += "(";
                const item = items[j];
                for (let k = 0; k < columnCount; k++) {
                  const column = columns[k];
                  const columnValue = item[column];
                  if (adapter === "mysql") {
                    query += `?${k < lastColumnIndex ? ", " : ""}`;
                  } else {
                    query += `$${binding_idx++}${k < lastColumnIndex ? ", " : ""}`;
                  }
                  if (typeof columnValue === "undefined") {
                    binding_values.push(null);
                  } else {
                    binding_values.push(columnValue);
                  }
                }
                if (j < lastItemIndex) {
                  query += "),";
                } else {
                  query += ") "; // the user can add RETURNING * or RETURNING id
                }
              }
            } else {
              query += "(";
              const item = items;
              for (let j = 0; j < columnCount; j++) {
                const column = columns[j];
                const columnValue = item[column];
                if (adapter === "mysql") {
                  query += `?${j < lastColumnIndex ? ", " : ""}`;
                } else {
                  query += `$${binding_idx++}${j < lastColumnIndex ? ", " : ""}`;
                }
                if (typeof columnValue === "undefined") {
                  binding_values.push(null);
                } else {
                  binding_values.push(columnValue);
                }
              }
              query += ") "; // the user can add RETURNING * or RETURNING id
            }
          } else if (command === SQLCommand.whereIn) {
            // SELECT * FROM users WHERE id IN (${sql([1, 2, 3])})
            if (!$isArray(items)) {
              throw new SyntaxError("An array of values is required for WHERE IN helper");
            }
            const itemsCount = items.length;
            const lastItemIndex = itemsCount - 1;
            query += "(";
            for (let j = 0; j < itemsCount; j++) {
              if (adapter === "mysql") {
                query += `?${j < lastItemIndex ? ", " : ""}`;
              } else {
                query += `$${binding_idx++}${j < lastItemIndex ? ", " : ""}`;
              }
              if (columnCount > 0) {
                // we must use a key from a object
                if (columnCount > 1) {
                  // we should not pass multiple columns here
                  throw new SyntaxError("Cannot use WHERE IN helper with multiple columns");
                }
                // SELECT * FROM users WHERE id IN (${sql(users, "id")})
                const value = items[j];
                if (typeof value === "undefined") {
                  binding_values.push(null);
                } else {
                  const value_from_key = value[columns[0]];

                  if (typeof value_from_key === "undefined") {
                    binding_values.push(null);
                  } else {
                    binding_values.push(value_from_key);
                  }
                }
              } else {
                const value = items[j];
                if (typeof value === "undefined") {
                  binding_values.push(null);
                } else {
                  binding_values.push(value);
                }
              }
            }
            query += ") "; // more conditions can be added after this
          } else {
            // UPDATE users SET ${sql({ name: "John", age: 31 })} WHERE id = 1
            let item;
            if ($isArray(items)) {
              if (items.length > 1) {
                throw new SyntaxError("Cannot use array of objects for UPDATE");
              }
              item = items[0];
            } else {
              item = items;
            }
            // no need to include if is updateSet
            if (command === SQLCommand.update) {
              query += " SET ";
            }
            for (let i = 0; i < columnCount; i++) {
              const column = columns[i];
              const columnValue = item[column];
              if (adapter === "mysql") {
                query += `${escapeIdentifier(column, adapter)} = ?${i < lastColumnIndex ? ", " : ""}`;
              } else {
                query += `${escapeIdentifier(column, adapter)} = $${binding_idx++}${i < lastColumnIndex ? ", " : ""}`;
              }
              if (typeof columnValue === "undefined") {
                binding_values.push(null);
              } else {
                binding_values.push(columnValue);
              }
            }
            query += " "; // the user can add where clause after this
          }
        } else {
          //TODO: handle sql.array parameters
          if (adapter === "mysql") {
            query += `? `;
          } else {
            query += `$${binding_idx++} `;
          }
          if (typeof value === "undefined") {
            binding_values.push(null);
          } else {
            binding_values.push(value);
          }
        }
      }
    } else {
      throw new SyntaxError("Invalid query: SQL Fragment cannot be executed or was misused");
    }
  }
=======
import type { PostgresAdapter } from "internal/sql/postgres";
import type { BaseQueryHandle, Query } from "internal/sql/query";
import type { SQLHelper } from "internal/sql/shared";
>>>>>>> 97495a86

const { Query, SQLQueryFlags } = require("internal/sql/query");
const { PostgresAdapter } = require("internal/sql/postgres");
const { SQLiteAdapter } = require("internal/sql/sqlite");
const { SQLHelper, parseOptions } = require("internal/sql/shared");
const { connectionClosedError } = require("internal/sql/utils");
const { SQLError, PostgresError, SQLiteError } = require("internal/sql/errors");

<<<<<<< HEAD
class Query extends PublicPromise {
  [_resolve];
  [_reject];
  [_handle];
  [_handler];
  [_queryStatus] = 0;
  [_strings];
  [_values];
  [_adapter];

  [Symbol.for("nodejs.util.inspect.custom")]() {
    const status = this[_queryStatus];
    const active = (status & QueryStatus.active) != 0;
    const cancelled = (status & QueryStatus.cancelled) != 0;
    const executed = (status & QueryStatus.executed) != 0;
    const error = (status & QueryStatus.error) != 0;
    return `PostgresQuery { ${active ? "active" : ""} ${cancelled ? "cancelled" : ""} ${executed ? "executed" : ""} ${error ? "error" : ""} }`;
  }

  constructor(strings, values, flags, poolSize, handler, adapter) {
    var resolve_, reject_;
    super((resolve, reject) => {
      resolve_ = resolve;
      reject_ = reject;
    });
    if (typeof strings === "string") {
      if (!(flags & SQLQueryFlags.unsafe)) {
        // identifier (cannot be executed in safe mode)
        flags |= SQLQueryFlags.notTagged;
        strings = escapeIdentifier(strings, adapter);
      }
    }
    this[_resolve] = resolve_;
    this[_reject] = reject_;
    this[_handle] = null;
    this[_handler] = handler;
    this[_queryStatus] = 0;
    this[_poolSize] = poolSize;
    this[_strings] = strings;
    this[_values] = values;
    this[_flags] = flags;
    this[_adapter] = adapter;
    this[_results] = null;
  }

  async [_run](async: boolean) {
    const { [_handler]: handler, [_queryStatus]: status } = this;

    if (status & (QueryStatus.executed | QueryStatus.error | QueryStatus.cancelled | QueryStatus.invalidHandle)) {
      return;
    }
    if (this[_flags] & SQLQueryFlags.notTagged) {
      this.reject(notTaggedCallError());
      return;
    }
    this[_queryStatus] |= QueryStatus.executed;

    const handle = getQueryHandle(this);
    if (!handle) return this;

    if (async) {
      // Ensure it's actually async
      // eslint-disable-next-line
      await 1;
    }

    try {
      return handler(this, handle);
    } catch (err) {
      this[_queryStatus] |= QueryStatus.error;
      this.reject(err);
    }
  }
  get active() {
    return (this[_queryStatus] & QueryStatus.active) != 0;
  }

  set active(value) {
    const status = this[_queryStatus];
    if (status & (QueryStatus.cancelled | QueryStatus.error)) {
      return;
    }

    if (value) {
      this[_queryStatus] |= QueryStatus.active;
    } else {
      this[_queryStatus] &= ~QueryStatus.active;
    }
  }

  get cancelled() {
    return (this[_queryStatus] & QueryStatus.cancelled) !== 0;
  }

  resolve(x) {
    this[_queryStatus] &= ~QueryStatus.active;
    const handle = getQueryHandle(this);
    if (!handle) return this;
    handle.done();
    return this[_resolve](x);
  }

  reject(x) {
    this[_queryStatus] &= ~QueryStatus.active;
    this[_queryStatus] |= QueryStatus.error;
    if (!(this[_queryStatus] & QueryStatus.invalidHandle)) {
      const handle = getQueryHandle(this);
      if (!handle) return this[_reject](x);
      handle.done();
    }

    return this[_reject](x);
  }

  cancel() {
    var status = this[_queryStatus];
    if (status & QueryStatus.cancelled) {
      return this;
    }
    this[_queryStatus] |= QueryStatus.cancelled;

    if (status & QueryStatus.executed) {
      const handle = getQueryHandle(this);
      handle.cancel();
    }

    return this;
  }

  execute() {
    this[_run](false);
    return this;
  }

  raw() {
    const handle = getQueryHandle(this);
    if (!handle) return this;
    handle.setMode(SQLQueryResultMode.raw);
    return this;
  }

  simple() {
    this[_flags] |= SQLQueryFlags.simple;
    return this;
  }

  values() {
    const handle = getQueryHandle(this);
    if (!handle) return this;
    handle.setMode(SQLQueryResultMode.values);
    return this;
  }

  then() {
    if (this[_flags] & SQLQueryFlags.notTagged) {
      throw notTaggedCallError();
    }
    this[_run](true);
    const result = super.$then.$apply(this, arguments);
    $markPromiseAsHandled(result);
    return result;
  }

  catch() {
    if (this[_flags] & SQLQueryFlags.notTagged) {
      throw notTaggedCallError();
    }
    this[_run](true);
    const result = super.catch.$apply(this, arguments);
    $markPromiseAsHandled(result);
    return result;
  }

  finally() {
    if (this[_flags] & SQLQueryFlags.notTagged) {
      throw notTaggedCallError();
    }
    this[_run](true);
    return super.finally.$apply(this, arguments);
  }
}
Object.defineProperty(Query, Symbol.species, { value: PublicPromise });
Object.defineProperty(Query, Symbol.toStringTag, { value: "Query" });

function handleLast(query, queries) {
  if (queries) {
    const queriesIndex = queries.indexOf(query);
    if (queriesIndex !== -1) {
      queries.splice(queriesIndex, 1);
    }
  }
  try {
    query.resolve(query[_results]);
  } catch {}
}
function onResolveSQLQuery(query, result, commandTag, count, queries, is_last) {
  /// simple queries
  if (query[_flags] & SQLQueryFlags.simple) {
    // simple can have multiple results or a single result
    if (is_last && query[_adapter] == "postgres") {
      // postgres call one extra time with empty result always
      handleLast(query, queries);
      return;
    }
    $assert(result instanceof SQLResultArray, "Invalid result array");
    // prepare for next query
    query[_handle].setPendingValue(new SQLResultArray());
    if (query[_adapter] !== "mysql") {
      result.command = commandTag;

      if (typeof commandTag === "string") {
        if (commandTag.length > 0) {
          result.command = commandTag;
        }
      } else {
        result.command = cmds[commandTag];
      }
    }
    result.count = count || 0;
    const last_result = query[_results];

    if (!last_result) {
      query[_results] = result;
    } else {
      if (last_result instanceof SQLResultArray) {
        // multiple results
        query[_results] = [last_result, result];
      } else {
        // 3 or more results
        last_result.push(result);
      }
    }
    if (is_last) {
      handleLast(query, queries);
    }
    return;
  }
  /// prepared statements
  $assert(result instanceof SQLResultArray, "Invalid result array");
  if (query[_adapter] !== "mysql") {
    result.command = commandTag;

    if (typeof commandTag === "string") {
      if (commandTag.length > 0) {
        result.command = commandTag;
      }
    } else {
      result.command = cmds[commandTag];
    }
  }

  result.count = count || 0;
  if (queries) {
    const queriesIndex = queries.indexOf(query);
    if (queriesIndex !== -1) {
      queries.splice(queriesIndex, 1);
    }
  }
  try {
    query.resolve(result);
  } catch {}
}
function onRejectSQLQuery(query, reject, queries) {
  if (queries) {
    const queriesIndex = queries.indexOf(query);
    if (queriesIndex !== -1) {
      queries.splice(queriesIndex, 1);
    }
  }

  try {
    query.reject(reject);
  } catch {}
}
init(onResolveSQLQuery, onRejectSQLQuery);
initMysql(onResolveSQLQuery, onRejectSQLQuery);

function onQueryFinish(onClose) {
  this.queries.delete(onClose);
  this.pool.release(this);
}

enum PooledConnectionState {
  pending = 0,
  connected = 1,
  closed = 2,
}
enum PooledConnectionFlags {
  /// canBeConnected is used to indicate that at least one time we were able to connect to the database
  canBeConnected = 1 << 0,
  /// reserved is used to indicate that the connection is currently reserved
  reserved = 1 << 1,
  /// preReserved is used to indicate that the connection will be reserved in the future when queryCount drops to 0
  preReserved = 1 << 2,
}

class PooledConnection {
  pool: ConnectionPool;
  connection: $ZigGeneratedClasses.PostgresSQLConnection | null = null;
  state: PooledConnectionState = PooledConnectionState.pending;
  storedError: Error | null = null;
  queries: Set<(err: Error) => void> = new Set();
  onFinish: ((err: Error | null) => void) | null = null;
  connectionInfo: any;
  flags: number = 0;
  /// queryCount is used to indicate the number of queries using the connection, if a connection is reserved or if its a transaction queryCount will be 1 independently of the number of queries
  queryCount: number = 0;
  #onConnected(err, _) {
    const connectionInfo = this.connectionInfo;
    if (connectionInfo?.onconnect) {
      connectionInfo.onconnect(err);
    }
    this.storedError = err;
    if (!err) {
      this.flags |= PooledConnectionFlags.canBeConnected;
    }
    this.state = err ? PooledConnectionState.closed : PooledConnectionState.connected;
    const onFinish = this.onFinish;
    if (onFinish) {
      this.queryCount = 0;
      this.flags &= ~PooledConnectionFlags.reserved;
      this.flags &= ~PooledConnectionFlags.preReserved;

      // pool is closed, lets finish the connection
      // pool is closed, lets finish the connection
      if (err) {
        onFinish(err);
      } else {
        this.connection?.close();
      }
      return;
    }
    this.pool.release(this, true);
  }
  #onClose(err) {
    const connectionInfo = this.connectionInfo;
    if (connectionInfo?.onclose) {
      connectionInfo.onclose(err);
    }
    this.state = PooledConnectionState.closed;
    this.connection = null;
    this.storedError = err;

    // remove from ready connections if its there
    this.pool.readyConnections.delete(this);
    const queries = new Set(this.queries);
    this.queries.clear();
    this.queryCount = 0;
    this.flags &= ~PooledConnectionFlags.reserved;

    // notify all queries that the connection is closed
    for (const onClose of queries) {
      onClose(err);
    }
    const onFinish = this.onFinish;
    if (onFinish) {
      onFinish(err);
    }

    this.pool.release(this, true);
  }
  constructor(connectionInfo, pool: ConnectionPool) {
    this.state = PooledConnectionState.pending;
    this.pool = pool;
    this.connectionInfo = connectionInfo;
    this.#startConnection();
  }
  async #startConnection() {
    this.connection = (await createConnection(
      this.connectionInfo,
      this.#onConnected.bind(this),
      this.#onClose.bind(this),
    )) as $ZigGeneratedClasses.PostgresSQLConnection;
  }
  onClose(onClose: (err: Error) => void) {
    this.queries.add(onClose);
  }
  bindQuery(query: Query, onClose: (err: Error) => void) {
    this.queries.add(onClose);
    // @ts-ignore
    query.finally(onQueryFinish.bind(this, onClose));
  }

  #doRetry() {
    if (this.pool.closed) {
      return;
    }
    // reset error and state
    this.storedError = null;
    this.state = PooledConnectionState.pending;
    // retry connection
    this.#startConnection();
  }
  close() {
    try {
      if (this.state === PooledConnectionState.connected) {
        this.connection?.close();
      }
    } catch {}
  }
  flush() {
    this.connection?.flush();
  }
  retry() {
    // if pool is closed, we can't retry
    if (this.pool.closed) {
      return false;
    }
    // we need to reconnect
    // lets use a retry strategy

    // we can only retry if one day we are able to connect
    if (this.flags & PooledConnectionFlags.canBeConnected) {
      this.#doRetry();
    } else {
      // analyse type of error to see if we can retry
      switch (this.storedError?.code) {
        case "ERR_POSTGRES_UNSUPPORTED_AUTHENTICATION_METHOD":
        case "ERR_POSTGRES_UNKNOWN_AUTHENTICATION_METHOD":
        case "ERR_POSTGRES_TLS_NOT_AVAILABLE":
        case "ERR_POSTGRES_TLS_UPGRADE_FAILED":
        case "ERR_POSTGRES_INVALID_SERVER_SIGNATURE":
        case "ERR_POSTGRES_INVALID_SERVER_KEY":
        case "ERR_POSTGRES_AUTHENTICATION_FAILED_PBKDF2":
          // we can't retry these are authentication errors
          return false;
        default:
          // we can retry
          this.#doRetry();
      }
    }
    return true;
  }
}
class ConnectionPool {
  connectionInfo: any;

  connections: PooledConnection[];
  readyConnections: Set<PooledConnection>;
  waitingQueue: Array<(err: Error | null, result: any) => void> = [];
  reservedQueue: Array<(err: Error | null, result: any) => void> = [];

  poolStarted: boolean = false;
  closed: boolean = false;
  totalQueries: number = 0;
  onAllQueriesFinished: (() => void) | null = null;
  constructor(connectionInfo) {
    this.connectionInfo = connectionInfo;
    this.connections = new Array(connectionInfo.max);
    this.readyConnections = new Set();
  }

  maxDistribution() {
    if (!this.waitingQueue.length) return 0;
    const result = Math.ceil((this.waitingQueue.length + this.totalQueries) / this.connections.length);
    return result ? result : 1;
  }

  flushConcurrentQueries() {
    const maxDistribution = this.maxDistribution();
    if (maxDistribution === 0) {
      return;
    }

    while (true) {
      const nonReservedConnections = Array.from(this.readyConnections).filter(
        c => !(c.flags & PooledConnectionFlags.preReserved) && c.queryCount < maxDistribution,
      );
      if (nonReservedConnections.length === 0) {
        return;
      }
      const orderedConnections = nonReservedConnections.sort((a, b) => a.queryCount - b.queryCount);
      for (const connection of orderedConnections) {
        const pending = this.waitingQueue.shift();
        if (!pending) {
          return;
        }
        connection.queryCount++;
        this.totalQueries++;
        pending(null, connection);
      }
    }
  }

  release(connection: PooledConnection, connectingEvent: boolean = false) {
    if (!connectingEvent) {
      connection.queryCount--;
      this.totalQueries--;
    }
    const currentQueryCount = connection.queryCount;
    if (currentQueryCount == 0) {
      connection.flags &= ~PooledConnectionFlags.reserved;
      connection.flags &= ~PooledConnectionFlags.preReserved;
    }
    if (this.onAllQueriesFinished) {
      // we are waiting for all queries to finish, lets check if we can call it
      if (!this.hasPendingQueries()) {
        this.onAllQueriesFinished();
      }
    }

    if (connection.state !== PooledConnectionState.connected) {
      // connection is not ready
      if (connection.storedError) {
        // this connection got a error but maybe we can wait for another

        if (this.hasConnectionsAvailable()) {
          return;
        }

        const waitingQueue = this.waitingQueue;
        const reservedQueue = this.reservedQueue;

        this.waitingQueue = [];
        this.reservedQueue = [];
        // we have no connections available so lets fails
        for (const pending of waitingQueue) {
          pending(connection.storedError, connection);
        }
        for (const pending of reservedQueue) {
          pending(connection.storedError, connection);
        }
      }
      return;
    }

    if (currentQueryCount == 0) {
      // ok we can actually bind reserved queries to it
      const pendingReserved = this.reservedQueue.shift();
      if (pendingReserved) {
        connection.flags |= PooledConnectionFlags.reserved;
        connection.queryCount++;
        this.totalQueries++;
        // we have a connection waiting for a reserved connection lets prioritize it
        pendingReserved(connection.storedError, connection);
        return;
      }
    }
    this.readyConnections.add(connection);
    this.flushConcurrentQueries();
  }

  hasConnectionsAvailable() {
    if (this.readyConnections.size > 0) return true;
    if (this.poolStarted) {
      const pollSize = this.connections.length;
      for (let i = 0; i < pollSize; i++) {
        const connection = this.connections[i];
        if (connection.state !== PooledConnectionState.closed) {
          // some connection is connecting or connected
          return true;
        }
      }
    }
    return false;
  }

  hasPendingQueries() {
    if (this.waitingQueue.length > 0 || this.reservedQueue.length > 0) return true;
    if (this.poolStarted) {
      return this.totalQueries > 0;
    }
    return false;
  }
  isConnected() {
    if (this.readyConnections.size > 0) {
      return true;
    }
    if (this.poolStarted) {
      const pollSize = this.connections.length;
      for (let i = 0; i < pollSize; i++) {
        const connection = this.connections[i];
        if (connection.state === PooledConnectionState.connected) {
          return true;
        }
      }
    }
    return false;
  }
  flush() {
    if (this.closed) {
      return;
    }
    if (this.poolStarted) {
      const pollSize = this.connections.length;
      for (let i = 0; i < pollSize; i++) {
        const connection = this.connections[i];
        if (connection.state === PooledConnectionState.connected) {
          connection.connection?.flush();
        }
      }
    }
  }

  async #close() {
    let pending;
    while ((pending = this.waitingQueue.shift())) {
      pending(connectionClosedError(), null);
    }
    while (this.reservedQueue.length > 0) {
      const pendingReserved = this.reservedQueue.shift();
      if (pendingReserved) {
        pendingReserved(connectionClosedError(), null);
      }
    }
    const promises: Array<Promise<any>> = [];
    if (this.poolStarted) {
      this.poolStarted = false;
      const pollSize = this.connections.length;
      for (let i = 0; i < pollSize; i++) {
        const connection = this.connections[i];
        switch (connection.state) {
          case PooledConnectionState.pending:
            {
              const { promise, resolve } = Promise.withResolvers();
              connection.onFinish = resolve;
              promises.push(promise);
              connection.connection?.close();
            }
            break;
          case PooledConnectionState.connected:
            {
              const { promise, resolve } = Promise.withResolvers();
              connection.onFinish = resolve;
              promises.push(promise);
              connection.connection?.close();
            }
            break;
        }
        // clean connection reference
        // @ts-ignore
        this.connections[i] = null;
      }
    }
    this.readyConnections.clear();
    this.waitingQueue.length = 0;
    return Promise.all(promises);
  }
  async close(options?: { timeout?: number }) {
    if (this.closed) {
      return;
    }
    let timeout = options?.timeout;
    if (timeout) {
      timeout = Number(timeout);
      if (timeout > 2 ** 31 || timeout < 0 || timeout !== timeout) {
        throw $ERR_INVALID_ARG_VALUE("options.timeout", timeout, "must be a non-negative integer less than 2^31");
      }
      this.closed = true;
      if (timeout === 0 || !this.hasPendingQueries()) {
        // close immediately
        await this.#close();
        return;
      }

      const { promise, resolve } = Promise.withResolvers();
      const timer = setTimeout(() => {
        // timeout is reached, lets close and probably fail some queries
        this.#close().finally(resolve);
      }, timeout * 1000);
      timer.unref(); // dont block the event loop
      this.onAllQueriesFinished = () => {
        clearTimeout(timer);
        // everything is closed, lets close the pool
        this.#close().finally(resolve);
      };

      return promise;
    } else {
      this.closed = true;
      if (!this.hasPendingQueries()) {
        // close immediately
        await this.#close();
        return;
      }
      // gracefully close the pool
      const { promise, resolve } = Promise.withResolvers();
      this.onAllQueriesFinished = () => {
        // everything is closed, lets close the pool
        this.#close().finally(resolve);
      };
      return promise;
    }
  }

  /**
   * @param {function} onConnected - The callback function to be called when the connection is established.
   * @param {boolean} reserved - Whether the connection is reserved, if is reserved the connection will not be released until release is called, if not release will only decrement the queryCount counter
   */
  connect(onConnected: (err: Error | null, result: any) => void, reserved: boolean = false) {
    if (this.closed) {
      return onConnected(connectionClosedError(), null);
    }

    if (this.readyConnections.size === 0) {
      // no connection ready lets make some
      let retry_in_progress = false;
      let all_closed = true;
      let storedError: Error | null = null;

      if (this.poolStarted) {
        // we already started the pool
        // lets check if some connection is available to retry
        const pollSize = this.connections.length;
        for (let i = 0; i < pollSize; i++) {
          const connection = this.connections[i];
          // we need a new connection and we have some connections that can retry
          if (connection.state === PooledConnectionState.closed) {
            if (connection.retry()) {
              // lets wait for connection to be released
              if (!retry_in_progress) {
                // avoid adding to the queue twice, we wanna to retry every available pool connection
                retry_in_progress = true;
                if (reserved) {
                  // we are not sure what connection will be available so we dont pre reserve
                  this.reservedQueue.push(onConnected);
                } else {
                  this.waitingQueue.push(onConnected);
                }
              }
            } else {
              // we have some error, lets grab it and fail if unable to start a connection
              storedError = connection.storedError;
            }
          } else {
            // we have some pending or open connections
            all_closed = false;
          }
        }
        if (!all_closed && !retry_in_progress) {
          // is possible to connect because we have some working connections, or we are just without network for some reason
          // wait for connection to be released or fail
          if (reserved) {
            // we are not sure what connection will be available so we dont pre reserve
            this.reservedQueue.push(onConnected);
          } else {
            this.waitingQueue.push(onConnected);
          }
        } else if (!retry_in_progress) {
          // impossible to connect or retry
          onConnected(storedError ?? connectionClosedError(), null);
        }
        return;
      }
      // we never started the pool, lets start it
      if (reserved) {
        this.reservedQueue.push(onConnected);
      } else {
        this.waitingQueue.push(onConnected);
      }
      this.poolStarted = true;
      const pollSize = this.connections.length;
      // pool is always at least 1 connection
      const firstConnection = new PooledConnection(this.connectionInfo, this);
      this.connections[0] = firstConnection;
      if (reserved) {
        firstConnection.flags |= PooledConnectionFlags.preReserved; // lets pre reserve the first connection
      }
      for (let i = 1; i < pollSize; i++) {
        this.connections[i] = new PooledConnection(this.connectionInfo, this);
      }
      return;
    }
    if (reserved) {
      let connectionWithLeastQueries: PooledConnection | null = null;
      let leastQueries = Infinity;
      for (const connection of this.readyConnections) {
        if (connection.flags & PooledConnectionFlags.preReserved || connection.flags & PooledConnectionFlags.reserved)
          continue;
        const queryCount = connection.queryCount;
        if (queryCount > 0) {
          if (queryCount < leastQueries) {
            leastQueries = queryCount;
            connectionWithLeastQueries = connection;
          }
          continue;
        }
        connection.flags |= PooledConnectionFlags.reserved;
        connection.queryCount++;
        this.totalQueries++;
        this.readyConnections.delete(connection);
        onConnected(null, connection);
        return;
      }
      if (connectionWithLeastQueries) {
        // lets mark the connection with the least queries as preReserved if any
        connectionWithLeastQueries.flags |= PooledConnectionFlags.preReserved;
      }
      // no connection available to be reserved lets wait for a connection to be released
      this.reservedQueue.push(onConnected);
    } else {
      this.waitingQueue.push(onConnected);
      this.flushConcurrentQueries();
    }
  }
}

async function createConnection(options, onConnected, onClose) {
  const {
    hostname,
    port,
    username,
    tls,
    query,
    database,
    sslMode,
    idleTimeout = 0,
    connectionTimeout = 30 * 1000,
    maxLifetime = 0,
    prepare = true,
    path,
    adapter,
  } = options;

  let password = options.password;
  try {
    if (typeof password === "function") {
      password = password();
      if (password && $isPromise(password)) {
        password = await password;
      }
    }

    let createNativeConnection = _createConnection;
    if (adapter === "mysql") {
      createNativeConnection = _createConnectionMysql;
    }

    return createNativeConnection(
      hostname,
      Number(port),
      username || "",
      password || "",
      database || "",
      // > The default value for sslmode is prefer. As is shown in the table, this
      // makes no sense from a security point of view, and it only promises
      // performance overhead if possible. It is only provided as the default for
      // backward compatibility, and is not recommended in secure deployments.
      sslMode || SSLMode.disable,
      tls || null,
      query || "",
      path || "",
      onConnected,
      onClose,
      idleTimeout,
      connectionTimeout,
      maxLifetime,
      !prepare,
    ) as $ZigGeneratedClasses.PostgresSQLConnection;
  } catch (e) {
    onClose(e);
  }
}

function doCreateQuery(strings, values, allowUnsafeTransaction, poolSize, bigint, simple, adapter) {
  const [sqlString, final_values] = normalizeQuery(strings, values, adapter);
  if (!allowUnsafeTransaction) {
    if (poolSize !== 1) {
      const upperCaseSqlString = sqlString.toUpperCase().trim();
      if (upperCaseSqlString.startsWith("BEGIN") || upperCaseSqlString.startsWith("START TRANSACTION")) {
        throw $ERR_POSTGRES_UNSAFE_TRANSACTION("Only use sql.begin, sql.reserved or max: 1");
      }
    }
  }
  let createNativeQuery = createQuery;
  if (adapter === "mysql") {
    createNativeQuery = createQueryMysql;
  }
  return createNativeQuery(sqlString, final_values, new SQLResultArray(), undefined, !!bigint, !!simple);
}

class SQLHelper {
  value: any;
  columns: string[];
  constructor(value, keys) {
    if (keys?.length === 0) {
      keys = Object.keys(value[0]);
    }

    for (let key of keys) {
      if (typeof key === "string") {
        const asNumber = Number(key);
        if (Number.isNaN(asNumber)) {
          continue;
        }
        key = asNumber;
      }

      if (typeof key !== "string") {
        if (Number.isSafeInteger(key)) {
          if (key >= 0 && key <= 64 * 1024) {
            continue;
          }
        }
=======
const defineProperties = Object.defineProperties;
>>>>>>> 97495a86

type TransactionCallback = (sql: (strings: string, ...values: any[]) => Query<any, any>) => Promise<any>;

enum ReservedConnectionState {
  acceptQueries = 1 << 0,
  closed = 1 << 1,
}

interface TransactionState {
  connectionState: ReservedConnectionState;
  reject: (err: Error) => void;
  storedError?: Error | null | undefined;
  queries: Set<Query<any, any>>;
}
<<<<<<< HEAD
function loadOptions(o: Bun.SQL.Options) {
  var hostname,
    port,
    username,
    password,
    database,
    tls,
    url,
    query,
    adapter,
    idleTimeout,
    connectionTimeout,
    maxLifetime,
    onconnect,
    onclose,
    max,
    bigint,
    path;
  let prepare = true;
  const env = Bun.env || {};
  var sslMode: SSLMode = SSLMode.disable;

  if (o === undefined || (typeof o === "string" && o.length === 0)) {
    let urlString = env.POSTGRES_URL || env.DATABASE_URL || env.PGURL || env.PG_URL;
    if (!urlString) {
      urlString = env.TLS_POSTGRES_DATABASE_URL || env.TLS_DATABASE_URL;
      if (urlString) {
        sslMode = SSLMode.require;
      }
    }

    if (urlString) {
      url = new URL(urlString);
      o = {};
    }
  } else if (o && typeof o === "object") {
    if (o instanceof URL) {
      url = o;
    } else if (o?.url) {
      const _url = o.url;
      if (typeof _url === "string") {
        url = new URL(_url);
      } else if (_url && typeof _url === "object" && _url instanceof URL) {
        url = _url;
      }
    }
    if (o?.tls) {
      sslMode = SSLMode.require;
      tls = o.tls;
    }
  } else if (typeof o === "string") {
    url = new URL(o);
  }
  o ||= {};
  query = "";

  if (url) {
    ({ hostname, port, username, password, adapter } = o);
    // object overrides url
    hostname ||= url.hostname;
    port ||= url.port;
    username ||= decodeIfValid(url.username);
    password ||= decodeIfValid(url.password);
    adapter ||= url.protocol;

    if (adapter[adapter.length - 1] === ":") {
      adapter = adapter.slice(0, -1);
    }

    const queryObject = url.searchParams.toJSON();
    for (const key in queryObject) {
      if (key.toLowerCase() === "sslmode") {
        sslMode = normalizeSSLMode(queryObject[key]);
      } else if (key.toLowerCase() === "path") {
        path = queryObject[key];
      } else {
        // this is valid for postgres for other databases it might not be valid
        // check adapter then implement for other databases
        // encode string with \0 as finalizer
        // must be key\0value\0
        query += `${key}\0${queryObject[key]}\0`;
      }
    }
    query = query.trim();
  }
  hostname ||= o.hostname || o.host || env.PGHOST || "localhost";

  port ||= Number(o.port || env.PGPORT || 5432);

  path ||= o.path || "";
  // add /.s.PGSQL.${port} if it doesn't exist
  if (path && path?.indexOf("/.s.PGSQL.") === -1) {
    path = `${path}/.s.PGSQL.${port}`;
  }

  username ||=
    o.username ||
    o.user ||
    env.PGUSERNAME ||
    env.PGUSER ||
    env.USER ||
    env.USERNAME ||
    (adapter === "mysql" ? "root" : "postgres"); // default username for mysql is root and for postgres is postgres
  database ||=
    o.database ||
    o.db ||
    decodeIfValid((url?.pathname ?? "").slice(1)) ||
    env.PGDATABASE ||
    (adapter === "mysql" ? "mysql" : username); // default database for mysql is mysql and for postgres is the username
  password ||= o.password || o.pass || env.PGPASSWORD || "";
  const connection = o.connection;
  if (connection && $isObject(connection)) {
    for (const key in connection) {
      if (connection[key] !== undefined) {
        query += `${key}\0${connection[key]}\0`;
      }
    }
  }
  tls ||= o.tls || o.ssl;
  adapter ||= o.adapter || "postgres";
  max = o.max;

  idleTimeout ??= o.idleTimeout;
  idleTimeout ??= o.idle_timeout;
  connectionTimeout ??= o.connectionTimeout;
  connectionTimeout ??= o.connection_timeout;
  connectionTimeout ??= o.connectTimeout;
  connectionTimeout ??= o.connect_timeout;
  maxLifetime ??= o.maxLifetime;
  maxLifetime ??= o.max_lifetime;
  bigint ??= o.bigint;
  // we need to explicitly set prepare to false if it is false
  if (o.prepare === false) {
    if (adapter === "mysql") {
      throw $ERR_INVALID_ARG_VALUE("options.prepare", false, "prepared: false is not supported in MySQL");
    }
    prepare = false;
  }

  onconnect ??= o.onconnect;
  onclose ??= o.onclose;
  if (onconnect !== undefined) {
    if (!$isCallable(onconnect)) {
      throw $ERR_INVALID_ARG_TYPE("onconnect", "function", onconnect);
    }
  }

  if (onclose !== undefined) {
    if (!$isCallable(onclose)) {
      throw $ERR_INVALID_ARG_TYPE("onclose", "function", onclose);
    }
  }

  if (idleTimeout != null) {
    idleTimeout = Number(idleTimeout);
    if (idleTimeout > 2 ** 31 || idleTimeout < 0 || idleTimeout !== idleTimeout) {
      throw $ERR_INVALID_ARG_VALUE(
        "options.idle_timeout",
        idleTimeout,
        "must be a non-negative integer less than 2^31",
      );
    }
    idleTimeout *= 1000;
  }

  if (connectionTimeout != null) {
    connectionTimeout = Number(connectionTimeout);
    if (connectionTimeout > 2 ** 31 || connectionTimeout < 0 || connectionTimeout !== connectionTimeout) {
      throw $ERR_INVALID_ARG_VALUE(
        "options.connection_timeout",
        connectionTimeout,
        "must be a non-negative integer less than 2^31",
      );
    }
    connectionTimeout *= 1000;
  }

  if (maxLifetime != null) {
    maxLifetime = Number(maxLifetime);
    if (maxLifetime > 2 ** 31 || maxLifetime < 0 || maxLifetime !== maxLifetime) {
      throw $ERR_INVALID_ARG_VALUE(
        "options.max_lifetime",
        maxLifetime,
        "must be a non-negative integer less than 2^31",
      );
    }
    maxLifetime *= 1000;
  }

  if (max != null) {
    max = Number(max);
    if (max > 2 ** 31 || max < 1 || max !== max) {
      throw $ERR_INVALID_ARG_VALUE("options.max", max, "must be a non-negative integer between 1 and 2^31");
    }
  }

  if (sslMode !== SSLMode.disable && !tls?.serverName) {
    if (hostname) {
      tls = { ...tls, serverName: hostname };
    } else if (tls) {
      tls = true;
    }
  }

  if (tls && sslMode === SSLMode.disable) {
    sslMode = SSLMode.prefer;
  }
  port = Number(port);

  if (!Number.isSafeInteger(port) || port < 1 || port > 65535) {
    throw $ERR_INVALID_ARG_VALUE("port", port, "must be a non-negative integer between 1 and 65535");
  }
=======
>>>>>>> 97495a86

function adapterFromOptions(options: Bun.SQL.__internal.DefinedOptions) {
  switch (options.adapter) {
    case "postgres":
<<<<<<< HEAD
    case "postgresql":
      adapter = "postgres";
      break;
    case "mysql":
    case "mysql2":
    case "mariadb":
      adapter = "mysql";
      break;
=======
      return new PostgresAdapter(options);
    case "sqlite":
      return new SQLiteAdapter(options);
>>>>>>> 97495a86
    default:
      throw new Error(`Unsupported adapter: ${(options as { adapter?: string }).adapter}.`);
  }
}

const SQL: typeof Bun.SQL = function SQL(
  stringOrUrlOrOptions: Bun.SQL.Options | string | undefined = undefined,
  definitelyOptionsButMaybeEmpty: Bun.SQL.Options = {},
): Bun.SQL {
  const connectionInfo = parseOptions(stringOrUrlOrOptions, definitelyOptionsButMaybeEmpty);

  const pool = adapterFromOptions(connectionInfo);

  function onQueryDisconnected(this: Query<any, any>, err: Error) {
    // connection closed mid query this will not be called if the query finishes first
    const query = this;

    if (err) {
      return query.reject(err);
    }

    // query is cancelled when waiting for a connection from the pool
    if (query.cancelled) {
      return query.reject(
        new PostgresError("Query cancelled", {
          code: "ERR_POSTGRES_QUERY_CANCELLED",
        }),
      );
    }
  }

  function onQueryConnected(
    this: Query<any, any>,
    handle: BaseQueryHandle<any>,
    err,
    connectionHandle: ConnectionHandle,
  ) {
    const query = this;
    if (err) {
      // fail to aquire a connection from the pool
      return query.reject(err);
    }
    // query is cancelled when waiting for a connection from the pool
    if (query.cancelled) {
      pool.release(connectionHandle); // release the connection back to the pool
      return query.reject(
        new PostgresError("Query cancelled", {
          code: "ERR_POSTGRES_QUERY_CANCELLED",
        }),
      );
    }

    if (connectionHandle.bindQuery) {
      connectionHandle.bindQuery(query, onQueryDisconnected.bind(query));
    }

    try {
      const connection = pool.getConnectionForQuery ? pool.getConnectionForQuery(connectionHandle) : connectionHandle;
      const result = handle.run(connection, query);

      if (result && $isPromise(result)) {
        result.catch(err => query.reject(err));
      }
    } catch (err) {
      query.reject(err);
    }
  }
  function queryFromPoolHandler(query, handle, err) {
    if (err) {
      // fail to create query
      return query.reject(err);
    }

    // query is cancelled
    if (!handle || query.cancelled) {
      return query.reject(
        new PostgresError("Query cancelled", {
          code: "ERR_POSTGRES_QUERY_CANCELLED",
        }),
      );
    }

    pool.connect(onQueryConnected.bind(query, handle));
  }

  function queryFromPool(
    strings: string | TemplateStringsArray | import("internal/sql/shared.ts").SQLHelper<any> | Query<any, any>,
    values: any[],
  ) {
    try {
      return new Query(
        strings,
        values,
        connectionInfo.bigint ? SQLQueryFlags.bigint : SQLQueryFlags.none,
        queryFromPoolHandler,
<<<<<<< HEAD
        connectionInfo.adapter,
=======
        pool,
>>>>>>> 97495a86
      );
    } catch (err) {
      return Promise.reject(err);
    }
  }

  function unsafeQuery(
    strings: string | TemplateStringsArray | import("internal/sql/shared.ts").SQLHelper<any> | Query<any, any>,
    values: any[],
  ) {
    try {
      let flags = connectionInfo.bigint ? SQLQueryFlags.bigint | SQLQueryFlags.unsafe : SQLQueryFlags.unsafe;
      if ((values?.length ?? 0) === 0) {
        flags |= SQLQueryFlags.simple;
      }
<<<<<<< HEAD
      return new Query(strings, values, flags, connectionInfo.max, queryFromPoolHandler, connectionInfo.adapter);
=======
      return new Query(strings, values, flags, queryFromPoolHandler, pool);
>>>>>>> 97495a86
    } catch (err) {
      return Promise.reject(err);
    }
  }

  function onTransactionQueryDisconnected(query: Query<any, any>) {
    const transactionQueries = this;
    transactionQueries.delete(query);
  }

  function queryFromTransactionHandler(transactionQueries, query, handle, err) {
    const pooledConnection = this;
    if (err) {
      transactionQueries.delete(query);
      return query.reject(err);
    }

    // query is cancelled
    if (query.cancelled) {
      transactionQueries.delete(query);
      return query.reject(
        new PostgresError("Query cancelled", {
          code: "ERR_POSTGRES_QUERY_CANCELLED",
        }),
      );
    }

    query.finally(onTransactionQueryDisconnected.bind(transactionQueries, query));

    try {
      // Use adapter method to get the actual connection
      const connection = pool.getConnectionForQuery ? pool.getConnectionForQuery(pooledConnection) : pooledConnection;
      const result = handle.run(connection, query);
      if (result && $isPromise(result)) {
        result.catch(err => query.reject(err));
      }
    } catch (err) {
      query.reject(err);
    }
  }

  function queryFromTransaction(
    strings: string | TemplateStringsArray | import("internal/sql/shared.ts").SQLHelper<any> | Query<any, any>,
    values: any[],
    pooledConnection: PooledPostgresConnection,
    transactionQueries: Set<Query<any, any>>,
  ) {
    try {
      const query = new Query(
        strings,
        values,
        connectionInfo.bigint
          ? SQLQueryFlags.allowUnsafeTransaction | SQLQueryFlags.bigint
          : SQLQueryFlags.allowUnsafeTransaction,
        queryFromTransactionHandler.bind(pooledConnection, transactionQueries),
<<<<<<< HEAD
        connectionInfo.adapter,
=======
        pool,
>>>>>>> 97495a86
      );

      transactionQueries.add(query);
      return query;
    } catch (err) {
      return Promise.reject(err);
    }
  }

  function unsafeQueryFromTransaction(
    strings: string | TemplateStringsArray | import("internal/sql/shared.ts").SQLHelper<any> | Query<any, any>,
    values: any[],
    pooledConnection: PooledPostgresConnection,
    transactionQueries: Set<Query<any, any>>,
  ) {
    try {
      let flags = connectionInfo.bigint
        ? SQLQueryFlags.allowUnsafeTransaction | SQLQueryFlags.unsafe | SQLQueryFlags.bigint
        : SQLQueryFlags.allowUnsafeTransaction | SQLQueryFlags.unsafe;

      if ((values?.length ?? 0) === 0) {
        flags |= SQLQueryFlags.simple;
      }
      const query = new Query(
        strings,
        values,
        flags,
        queryFromTransactionHandler.bind(pooledConnection, transactionQueries),
<<<<<<< HEAD
        connectionInfo.adapter,
=======
        pool,
>>>>>>> 97495a86
      );
      transactionQueries.add(query);
      return query;
    } catch (err) {
      return Promise.reject(err);
    }
  }

  function onTransactionDisconnected(this: TransactionState, err: Error) {
    const reject = this.reject;
    this.connectionState |= ReservedConnectionState.closed;

    for (const query of this.queries) {
      query.reject(err);
    }

    if (err) {
      return reject(err);
    }
  }

  function onReserveConnected(this: Query<any, any>, err: Error | null, pooledConnection) {
    const { resolve, reject } = this;

    if (err) {
      return reject(err);
    }

    let reservedTransaction = new Set();

    const state: TransactionState = {
      connectionState: ReservedConnectionState.acceptQueries,
      reject,
      storedError: null,
      queries: new Set(),
    };

    const onClose = onTransactionDisconnected.bind(state);
    if (pooledConnection.onClose) {
      pooledConnection.onClose(onClose);
    }

    function reserved_sql(strings: string | TemplateStringsArray | SQLHelper<any> | Query<any, any>, ...values: any[]) {
      if (
        state.connectionState & ReservedConnectionState.closed ||
        !(state.connectionState & ReservedConnectionState.acceptQueries)
      ) {
        return Promise.reject(connectionClosedError());
      }
      if ($isArray(strings)) {
        // detect if is tagged template
        if (!$isArray(strings.raw)) {
          return new SQLHelper(strings, values);
        }
      } else if (typeof strings === "object" && !(strings instanceof Query) && !(strings instanceof SQLHelper)) {
        return new SQLHelper([strings], values);
      }
      // we use the same code path as the transaction sql
      return queryFromTransaction(strings, values, pooledConnection, state.queries);
    }

    reserved_sql.unsafe = (string, args = []) => {
      return unsafeQueryFromTransaction(string, args, pooledConnection, state.queries);
    };

    reserved_sql.file = async (path: string, args = []) => {
      return await Bun.file(path)
        .text()
        .then(text => {
          return unsafeQueryFromTransaction(text, args, pooledConnection, state.queries);
        });
    };

    reserved_sql.connect = () => {
      if (state.connectionState & ReservedConnectionState.closed) {
        return Promise.reject(connectionClosedError());
      }
      return Promise.resolve(reserved_sql);
    };

    reserved_sql.commitDistributed = async function (name: string) {
      if (!pool.getCommitDistributedSQL) {
        throw Error(`This adapter doesn't support distributed transactions.`);
      }

      const sql = pool.getCommitDistributedSQL(name);
      return await reserved_sql.unsafe(sql);
    };
    reserved_sql.rollbackDistributed = async function (name: string) {
      if (!pool.getRollbackDistributedSQL) {
        throw Error(`This adapter doesn't support distributed transactions.`);
      }

      const sql = pool.getRollbackDistributedSQL(name);
      return await reserved_sql.unsafe(sql);
    };

    // reserve is allowed to be called inside reserved connection but will return a new reserved connection from the pool
    // this matchs the behavior of the postgres package
    reserved_sql.reserve = () => sql.reserve();
    function onTransactionFinished(transaction_promise: Promise<any>) {
      reservedTransaction.delete(transaction_promise);
    }
    reserved_sql.beginDistributed = (name: string, fn: TransactionCallback) => {
      // begin is allowed the difference is that we need to make sure to use the same connection and never release it
      if (state.connectionState & ReservedConnectionState.closed) {
        return Promise.reject(connectionClosedError());
      }
      let callback = fn;

      if (typeof name !== "string") {
        return Promise.reject($ERR_INVALID_ARG_VALUE("name", name, "must be a string"));
      }

      if (!$isCallable(callback)) {
        return Promise.reject($ERR_INVALID_ARG_VALUE("fn", callback, "must be a function"));
      }
      const { promise, resolve, reject } = Promise.withResolvers();
      // lets just reuse the same code path as the transaction begin
      onTransactionConnected(callback, name, resolve, reject, true, true, null, pooledConnection);
      reservedTransaction.add(promise);
      promise.finally(onTransactionFinished.bind(null, promise));
      return promise;
    };
    reserved_sql.begin = (options_or_fn: string | TransactionCallback, fn?: TransactionCallback) => {
      // begin is allowed the difference is that we need to make sure to use the same connection and never release it
      if (
        state.connectionState & ReservedConnectionState.closed ||
        !(state.connectionState & ReservedConnectionState.acceptQueries)
      ) {
        return Promise.reject(connectionClosedError());
      }
      let callback = fn;
      let options: string | undefined = options_or_fn as unknown as string;
      if ($isCallable(options_or_fn)) {
        callback = options_or_fn as unknown as TransactionCallback;
        options = undefined;
      } else if (typeof options_or_fn !== "string") {
        return Promise.reject($ERR_INVALID_ARG_VALUE("options", options_or_fn, "must be a string"));
      }
      if (!$isCallable(callback)) {
        return Promise.reject($ERR_INVALID_ARG_VALUE("fn", callback, "must be a function"));
      }
      const { promise, resolve, reject } = Promise.withResolvers();
      // lets just reuse the same code path as the transaction begin
      onTransactionConnected(callback, options, resolve, reject, true, false, null, pooledConnection);
      reservedTransaction.add(promise);
      promise.finally(onTransactionFinished.bind(null, promise));
      return promise;
    };

    reserved_sql.flush = () => {
      if (state.connectionState & ReservedConnectionState.closed) {
        throw connectionClosedError();
      }
      // Use pooled connection's flush if available, otherwise use adapter's flush
      if (pooledConnection.flush) {
        return pooledConnection.flush();
      }
      return pool.flush();
    };
    reserved_sql.close = async (options?: { timeout?: number }) => {
      const reserveQueries = state.queries;
      if (
        state.connectionState & ReservedConnectionState.closed ||
        !(state.connectionState & ReservedConnectionState.acceptQueries)
      ) {
        return Promise.resolve(undefined);
      }
      state.connectionState &= ~ReservedConnectionState.acceptQueries;
      let timeout = options?.timeout;
      if (timeout) {
        timeout = Number(timeout);
        if (timeout > 2 ** 31 || timeout < 0 || timeout !== timeout) {
          throw $ERR_INVALID_ARG_VALUE("options.timeout", timeout, "must be a non-negative integer less than 2^31");
        }
        if (timeout > 0 && (reserveQueries.size > 0 || reservedTransaction.size > 0)) {
          const { promise, resolve } = Promise.withResolvers();
          // race all queries vs timeout
          const pending_queries = Array.from(reserveQueries);
          const pending_transactions = Array.from(reservedTransaction);
          const timer = setTimeout(() => {
            state.connectionState |= ReservedConnectionState.closed;
            for (const query of reserveQueries) {
              (query as Query<any, any>).cancel();
            }
            state.connectionState |= ReservedConnectionState.closed;
            pooledConnection.close();

            resolve();
          }, timeout * 1000);
          timer.unref(); // dont block the event loop
          Promise.all([Promise.all(pending_queries), Promise.all(pending_transactions)]).finally(() => {
            clearTimeout(timer);
            resolve();
          });
          return promise;
        }
      }
      state.connectionState |= ReservedConnectionState.closed;
      for (const query of reserveQueries) {
        (query as Query<any, any>).cancel();
      }

      pooledConnection.close();

      return Promise.resolve(undefined);
    };
    reserved_sql.release = () => {
      if (
        state.connectionState & ReservedConnectionState.closed ||
        !(state.connectionState & ReservedConnectionState.acceptQueries)
      ) {
        return Promise.reject(connectionClosedError());
      }
      // just release the connection back to the pool
      state.connectionState |= ReservedConnectionState.closed;
      state.connectionState &= ~ReservedConnectionState.acceptQueries;
      // Use adapter method to detach connection close handler
      if (pool.detachConnectionCloseHandler) {
        pool.detachConnectionCloseHandler(pooledConnection, onClose);
      }
      pool.release(pooledConnection);
      return Promise.resolve(undefined);
    };
    // this dont need to be async dispose only disposable but we keep compatibility with other types of sql functions
    reserved_sql[Symbol.asyncDispose] = () => reserved_sql.release();
    reserved_sql[Symbol.dispose] = () => reserved_sql.release();

    reserved_sql.options = sql.options;
    reserved_sql.transaction = reserved_sql.begin;
    reserved_sql.distributed = reserved_sql.beginDistributed;
    reserved_sql.end = reserved_sql.close;
    resolve(reserved_sql);
  }
  async function onTransactionConnected(
    callback,
    options,
    resolve,
    reject,
    dontRelease,
    distributed,
    err,
    pooledConnection,
  ) {
    /*
    BEGIN; -- works on POSTGRES, MySQL (autocommit is true, no options accepted), and SQLite (no options accepted) (need to change to BEGIN TRANSACTION on MSSQL)
    START TRANSACTION; -- works on POSTGRES, MySQL (autocommit is false, options accepted), (need to change to BEGIN TRANSACTION on MSSQL and BEGIN on SQLite)

    -- Create a SAVEPOINT
    SAVEPOINT my_savepoint; -- works on POSTGRES, MySQL, and SQLite (need to change to SAVE TRANSACTION on MSSQL)

    -- QUERY

    -- Roll back to SAVEPOINT if needed
    ROLLBACK TO SAVEPOINT my_savepoint; -- works on POSTGRES, MySQL, and SQLite (need to change to ROLLBACK TRANSACTION on MSSQL)

    -- Release the SAVEPOINT
    RELEASE SAVEPOINT my_savepoint; -- works on POSTGRES, MySQL, and SQLite (MSSQL dont have RELEASE SAVEPOINT you just need to transaction again)

    -- Commit the transaction
    COMMIT; -- works on POSTGRES, MySQL, and SQLite (need to change to COMMIT TRANSACTION on MSSQL)
    -- or rollback everything
    ROLLBACK; -- works on POSTGRES, MySQL, and SQLite (need to change to ROLLBACK TRANSACTION on MSSQL)

    */

    if (err) {
      return reject(err);
    }

    const state: TransactionState = {
      connectionState: ReservedConnectionState.acceptQueries,
      reject,
      queries: new Set(),
    };

    let savepoints = 0;
    let transactionSavepoints = new Set();

    let BEGIN_COMMAND: string;
    let ROLLBACK_COMMAND: string;
    let COMMIT_COMMAND: string;
    let SAVEPOINT_COMMAND: string;
    let RELEASE_SAVEPOINT_COMMAND: string | null;
    let ROLLBACK_TO_SAVEPOINT_COMMAND: string;
    let BEFORE_COMMIT_OR_ROLLBACK_COMMAND: string | null = null;

    if (distributed) {
      // Get distributed transaction commands from adapter
      const commands = pool.getDistributedTransactionCommands?.(options);
      if (!commands) {
        pool.release(pooledConnection);
        return reject(new Error(`This adapter doesn't support distributed transactions.`));
      }

      BEGIN_COMMAND = commands.BEGIN;
      COMMIT_COMMAND = commands.COMMIT;
      ROLLBACK_COMMAND = commands.ROLLBACK;
      SAVEPOINT_COMMAND = commands.SAVEPOINT;
      RELEASE_SAVEPOINT_COMMAND = commands.RELEASE_SAVEPOINT;
      ROLLBACK_TO_SAVEPOINT_COMMAND = commands.ROLLBACK_TO_SAVEPOINT;
      BEFORE_COMMIT_OR_ROLLBACK_COMMAND = commands.BEFORE_COMMIT_OR_ROLLBACK || null;
    } else {
      // Validate transaction options if provided
      if (options && pool.validateTransactionOptions) {
        const validation = pool.validateTransactionOptions(options);
        if (!validation.valid) {
          pool.release(pooledConnection);
          return reject(new Error(validation.error));
        }
      }

      try {
        const commands = pool.getTransactionCommands(options);
        BEGIN_COMMAND = commands.BEGIN;
        COMMIT_COMMAND = commands.COMMIT;
        ROLLBACK_COMMAND = commands.ROLLBACK;
        SAVEPOINT_COMMAND = commands.SAVEPOINT;
        RELEASE_SAVEPOINT_COMMAND = commands.RELEASE_SAVEPOINT;
        ROLLBACK_TO_SAVEPOINT_COMMAND = commands.ROLLBACK_TO_SAVEPOINT;
        BEFORE_COMMIT_OR_ROLLBACK_COMMAND = commands.BEFORE_COMMIT_OR_ROLLBACK || null;
      } catch (err) {
        pool.release(pooledConnection);
        return reject(err);
      }
    }

    const onClose = onTransactionDisconnected.bind(state);
    // Use adapter method to attach connection close handler
    if (pool.attachConnectionCloseHandler) {
      pool.attachConnectionCloseHandler(pooledConnection, onClose);
    }

    function run_internal_transaction_sql(string) {
      if (state.connectionState & ReservedConnectionState.closed) {
        return Promise.reject(connectionClosedError());
      }
      return unsafeQueryFromTransaction(string, [], pooledConnection, state.queries);
    }
    function transaction_sql(
      strings: string | TemplateStringsArray | import("internal/sql/shared.ts").SQLHelper<any> | Query<any, any>,
      ...values: any[]
    ) {
      if (
        state.connectionState & ReservedConnectionState.closed ||
        !(state.connectionState & ReservedConnectionState.acceptQueries)
      ) {
        return Promise.reject(connectionClosedError());
      }
      if ($isArray(strings)) {
        // detect if is tagged template
        if (!$isArray((strings as unknown as TemplateStringsArray).raw)) {
          return new SQLHelper(strings, values);
        }
      } else if (typeof strings === "object" && !(strings instanceof Query) && !(strings instanceof SQLHelper)) {
        return new SQLHelper([strings], values);
      }

      return queryFromTransaction(strings, values, pooledConnection, state.queries);
    }
    transaction_sql.unsafe = (string, args = []) => {
      return unsafeQueryFromTransaction(string, args, pooledConnection, state.queries);
    };
    transaction_sql.file = async (path: string, args = []) => {
      return await Bun.file(path)
        .text()
        .then(text => {
          return unsafeQueryFromTransaction(text, args, pooledConnection, state.queries);
        });
    };
    // reserve is allowed to be called inside transaction connection but will return a new reserved connection from the pool and will not be part of the transaction
    // this matchs the behavior of the postgres package
    transaction_sql.reserve = () => sql.reserve();

    transaction_sql.connect = () => {
      if (state.connectionState & ReservedConnectionState.closed) {
        return Promise.reject(connectionClosedError());
      }

      return Promise.resolve(transaction_sql);
    };
    transaction_sql.commitDistributed = async function (name: string) {
      if (!pool.getCommitDistributedSQL) {
        throw Error(`This adapter doesn't support distributed transactions.`);
      }

      const sql = pool.getCommitDistributedSQL(name);
      return await run_internal_transaction_sql(sql);
    };
    transaction_sql.rollbackDistributed = async function (name: string) {
      if (!pool.getRollbackDistributedSQL) {
        throw Error(`This adapter doesn't support distributed transactions.`);
      }

      const sql = pool.getRollbackDistributedSQL(name);
      return await run_internal_transaction_sql(sql);
    };
    // begin is not allowed on a transaction we need to use savepoint() instead
    transaction_sql.begin = function () {
      if (distributed) {
        throw new PostgresError("cannot call begin inside a distributed transaction", {
          code: "ERR_POSTGRES_INVALID_TRANSACTION_STATE",
        });
      }
      throw new PostgresError("cannot call begin inside a transaction use savepoint() instead", {
        code: "POSTGRES_INVALID_TRANSACTION_STATE",
      });
    };

    transaction_sql.beginDistributed = function () {
      if (distributed) {
        throw new PostgresError("cannot call beginDistributed inside a distributed transaction", {
          code: "ERR_POSTGRES_INVALID_TRANSACTION_STATE",
        });
      }
      throw new PostgresError("cannot call beginDistributed inside a transaction use savepoint() instead", {
        code: "POSTGRES_INVALID_TRANSACTION_STATE",
      });
    };

    transaction_sql.flush = function () {
      if (state.connectionState & ReservedConnectionState.closed) {
        throw connectionClosedError();
      }
      // Use pooled connection's flush if available, otherwise use adapter's flush
      if (pooledConnection.flush) {
        return pooledConnection.flush();
      }
      return pool.flush();
    };
    transaction_sql.close = async function (options?: { timeout?: number }) {
      // we dont actually close the connection here, we just set the state to closed and rollback the transaction
      if (
        state.connectionState & ReservedConnectionState.closed ||
        !(state.connectionState & ReservedConnectionState.acceptQueries)
      ) {
        return Promise.resolve(undefined);
      }
      state.connectionState &= ~ReservedConnectionState.acceptQueries;
      const transactionQueries = state.queries;
      let timeout = options?.timeout;
      if (timeout) {
        timeout = Number(timeout);
        if (timeout > 2 ** 31 || timeout < 0 || timeout !== timeout) {
          throw $ERR_INVALID_ARG_VALUE("options.timeout", timeout, "must be a non-negative integer less than 2^31");
        }

        if (timeout > 0 && (transactionQueries.size > 0 || transactionSavepoints.size > 0)) {
          const { promise, resolve } = Promise.withResolvers();
          // race all queries vs timeout
          const pending_queries = Array.from(transactionQueries);
          const pending_savepoints = Array.from(transactionSavepoints);
          const timer = setTimeout(async () => {
            for (const query of transactionQueries) {
              (query as Query<any, any>).cancel();
            }
            if (BEFORE_COMMIT_OR_ROLLBACK_COMMAND) {
              await run_internal_transaction_sql(BEFORE_COMMIT_OR_ROLLBACK_COMMAND);
            }
            await run_internal_transaction_sql(ROLLBACK_COMMAND);
            state.connectionState |= ReservedConnectionState.closed;
            resolve();
          }, timeout * 1000);
          timer.unref(); // dont block the event loop
          Promise.all([Promise.all(pending_queries), Promise.all(pending_savepoints)]).finally(() => {
            clearTimeout(timer);
            resolve();
          });
          return promise;
        }
      }
      for (const query of transactionQueries) {
        (query as Query<any, any>).cancel();
      }
      if (BEFORE_COMMIT_OR_ROLLBACK_COMMAND) {
        await run_internal_transaction_sql(BEFORE_COMMIT_OR_ROLLBACK_COMMAND);
      }
      await run_internal_transaction_sql(ROLLBACK_COMMAND);
      state.connectionState |= ReservedConnectionState.closed;
    };
    transaction_sql[Symbol.asyncDispose] = () => transaction_sql.close();
    transaction_sql.options = sql.options;

    transaction_sql.transaction = transaction_sql.begin;
    transaction_sql.distributed = transaction_sql.beginDistributed;
    transaction_sql.end = transaction_sql.close;
    function onSavepointFinished(savepoint_promise: Promise<any>) {
      transactionSavepoints.delete(savepoint_promise);
    }
    async function run_internal_savepoint(save_point_name: string, savepoint_callback: TransactionCallback) {
      await run_internal_transaction_sql(`${SAVEPOINT_COMMAND} ${save_point_name}`);

      try {
        let result = await savepoint_callback(transaction_sql);
        if (RELEASE_SAVEPOINT_COMMAND) {
          // mssql dont have release savepoint
          await run_internal_transaction_sql(`${RELEASE_SAVEPOINT_COMMAND} ${save_point_name}`);
        }
        if ($isArray(result)) {
          result = await Promise.all(result);
        }
        return result;
      } catch (err) {
        if (!(state.connectionState & ReservedConnectionState.closed)) {
          await run_internal_transaction_sql(`${ROLLBACK_TO_SAVEPOINT_COMMAND} ${save_point_name}`);
        }
        throw err;
      }
    }
    if (distributed) {
      transaction_sql.savepoint = async (_fn: TransactionCallback, _name?: string): Promise<any> => {
        throw new PostgresError("cannot call savepoint inside a distributed transaction", {
          code: "ERR_POSTGRES_INVALID_TRANSACTION_STATE",
        });
      };
    } else {
      transaction_sql.savepoint = async (fn: TransactionCallback, name?: string): Promise<any> => {
        let savepoint_callback = fn;

        if (
          state.connectionState & ReservedConnectionState.closed ||
          !(state.connectionState & ReservedConnectionState.acceptQueries)
        ) {
          throw connectionClosedError();
        }

        if ($isCallable(name)) {
          savepoint_callback = name as unknown as TransactionCallback;
          name = "";
        }
        if (!$isCallable(savepoint_callback)) {
          throw $ERR_INVALID_ARG_VALUE("fn", callback, "must be a function");
        }
        // matchs the format of the savepoint name in postgres package
        const save_point_name = `s${savepoints++}${name ? `_${name}` : ""}`;
        const promise = run_internal_savepoint(save_point_name, savepoint_callback);
        transactionSavepoints.add(promise);
        promise.finally(onSavepointFinished.bind(null, promise));
        return await promise;
      };
    }
    let needs_rollback = false;
    try {
      await run_internal_transaction_sql(BEGIN_COMMAND);
      needs_rollback = true;
      let transaction_result = await callback(transaction_sql);
      if ($isArray(transaction_result)) {
        transaction_result = await Promise.all(transaction_result);
      }
      // at this point we dont need to rollback anymore
      needs_rollback = false;
      if (BEFORE_COMMIT_OR_ROLLBACK_COMMAND) {
        await run_internal_transaction_sql(BEFORE_COMMIT_OR_ROLLBACK_COMMAND);
      }
      await run_internal_transaction_sql(COMMIT_COMMAND);
      return resolve(transaction_result);
    } catch (err) {
      try {
        if (!(state.connectionState & ReservedConnectionState.closed) && needs_rollback) {
          if (BEFORE_COMMIT_OR_ROLLBACK_COMMAND) {
            await run_internal_transaction_sql(BEFORE_COMMIT_OR_ROLLBACK_COMMAND);
          }
          await run_internal_transaction_sql(ROLLBACK_COMMAND);
        }
      } catch (err) {
        return reject(err);
      }
      return reject(err);
    } finally {
      state.connectionState |= ReservedConnectionState.closed;
      // Use adapter method to detach connection close handler
      if (pool.detachConnectionCloseHandler) {
        pool.detachConnectionCloseHandler(pooledConnection, onClose);
      }
      if (!dontRelease) {
        pool.release(pooledConnection);
      }
    }
  }
  function sql(
    strings: string | TemplateStringsArray | import("internal/sql/shared.ts").SQLHelper<any> | Query<any, any>,
    ...values: any[]
  ) {
    if ($isArray(strings)) {
      // detect if is tagged template
      if (!$isArray((strings as unknown as TemplateStringsArray).raw)) {
        return new SQLHelper(strings, values);
      }
    } else if (typeof strings === "object" && !(strings instanceof Query) && !(strings instanceof SQLHelper)) {
      return new SQLHelper([strings], values);
    }

    return queryFromPool(strings, values);
  }

  sql.unsafe = (string, args = []) => {
    return unsafeQuery(string, args);
  };
  sql.file = async (path: string, args = []) => {
    return await Bun.file(path)
      .text()
      .then(text => {
        return unsafeQuery(text, args);
      });
  };

  sql.reserve = () => {
    if (pool.closed) {
      return Promise.reject(connectionClosedError());
    }

    // Check if adapter supports reserved connections
    if (pool.supportsReservedConnections && !pool.supportsReservedConnections()) {
      return Promise.reject(new Error("This adapter doesn't support connection reservation"));
    }

    // Try to reserve a connection - adapters that support it will handle appropriately
    const promiseWithResolvers = Promise.withResolvers();
    pool.connect(onReserveConnected.bind(promiseWithResolvers), true);
    return promiseWithResolvers.promise;
  };
  sql.rollbackDistributed = async function (name: string) {
    if (pool.closed) {
      throw connectionClosedError();
    }

    if (!pool.getRollbackDistributedSQL) {
      throw Error(`This adapter doesn't support distributed transactions.`);
    }

    const sqlQuery = pool.getRollbackDistributedSQL(name);
    return await sql.unsafe(sqlQuery);
  };

  sql.commitDistributed = async function (name: string) {
    if (pool.closed) {
      throw connectionClosedError();
    }

    if (!pool.getCommitDistributedSQL) {
      throw Error(`This adapter doesn't support distributed transactions.`);
    }

    const sqlQuery = pool.getCommitDistributedSQL(name);
    return await sql.unsafe(sqlQuery);
  };

  sql.beginDistributed = (name: string, fn: TransactionCallback) => {
    if (pool.closed) {
      return Promise.reject(connectionClosedError());
    }
    let callback = fn;

    if (typeof name !== "string") {
      return Promise.reject($ERR_INVALID_ARG_VALUE("name", name, "must be a string"));
    }

    if (!$isCallable(callback)) {
      return Promise.reject($ERR_INVALID_ARG_VALUE("fn", callback, "must be a function"));
    }
    const { promise, resolve, reject } = Promise.withResolvers();
    const useReserved = pool.supportsReservedConnections?.() ?? true;
    pool.connect(onTransactionConnected.bind(null, callback, name, resolve, reject, false, true), useReserved);
    return promise;
  };

  sql.begin = (options_or_fn: string | TransactionCallback, fn?: TransactionCallback) => {
    if (pool.closed) {
      return Promise.reject(connectionClosedError());
    }
    let callback = fn;
    let options: string | undefined = options_or_fn as unknown as string;
    if ($isCallable(options_or_fn)) {
      callback = options_or_fn as unknown as TransactionCallback;
      options = undefined;
    } else if (typeof options_or_fn !== "string") {
      return Promise.reject($ERR_INVALID_ARG_VALUE("options", options_or_fn, "must be a string"));
    }
    if (!$isCallable(callback)) {
      return Promise.reject($ERR_INVALID_ARG_VALUE("fn", callback, "must be a function"));
    }
    const { promise, resolve, reject } = Promise.withResolvers();
    const useReserved = pool.supportsReservedConnections?.() ?? true;
    pool.connect(onTransactionConnected.bind(null, callback, options, resolve, reject, false, false), useReserved);
    return promise;
  };
  sql.connect = () => {
    if (pool.closed) {
      return Promise.reject(connectionClosedError());
    }

    if (pool.isConnected()) {
      return Promise.resolve(sql);
    }

    let { resolve, reject, promise } = Promise.withResolvers();
    const onConnected = (err, connection) => {
      if (err) {
        return reject(err);
      }
      // we are just measuring the connection here lets release it
      pool.release(connection);
      resolve(sql);
    };

    pool.connect(onConnected);

    return promise;
  };

  sql.close = async (options?: { timeout?: number }) => {
    await pool.close(options);
  };

  sql[Symbol.asyncDispose] = () => sql.close();

  sql.flush = () => pool.flush();
  sql.options = connectionInfo;

  sql.transaction = sql.begin;
  sql.distributed = sql.beginDistributed;
  sql.end = sql.close;
  return sql;
};

var lazyDefaultSQL: Bun.SQL;

function resetDefaultSQL(sql) {
  lazyDefaultSQL = sql;
  // this will throw "attempt to assign to readonly property"
  // Object.assign(defaultSQLObject, lazyDefaultSQL);
  // exportsObject.default = exportsObject.sql = lazyDefaultSQL;
}

function ensureDefaultSQL() {
  if (!lazyDefaultSQL) {
    resetDefaultSQL(SQL(undefined));
  }
}

var defaultSQLObject: Bun.SQL = function sql(strings, ...values) {
  if (new.target) {
    return SQL(strings);
  }

  if (!lazyDefaultSQL) {
    resetDefaultSQL(SQL(undefined));
  }

  return lazyDefaultSQL(strings, ...values);
} as Bun.SQL;

defaultSQLObject.reserve = (...args) => {
  ensureDefaultSQL();
  return lazyDefaultSQL.reserve(...args);
};
defaultSQLObject.commitDistributed = (...args) => {
  ensureDefaultSQL();
  return lazyDefaultSQL.commitDistributed(...args);
};
defaultSQLObject.rollbackDistributed = (...args) => {
  ensureDefaultSQL();
  return lazyDefaultSQL.rollbackDistributed(...args);
};
defaultSQLObject.distributed = defaultSQLObject.beginDistributed = (...args) => {
  ensureDefaultSQL();
  return lazyDefaultSQL.beginDistributed(...args);
};

defaultSQLObject.connect = (...args) => {
  ensureDefaultSQL();
  return lazyDefaultSQL.connect(...args);
};

defaultSQLObject.unsafe = (...args) => {
  ensureDefaultSQL();
  return lazyDefaultSQL.unsafe(...args);
};

defaultSQLObject.file = (filename: string, ...args) => {
  ensureDefaultSQL();
  return lazyDefaultSQL.file(filename, ...args);
};

defaultSQLObject.transaction = defaultSQLObject.begin = function (...args: Parameters<typeof lazyDefaultSQL.begin>) {
  ensureDefaultSQL();
  return lazyDefaultSQL.begin(...args);
} as Bun.SQL["begin"];

defaultSQLObject.end = defaultSQLObject.close = (...args: Parameters<typeof lazyDefaultSQL.close>) => {
  ensureDefaultSQL();
  return lazyDefaultSQL.close(...args);
};
defaultSQLObject.flush = (...args: Parameters<typeof lazyDefaultSQL.flush>) => {
  ensureDefaultSQL();
  return lazyDefaultSQL.flush(...args);
};
//define lazy properties
defineProperties(defaultSQLObject, {
  options: {
    get: () => {
      ensureDefaultSQL();
      return lazyDefaultSQL.options;
    },
  },
  [Symbol.asyncDispose]: {
    get: () => {
      ensureDefaultSQL();
      return lazyDefaultSQL[Symbol.asyncDispose];
    },
  },
});

SQL.SQLError = SQLError;
SQL.PostgresError = PostgresError;
SQL.SQLiteError = SQLiteError;

// // Helper functions for native code to create error instances
// // These are internal functions used by Zig/C++ code
// export function $createPostgresError(
//   message: string,
//   code: string,
//   detail: string,
//   hint: string,
//   severity: string,
//   additionalFields?: Record<string, any>,
// ) {
//   const options = {
//     code,
//     detail,
//     hint,
//     severity,
//     ...additionalFields,
//   };
//   return new PostgresError(message, options);
// }

// export function $createSQLiteError(message: string, code: string, errno: number) {
//   return new SQLiteError(message, { code, errno });
// }

// export function $createSQLError(message: string) {
//   return new SQLError(message);
// }

export default {
  sql: defaultSQLObject,
  default: defaultSQLObject,
  SQL,
  Query,
  postgres: SQL,
  SQLError,
  PostgresError,
  SQLiteError,
};<|MERGE_RESOLUTION|>--- conflicted
+++ resolved
@@ -1,464 +1,6 @@
-<<<<<<< HEAD
-import type * as BunTypes from "bun";
-
-const enum QueryStatus {
-  active = 1 << 1,
-  cancelled = 1 << 2,
-  error = 1 << 3,
-  executed = 1 << 4,
-  invalidHandle = 1 << 5,
-}
-const cmds = ["", "INSERT", "DELETE", "UPDATE", "MERGE", "SELECT", "MOVE", "FETCH", "COPY"];
-
-const PublicArray = globalThis.Array;
-const enum SSLMode {
-  disable = 0,
-  prefer = 1,
-  require = 2,
-  verify_ca = 3,
-  verify_full = 4,
-}
-
-const { hideFromStack } = require("internal/shared");
-const defineProperties = Object.defineProperties;
-
-function connectionClosedError() {
-  return $ERR_POSTGRES_CONNECTION_CLOSED("Connection closed");
-}
-function notTaggedCallError() {
-  return $ERR_POSTGRES_NOT_TAGGED_CALL("Query not called as a tagged template literal");
-}
-hideFromStack(connectionClosedError);
-hideFromStack(notTaggedCallError);
-
-enum SQLQueryResultMode {
-  objects = 0,
-  values = 1,
-  raw = 2,
-}
-const escapeIdentifier = function escape(str, adapter) {
-  if (adapter === "mysql") {
-    return "`" + str.replaceAll("`", "``") + "`";
-  }
-  return '"' + str.replaceAll('"', '""').replaceAll(".", '"."') + '"';
-};
-class SQLResultArray extends PublicArray {
-  static [Symbol.toStringTag] = "SQLResults";
-
-  constructor() {
-    super();
-    // match postgres's result array, in this way for in will not list the properties and .map will not return undefined command and count
-    Object.defineProperties(this, {
-      count: { value: null, writable: true },
-      command: { value: null, writable: true },
-    });
-  }
-  static get [Symbol.species]() {
-    return Array;
-  }
-}
-
-const _resolve = Symbol("resolve");
-const _reject = Symbol("reject");
-const _handle = Symbol("handle");
-const _run = Symbol("run");
-const _queryStatus = Symbol("status");
-const _handler = Symbol("handler");
-const _strings = Symbol("strings");
-const _values = Symbol("values");
-const _poolSize = Symbol("poolSize");
-const _flags = Symbol("flags");
-const _results = Symbol("results");
-const _adapter = Symbol("adapter");
-const PublicPromise = Promise;
-type TransactionCallback = (sql: (strings: string, ...values: any[]) => Query) => Promise<any>;
-
-const { createConnection: _createConnection, createQuery, init } = $zig("postgres.zig", "createBinding");
-const {
-  createConnection: _createConnectionMysql,
-  createQuery: createQueryMysql,
-  init: initMysql,
-} = $zig("mysql.zig", "createBinding");
-
-function normalizeSSLMode(value: string): SSLMode {
-  if (!value) {
-    return SSLMode.disable;
-  }
-
-  value = (value + "").toLowerCase();
-  switch (value) {
-    case "disable":
-      return SSLMode.disable;
-    case "prefer":
-      return SSLMode.prefer;
-    case "require":
-    case "required":
-      return SSLMode.require;
-    case "verify-ca":
-    case "verify_ca":
-      return SSLMode.verify_ca;
-    case "verify-full":
-    case "verify_full":
-      return SSLMode.verify_full;
-    default: {
-      break;
-    }
-  }
-
-  throw $ERR_INVALID_ARG_VALUE("sslmode", value);
-}
-
-enum SQLQueryFlags {
-  none = 0,
-  allowUnsafeTransaction = 1 << 0,
-  unsafe = 1 << 1,
-  bigint = 1 << 2,
-  simple = 1 << 3,
-  notTagged = 1 << 4,
-}
-
-function getQueryHandle(query) {
-  let handle = query[_handle];
-  if (!handle) {
-    try {
-      query[_handle] = handle = doCreateQuery(
-        query[_strings],
-        query[_values],
-        query[_flags] & SQLQueryFlags.allowUnsafeTransaction,
-        query[_poolSize],
-        query[_flags] & SQLQueryFlags.bigint,
-        query[_flags] & SQLQueryFlags.simple,
-        query[_adapter],
-      );
-    } catch (err) {
-      query[_queryStatus] |= QueryStatus.error | QueryStatus.invalidHandle;
-      query.reject(err);
-    }
-  }
-  return handle;
-}
-
-enum SQLCommand {
-  insert = 0,
-  update = 1,
-  updateSet = 2,
-  where = 3,
-  whereIn = 4,
-  none = -1,
-}
-
-function commandToString(command: SQLCommand): string {
-  switch (command) {
-    case SQLCommand.insert:
-      return "INSERT";
-    case SQLCommand.updateSet:
-    case SQLCommand.update:
-      return "UPDATE";
-    case SQLCommand.whereIn:
-    case SQLCommand.where:
-      return "WHERE";
-    default:
-      return "";
-  }
-}
-
-function detectCommand(query: string): SQLCommand {
-  const text = query.toLowerCase().trim();
-  const text_len = text.length;
-
-  let token = "";
-  let command = SQLCommand.none;
-  let quoted = false;
-  for (let i = 0; i < text_len; i++) {
-    const char = text[i];
-    switch (char) {
-      case " ": // Space
-      case "\n": // Line feed
-      case "\t": // Tab character
-      case "\r": // Carriage return
-      case "\f": // Form feed
-      case "\v": {
-        switch (token) {
-          case "insert": {
-            if (command === SQLCommand.none) {
-              return SQLCommand.insert;
-            }
-            return command;
-          }
-          case "update": {
-            if (command === SQLCommand.none) {
-              command = SQLCommand.update;
-              token = "";
-              continue; // try to find SET
-            }
-            return command;
-          }
-          case "where": {
-            command = SQLCommand.where;
-            token = "";
-            continue; // try to find IN
-          }
-          case "set": {
-            if (command === SQLCommand.update) {
-              command = SQLCommand.updateSet;
-              token = "";
-              continue; // try to find WHERE
-            }
-            return command;
-          }
-          case "in": {
-            if (command === SQLCommand.where) {
-              return SQLCommand.whereIn;
-            }
-            return command;
-          }
-          default: {
-            token = "";
-            continue;
-          }
-        }
-      }
-      default: {
-        // skip quoted commands
-        if (char === '"') {
-          quoted = !quoted;
-          continue;
-        }
-        if (!quoted) {
-          token += char;
-        }
-      }
-    }
-  }
-  if (token) {
-    switch (command) {
-      case SQLCommand.none: {
-        switch (token) {
-          case "insert":
-            return SQLCommand.insert;
-          case "update":
-            return SQLCommand.update;
-          case "where":
-            return SQLCommand.where;
-          default:
-            return SQLCommand.none;
-        }
-      }
-      case SQLCommand.update: {
-        if (token === "set") {
-          return SQLCommand.updateSet;
-        }
-        return SQLCommand.update;
-      }
-      case SQLCommand.where: {
-        if (token === "in") {
-          return SQLCommand.whereIn;
-        }
-        return SQLCommand.where;
-      }
-    }
-  }
-
-  return command;
-}
-
-function normalizeQuery(strings, values, adapter, binding_idx = 1) {
-  if (typeof strings === "string") {
-    // identifier or unsafe query
-    return [strings, values || []];
-  }
-  if (!$isArray(strings)) {
-    // we should not hit this path
-    throw new SyntaxError("Invalid query: SQL Fragment cannot be executed or was misused");
-  }
-  const str_len = strings.length;
-  if (str_len === 0) {
-    return ["", []];
-  }
-  let binding_values: any[] = [];
-  let query = "";
-  for (let i = 0; i < str_len; i++) {
-    const string = strings[i];
-
-    if (typeof string === "string") {
-      query += string;
-      if (values.length > i) {
-        const value = values[i];
-        if (value instanceof Query) {
-          const [sub_query, sub_values] = normalizeQuery(value[_strings], value[_values], adapter, binding_idx);
-          query += sub_query;
-          for (let j = 0; j < sub_values.length; j++) {
-            binding_values.push(sub_values[j]);
-          }
-          binding_idx += sub_values.length;
-        } else if (value instanceof SQLHelper) {
-          const command = detectCommand(query);
-          // only selectIn, insert, update, updateSet are allowed
-          if (command === SQLCommand.none || command === SQLCommand.where) {
-            throw new SyntaxError("Helpers are only allowed for INSERT, UPDATE and WHERE IN commands");
-          }
-          const { columns, value: items } = value as SQLHelper;
-          const columnCount = columns.length;
-          if (columnCount === 0 && command !== SQLCommand.whereIn) {
-            throw new SyntaxError(`Cannot ${commandToString(command)} with no columns`);
-          }
-          const lastColumnIndex = columns.length - 1;
-
-          if (command === SQLCommand.insert) {
-            //
-            // insert into users ${sql(users)} or insert into users ${sql(user)}
-            //
-
-            query += "(";
-            for (let j = 0; j < columnCount; j++) {
-              query += escapeIdentifier(columns[j], adapter);
-              if (j < lastColumnIndex) {
-                query += ", ";
-              }
-            }
-            query += ") VALUES";
-            if ($isArray(items)) {
-              const itemsCount = items.length;
-              const lastItemIndex = itemsCount - 1;
-              for (let j = 0; j < itemsCount; j++) {
-                query += "(";
-                const item = items[j];
-                for (let k = 0; k < columnCount; k++) {
-                  const column = columns[k];
-                  const columnValue = item[column];
-                  if (adapter === "mysql") {
-                    query += `?${k < lastColumnIndex ? ", " : ""}`;
-                  } else {
-                    query += `$${binding_idx++}${k < lastColumnIndex ? ", " : ""}`;
-                  }
-                  if (typeof columnValue === "undefined") {
-                    binding_values.push(null);
-                  } else {
-                    binding_values.push(columnValue);
-                  }
-                }
-                if (j < lastItemIndex) {
-                  query += "),";
-                } else {
-                  query += ") "; // the user can add RETURNING * or RETURNING id
-                }
-              }
-            } else {
-              query += "(";
-              const item = items;
-              for (let j = 0; j < columnCount; j++) {
-                const column = columns[j];
-                const columnValue = item[column];
-                if (adapter === "mysql") {
-                  query += `?${j < lastColumnIndex ? ", " : ""}`;
-                } else {
-                  query += `$${binding_idx++}${j < lastColumnIndex ? ", " : ""}`;
-                }
-                if (typeof columnValue === "undefined") {
-                  binding_values.push(null);
-                } else {
-                  binding_values.push(columnValue);
-                }
-              }
-              query += ") "; // the user can add RETURNING * or RETURNING id
-            }
-          } else if (command === SQLCommand.whereIn) {
-            // SELECT * FROM users WHERE id IN (${sql([1, 2, 3])})
-            if (!$isArray(items)) {
-              throw new SyntaxError("An array of values is required for WHERE IN helper");
-            }
-            const itemsCount = items.length;
-            const lastItemIndex = itemsCount - 1;
-            query += "(";
-            for (let j = 0; j < itemsCount; j++) {
-              if (adapter === "mysql") {
-                query += `?${j < lastItemIndex ? ", " : ""}`;
-              } else {
-                query += `$${binding_idx++}${j < lastItemIndex ? ", " : ""}`;
-              }
-              if (columnCount > 0) {
-                // we must use a key from a object
-                if (columnCount > 1) {
-                  // we should not pass multiple columns here
-                  throw new SyntaxError("Cannot use WHERE IN helper with multiple columns");
-                }
-                // SELECT * FROM users WHERE id IN (${sql(users, "id")})
-                const value = items[j];
-                if (typeof value === "undefined") {
-                  binding_values.push(null);
-                } else {
-                  const value_from_key = value[columns[0]];
-
-                  if (typeof value_from_key === "undefined") {
-                    binding_values.push(null);
-                  } else {
-                    binding_values.push(value_from_key);
-                  }
-                }
-              } else {
-                const value = items[j];
-                if (typeof value === "undefined") {
-                  binding_values.push(null);
-                } else {
-                  binding_values.push(value);
-                }
-              }
-            }
-            query += ") "; // more conditions can be added after this
-          } else {
-            // UPDATE users SET ${sql({ name: "John", age: 31 })} WHERE id = 1
-            let item;
-            if ($isArray(items)) {
-              if (items.length > 1) {
-                throw new SyntaxError("Cannot use array of objects for UPDATE");
-              }
-              item = items[0];
-            } else {
-              item = items;
-            }
-            // no need to include if is updateSet
-            if (command === SQLCommand.update) {
-              query += " SET ";
-            }
-            for (let i = 0; i < columnCount; i++) {
-              const column = columns[i];
-              const columnValue = item[column];
-              if (adapter === "mysql") {
-                query += `${escapeIdentifier(column, adapter)} = ?${i < lastColumnIndex ? ", " : ""}`;
-              } else {
-                query += `${escapeIdentifier(column, adapter)} = $${binding_idx++}${i < lastColumnIndex ? ", " : ""}`;
-              }
-              if (typeof columnValue === "undefined") {
-                binding_values.push(null);
-              } else {
-                binding_values.push(columnValue);
-              }
-            }
-            query += " "; // the user can add where clause after this
-          }
-        } else {
-          //TODO: handle sql.array parameters
-          if (adapter === "mysql") {
-            query += `? `;
-          } else {
-            query += `$${binding_idx++} `;
-          }
-          if (typeof value === "undefined") {
-            binding_values.push(null);
-          } else {
-            binding_values.push(value);
-          }
-        }
-      }
-    } else {
-      throw new SyntaxError("Invalid query: SQL Fragment cannot be executed or was misused");
-    }
-  }
-=======
 import type { PostgresAdapter } from "internal/sql/postgres";
 import type { BaseQueryHandle, Query } from "internal/sql/query";
 import type { SQLHelper } from "internal/sql/shared";
->>>>>>> 97495a86
 
 const { Query, SQLQueryFlags } = require("internal/sql/query");
 const { PostgresAdapter } = require("internal/sql/postgres");
@@ -467,904 +9,7 @@
 const { connectionClosedError } = require("internal/sql/utils");
 const { SQLError, PostgresError, SQLiteError } = require("internal/sql/errors");
 
-<<<<<<< HEAD
-class Query extends PublicPromise {
-  [_resolve];
-  [_reject];
-  [_handle];
-  [_handler];
-  [_queryStatus] = 0;
-  [_strings];
-  [_values];
-  [_adapter];
-
-  [Symbol.for("nodejs.util.inspect.custom")]() {
-    const status = this[_queryStatus];
-    const active = (status & QueryStatus.active) != 0;
-    const cancelled = (status & QueryStatus.cancelled) != 0;
-    const executed = (status & QueryStatus.executed) != 0;
-    const error = (status & QueryStatus.error) != 0;
-    return `PostgresQuery { ${active ? "active" : ""} ${cancelled ? "cancelled" : ""} ${executed ? "executed" : ""} ${error ? "error" : ""} }`;
-  }
-
-  constructor(strings, values, flags, poolSize, handler, adapter) {
-    var resolve_, reject_;
-    super((resolve, reject) => {
-      resolve_ = resolve;
-      reject_ = reject;
-    });
-    if (typeof strings === "string") {
-      if (!(flags & SQLQueryFlags.unsafe)) {
-        // identifier (cannot be executed in safe mode)
-        flags |= SQLQueryFlags.notTagged;
-        strings = escapeIdentifier(strings, adapter);
-      }
-    }
-    this[_resolve] = resolve_;
-    this[_reject] = reject_;
-    this[_handle] = null;
-    this[_handler] = handler;
-    this[_queryStatus] = 0;
-    this[_poolSize] = poolSize;
-    this[_strings] = strings;
-    this[_values] = values;
-    this[_flags] = flags;
-    this[_adapter] = adapter;
-    this[_results] = null;
-  }
-
-  async [_run](async: boolean) {
-    const { [_handler]: handler, [_queryStatus]: status } = this;
-
-    if (status & (QueryStatus.executed | QueryStatus.error | QueryStatus.cancelled | QueryStatus.invalidHandle)) {
-      return;
-    }
-    if (this[_flags] & SQLQueryFlags.notTagged) {
-      this.reject(notTaggedCallError());
-      return;
-    }
-    this[_queryStatus] |= QueryStatus.executed;
-
-    const handle = getQueryHandle(this);
-    if (!handle) return this;
-
-    if (async) {
-      // Ensure it's actually async
-      // eslint-disable-next-line
-      await 1;
-    }
-
-    try {
-      return handler(this, handle);
-    } catch (err) {
-      this[_queryStatus] |= QueryStatus.error;
-      this.reject(err);
-    }
-  }
-  get active() {
-    return (this[_queryStatus] & QueryStatus.active) != 0;
-  }
-
-  set active(value) {
-    const status = this[_queryStatus];
-    if (status & (QueryStatus.cancelled | QueryStatus.error)) {
-      return;
-    }
-
-    if (value) {
-      this[_queryStatus] |= QueryStatus.active;
-    } else {
-      this[_queryStatus] &= ~QueryStatus.active;
-    }
-  }
-
-  get cancelled() {
-    return (this[_queryStatus] & QueryStatus.cancelled) !== 0;
-  }
-
-  resolve(x) {
-    this[_queryStatus] &= ~QueryStatus.active;
-    const handle = getQueryHandle(this);
-    if (!handle) return this;
-    handle.done();
-    return this[_resolve](x);
-  }
-
-  reject(x) {
-    this[_queryStatus] &= ~QueryStatus.active;
-    this[_queryStatus] |= QueryStatus.error;
-    if (!(this[_queryStatus] & QueryStatus.invalidHandle)) {
-      const handle = getQueryHandle(this);
-      if (!handle) return this[_reject](x);
-      handle.done();
-    }
-
-    return this[_reject](x);
-  }
-
-  cancel() {
-    var status = this[_queryStatus];
-    if (status & QueryStatus.cancelled) {
-      return this;
-    }
-    this[_queryStatus] |= QueryStatus.cancelled;
-
-    if (status & QueryStatus.executed) {
-      const handle = getQueryHandle(this);
-      handle.cancel();
-    }
-
-    return this;
-  }
-
-  execute() {
-    this[_run](false);
-    return this;
-  }
-
-  raw() {
-    const handle = getQueryHandle(this);
-    if (!handle) return this;
-    handle.setMode(SQLQueryResultMode.raw);
-    return this;
-  }
-
-  simple() {
-    this[_flags] |= SQLQueryFlags.simple;
-    return this;
-  }
-
-  values() {
-    const handle = getQueryHandle(this);
-    if (!handle) return this;
-    handle.setMode(SQLQueryResultMode.values);
-    return this;
-  }
-
-  then() {
-    if (this[_flags] & SQLQueryFlags.notTagged) {
-      throw notTaggedCallError();
-    }
-    this[_run](true);
-    const result = super.$then.$apply(this, arguments);
-    $markPromiseAsHandled(result);
-    return result;
-  }
-
-  catch() {
-    if (this[_flags] & SQLQueryFlags.notTagged) {
-      throw notTaggedCallError();
-    }
-    this[_run](true);
-    const result = super.catch.$apply(this, arguments);
-    $markPromiseAsHandled(result);
-    return result;
-  }
-
-  finally() {
-    if (this[_flags] & SQLQueryFlags.notTagged) {
-      throw notTaggedCallError();
-    }
-    this[_run](true);
-    return super.finally.$apply(this, arguments);
-  }
-}
-Object.defineProperty(Query, Symbol.species, { value: PublicPromise });
-Object.defineProperty(Query, Symbol.toStringTag, { value: "Query" });
-
-function handleLast(query, queries) {
-  if (queries) {
-    const queriesIndex = queries.indexOf(query);
-    if (queriesIndex !== -1) {
-      queries.splice(queriesIndex, 1);
-    }
-  }
-  try {
-    query.resolve(query[_results]);
-  } catch {}
-}
-function onResolveSQLQuery(query, result, commandTag, count, queries, is_last) {
-  /// simple queries
-  if (query[_flags] & SQLQueryFlags.simple) {
-    // simple can have multiple results or a single result
-    if (is_last && query[_adapter] == "postgres") {
-      // postgres call one extra time with empty result always
-      handleLast(query, queries);
-      return;
-    }
-    $assert(result instanceof SQLResultArray, "Invalid result array");
-    // prepare for next query
-    query[_handle].setPendingValue(new SQLResultArray());
-    if (query[_adapter] !== "mysql") {
-      result.command = commandTag;
-
-      if (typeof commandTag === "string") {
-        if (commandTag.length > 0) {
-          result.command = commandTag;
-        }
-      } else {
-        result.command = cmds[commandTag];
-      }
-    }
-    result.count = count || 0;
-    const last_result = query[_results];
-
-    if (!last_result) {
-      query[_results] = result;
-    } else {
-      if (last_result instanceof SQLResultArray) {
-        // multiple results
-        query[_results] = [last_result, result];
-      } else {
-        // 3 or more results
-        last_result.push(result);
-      }
-    }
-    if (is_last) {
-      handleLast(query, queries);
-    }
-    return;
-  }
-  /// prepared statements
-  $assert(result instanceof SQLResultArray, "Invalid result array");
-  if (query[_adapter] !== "mysql") {
-    result.command = commandTag;
-
-    if (typeof commandTag === "string") {
-      if (commandTag.length > 0) {
-        result.command = commandTag;
-      }
-    } else {
-      result.command = cmds[commandTag];
-    }
-  }
-
-  result.count = count || 0;
-  if (queries) {
-    const queriesIndex = queries.indexOf(query);
-    if (queriesIndex !== -1) {
-      queries.splice(queriesIndex, 1);
-    }
-  }
-  try {
-    query.resolve(result);
-  } catch {}
-}
-function onRejectSQLQuery(query, reject, queries) {
-  if (queries) {
-    const queriesIndex = queries.indexOf(query);
-    if (queriesIndex !== -1) {
-      queries.splice(queriesIndex, 1);
-    }
-  }
-
-  try {
-    query.reject(reject);
-  } catch {}
-}
-init(onResolveSQLQuery, onRejectSQLQuery);
-initMysql(onResolveSQLQuery, onRejectSQLQuery);
-
-function onQueryFinish(onClose) {
-  this.queries.delete(onClose);
-  this.pool.release(this);
-}
-
-enum PooledConnectionState {
-  pending = 0,
-  connected = 1,
-  closed = 2,
-}
-enum PooledConnectionFlags {
-  /// canBeConnected is used to indicate that at least one time we were able to connect to the database
-  canBeConnected = 1 << 0,
-  /// reserved is used to indicate that the connection is currently reserved
-  reserved = 1 << 1,
-  /// preReserved is used to indicate that the connection will be reserved in the future when queryCount drops to 0
-  preReserved = 1 << 2,
-}
-
-class PooledConnection {
-  pool: ConnectionPool;
-  connection: $ZigGeneratedClasses.PostgresSQLConnection | null = null;
-  state: PooledConnectionState = PooledConnectionState.pending;
-  storedError: Error | null = null;
-  queries: Set<(err: Error) => void> = new Set();
-  onFinish: ((err: Error | null) => void) | null = null;
-  connectionInfo: any;
-  flags: number = 0;
-  /// queryCount is used to indicate the number of queries using the connection, if a connection is reserved or if its a transaction queryCount will be 1 independently of the number of queries
-  queryCount: number = 0;
-  #onConnected(err, _) {
-    const connectionInfo = this.connectionInfo;
-    if (connectionInfo?.onconnect) {
-      connectionInfo.onconnect(err);
-    }
-    this.storedError = err;
-    if (!err) {
-      this.flags |= PooledConnectionFlags.canBeConnected;
-    }
-    this.state = err ? PooledConnectionState.closed : PooledConnectionState.connected;
-    const onFinish = this.onFinish;
-    if (onFinish) {
-      this.queryCount = 0;
-      this.flags &= ~PooledConnectionFlags.reserved;
-      this.flags &= ~PooledConnectionFlags.preReserved;
-
-      // pool is closed, lets finish the connection
-      // pool is closed, lets finish the connection
-      if (err) {
-        onFinish(err);
-      } else {
-        this.connection?.close();
-      }
-      return;
-    }
-    this.pool.release(this, true);
-  }
-  #onClose(err) {
-    const connectionInfo = this.connectionInfo;
-    if (connectionInfo?.onclose) {
-      connectionInfo.onclose(err);
-    }
-    this.state = PooledConnectionState.closed;
-    this.connection = null;
-    this.storedError = err;
-
-    // remove from ready connections if its there
-    this.pool.readyConnections.delete(this);
-    const queries = new Set(this.queries);
-    this.queries.clear();
-    this.queryCount = 0;
-    this.flags &= ~PooledConnectionFlags.reserved;
-
-    // notify all queries that the connection is closed
-    for (const onClose of queries) {
-      onClose(err);
-    }
-    const onFinish = this.onFinish;
-    if (onFinish) {
-      onFinish(err);
-    }
-
-    this.pool.release(this, true);
-  }
-  constructor(connectionInfo, pool: ConnectionPool) {
-    this.state = PooledConnectionState.pending;
-    this.pool = pool;
-    this.connectionInfo = connectionInfo;
-    this.#startConnection();
-  }
-  async #startConnection() {
-    this.connection = (await createConnection(
-      this.connectionInfo,
-      this.#onConnected.bind(this),
-      this.#onClose.bind(this),
-    )) as $ZigGeneratedClasses.PostgresSQLConnection;
-  }
-  onClose(onClose: (err: Error) => void) {
-    this.queries.add(onClose);
-  }
-  bindQuery(query: Query, onClose: (err: Error) => void) {
-    this.queries.add(onClose);
-    // @ts-ignore
-    query.finally(onQueryFinish.bind(this, onClose));
-  }
-
-  #doRetry() {
-    if (this.pool.closed) {
-      return;
-    }
-    // reset error and state
-    this.storedError = null;
-    this.state = PooledConnectionState.pending;
-    // retry connection
-    this.#startConnection();
-  }
-  close() {
-    try {
-      if (this.state === PooledConnectionState.connected) {
-        this.connection?.close();
-      }
-    } catch {}
-  }
-  flush() {
-    this.connection?.flush();
-  }
-  retry() {
-    // if pool is closed, we can't retry
-    if (this.pool.closed) {
-      return false;
-    }
-    // we need to reconnect
-    // lets use a retry strategy
-
-    // we can only retry if one day we are able to connect
-    if (this.flags & PooledConnectionFlags.canBeConnected) {
-      this.#doRetry();
-    } else {
-      // analyse type of error to see if we can retry
-      switch (this.storedError?.code) {
-        case "ERR_POSTGRES_UNSUPPORTED_AUTHENTICATION_METHOD":
-        case "ERR_POSTGRES_UNKNOWN_AUTHENTICATION_METHOD":
-        case "ERR_POSTGRES_TLS_NOT_AVAILABLE":
-        case "ERR_POSTGRES_TLS_UPGRADE_FAILED":
-        case "ERR_POSTGRES_INVALID_SERVER_SIGNATURE":
-        case "ERR_POSTGRES_INVALID_SERVER_KEY":
-        case "ERR_POSTGRES_AUTHENTICATION_FAILED_PBKDF2":
-          // we can't retry these are authentication errors
-          return false;
-        default:
-          // we can retry
-          this.#doRetry();
-      }
-    }
-    return true;
-  }
-}
-class ConnectionPool {
-  connectionInfo: any;
-
-  connections: PooledConnection[];
-  readyConnections: Set<PooledConnection>;
-  waitingQueue: Array<(err: Error | null, result: any) => void> = [];
-  reservedQueue: Array<(err: Error | null, result: any) => void> = [];
-
-  poolStarted: boolean = false;
-  closed: boolean = false;
-  totalQueries: number = 0;
-  onAllQueriesFinished: (() => void) | null = null;
-  constructor(connectionInfo) {
-    this.connectionInfo = connectionInfo;
-    this.connections = new Array(connectionInfo.max);
-    this.readyConnections = new Set();
-  }
-
-  maxDistribution() {
-    if (!this.waitingQueue.length) return 0;
-    const result = Math.ceil((this.waitingQueue.length + this.totalQueries) / this.connections.length);
-    return result ? result : 1;
-  }
-
-  flushConcurrentQueries() {
-    const maxDistribution = this.maxDistribution();
-    if (maxDistribution === 0) {
-      return;
-    }
-
-    while (true) {
-      const nonReservedConnections = Array.from(this.readyConnections).filter(
-        c => !(c.flags & PooledConnectionFlags.preReserved) && c.queryCount < maxDistribution,
-      );
-      if (nonReservedConnections.length === 0) {
-        return;
-      }
-      const orderedConnections = nonReservedConnections.sort((a, b) => a.queryCount - b.queryCount);
-      for (const connection of orderedConnections) {
-        const pending = this.waitingQueue.shift();
-        if (!pending) {
-          return;
-        }
-        connection.queryCount++;
-        this.totalQueries++;
-        pending(null, connection);
-      }
-    }
-  }
-
-  release(connection: PooledConnection, connectingEvent: boolean = false) {
-    if (!connectingEvent) {
-      connection.queryCount--;
-      this.totalQueries--;
-    }
-    const currentQueryCount = connection.queryCount;
-    if (currentQueryCount == 0) {
-      connection.flags &= ~PooledConnectionFlags.reserved;
-      connection.flags &= ~PooledConnectionFlags.preReserved;
-    }
-    if (this.onAllQueriesFinished) {
-      // we are waiting for all queries to finish, lets check if we can call it
-      if (!this.hasPendingQueries()) {
-        this.onAllQueriesFinished();
-      }
-    }
-
-    if (connection.state !== PooledConnectionState.connected) {
-      // connection is not ready
-      if (connection.storedError) {
-        // this connection got a error but maybe we can wait for another
-
-        if (this.hasConnectionsAvailable()) {
-          return;
-        }
-
-        const waitingQueue = this.waitingQueue;
-        const reservedQueue = this.reservedQueue;
-
-        this.waitingQueue = [];
-        this.reservedQueue = [];
-        // we have no connections available so lets fails
-        for (const pending of waitingQueue) {
-          pending(connection.storedError, connection);
-        }
-        for (const pending of reservedQueue) {
-          pending(connection.storedError, connection);
-        }
-      }
-      return;
-    }
-
-    if (currentQueryCount == 0) {
-      // ok we can actually bind reserved queries to it
-      const pendingReserved = this.reservedQueue.shift();
-      if (pendingReserved) {
-        connection.flags |= PooledConnectionFlags.reserved;
-        connection.queryCount++;
-        this.totalQueries++;
-        // we have a connection waiting for a reserved connection lets prioritize it
-        pendingReserved(connection.storedError, connection);
-        return;
-      }
-    }
-    this.readyConnections.add(connection);
-    this.flushConcurrentQueries();
-  }
-
-  hasConnectionsAvailable() {
-    if (this.readyConnections.size > 0) return true;
-    if (this.poolStarted) {
-      const pollSize = this.connections.length;
-      for (let i = 0; i < pollSize; i++) {
-        const connection = this.connections[i];
-        if (connection.state !== PooledConnectionState.closed) {
-          // some connection is connecting or connected
-          return true;
-        }
-      }
-    }
-    return false;
-  }
-
-  hasPendingQueries() {
-    if (this.waitingQueue.length > 0 || this.reservedQueue.length > 0) return true;
-    if (this.poolStarted) {
-      return this.totalQueries > 0;
-    }
-    return false;
-  }
-  isConnected() {
-    if (this.readyConnections.size > 0) {
-      return true;
-    }
-    if (this.poolStarted) {
-      const pollSize = this.connections.length;
-      for (let i = 0; i < pollSize; i++) {
-        const connection = this.connections[i];
-        if (connection.state === PooledConnectionState.connected) {
-          return true;
-        }
-      }
-    }
-    return false;
-  }
-  flush() {
-    if (this.closed) {
-      return;
-    }
-    if (this.poolStarted) {
-      const pollSize = this.connections.length;
-      for (let i = 0; i < pollSize; i++) {
-        const connection = this.connections[i];
-        if (connection.state === PooledConnectionState.connected) {
-          connection.connection?.flush();
-        }
-      }
-    }
-  }
-
-  async #close() {
-    let pending;
-    while ((pending = this.waitingQueue.shift())) {
-      pending(connectionClosedError(), null);
-    }
-    while (this.reservedQueue.length > 0) {
-      const pendingReserved = this.reservedQueue.shift();
-      if (pendingReserved) {
-        pendingReserved(connectionClosedError(), null);
-      }
-    }
-    const promises: Array<Promise<any>> = [];
-    if (this.poolStarted) {
-      this.poolStarted = false;
-      const pollSize = this.connections.length;
-      for (let i = 0; i < pollSize; i++) {
-        const connection = this.connections[i];
-        switch (connection.state) {
-          case PooledConnectionState.pending:
-            {
-              const { promise, resolve } = Promise.withResolvers();
-              connection.onFinish = resolve;
-              promises.push(promise);
-              connection.connection?.close();
-            }
-            break;
-          case PooledConnectionState.connected:
-            {
-              const { promise, resolve } = Promise.withResolvers();
-              connection.onFinish = resolve;
-              promises.push(promise);
-              connection.connection?.close();
-            }
-            break;
-        }
-        // clean connection reference
-        // @ts-ignore
-        this.connections[i] = null;
-      }
-    }
-    this.readyConnections.clear();
-    this.waitingQueue.length = 0;
-    return Promise.all(promises);
-  }
-  async close(options?: { timeout?: number }) {
-    if (this.closed) {
-      return;
-    }
-    let timeout = options?.timeout;
-    if (timeout) {
-      timeout = Number(timeout);
-      if (timeout > 2 ** 31 || timeout < 0 || timeout !== timeout) {
-        throw $ERR_INVALID_ARG_VALUE("options.timeout", timeout, "must be a non-negative integer less than 2^31");
-      }
-      this.closed = true;
-      if (timeout === 0 || !this.hasPendingQueries()) {
-        // close immediately
-        await this.#close();
-        return;
-      }
-
-      const { promise, resolve } = Promise.withResolvers();
-      const timer = setTimeout(() => {
-        // timeout is reached, lets close and probably fail some queries
-        this.#close().finally(resolve);
-      }, timeout * 1000);
-      timer.unref(); // dont block the event loop
-      this.onAllQueriesFinished = () => {
-        clearTimeout(timer);
-        // everything is closed, lets close the pool
-        this.#close().finally(resolve);
-      };
-
-      return promise;
-    } else {
-      this.closed = true;
-      if (!this.hasPendingQueries()) {
-        // close immediately
-        await this.#close();
-        return;
-      }
-      // gracefully close the pool
-      const { promise, resolve } = Promise.withResolvers();
-      this.onAllQueriesFinished = () => {
-        // everything is closed, lets close the pool
-        this.#close().finally(resolve);
-      };
-      return promise;
-    }
-  }
-
-  /**
-   * @param {function} onConnected - The callback function to be called when the connection is established.
-   * @param {boolean} reserved - Whether the connection is reserved, if is reserved the connection will not be released until release is called, if not release will only decrement the queryCount counter
-   */
-  connect(onConnected: (err: Error | null, result: any) => void, reserved: boolean = false) {
-    if (this.closed) {
-      return onConnected(connectionClosedError(), null);
-    }
-
-    if (this.readyConnections.size === 0) {
-      // no connection ready lets make some
-      let retry_in_progress = false;
-      let all_closed = true;
-      let storedError: Error | null = null;
-
-      if (this.poolStarted) {
-        // we already started the pool
-        // lets check if some connection is available to retry
-        const pollSize = this.connections.length;
-        for (let i = 0; i < pollSize; i++) {
-          const connection = this.connections[i];
-          // we need a new connection and we have some connections that can retry
-          if (connection.state === PooledConnectionState.closed) {
-            if (connection.retry()) {
-              // lets wait for connection to be released
-              if (!retry_in_progress) {
-                // avoid adding to the queue twice, we wanna to retry every available pool connection
-                retry_in_progress = true;
-                if (reserved) {
-                  // we are not sure what connection will be available so we dont pre reserve
-                  this.reservedQueue.push(onConnected);
-                } else {
-                  this.waitingQueue.push(onConnected);
-                }
-              }
-            } else {
-              // we have some error, lets grab it and fail if unable to start a connection
-              storedError = connection.storedError;
-            }
-          } else {
-            // we have some pending or open connections
-            all_closed = false;
-          }
-        }
-        if (!all_closed && !retry_in_progress) {
-          // is possible to connect because we have some working connections, or we are just without network for some reason
-          // wait for connection to be released or fail
-          if (reserved) {
-            // we are not sure what connection will be available so we dont pre reserve
-            this.reservedQueue.push(onConnected);
-          } else {
-            this.waitingQueue.push(onConnected);
-          }
-        } else if (!retry_in_progress) {
-          // impossible to connect or retry
-          onConnected(storedError ?? connectionClosedError(), null);
-        }
-        return;
-      }
-      // we never started the pool, lets start it
-      if (reserved) {
-        this.reservedQueue.push(onConnected);
-      } else {
-        this.waitingQueue.push(onConnected);
-      }
-      this.poolStarted = true;
-      const pollSize = this.connections.length;
-      // pool is always at least 1 connection
-      const firstConnection = new PooledConnection(this.connectionInfo, this);
-      this.connections[0] = firstConnection;
-      if (reserved) {
-        firstConnection.flags |= PooledConnectionFlags.preReserved; // lets pre reserve the first connection
-      }
-      for (let i = 1; i < pollSize; i++) {
-        this.connections[i] = new PooledConnection(this.connectionInfo, this);
-      }
-      return;
-    }
-    if (reserved) {
-      let connectionWithLeastQueries: PooledConnection | null = null;
-      let leastQueries = Infinity;
-      for (const connection of this.readyConnections) {
-        if (connection.flags & PooledConnectionFlags.preReserved || connection.flags & PooledConnectionFlags.reserved)
-          continue;
-        const queryCount = connection.queryCount;
-        if (queryCount > 0) {
-          if (queryCount < leastQueries) {
-            leastQueries = queryCount;
-            connectionWithLeastQueries = connection;
-          }
-          continue;
-        }
-        connection.flags |= PooledConnectionFlags.reserved;
-        connection.queryCount++;
-        this.totalQueries++;
-        this.readyConnections.delete(connection);
-        onConnected(null, connection);
-        return;
-      }
-      if (connectionWithLeastQueries) {
-        // lets mark the connection with the least queries as preReserved if any
-        connectionWithLeastQueries.flags |= PooledConnectionFlags.preReserved;
-      }
-      // no connection available to be reserved lets wait for a connection to be released
-      this.reservedQueue.push(onConnected);
-    } else {
-      this.waitingQueue.push(onConnected);
-      this.flushConcurrentQueries();
-    }
-  }
-}
-
-async function createConnection(options, onConnected, onClose) {
-  const {
-    hostname,
-    port,
-    username,
-    tls,
-    query,
-    database,
-    sslMode,
-    idleTimeout = 0,
-    connectionTimeout = 30 * 1000,
-    maxLifetime = 0,
-    prepare = true,
-    path,
-    adapter,
-  } = options;
-
-  let password = options.password;
-  try {
-    if (typeof password === "function") {
-      password = password();
-      if (password && $isPromise(password)) {
-        password = await password;
-      }
-    }
-
-    let createNativeConnection = _createConnection;
-    if (adapter === "mysql") {
-      createNativeConnection = _createConnectionMysql;
-    }
-
-    return createNativeConnection(
-      hostname,
-      Number(port),
-      username || "",
-      password || "",
-      database || "",
-      // > The default value for sslmode is prefer. As is shown in the table, this
-      // makes no sense from a security point of view, and it only promises
-      // performance overhead if possible. It is only provided as the default for
-      // backward compatibility, and is not recommended in secure deployments.
-      sslMode || SSLMode.disable,
-      tls || null,
-      query || "",
-      path || "",
-      onConnected,
-      onClose,
-      idleTimeout,
-      connectionTimeout,
-      maxLifetime,
-      !prepare,
-    ) as $ZigGeneratedClasses.PostgresSQLConnection;
-  } catch (e) {
-    onClose(e);
-  }
-}
-
-function doCreateQuery(strings, values, allowUnsafeTransaction, poolSize, bigint, simple, adapter) {
-  const [sqlString, final_values] = normalizeQuery(strings, values, adapter);
-  if (!allowUnsafeTransaction) {
-    if (poolSize !== 1) {
-      const upperCaseSqlString = sqlString.toUpperCase().trim();
-      if (upperCaseSqlString.startsWith("BEGIN") || upperCaseSqlString.startsWith("START TRANSACTION")) {
-        throw $ERR_POSTGRES_UNSAFE_TRANSACTION("Only use sql.begin, sql.reserved or max: 1");
-      }
-    }
-  }
-  let createNativeQuery = createQuery;
-  if (adapter === "mysql") {
-    createNativeQuery = createQueryMysql;
-  }
-  return createNativeQuery(sqlString, final_values, new SQLResultArray(), undefined, !!bigint, !!simple);
-}
-
-class SQLHelper {
-  value: any;
-  columns: string[];
-  constructor(value, keys) {
-    if (keys?.length === 0) {
-      keys = Object.keys(value[0]);
-    }
-
-    for (let key of keys) {
-      if (typeof key === "string") {
-        const asNumber = Number(key);
-        if (Number.isNaN(asNumber)) {
-          continue;
-        }
-        key = asNumber;
-      }
-
-      if (typeof key !== "string") {
-        if (Number.isSafeInteger(key)) {
-          if (key >= 0 && key <= 64 * 1024) {
-            continue;
-          }
-        }
-=======
 const defineProperties = Object.defineProperties;
->>>>>>> 97495a86
 
 type TransactionCallback = (sql: (strings: string, ...values: any[]) => Query<any, any>) => Promise<any>;
 
@@ -1379,239 +24,13 @@
   storedError?: Error | null | undefined;
   queries: Set<Query<any, any>>;
 }
-<<<<<<< HEAD
-function loadOptions(o: Bun.SQL.Options) {
-  var hostname,
-    port,
-    username,
-    password,
-    database,
-    tls,
-    url,
-    query,
-    adapter,
-    idleTimeout,
-    connectionTimeout,
-    maxLifetime,
-    onconnect,
-    onclose,
-    max,
-    bigint,
-    path;
-  let prepare = true;
-  const env = Bun.env || {};
-  var sslMode: SSLMode = SSLMode.disable;
-
-  if (o === undefined || (typeof o === "string" && o.length === 0)) {
-    let urlString = env.POSTGRES_URL || env.DATABASE_URL || env.PGURL || env.PG_URL;
-    if (!urlString) {
-      urlString = env.TLS_POSTGRES_DATABASE_URL || env.TLS_DATABASE_URL;
-      if (urlString) {
-        sslMode = SSLMode.require;
-      }
-    }
-
-    if (urlString) {
-      url = new URL(urlString);
-      o = {};
-    }
-  } else if (o && typeof o === "object") {
-    if (o instanceof URL) {
-      url = o;
-    } else if (o?.url) {
-      const _url = o.url;
-      if (typeof _url === "string") {
-        url = new URL(_url);
-      } else if (_url && typeof _url === "object" && _url instanceof URL) {
-        url = _url;
-      }
-    }
-    if (o?.tls) {
-      sslMode = SSLMode.require;
-      tls = o.tls;
-    }
-  } else if (typeof o === "string") {
-    url = new URL(o);
-  }
-  o ||= {};
-  query = "";
-
-  if (url) {
-    ({ hostname, port, username, password, adapter } = o);
-    // object overrides url
-    hostname ||= url.hostname;
-    port ||= url.port;
-    username ||= decodeIfValid(url.username);
-    password ||= decodeIfValid(url.password);
-    adapter ||= url.protocol;
-
-    if (adapter[adapter.length - 1] === ":") {
-      adapter = adapter.slice(0, -1);
-    }
-
-    const queryObject = url.searchParams.toJSON();
-    for (const key in queryObject) {
-      if (key.toLowerCase() === "sslmode") {
-        sslMode = normalizeSSLMode(queryObject[key]);
-      } else if (key.toLowerCase() === "path") {
-        path = queryObject[key];
-      } else {
-        // this is valid for postgres for other databases it might not be valid
-        // check adapter then implement for other databases
-        // encode string with \0 as finalizer
-        // must be key\0value\0
-        query += `${key}\0${queryObject[key]}\0`;
-      }
-    }
-    query = query.trim();
-  }
-  hostname ||= o.hostname || o.host || env.PGHOST || "localhost";
-
-  port ||= Number(o.port || env.PGPORT || 5432);
-
-  path ||= o.path || "";
-  // add /.s.PGSQL.${port} if it doesn't exist
-  if (path && path?.indexOf("/.s.PGSQL.") === -1) {
-    path = `${path}/.s.PGSQL.${port}`;
-  }
-
-  username ||=
-    o.username ||
-    o.user ||
-    env.PGUSERNAME ||
-    env.PGUSER ||
-    env.USER ||
-    env.USERNAME ||
-    (adapter === "mysql" ? "root" : "postgres"); // default username for mysql is root and for postgres is postgres
-  database ||=
-    o.database ||
-    o.db ||
-    decodeIfValid((url?.pathname ?? "").slice(1)) ||
-    env.PGDATABASE ||
-    (adapter === "mysql" ? "mysql" : username); // default database for mysql is mysql and for postgres is the username
-  password ||= o.password || o.pass || env.PGPASSWORD || "";
-  const connection = o.connection;
-  if (connection && $isObject(connection)) {
-    for (const key in connection) {
-      if (connection[key] !== undefined) {
-        query += `${key}\0${connection[key]}\0`;
-      }
-    }
-  }
-  tls ||= o.tls || o.ssl;
-  adapter ||= o.adapter || "postgres";
-  max = o.max;
-
-  idleTimeout ??= o.idleTimeout;
-  idleTimeout ??= o.idle_timeout;
-  connectionTimeout ??= o.connectionTimeout;
-  connectionTimeout ??= o.connection_timeout;
-  connectionTimeout ??= o.connectTimeout;
-  connectionTimeout ??= o.connect_timeout;
-  maxLifetime ??= o.maxLifetime;
-  maxLifetime ??= o.max_lifetime;
-  bigint ??= o.bigint;
-  // we need to explicitly set prepare to false if it is false
-  if (o.prepare === false) {
-    if (adapter === "mysql") {
-      throw $ERR_INVALID_ARG_VALUE("options.prepare", false, "prepared: false is not supported in MySQL");
-    }
-    prepare = false;
-  }
-
-  onconnect ??= o.onconnect;
-  onclose ??= o.onclose;
-  if (onconnect !== undefined) {
-    if (!$isCallable(onconnect)) {
-      throw $ERR_INVALID_ARG_TYPE("onconnect", "function", onconnect);
-    }
-  }
-
-  if (onclose !== undefined) {
-    if (!$isCallable(onclose)) {
-      throw $ERR_INVALID_ARG_TYPE("onclose", "function", onclose);
-    }
-  }
-
-  if (idleTimeout != null) {
-    idleTimeout = Number(idleTimeout);
-    if (idleTimeout > 2 ** 31 || idleTimeout < 0 || idleTimeout !== idleTimeout) {
-      throw $ERR_INVALID_ARG_VALUE(
-        "options.idle_timeout",
-        idleTimeout,
-        "must be a non-negative integer less than 2^31",
-      );
-    }
-    idleTimeout *= 1000;
-  }
-
-  if (connectionTimeout != null) {
-    connectionTimeout = Number(connectionTimeout);
-    if (connectionTimeout > 2 ** 31 || connectionTimeout < 0 || connectionTimeout !== connectionTimeout) {
-      throw $ERR_INVALID_ARG_VALUE(
-        "options.connection_timeout",
-        connectionTimeout,
-        "must be a non-negative integer less than 2^31",
-      );
-    }
-    connectionTimeout *= 1000;
-  }
-
-  if (maxLifetime != null) {
-    maxLifetime = Number(maxLifetime);
-    if (maxLifetime > 2 ** 31 || maxLifetime < 0 || maxLifetime !== maxLifetime) {
-      throw $ERR_INVALID_ARG_VALUE(
-        "options.max_lifetime",
-        maxLifetime,
-        "must be a non-negative integer less than 2^31",
-      );
-    }
-    maxLifetime *= 1000;
-  }
-
-  if (max != null) {
-    max = Number(max);
-    if (max > 2 ** 31 || max < 1 || max !== max) {
-      throw $ERR_INVALID_ARG_VALUE("options.max", max, "must be a non-negative integer between 1 and 2^31");
-    }
-  }
-
-  if (sslMode !== SSLMode.disable && !tls?.serverName) {
-    if (hostname) {
-      tls = { ...tls, serverName: hostname };
-    } else if (tls) {
-      tls = true;
-    }
-  }
-
-  if (tls && sslMode === SSLMode.disable) {
-    sslMode = SSLMode.prefer;
-  }
-  port = Number(port);
-
-  if (!Number.isSafeInteger(port) || port < 1 || port > 65535) {
-    throw $ERR_INVALID_ARG_VALUE("port", port, "must be a non-negative integer between 1 and 65535");
-  }
-=======
->>>>>>> 97495a86
 
 function adapterFromOptions(options: Bun.SQL.__internal.DefinedOptions) {
   switch (options.adapter) {
     case "postgres":
-<<<<<<< HEAD
-    case "postgresql":
-      adapter = "postgres";
-      break;
-    case "mysql":
-    case "mysql2":
-    case "mariadb":
-      adapter = "mysql";
-      break;
-=======
       return new PostgresAdapter(options);
     case "sqlite":
       return new SQLiteAdapter(options);
->>>>>>> 97495a86
     default:
       throw new Error(`Unsupported adapter: ${(options as { adapter?: string }).adapter}.`);
   }
@@ -1707,11 +126,7 @@
         values,
         connectionInfo.bigint ? SQLQueryFlags.bigint : SQLQueryFlags.none,
         queryFromPoolHandler,
-<<<<<<< HEAD
-        connectionInfo.adapter,
-=======
         pool,
->>>>>>> 97495a86
       );
     } catch (err) {
       return Promise.reject(err);
@@ -1727,11 +142,7 @@
       if ((values?.length ?? 0) === 0) {
         flags |= SQLQueryFlags.simple;
       }
-<<<<<<< HEAD
-      return new Query(strings, values, flags, connectionInfo.max, queryFromPoolHandler, connectionInfo.adapter);
-=======
       return new Query(strings, values, flags, queryFromPoolHandler, pool);
->>>>>>> 97495a86
     } catch (err) {
       return Promise.reject(err);
     }
@@ -1787,11 +198,7 @@
           ? SQLQueryFlags.allowUnsafeTransaction | SQLQueryFlags.bigint
           : SQLQueryFlags.allowUnsafeTransaction,
         queryFromTransactionHandler.bind(pooledConnection, transactionQueries),
-<<<<<<< HEAD
-        connectionInfo.adapter,
-=======
         pool,
->>>>>>> 97495a86
       );
 
       transactionQueries.add(query);
@@ -1820,11 +227,7 @@
         values,
         flags,
         queryFromTransactionHandler.bind(pooledConnection, transactionQueries),
-<<<<<<< HEAD
-        connectionInfo.adapter,
-=======
         pool,
->>>>>>> 97495a86
       );
       transactionQueries.add(query);
       return query;
