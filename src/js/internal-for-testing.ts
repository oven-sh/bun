--- conflicted
+++ resolved
@@ -173,14 +173,12 @@
   1,
 );
 
-<<<<<<< HEAD
 export const timerInternals = {
   timerClockMs: $newZigFunction("Timer.zig", "internal_bindings.timerClockMs", 0),
 };
-=======
+
 export const decodeURIComponentSIMD = $newCppFunction(
   "decodeURIComponentSIMD.cpp",
   "jsFunctionDecodeURIComponentSIMD",
   1,
-);
->>>>>>> 9cf9a263
+);