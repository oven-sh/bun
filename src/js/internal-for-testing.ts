--- conflicted
+++ resolved
@@ -20,7 +20,6 @@
 export const shellInternals = {
   lex: $newZigFunction("shell.zig", "TestingAPIs.shellLex", 1),
   parse: $newZigFunction("shell.zig", "TestingAPIs.shellParse", 1),
-<<<<<<< HEAD
   /**
    * Checks if the given builtin is disabled on the current platform
    *
@@ -30,7 +29,6 @@
    * ```
    */
   builtinDisabled: $newZigFunction("shell.zig", "TestingAPIs.disabledOnThisPlatform", 1),
-=======
 };
 
 export const crash_handler = $zig("crash_handler.zig", "js_bindings.generate") as {
@@ -44,5 +42,4 @@
 export const upgrade_test_helpers = $zig("upgrade_command.zig", "upgrade_js_bindings.generate") as {
   openTempDirWithoutSharingDelete: () => void;
   closeTempDirHandle: () => void;
->>>>>>> 164b2f61
 };