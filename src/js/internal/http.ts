--- conflicted
+++ resolved
@@ -1,8 +1,5 @@
-<<<<<<< HEAD
 const { checkIsHttpToken } = require("internal/validators");
-=======
 const { isTypedArray, isArrayBuffer } = require("node:util/types");
->>>>>>> 1294128b
 
 const {
   getHeader,
@@ -433,10 +430,6 @@
   timeoutTimerSymbol,
   tlsSymbol,
   typeSymbol,
-<<<<<<< HEAD
-  validateHeaderName,
-  validateHeaderValue,
-=======
   webRequestOrResponse,
   statusCodeSymbol,
   kAbortController,
@@ -455,7 +448,6 @@
   emitCloseNT,
   emitCloseNTAndComplete,
   emitEOFIncomingMessage,
->>>>>>> 1294128b
   validateMsecs,
   webRequestOrResponse,
   webRequestOrResponseHasBodyValue,
