--- conflicted
+++ resolved
@@ -353,9 +353,8 @@
 const setMaxHTTPHeaderSize = $newZigFunction("node_http_binding.zig", "setMaxHTTPHeaderSize", 1);
 const getMaxHTTPHeaderSize = $newZigFunction("node_http_binding.zig", "getMaxHTTPHeaderSize", 0);
 const kOutHeaders = Symbol("kOutHeaders");
-<<<<<<< HEAD
 const kEmptyBuffer = Buffer.alloc(0);
-=======
+
 
 function ipToInt(ip) {
   const octets = ip.split(".");
@@ -481,7 +480,6 @@
   };
 }
 
->>>>>>> 263d1ab1
 export {
   Headers,
   METHODS,
