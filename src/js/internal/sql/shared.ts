const PublicArray = globalThis.Array;

declare global {
  interface NumberConstructor {
    isSafeInteger(number: unknown): number is number;
    isNaN(number: number): boolean;
  }
}

export type { SQLResultArray };
class SQLResultArray<T> extends PublicArray<T> {
  public count!: number | null;
  public command!: string | null;
  public lastInsertRowid!: number | bigint | null;
  public affectedRows!: number | bigint | null;

  static [Symbol.toStringTag] = "SQLResults";

  constructor(values: T[] = []) {
    super(...values);

    // match postgres's result array, in this way for in will not list the
    // properties and .map will not return undefined command and count
    Object.defineProperties(this, {
      count: { value: null, writable: true },
      command: { value: null, writable: true },
      lastInsertRowid: { value: null, writable: true },
      affectedRows: { value: null, writable: true },
    });
  }

  static get [Symbol.species]() {
    return Array;
  }
}

function decodeIfValid(value: string | null): string | null {
  if (value) {
    return decodeURIComponent(value);
  }
  return null;
}

const enum SSLMode {
  disable = 0,
  prefer = 1,
  require = 2,
  verify_ca = 3,
  verify_full = 4,
}
export type { SSLMode };

function normalizeSSLMode(value: string): SSLMode {
  if (!value) {
    return SSLMode.disable;
  }

  value = (value + "").toLowerCase();
  switch (value) {
    case "disable":
      return SSLMode.disable;
    case "prefer":
      return SSLMode.prefer;
    case "require":
    case "required":
      return SSLMode.require;
    case "verify-ca":
    case "verify_ca":
      return SSLMode.verify_ca;
    case "verify-full":
    case "verify_full":
      return SSLMode.verify_full;
    default: {
      break;
    }
  }

  throw $ERR_INVALID_ARG_VALUE("sslmode", value, "must be one of: disable, prefer, require, verify-ca, verify-full");
}

export type { SQLHelper };
class SQLHelper<T> {
  public readonly value: T;
  public readonly columns: (keyof T)[];

  constructor(value: T, keys?: (keyof T)[]) {
    if (keys !== undefined && keys.length === 0 && ($isObject(value[0]) || $isArray(value[0]))) {
      keys = Object.keys(value[0]) as (keyof T)[];
    }

    if (keys !== undefined) {
      for (let key of keys) {
        if (typeof key === "string") {
          const asNumber = Number(key);
          if (Number.isNaN(asNumber)) {
            continue;
          }
          key = asNumber as keyof T;
        }

        if (typeof key !== "string") {
          if (Number.isSafeInteger(key)) {
            if (key >= 0 && key <= 64 * 1024) {
              continue;
            }
          }

          throw new Error(`Keys must be strings or numbers: ${String(key)}`);
        }
      }
    }

    this.value = value;
    this.columns = keys ?? [];
  }
}

const SQLITE_MEMORY = ":memory:";
const SQLITE_MEMORY_VARIANTS: string[] = [":memory:", "sqlite://:memory:", "sqlite:memory"];

const sqliteProtocols = [
  { prefix: "sqlite://", stripLength: 9 },
  { prefix: "sqlite:", stripLength: 7 },
  { prefix: "file://", stripLength: -1 }, // Special case we can use Bun.fileURLToPath
  { prefix: "file:", stripLength: 5 },
];

function parseDefinitelySqliteUrl(value: string | URL | null): string | null {
  if (value === null) return null;
  const str = value instanceof URL ? value.toString() : value;

  if (SQLITE_MEMORY_VARIANTS.includes(str)) {
    return SQLITE_MEMORY;
  }

  for (const { prefix, stripLength } of sqliteProtocols) {
    if (!str.startsWith(prefix)) continue;

    if (stripLength === -1) {
      try {
        return Bun.fileURLToPath(str);
      } catch {
        // if it cant pass it's probably query string, we can just strip it
        // slicing off the file:// at the beginning
        return stripQueryParams(str.slice(7));
      }
    }

    return stripQueryParams(str.slice(stripLength));
  }

  // couldn't reliably determine this was definitely a sqlite url
  // it still *could* be, but not unambigously.
  return null;
}

function stripQueryParams(path: string): string {
  const queryIndex = path.indexOf("?");
  return queryIndex !== -1 ? path.slice(0, queryIndex) : path;
}

function parseSQLiteOptionsWithQueryParams(
  urlString: string | URL | null | undefined,
  sqliteOptions: Bun.SQL.__internal.DefinedSQLiteOptions,
): Bun.SQL.__internal.DefinedSQLiteOptions {
  if (!urlString) return sqliteOptions;

  let params: URLSearchParams | null = null;

  if (urlString instanceof URL) {
    params = urlString.searchParams;
  } else {
    const queryIndex = urlString.indexOf("?");
    if (queryIndex === -1) return sqliteOptions;

    const queryString = urlString.slice(queryIndex + 1);
    params = new URLSearchParams(queryString);
  }

  const mode = params.get("mode");

  if (mode === "ro") {
    sqliteOptions.readonly = true;
  } else if (mode === "rw") {
    sqliteOptions.readonly = false;
  } else if (mode === "rwc") {
    sqliteOptions.readonly = false;
    sqliteOptions.create = true;
  }

  return sqliteOptions;
}

function isOptionsOfAdapter<A extends Bun.SQL.__internal.Adapter>(
  options: Bun.SQL.Options,
  adapter: A,
): options is Extract<Bun.SQL.Options, { adapter?: A }> {
  return options.adapter === adapter;
}

function assertIsOptionsOfAdapter<A extends Bun.SQL.__internal.Adapter>(
  options: Bun.SQL.Options,
  adapter: A,
): asserts options is Extract<Bun.SQL.Options, { adapter?: A }> {
  if (!isOptionsOfAdapter(options, adapter)) {
    throw new Error(`Expected adapter to be ${adapter}, but got '${options.adapter}'`);
  }
}

const DEFAULT_PROTOCOL: Bun.SQL.__internal.Adapter = "postgres";

const env = Bun.env;

/**
 * Reads environment variables to try and find a connnection string
 * @param adapter If an adapter is specified in the options, pass it here and
 * this function will only resolve from environment variables that are specific
 * to that adapter. Otherwise it will try them all.
 */
function getConnectionDetailsFromEnvironment(
  adapter: Bun.SQL.__internal.Adapter | undefined,
): [url: string | null, sslMode: SSLMode | null, adapter: Bun.SQL.__internal.Adapter | null] {
  let url: string | null = null;
  let sslMode: SSLMode.require | null = null;

  url ||= env.DATABASE_URL || env.DATABASEURL || null;
  if (!url) {
    url = env.TLS_DATABASE_URL || null;
    if (url) sslMode = SSLMode.require;
  }
  if (url) return [url, sslMode, adapter || null];

  if (!adapter || adapter === "postgres") {
    url ||= env.POSTGRES_URL || env.PGURL || env.PG_URL || env.PGURL || null;
    if (!url) {
      url = env.TLS_POSTGRES_DATABASE_URL || null;
      if (url) sslMode = SSLMode.require;
    }
    if (url) return [url, sslMode, "postgres"];
  }

  if (!adapter || adapter === "mysql") {
    url ||= env.MYSQL_URL || env.MYSQLURL || null;
    if (!url) {
      url = env.TLS_MYSQL_DATABASE_URL || null;
      if (url) sslMode = SSLMode.require;
    }
    if (url) return [url, sslMode, "mysql"];
  }

  if (!adapter || adapter === "mariadb") {
    url ||= env.MARIADB_URL || env.MARIADBURL || null;
    if (!url) {
      url = env.TLS_MARIADB_DATABASE_URL || null;
      if (url) sslMode = SSLMode.require;
    }
    if (url) return [url, sslMode, "mariadb"];
  }

  if (!adapter || adapter === "sqlite") {
    url ||= env.SQLITE_URL || env.SQLITEURL || null;
    // No TLS_ check because SQLite has no applicable sslMode
    if (url) return [url, sslMode, "sqlite"];
  }

  return [url, sslMode, adapter || null];
}

function ensureUrlHasProtocol<T extends string | URL>(
  url: T | null,
  protocol: string,
): (T extends string ? string : T extends URL ? URL : never) | null {
  if (url === null) return null;
  if (url instanceof URL) {
    url.protocol = protocol;
    return url as never;
  }
  return `${protocol}://${url}` as never;
}

function hasProtocol(url: string | URL): boolean {
  if (url instanceof URL) {
    return true;
  }

  return hasProtocol.regex.test(url);
}
hasProtocol.regex = /^(?:\w+:)?\/\//;

/**
 * @returns A tuple containing the parsed adapter (this is always correct) and a
 * url string, that you should continue to use for further options. In some
 * cases the it will be a parsed URL instance, and in others a string. This is
 * to save unnecessary parses in some cases. The third value is the SSL mode The last value is the options object
 * resolved from the possible overloads of the Bun.SQL constructor, it may have modifications
 */
function parseConnectionDetailsFromOptionsOrEnvironment(
  stringOrUrlOrOptions: Bun.SQL.Options | string | URL | undefined,
  definitelyOptionsButMaybeEmpty: Bun.SQL.Options,
): [url: string | URL | null, sslMode: SSLMode | null, options: Bun.SQL.__internal.OptionsWithDefinedAdapter] {
  // Step 1: Determine the options object and initial URL
  let options: Bun.SQL.Options;
  let stringOrUrl: string | URL | null = null;
  let sslMode: SSLMode | null = null;
  let adapter: Bun.SQL.__internal.Adapter | null = null;

  if (typeof stringOrUrlOrOptions === "string" || stringOrUrlOrOptions instanceof URL) {
    stringOrUrl = stringOrUrlOrOptions;
    options = definitelyOptionsButMaybeEmpty;
  } else {
    options = stringOrUrlOrOptions
      ? { ...stringOrUrlOrOptions, ...definitelyOptionsButMaybeEmpty }
      : definitelyOptionsButMaybeEmpty;
    [stringOrUrl, sslMode, adapter] = getConnectionDetailsFromEnvironment(options.adapter);
  }

  // Always use .url if specified in options since we consider options as the
  // ultimate source of truth
  if ("url" in options && options.url) {
    stringOrUrl = options.url;
  }

  // Step 2: Handle SQLite special case early SQLite needs special handling
  // because "sqlite://:memory:" can't be parsed with URL constructor
  if (options.adapter === "sqlite" || (options.adapter === undefined && typeof stringOrUrl === "string")) {
<<<<<<< HEAD
=======
    // If options.filename is already specified and we have a URL string, ignore the URL
    // (options take precedence over URL string)
    if (options.adapter === "sqlite" && options.filename && stringOrUrl) {
      // Parse filename if it contains a sqlite URL
      const parsedFilename = parseDefinitelySqliteUrl(options.filename);
      const finalFilename = parsedFilename !== null ? parsedFilename : options.filename;
      return [stringOrUrl, null, { ...options, filename: normalizeSQLiteFilename(finalFilename), adapter: "sqlite" }];
    }

>>>>>>> 36fc3dcc
    const sqliteResult = handleSQLiteUrl(stringOrUrl, options);
    if (sqliteResult) {
      return sqliteResult;
    }
  }

  // Step 3: Parse protocol and ensure URL format for non-SQLite databases
  let protocol: Bun.SQL.__internal.Adapter | (string & {}) = options.adapter || DEFAULT_PROTOCOL;

  if (stringOrUrl instanceof URL) {
    protocol = stringOrUrl.protocol.replace(/:$/, "");
  } else if (stringOrUrl !== null) {
    if (hasProtocol(stringOrUrl)) {
      stringOrUrl = new URL(stringOrUrl);
      protocol = (stringOrUrl as URL).protocol.replace(/:$/, "");
    } else {
      // Add protocol if missing
      stringOrUrl = ensureUrlHasProtocol(stringOrUrl, protocol);
    }
  }

  // Step 4: Set adapter from environment if not already set, but ONLY if not
  // already set (options object is highest priority)
  if (options.adapter === undefined && adapter !== null) {
    options.adapter = adapter;
  }

  // Step 5: Return early if adapter is explicitly specified
  if (options.adapter) {
<<<<<<< HEAD
=======
    // Validate that the adapter is supported
    const supportedAdapters = ["postgres", "sqlite", "mysql", "mariadb"];
    if (!supportedAdapters.includes(options.adapter)) {
      throw new Error(
        `Unsupported adapter: ${options.adapter}. Supported adapters: "postgres", "sqlite", "mysql", "mariadb"`,
      );
    }
>>>>>>> 36fc3dcc
    return [stringOrUrl, sslMode, options as Bun.SQL.__internal.OptionsWithDefinedAdapter];
  }

  // Step 6: Infer adapter from protocol
  const parsedAdapterFromProtocol = parseAdapterFromProtocol(protocol);

  if (!parsedAdapterFromProtocol) {
    throw new Error(`Unsupported protocol: ${protocol}. Supported adapters: "postgres", "sqlite", "mysql", "mariadb"`);
  }

  return [stringOrUrl, sslMode, { ...options, adapter: parsedAdapterFromProtocol }];
}

function handleSQLiteUrl(
  stringOrUrl: string | URL | null,
  options: Bun.SQL.Options,
): [string | URL | null, SSLMode | null, Bun.SQL.__internal.OptionsWithDefinedAdapter] | null {
  // Only process if this is definitely SQLite
  if (options.adapter !== "sqlite") {
    // Check if stringOrUrl is a SQLite URL
    if (typeof stringOrUrl === "string") {
      const parsedPath = parseDefinitelySqliteUrl(stringOrUrl);
      if (parsedPath !== null) {
        // This is definitely a SQLite URL - don't set filename here, let parseOptions handle it
        return [stringOrUrl, null, { ...options, adapter: "sqlite" }];
      }
    }
    return null;
  }

  // Adapter is explicitly "sqlite" - we'll handle everything in parseOptions
  return [stringOrUrl, null, { ...options, adapter: "sqlite" }];
}

function parseAdapterFromProtocol(protocol: string): Bun.SQL.__internal.Adapter | null {
  switch (protocol) {
    case "http":
    case "https":
    case "ftp":
    case "postgres":
    case "postgresql":
      return "postgres";

    case "mysql":
    case "mysql2":
      return "mysql";

    case "mariadb":
      return "mariadb";

    case "file":
    case "sqlite":
      return "sqlite";

    default:
      return null;
  }
}

function parseOptions(
  stringOrUrlOrOptions: Bun.SQL.Options | string | URL | undefined,
  definitelyOptionsButMaybeEmpty: Bun.SQL.Options,
): Bun.SQL.__internal.DefinedOptions {
  const [_url, sslModeFromConnectionDetails, options] = parseConnectionDetailsFromOptionsOrEnvironment(
    stringOrUrlOrOptions,
    definitelyOptionsButMaybeEmpty,
  );

  const adapter = options.adapter;

  if (adapter === "sqlite") {
    // Extract filename from various sources, with options.filename as highest priority
    let filename: string | URL | null | undefined;

    // First, try to extract from URL if provided
    if (_url) {
      const urlString = _url instanceof URL ? _url.toString() : _url;
      const parsedFromUrl = parseDefinitelySqliteUrl(urlString);
      // If it's definitely a SQLite URL, use the parsed path
      // Otherwise, if adapter is sqlite, treat the string as a filename
      filename = parsedFromUrl !== null ? parsedFromUrl : urlString;
    }

    // Options.filename takes precedence (source of truth)
    if (options.filename) {
      // If filename contains a SQLite URL, parse it
      const parsedFromOptions =
        typeof options.filename === "string" ? parseDefinitelySqliteUrl(options.filename) : null;
      filename = parsedFromOptions !== null ? parsedFromOptions : options.filename;
    }

    // Finally apply defaults
    filename ||= SQLITE_MEMORY;

    // Ensure filename is a string (handle URL instances)
    if (filename instanceof URL) {
      filename = filename.pathname;
    }

    return parseSQLiteOptionsWithQueryParams(_url, {
      ...options,
      adapter: "sqlite",
      filename,
    });
  }

  // The rest of this function is logic specific to postgres/mysql/mariadb (they have the same options object)

  let sslMode: SSLMode = sslModeFromConnectionDetails || SSLMode.disable;

  let url = _url;

  let hostname: string | undefined;
  let port: number | string | undefined;
  let username: string | null | undefined;
  let password: string | (() => Bun.MaybePromise<string>) | undefined | null;
  let database: string | undefined;
  let tls: Bun.TLSOptions | boolean | undefined;
  let query: string = "";
  let idleTimeout: number | null | undefined;
  let connectionTimeout: number | null | undefined;
  let maxLifetime: number | null | undefined;
  let onconnect: ((error?: Error | undefined) => void) | undefined;
  let onclose: ((error?: Error | undefined) => void) | undefined;
  let max: number | null | undefined;
  let bigint: boolean | undefined;
  let path: string;
  let prepare: boolean = true;

  if (url !== null) {
    url = url instanceof URL ? url : new URL(url);
  }

  if (url) {
    // TODO(@alii): Move this logic into the switch statements below
    // options object is always higher priority
    hostname ||= options.host || options.hostname || url.hostname;
    port ||= options.port || url.port;
    username ||= options.user || options.username || decodeIfValid(url.username);
    password ||= options.pass || options.password || decodeIfValid(url.password);

    path ||= options.path || url.pathname;

    const queryObject = url.searchParams.toJSON();
    for (const key in queryObject) {
      if (key.toLowerCase() === "sslmode") {
        sslMode = normalizeSSLMode(queryObject[key]);
      } else if (key.toLowerCase() === "path") {
        path = queryObject[key];
      } else {
        // this is valid for postgres for other databases it might not be valid
        // check adapter then implement for other databases
        // encode string with \0 as finalizer
        // must be key\0value\0
        query += `${key}\0${queryObject[key]}\0`;
      }
    }
    query = query.trim();
  }

  switch (adapter) {
    case "postgres": {
      hostname ||= options.hostname || options.host || env.PG_HOST || env.PGHOST || "localhost";
      break;
    }
    case "mysql": {
      hostname ||= options.hostname || options.host || env.MYSQL_HOST || env.MYSQLHOST || "localhost";
      break;
    }
    case "mariadb": {
      hostname ||= options.hostname || options.host || env.MARIADB_HOST || env.MARIADBHOST || "localhost";
      break;
    }
  }

  switch (adapter) {
    case "postgres": {
      port ||= Number(options.port || env.PG_PORT || env.PGPORT || "5432");
      break;
    }
    case "mysql": {
      port ||= Number(options.port || env.MYSQL_PORT || env.MYSQLPORT || "3306");
      break;
    }
    case "mariadb": {
      port ||= Number(options.port || env.MARIADB_PORT || env.MARIADBPORT || "3306");
      break;
    }
  }

  path ||= options.path || "";

  if (adapter === "postgres") {
    // add /.s.PGSQL.${port} if the unix domain socket is listening on that path
    if (path && Number.isSafeInteger(port) && path?.indexOf("/.s.PGSQL.") === -1) {
      const pathWithSocket = `${path}/.s.PGSQL.${port}`;

      // Only add the path if it actually exists. It would be better to just
      // always respect whatever the user passes in, but that would technically
      // be a breakpoint change at this point.
      if (require("node:fs").existsSync(pathWithSocket)) {
        path = pathWithSocket;
      }
    }
  }

  switch (adapter) {
    case "mysql": {
      username ||= options.username || options.user || env.MYSQL_USER || env.MYSQLUSER || env.USER || "root";
      break;
    }
    case "mariadb": {
      username ||= options.username || options.user || env.MARIADB_USER || env.MARIADBUSER || env.USER || "root";
      break;
    }
    case "postgres": {
      username ||= options.username || options.user || env.PG_USER || env.PGUSER || env.USER || "postgres";
      break;
    }
  }

  switch (adapter) {
    case "mysql": {
      password ||= options.password || options.pass || env.MYSQL_PASSWORD || env.MYSQLPASSWORD || env.PASSWORD || "";
      break;
    }

    case "mariadb": {
      password ||=
        options.password || options.pass || env.MARIADB_PASSWORD || env.MARIADBPASSWORD || env.PASSWORD || "";
      break;
    }

    case "postgres": {
      password ||= options.password || options.pass || env.PG_PASSWORD || env.PGPASSWORD || env.PASSWORD || "";
      break;
    }
  }

  switch (adapter) {
    case "postgres": {
      database ||=
        options.database ||
        options.db ||
        env.PG_DATABASE ||
        env.PGDATABASE ||
        decodeIfValid((url?.pathname ?? "").slice(1)) ||
        username;
      break;
    }

    case "mysql": {
      database ||=
        options.database ||
        options.db ||
        env.MYSQL_DATABASE ||
        env.MYSQLDATABASE ||
        decodeIfValid((url?.pathname ?? "").slice(1)) ||
        "mysql";
      break;
    }

    case "mariadb": {
      database ||=
        options.database ||
        options.db ||
        env.MARIADB_DATABASE ||
        env.MARIADBDATABASE ||
        decodeIfValid((url?.pathname ?? "").slice(1)) ||
        "mariadb";
      break;
    }
  }

  const connection = options.connection;
  if (connection && $isObject(connection)) {
    for (const key in connection) {
      if (connection[key] !== undefined) {
        query += `${key}\0${connection[key]}\0`;
      }
    }
  }

  tls ||= options.tls || options.ssl;
  max = options.max;

  idleTimeout ??= options.idleTimeout;
  idleTimeout ??= options.idle_timeout;
  connectionTimeout ??= options.connectionTimeout;
  connectionTimeout ??= options.connection_timeout;
  connectionTimeout ??= options.connectTimeout;
  connectionTimeout ??= options.connect_timeout;
  maxLifetime ??= options.maxLifetime;
  maxLifetime ??= options.max_lifetime;
  bigint ??= options.bigint;

  // we need to explicitly set prepare to false if it is false
  if (options.prepare === false) {
    if (adapter === "mysql") {
      throw $ERR_INVALID_ARG_VALUE("options.prepare", false, "prepared: false is not supported in MySQL");
    }
    prepare = false;
  }

  onconnect ??= options.onconnect;
  onclose ??= options.onclose;

  if (onconnect !== undefined) {
    if (!$isCallable(onconnect)) {
      throw $ERR_INVALID_ARG_TYPE("onconnect", "function", onconnect);
    }
  }

  if (onclose !== undefined) {
    if (!$isCallable(onclose)) {
      throw $ERR_INVALID_ARG_TYPE("onclose", "function", onclose);
    }
  }

  if (idleTimeout != null) {
    idleTimeout = Number(idleTimeout);
    if (idleTimeout > 2 ** 31 || idleTimeout < 0 || idleTimeout !== idleTimeout) {
      throw $ERR_INVALID_ARG_VALUE(
        "options.idle_timeout",
        idleTimeout,
        "must be a non-negative integer less than 2^31",
      );
    }
    idleTimeout *= 1000;
  }

  if (connectionTimeout != null) {
    connectionTimeout = Number(connectionTimeout);
    if (connectionTimeout > 2 ** 31 || connectionTimeout < 0 || connectionTimeout !== connectionTimeout) {
      throw $ERR_INVALID_ARG_VALUE(
        "options.connection_timeout",
        connectionTimeout,
        "must be a non-negative integer less than 2^31",
      );
    }
    connectionTimeout *= 1000;
  }

  if (maxLifetime != null) {
    maxLifetime = Number(maxLifetime);
    if (maxLifetime > 2 ** 31 || maxLifetime < 0 || maxLifetime !== maxLifetime) {
      throw $ERR_INVALID_ARG_VALUE(
        "options.max_lifetime",
        maxLifetime,
        "must be a non-negative integer less than 2^31",
      );
    }
    maxLifetime *= 1000;
  }

  if (max != null) {
    max = Number(max);
    if (max > 2 ** 31 || max < 1 || max !== max) {
      throw $ERR_INVALID_ARG_VALUE("options.max", max, "must be a non-negative integer between 1 and 2^31");
    }
  }

  if (sslMode !== SSLMode.disable && ((typeof tls === "object" && !tls.serverName) || typeof tls === "boolean")) {
    if (hostname) {
      if (typeof tls === "object") {
        tls = { ...tls, serverName: hostname };
      } else {
        tls = { serverName: hostname };
      }
    } else if (tls) {
      tls = true;
    }
  }

  if (tls && sslMode === SSLMode.disable) {
    sslMode = SSLMode.prefer;
  }
  port = Number(port);

  if (!Number.isSafeInteger(port) || port < 1 || port > 65535) {
    throw $ERR_INVALID_ARG_VALUE("port", port, "must be a non-negative integer between 1 and 65535");
  }

  const ret: Bun.SQL.__internal.DefinedOptions = {
    adapter,
    hostname,
    port,
    username,
    password,
    database,
    tls,
    prepare,
    bigint,
    sslMode,
    query,
    max: max || 10,
  };

  if (idleTimeout != null) {
    ret.idleTimeout = idleTimeout;
  }

  if (connectionTimeout != null) {
    ret.connectionTimeout = connectionTimeout;
  }

  if (maxLifetime != null) {
    ret.maxLifetime = maxLifetime;
  }

  if (onconnect !== undefined) {
    ret.onconnect = onconnect;
  }

  if (onclose !== undefined) {
    ret.onclose = onclose;
  }

  if (path) {
    if (require("node:fs").existsSync(path)) {
      ret.path = path;
    }
  }

  return ret;
}

export type OnConnected<Connection> = (
  ...args: [error: null, connection: Connection] | [error: Error, connection: null]
) => void;

export interface TransactionCommands {
  BEGIN: string;
  COMMIT: string;
  ROLLBACK: string;
  SAVEPOINT: string;
  RELEASE_SAVEPOINT: string | null;
  ROLLBACK_TO_SAVEPOINT: string;
  BEFORE_COMMIT_OR_ROLLBACK?: string | null;
}

export interface DatabaseAdapter<Connection, ConnectionHandle, QueryHandle> {
  normalizeQuery(strings: string | TemplateStringsArray, values: unknown[]): [sql: string, values: unknown[]];
  createQueryHandle(sql: string, values: unknown[], flags: number): QueryHandle;
  connect(onConnected: OnConnected<Connection>, reserved?: boolean): void;
  release(connection: ConnectionHandle, connectingEvent?: boolean): void;
  close(options?: { timeout?: number }): Promise<void>;
  flush(): void;

  isConnected(): boolean;
  get closed(): boolean;

  supportsReservedConnections?(): boolean;
  getConnectionForQuery?(pooledConnection: Connection): ConnectionHandle | null;
  attachConnectionCloseHandler?(connection: Connection, handler: () => void): void;
  detachConnectionCloseHandler?(connection: Connection, handler: () => void): void;

  getTransactionCommands(options?: string): TransactionCommands;
  getDistributedTransactionCommands?(name: string): TransactionCommands | null;

  validateTransactionOptions?(options: string): { valid: boolean; error?: string };
  validateDistributedTransactionName?(name: string): { valid: boolean; error?: string };

  getCommitDistributedSQL?(name: string): string;
  getRollbackDistributedSQL?(name: string): string;
  escapeIdentifier(name: string): string;
  notTaggedCallError(): Error;
  connectionClosedError(): Error;
  queryCancelledError(): Error;
  invalidTransactionStateError(message: string): Error;
}

export default {
  parseDefinitelySqliteUrl,
  isOptionsOfAdapter,
  assertIsOptionsOfAdapter,
  parseOptions,
  SQLHelper,
  normalizeSSLMode,
  SQLResultArray,

  // @ts-expect-error we're exporting a const enum which works in our builtins
  // generator but not in typescript officially
  SSLMode,
};<|MERGE_RESOLUTION|>--- conflicted
+++ resolved
@@ -323,8 +323,6 @@
   // Step 2: Handle SQLite special case early SQLite needs special handling
   // because "sqlite://:memory:" can't be parsed with URL constructor
   if (options.adapter === "sqlite" || (options.adapter === undefined && typeof stringOrUrl === "string")) {
-<<<<<<< HEAD
-=======
     // If options.filename is already specified and we have a URL string, ignore the URL
     // (options take precedence over URL string)
     if (options.adapter === "sqlite" && options.filename && stringOrUrl) {
@@ -334,7 +332,6 @@
       return [stringOrUrl, null, { ...options, filename: normalizeSQLiteFilename(finalFilename), adapter: "sqlite" }];
     }
 
->>>>>>> 36fc3dcc
     const sqliteResult = handleSQLiteUrl(stringOrUrl, options);
     if (sqliteResult) {
       return sqliteResult;
@@ -364,8 +361,6 @@
 
   // Step 5: Return early if adapter is explicitly specified
   if (options.adapter) {
-<<<<<<< HEAD
-=======
     // Validate that the adapter is supported
     const supportedAdapters = ["postgres", "sqlite", "mysql", "mariadb"];
     if (!supportedAdapters.includes(options.adapter)) {
@@ -373,7 +368,6 @@
         `Unsupported adapter: ${options.adapter}. Supported adapters: "postgres", "sqlite", "mysql", "mariadb"`,
       );
     }
->>>>>>> 36fc3dcc
     return [stringOrUrl, sslMode, options as Bun.SQL.__internal.OptionsWithDefinedAdapter];
   }
 
