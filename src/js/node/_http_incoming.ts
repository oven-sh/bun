--- conflicted
+++ resolved
@@ -22,12 +22,8 @@
   statusMessageSymbol,
   NodeHTTPResponseAbortEvent,
   webRequestOrResponseHasBodyValue,
-<<<<<<< HEAD
   kBunServer,
-=======
-  getCompleteWebRequestOrResponseBodyValueAsArrayBuffer,
   kAbortController,
->>>>>>> 29028bba
 } = require("internal/http");
 const { FakeSocket } = require("internal/http/FakeSocket");
 
