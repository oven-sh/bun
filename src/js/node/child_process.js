// Hardcoded module "node:child_process"
const EventEmitter = require("node:events");
const StreamModule = require("node:stream");
const OsModule = require("node:os");

var NetModule;

var ObjectCreate = Object.create;
var ObjectAssign = Object.assign;
var ObjectDefineProperty = Object.defineProperty;
var BufferConcat = Buffer.concat;
var BufferIsEncoding = Buffer.isEncoding;

var kEmptyObject = ObjectCreate(null);
var signals = OsModule.constants.signals;

var ArrayPrototypePush = Array.prototype.push;
var ArrayPrototypeJoin = Array.prototype.join;
var ArrayPrototypeMap = Array.prototype.map;
var ArrayPrototypeIncludes = Array.prototype.includes;
var ArrayPrototypeSlice = Array.prototype.slice;
var ArrayPrototypeUnshift = Array.prototype.unshift;
var ArrayIsArray = Array.isArray;

// var ArrayBuffer = ArrayBuffer;
var ArrayBufferIsView = ArrayBuffer.isView;

var NumberIsInteger = Number.isInteger;

var StringPrototypeToUpperCase = String.prototype.toUpperCase;
var StringPrototypeIncludes = String.prototype.includes;
var StringPrototypeSlice = String.prototype.slice;
var Uint8ArrayPrototypeIncludes = Uint8Array.prototype.includes;

const MAX_BUFFER = 1024 * 1024;

// Pass DEBUG_CHILD_PROCESS=1 to enable debug output
if ($debug) {
  $debug("child_process: debug mode on");
  globalThis.__lastId = null;
  globalThis.__getId = () => {
    return globalThis.__lastId !== null ? globalThis.__lastId++ : 0;
  };
}

var NativeWritable;
var ReadableFromWeb;

// Sections:
// 1. Exported child_process functions
// 2. child_process helpers
// 3. ChildProcess "class"
// 4. ChildProcess helpers
// 5. Validators
// 6. Random utilities
// 7. Node errors / error polyfills

// TODO:
// Port rest of node tests
// Fix exit codes with Bun.spawn
// ------------------------------
// Fix errors
// Support file descriptors being passed in for stdio
// ------------------------------
// TODO: Look at Pipe to see if we can support passing Node Pipe objects to stdio param

// TODO: Add these params after support added in Bun.spawn
// uid <number> Sets the user identity of the process (see setuid(2)).
// gid <number> Sets the group identity of the process (see setgid(2)).
// detached <boolean> Prepare child to run independently of its parent process. Specific behavior depends on the platform, see options.detached).

// TODO: After IPC channels can be opened
// serialization <string> Specify the kind of serialization used for sending messages between processes. Possible values are 'json' and 'advanced'. See Advanced serialization for more details. Default: 'json'.

// TODO: Add support for ipc option, verify only one IPC channel in array
// stdio <Array> | <string> Child's stdio configuration (see options.stdio).
// Support wrapped ipc types (e.g. net.Socket, dgram.Socket, TTY, etc.)
// IPC FD passing support

// From node child_process docs(https://nodejs.org/api/child_process.html#optionsstdio):
// 'ipc': Create an IPC channel for passing messages/file descriptors between parent and child.
// A ChildProcess may have at most one IPC stdio file descriptor. Setting this option enables the subprocess.send() method.
// If the child is a Node.js process, the presence of an IPC channel will enable process.send() and process.disconnect() methods,
// as well as 'disconnect' and 'message' events within the child.

//------------------------------------------------------------------------------
// Section 1. Exported child_process functions
//------------------------------------------------------------------------------

// TODO: Implement these props when Windows is supported
// *   windowsVerbatimArguments?: boolean;
// *   windowsHide?: boolean;

// Copyright Joyent, Inc. and other Node contributors.
//
// Permission is hereby granted, free of charge, to any person obtaining a
// copy of this software and associated documentation files (the
// "Software"), to deal in the Software without restriction, including
// without limitation the rights to use, copy, modify, merge, publish,
// distribute, sublicense, and/or sell copies of the Software, and to permit
// persons to whom the Software is furnished to do so, subject to the
// following conditions:
//
// The above copyright notice and this permission notice shall be included
// in all copies or substantial portions of the Software.
//
// THE SOFTWARE IS PROVIDED "AS IS", WITHOUT WARRANTY OF ANY KIND, EXPRESS
// OR IMPLIED, INCLUDING BUT NOT LIMITED TO THE WARRANTIES OF
// MERCHANTABILITY, FITNESS FOR A PARTICULAR PURPOSE AND NONINFRINGEMENT. IN
// NO EVENT SHALL THE AUTHORS OR COPYRIGHT HOLDERS BE LIABLE FOR ANY CLAIM,
// DAMAGES OR OTHER LIABILITY, WHETHER IN AN ACTION OF CONTRACT, TORT OR
// OTHERWISE, ARISING FROM, OUT OF OR IN CONNECTION WITH THE SOFTWARE OR THE
// USE OR OTHER DEALINGS IN THE SOFTWARE.

function spawnTimeoutFunction(child, timeoutHolder) {
  var timeoutId = timeoutHolder.timeoutId;
  if (timeoutId > -1) {
    try {
      child.kill(killSignal);
    } catch (err) {
      child.emit("error", err);
    }
    timeoutHolder.timeoutId = -1;
  }
}
/**
 * Spawns a new process using the given `file`.
 * @param {string} file
 * @param {string[]} [args]
 * @param {{
 *   cwd?: string;
 *   env?: Record<string, string>;
 *   argv0?: string;
 *   stdio?: Array | string;
 *   detached?: boolean;
 *   uid?: number;
 *   gid?: number;
 *   serialization?: string;
 *   shell?: boolean | string;
 *   signal?: AbortSignal;
 *   timeout?: number;
 *   killSignal?: string | number;
 *   }} [options]
 * @returns {ChildProcess}
 */
function spawn(file, args, options) {
  options = normalizeSpawnArguments(file, args, options);
  validateTimeout(options.timeout);
  validateAbortSignal(options.signal, "options.signal");
  const killSignal = sanitizeKillSignal(options.killSignal);
  const child = new ChildProcess();

  $debug("spawn", options);
  child.spawn(options);

  const timeout = options.timeout;
  if (timeout && timeout > 0) {
    let timeoutId = setTimeout(() => {
      if (timeoutId) {
        timeoutId = null;

        try {
          child.kill(killSignal);
        } catch (err) {
          child.emit("error", err);
        }
      }
<<<<<<< HEAD
    }, timeout).unref();
=======
    }, options.timeout);
>>>>>>> 806dec7a

    child.once("exit", () => {
      if (timeoutId) {
        clearTimeout(timeoutId);
        timeoutId = null;
      }
    });
  }

  const signal = options.signal;
  if (signal) {
    if (signal.aborted) {
      process.nextTick(onAbortListener);
    } else {
      signal.addEventListener("abort", onAbortListener, { once: true });
      child.once("exit", () => signal.removeEventListener("abort", onAbortListener));
    }

    function onAbortListener() {
      abortChildProcess(child, killSignal, signal.reason);
    }
  }
  process.nextTick(() => {
    child.emit("spawn");
  });
  return child;
}

/**
 * Spawns the specified file as a shell.
 * @param {string} file
 * @param {string[]} [args]
 * @param {{
 *   cwd?: string;
 *   env?: Record<string, string>;
 *   encoding?: string;
 *   timeout?: number;
 *   maxBuffer?: number;
 *   killSignal?: string | number;
 *   uid?: number;
 *   gid?: number;
 *   windowsHide?: boolean;
 *   windowsVerbatimArguments?: boolean;
 *   shell?: boolean | string;
 *   signal?: AbortSignal;
 *   }} [options]
 * @param {(
 *   error?: Error,
 *   stdout?: string | Buffer,
 *   stderr?: string | Buffer
 *   ) => any} [callback]
 * @returns {ChildProcess}
 */
function execFile(file, args, options, callback) {
  ({ file, args, options, callback } = normalizeExecFileArgs(file, args, options, callback));

  options = {
    encoding: "utf8",
    timeout: 0,
    maxBuffer: MAX_BUFFER,
    killSignal: "SIGTERM",
    cwd: null,
    env: null,
    shell: false,
    ...options,
  };

  const maxBuffer = options.maxBuffer;

  // Validate the timeout, if present.
  validateTimeout(options.timeout);

  // Validate maxBuffer, if present.
  validateMaxBuffer(maxBuffer);

  options.killSignal = sanitizeKillSignal(options.killSignal);

  const child = spawn(file, args, {
    cwd: options.cwd,
    env: options.env,
    // gid: options.gid,
    shell: options.shell,
    signal: options.signal,
    // uid: options.uid,
  });

  let encoding;
  const _stdout = [];
  const _stderr = [];
  if (options.encoding !== "buffer" && BufferIsEncoding(options.encoding)) {
    encoding = options.encoding;
  } else {
    encoding = null;
  }
  let stdoutLen = 0;
  let stderrLen = 0;
  let killed = false;
  let exited = false;
  let timeoutId;
  let encodedStdoutLen;
  let encodedStderrLen;

  let ex = null;

  let cmd = file;

  function exitHandler(code, signal) {
    if (exited) return;
    exited = true;

    if (timeoutId) {
      clearTimeout(timeoutId);
      timeoutId = null;
    }

    if (!callback) return;

    const readableEncoding = child?.stdout?.readableEncoding;
    // merge chunks
    let stdout;
    let stderr;
    if (encoding || (child.stdout && readableEncoding)) {
      stdout = ArrayPrototypeJoin.$call(_stdout, "");
    } else {
      stdout = BufferConcat(_stdout);
    }
    if (encoding || (child.stderr && readableEncoding)) {
      stderr = ArrayPrototypeJoin.$call(_stderr, "");
    } else {
      stderr = BufferConcat(_stderr);
    }

    if (!ex && code === 0 && signal === null) {
      callback(null, stdout, stderr);
      return;
    }

    if (args?.length) cmd += ` ${ArrayPrototypeJoin.$call(args, " ")}`;
    if (!ex) {
      let message = `Command failed: ${cmd}`;
      if (stderr) message += `\n${stderr}`;
      ex = genericNodeError(message, {
        // code: code < 0 ? getSystemErrorName(code) : code, // TODO: Add getSystemErrorName
        code: code,
        killed: child.killed || killed,
        signal: signal,
      });
    }

    ex.cmd = cmd;
    callback(ex, stdout, stderr);
  }

  function errorHandler(e) {
    ex = e;

    if (child.stdout) child.stdout.destroy();
    if (child.stderr) child.stderr.destroy();

    exitHandler();
  }

  function kill() {
    if (child.stdout) child.stdout.destroy();
    if (child.stderr) child.stderr.destroy();

    killed = true;
    try {
      child.kill(options.killSignal);
    } catch (e) {
      ex = e;
      exitHandler();
    }
  }

  if (options.timeout > 0) {
    timeoutId = setTimeout(function delayedKill() {
      timeoutId && kill();
      timeoutId = null;
    }, options.timeout).unref();
  }

  if (child.stdout) {
    if (encoding) child.stdout.setEncoding(encoding);

    child.stdout.on(
      "data",
      maxBuffer === Infinity
        ? function onUnlimitedSizeBufferedData(chunk) {
            ArrayPrototypePush.$call(_stdout, chunk);
          }
        : encoding
          ? function onChildStdoutEncoded(chunk) {
              stdoutLen += chunk.length;

              if (stdoutLen * 4 > maxBuffer) {
                const encoding = child.stdout.readableEncoding;
                const actualLen = Buffer.byteLength(chunk, encoding);
                if (encodedStdoutLen === undefined) {
                  for (let i = 0; i < _stdout.length; i++) {
                    encodedStdoutLen += Buffer.byteLength(_stdout[i], encoding);
                  }
                } else {
                  encodedStdoutLen += actualLen;
                }
                const truncatedLen = maxBuffer - (encodedStdoutLen - actualLen);
                ArrayPrototypePush.$call(_stdout, StringPrototypeSlice.$apply(chunk, 0, truncatedLen));

                ex = new ERR_CHILD_PROCESS_STDIO_MAXBUFFER("stdout");
                kill();
              } else {
                ArrayPrototypePush.$call(_stdout, chunk);
              }
            }
          : function onChildStdoutRaw(chunk) {
              stdoutLen += chunk.length;

              if (stdoutLen > maxBuffer) {
                const truncatedLen = maxBuffer - (stdoutLen - chunk.length);
                ArrayPrototypePush.$call(_stdout, chunk.slice(0, truncatedLen));

                ex = new ERR_CHILD_PROCESS_STDIO_MAXBUFFER("stdout");
                kill();
              } else {
                ArrayPrototypePush.$call(_stdout, chunk);
              }
            },
    );
  }

  if (child.stderr) {
    if (encoding) child.stderr.setEncoding(encoding);

    child.stderr.on(
      "data",
      maxBuffer === Infinity
        ? function onUnlimitedSizeBufferedData(chunk) {
            ArrayPrototypePush.$call(_stderr, chunk);
          }
        : encoding
          ? function onChildStderrEncoded(chunk) {
              stderrLen += chunk.length;

              if (stderrLen * 4 > maxBuffer) {
                const encoding = child.stderr.readableEncoding;
                const actualLen = Buffer.byteLength(chunk, encoding);
                if (encodedStderrLen === undefined) {
                  for (let i = 0; i < _stderr.length; i++) {
                    encodedStderrLen += Buffer.byteLength(_stderr[i], encoding);
                  }
                } else {
                  encodedStderrLen += actualLen;
                }
                const truncatedLen = maxBuffer - (encodedStderrLen - actualLen);
                ArrayPrototypePush.$call(_stderr, StringPrototypeSlice.$call(chunk, 0, truncatedLen));

                ex = new ERR_CHILD_PROCESS_STDIO_MAXBUFFER("stderr");
                kill();
              } else {
                ArrayPrototypePush.$call(_stderr, chunk);
              }
            }
          : function onChildStderrRaw(chunk) {
              stderrLen += chunk.length;

              if (stderrLen > maxBuffer) {
                const truncatedLen = maxBuffer - (stderrLen - chunk.length);
                ArrayPrototypePush.$call(_stderr, StringPrototypeSlice.$call(chunk, 0, truncatedLen));

                ex = new ERR_CHILD_PROCESS_STDIO_MAXBUFFER("stderr");
                kill();
              } else {
                ArrayPrototypePush.$call(_stderr, chunk);
              }
            },
    );
  }

  child.addListener("close", exitHandler);
  child.addListener("error", errorHandler);

  return child;
}

/**
 * Spawns a shell executing the given command.
 * @param {string} command
 * @param {{
 *   cmd?: string;
 *   env?: Record<string, string>;
 *   encoding?: string;
 *   shell?: string;
 *   signal?: AbortSignal;
 *   timeout?: number;
 *   maxBuffer?: number;
 *   killSignal?: string | number;
 *   uid?: number;
 *   gid?: number;
 *   windowsHide?: boolean;
 *   }} [options]
 * @param {(
 *   error?: Error,
 *   stdout?: string | Buffer,
 *   stderr?: string | Buffer
 *   ) => any} [callback]
 * @returns {ChildProcess}
 */
function exec(command, options, callback) {
  const opts = normalizeExecArgs(command, options, callback);
  return execFile(opts.file, opts.options, opts.callback);
}

const customPromiseExecFunction = orig => {
  return (...args) => {
    let resolve;
    let reject;
    const promise = new Promise((res, rej) => {
      resolve = res;
      reject = rej;
    });

    promise.child = orig(...args, (err, stdout, stderr) => {
      if (err !== null) {
        err.stdout = stdout;
        err.stderr = stderr;
        reject(err);
      } else {
        resolve({ stdout, stderr });
      }
    });

    return promise;
  };
};

var kCustomPromisifiedSymbol = Symbol.for("nodejs.util.promisify.custom");
ObjectDefineProperty(exec, kCustomPromisifiedSymbol, {
  __proto__: null,
  enumerable: false,
  value: customPromiseExecFunction(exec),
});

/**
 * Spawns a new process synchronously using the given `file`.
 * @param {string} file
 * @param {string[]} [args]
 * @param {{
 *   cwd?: string;
 *   input?: string | Buffer | TypedArray | DataView;
 *   argv0?: string;
 *   stdio?: string | Array;
 *   env?: Record<string, string>;
 *   uid?: number;
 *   gid?: number;
 *   timeout?: number;
 *   killSignal?: string | number;
 *   maxBuffer?: number;
 *   encoding?: string;
 *   shell?: boolean | string;
 *   }} [options]
 * @returns {{
 *   pid: number;
 *   output: Array;
 *   stdout: Buffer | string;
 *   stderr: Buffer | string;
 *   status: number | null;
 *   signal: string | null;
 *   error: Error;
 *   }}
 */
function spawnSync(file, args, options) {
  options = {
    maxBuffer: MAX_BUFFER,
    ...normalizeSpawnArguments(file, args, options),
  };

  const maxBuffer = options.maxBuffer;
  const encoding = options.encoding;

  $debug("spawnSync", options);

  // Validate the timeout, if present.
  validateTimeout(options.timeout);

  // Validate maxBuffer, if present.
  validateMaxBuffer(maxBuffer);

  // Validate and translate the kill signal, if present.
  options.killSignal = sanitizeKillSignal(options.killSignal);

  const stdio = options.stdio || "pipe";
  const bunStdio = getBunStdioFromOptions(stdio);

  var { input } = options;
  if (input) {
    if (ArrayBufferIsView(input)) {
      bunStdio[0] = input;
    } else if (typeof input === "string") {
      bunStdio[0] = Buffer.from(input, encoding || "utf8");
    } else {
      throw new ERR_INVALID_ARG_TYPE(`options.stdio[0]`, ["Buffer", "TypedArray", "DataView", "string"], input);
    }
  }

  const {
    stdout = null,
    stderr = null,
    success,
    exitCode,
  } = Bun.spawnSync({
    cmd: options.args,
    env: options.env || undefined,
    cwd: options.cwd || undefined,
    stdio: bunStdio,
  });

  const result = {
    signal: null,
    status: exitCode,
    // TODO: Need to expose extra pipes from Bun.spawnSync to child_process
    output: [null, stdout, stderr],
  };

  if (stdout && encoding && encoding !== "buffer") {
    result.output[1] = result.output[1]?.toString(encoding);
  }

  if (stderr && encoding && encoding !== "buffer") {
    result.output[2] = result.output[2]?.toString(encoding);
  }

  result.stdout = result.output[1];
  result.stderr = result.output[2];

  if (!success) {
    result.error = new SystemError(result.output[2], options.file, "spawnSync", -1, result.status);
    result.error.spawnargs = ArrayPrototypeSlice.$call(options.args, 1);
  }

  return result;
}

/**
 * Spawns a file as a shell synchronously.
 * @param {string} file
 * @param {string[]} [args]
 * @param {{
 *   cwd?: string;
 *   input?: string | Buffer | TypedArray | DataView;
 *   stdio?: string | Array;
 *   env?: Record<string, string>;
 *   uid?: number;
 *   gid?: number;
 *   timeout?: number;
 *   killSignal?: string | number;
 *   maxBuffer?: number;
 *   encoding?: string;
 *   windowsHide?: boolean;
 *   shell?: boolean | string;
 *   }} [options]
 * @returns {Buffer | string}
 */
function execFileSync(file, args, options) {
  ({ file, args, options } = normalizeExecFileArgs(file, args, options));

  const inheritStderr = !options.stdio;
  const ret = spawnSync(file, args, options);

  if (inheritStderr && ret.stderr) process.stderr.write(ret.stderr);

  const errArgs = [options.argv0 || file];
  ArrayPrototypePush.$apply(errArgs, args);
  const err = checkExecSyncError(ret, errArgs);

  if (err) throw err;

  return ret.stdout;
}

/**
 * Spawns a shell executing the given `command` synchronously.
 * @param {string} command
 * @param {{
 *   cwd?: string;
 *   input?: string | Buffer | TypedArray | DataView;
 *   stdio?: string | Array;
 *   env?: Record<string, string>;
 *   shell?: string;
 *   uid?: number;
 *   gid?: number;
 *   timeout?: number;
 *   killSignal?: string | number;
 *   maxBuffer?: number;
 *   encoding?: string;
 *   windowsHide?: boolean;
 *   }} [options]
 * @returns {Buffer | string}
 */
function execSync(command, options) {
  const opts = normalizeExecArgs(command, options, null);
  const inheritStderr = !opts.options.stdio;

  const ret = spawnSync(opts.file, opts.options);

  if (inheritStderr && ret.stderr) process.stderr.write(ret.stderr);

  const err = checkExecSyncError(ret, undefined, command);

  if (err) throw err;

  return ret.stdout;
}

function stdioStringToArray(stdio, channel) {
  const options = [];

  switch (stdio) {
    case "ignore":
    case "overlapped":
    case "pipe":
      ArrayPrototypePush.$call(options, stdio, stdio, stdio);
      break;
    case "inherit":
      ArrayPrototypePush.$call(options, 0, 1, 2);
      break;
    default:
      throw new ERR_INVALID_ARG_VALUE("stdio", stdio);
  }

  if (channel) ArrayPrototypePush.$call(options, channel);

  return options;
}

/**
 * Spawns a new Node.js process + fork.
 * @param {string|URL} modulePath
 * @param {string[]} [args]
 * @param {{
 *   cwd?: string;
 *   detached?: boolean;
 *   env?: Record<string, string>;
 *   execPath?: string;
 *   execArgv?: string[];
 *   gid?: number;
 *   serialization?: string;
 *   signal?: AbortSignal;
 *   killSignal?: string | number;
 *   silent?: boolean;
 *   stdio?: Array | string;
 *   uid?: number;
 *   windowsVerbatimArguments?: boolean;
 *   timeout?: number;
 *   }} [options]
 * @returns {ChildProcess}
 */
function fork(modulePath, args = [], options) {
  modulePath = getValidatedPath(modulePath, "modulePath");

  // Get options and args arguments.
  let execArgv;

  if (args == null) {
    args = [];
  } else if (typeof args === "object" && !ArrayIsArray(args)) {
    options = args;
    args = [];
  } else {
    validateArray(args, "args");
  }

  if (options != null) {
    validateObject(options, "options");
  }
  options = { __proto__: null, ...options, shell: false };
  options.execPath = options.execPath || process.execPath;
  validateArgumentNullCheck(options.execPath, "options.execPath");

  // Prepare arguments for fork:
  // execArgv = options.execArgv || process.execArgv;
  // validateArgumentsNullCheck(execArgv, "options.execArgv");

  // if (execArgv === process.execArgv && process._eval != null) {
  //   const index = ArrayPrototypeLastIndexOf.$call(execArgv, process._eval);
  //   if (index > 0) {
  //     // Remove the -e switch to avoid fork bombing ourselves.
  //     execArgv = ArrayPrototypeSlice.$call(execArgv);
  //     ArrayPrototypeSplice.$call(execArgv, index - 1, 2);
  //   }
  // }

  args = [/*...execArgv,*/ modulePath, ...args];

  if (typeof options.stdio === "string") {
    options.stdio = stdioStringToArray(options.stdio, "ipc");
  } else if (!ArrayIsArray(options.stdio)) {
    // Use a separate fd=3 for the IPC channel. Inherit stdin, stdout,
    // and stderr from the parent if silent isn't set.
    options.stdio = stdioStringToArray(options.silent ? "pipe" : "inherit", "ipc");
  } else if (!ArrayPrototypeIncludes.$call(options.stdio, "ipc")) {
    throw new ERR_CHILD_PROCESS_IPC_REQUIRED("options.stdio");
  }

  return spawn(options.execPath, args, options);
}

//------------------------------------------------------------------------------
// Section 2. child_process helpers
//------------------------------------------------------------------------------
function convertToValidSignal(signal) {
  if (typeof signal === "number" && getSignalsToNamesMapping()[signal]) return signal;

  if (typeof signal === "string") {
    const signalName = signals[StringPrototypeToUpperCase.$call(signal)];
    if (signalName) return signalName;
  }

  throw new ERR_UNKNOWN_SIGNAL(signal);
}

function sanitizeKillSignal(killSignal) {
  if (typeof killSignal === "string" || typeof killSignal === "number") {
    return convertToValidSignal(killSignal);
  } else if (killSignal != null) {
    throw new ERR_INVALID_ARG_TYPE("options.killSignal", ["string", "number"], killSignal);
  }
}

let signalsToNamesMapping;
function getSignalsToNamesMapping() {
  if (signalsToNamesMapping !== undefined) return signalsToNamesMapping;

  signalsToNamesMapping = ObjectCreate(null);
  for (const key in signals) {
    signalsToNamesMapping[signals[key]] = key;
  }

  return signalsToNamesMapping;
}

function normalizeExecFileArgs(file, args, options, callback) {
  if (ArrayIsArray(args)) {
    args = ArrayPrototypeSlice.$call(args);
  } else if (args != null && typeof args === "object") {
    callback = options;
    options = args;
    args = null;
  } else if (typeof args === "function") {
    callback = args;
    options = null;
    args = null;
  }

  if (args == null) {
    args = [];
  }

  if (typeof options === "function") {
    callback = options;
  } else if (options != null) {
    validateObject(options, "options");
  }

  if (options == null) {
    options = kEmptyObject;
  }

  if (callback != null) {
    validateFunction(callback, "callback");
  }

  // Validate argv0, if present.
  if (options.argv0 != null) {
    validateString(options.argv0, "options.argv0");
    validateArgumentNullCheck(options.argv0, "options.argv0");
  }

  return { file, args, options, callback };
}

function normalizeExecArgs(command, options, callback) {
  validateString(command, "command");
  validateArgumentNullCheck(command, "command");

  if (typeof options === "function") {
    callback = options;
    options = undefined;
  }

  // Make a shallow copy so we don't clobber the user's options object.
  options = { ...options };
  options.shell = typeof options.shell === "string" ? options.shell : true;

  return {
    file: command,
    options: options,
    callback: callback,
  };
}

function normalizeSpawnArguments(file, args, options) {
  validateString(file, "file");
  validateArgumentNullCheck(file, "file");

  if (file.length === 0) throw new ERR_INVALID_ARG_VALUE("file", file, "cannot be empty");

  if (ArrayIsArray(args)) {
    args = ArrayPrototypeSlice.$call(args);
  } else if (args == null) {
    args = [];
  } else if (typeof args !== "object") {
    throw new ERR_INVALID_ARG_TYPE("args", "object", args);
  } else {
    options = args;
    args = [];
  }

  validateArgumentsNullCheck(args, "args");

  if (options === undefined) options = {};
  else validateObject(options, "options");

  let cwd = options.cwd;

  // Validate the cwd, if present.
  if (cwd != null) {
    cwd = getValidatedPath(cwd, "options.cwd");
  }

  // TODO: Gid check
  // TODO: Uid check
  var detached = false;
  const { detached: detachedOption } = options;
  if (detachedOption != null) {
    detached = !!detachedOption;
  }

  // Validate the shell, if present.
  if (options.shell != null && typeof options.shell !== "boolean" && typeof options.shell !== "string") {
    throw new ERR_INVALID_ARG_TYPE("options.shell", ["boolean", "string"], options.shell);
  }

  // Validate argv0, if present.
  if (options.argv0 != null) {
    validateString(options.argv0, "options.argv0");
    validateArgumentNullCheck(options.argv0, "options.argv0");
  }

  let { windowsVerbatimArguments } = options;
  if (windowsVerbatimArguments != null) {
    validateBoolean(windowsVerbatimArguments, "options.windowsVerbatimArguments");
  }

  // Handle shell
  if (options.shell) {
    validateArgumentNullCheck(options.shell, "options.shell");
    const command = ArrayPrototypeJoin.$call([file, ...args], " ");
    // Set the shell, switches, and commands.
    if (process.platform === "win32") {
      if (typeof options.shell === "string") file = options.shell;
      else file = process.env.comspec || "cmd.exe";
      // '/d /s /c' is used only for cmd.exe.
      if (/^(?:.*\\)?cmd(?:\.exe)?$/i.exec(file) !== null) {
        args = ["/d", "/s", "/c", command];
        windowsVerbatimArguments = true;
      } else {
        args = ["-c", command];
      }
    } else {
      if (typeof options.shell === "string") file = options.shell;
      else if (process.platform === "android") file = "sh";
      else file = "/bin/sh";
      args = ["-c", command];
    }
  }

  // Handle argv0
  if (typeof options.argv0 === "string") {
    ArrayPrototypeUnshift.$call(args, options.argv0);
  } else {
    ArrayPrototypeUnshift.$call(args, file);
  }

  const env = options.env || process.env;
  const envPairs = env;

  // // process.env.NODE_V8_COVERAGE always propagates, making it possible to
  // // collect coverage for programs that spawn with white-listed environment.
  // copyProcessEnvToEnv(env, "NODE_V8_COVERAGE", options.env);

  // TODO: Windows env support here...

  return { ...options, detached, file, args, cwd, envPairs };
}

function checkExecSyncError(ret, args, cmd) {
  let err;
  if (ret.error) {
    err = ret.error;
    ObjectAssign(err, ret);
  } else if (ret.status !== 0) {
    let msg = "Command failed: ";
    msg += cmd || ArrayPrototypeJoin.$call(args, " ");
    if (ret.stderr && ret.stderr.length > 0) msg += `\n${ret.stderr.toString()}`;
    err = genericNodeError(msg, ret);
  }
  return err;
}

//------------------------------------------------------------------------------
// Section 3. ChildProcess class
//------------------------------------------------------------------------------
class ChildProcess extends EventEmitter {
  #handle;
  #closesNeeded = 1;
  #closesGot = 0;

  connected = false;
  signalCode = null;
  exitCode = null;
  spawnfile;
  spawnargs;
  pid;
  channel;

  get killed() {
    if (this.#handle == null) return false;
  }

  // constructor(options) {
  //   super(options);
  // }

  #handleOnExit(exitCode, signalCode, err) {
    if (signalCode) {
      this.signalCode = signalCode;
    } else {
      this.exitCode = exitCode;
    }

    // Drain stdio streams
    {
      if (this.#stdin) {
        this.#stdin.destroy();
      } else {
        this.#stdioOptions[0] = "destroyed";
      }

      // If there was an error while spawning the subprocess, then we will never have any IO to drain.
      if (err) {
        this.#stdioOptions[1] = this.#stdioOptions[2] = "destroyed";
      }

      const stdout = this.#stdout,
        stderr = this.#stderr;

      if (stdout === undefined) {
        this.#stdout = this.#getBunSpawnIo(1, this.#encoding, true);
      } else if (stdout && this.#stdioOptions[1] === "pipe" && !stdout?.destroyed) {
        stdout.resume?.();
      }

      if (stderr === undefined) {
        this.#stderr = this.#getBunSpawnIo(2, this.#encoding, true);
      } else if (stderr && this.#stdioOptions[2] === "pipe" && !stderr?.destroyed) {
        stderr.resume?.();
      }
    }

    if (this.#handle) {
      this.#handle = null;
    }

    if (err) {
      if (this.spawnfile) err.path = this.spawnfile;
      err.spawnargs = ArrayPrototypeSlice.$call(this.spawnargs, 1);
      err.pid = this.pid;
      this.emit("error", err);
    } else if (exitCode < 0) {
      const err = new SystemError(
        `Spawned process exited with error code: ${exitCode}`,
        undefined,
        "spawn",
        "EUNKNOWN",
        "ERR_CHILD_PROCESS_UNKNOWN_ERROR",
      );
      err.pid = this.pid;

      if (this.spawnfile) err.path = this.spawnfile;

      err.spawnargs = ArrayPrototypeSlice.$call(this.spawnargs, 1);
      this.emit("error", err);
    }

    this.emit("exit", this.exitCode, this.signalCode);

    this.#maybeClose();
  }

  #getBunSpawnIo(i, encoding, autoResume = false) {
    if ($debug && !this.#handle) {
      if (this.#handle === null) {
        $debug("ChildProcess: getBunSpawnIo: this.#handle is null. This means the subprocess already exited");
      } else {
        $debug("ChildProcess: getBunSpawnIo: this.#handle is undefined");
      }
    }

    NativeWritable ||= StreamModule.NativeWritable;
    ReadableFromWeb ||= StreamModule.Readable.fromWeb;

    const io = this.#stdioOptions[i];
    switch (i) {
      case 0: {
        switch (io) {
          case "pipe":
            return new NativeWritable(this.#handle.stdin);
          case "inherit":
            return process.stdin || null;
          case "destroyed":
            return new ShimmedStdin();
          default:
            return null;
        }
      }
      case 2:
      case 1: {
        switch (io) {
          case "pipe": {
            const pipe = ReadableFromWeb(this.#handle[fdToStdioName(i)], { encoding });
            this.#closesNeeded++;
            pipe.once("close", () => this.#maybeClose());
            if (autoResume) pipe.resume();
            return pipe;
          }
          case "inherit":
            return process[fdToStdioName(i)] || null;
          case "destroyed":
            return new ShimmedStdioOutStream();
          default:
            return null;
        }
      }
      default:
        switch (io) {
          case "pipe":
            if (!NetModule) NetModule = require("node:net");
            const fd = this.#handle.stdio[i];
            if (!fd) return null;
            return new NetModule.connect({ fd });
        }
        return null;
    }
  }

  #stdin;
  #stdout;
  #stderr;
  #stdioObject;
  #encoding;
  #stdioOptions;

  #createStdioObject() {
    const opts = this.#stdioOptions;
    const length = opts.length;
    let result = new Array(length);
    for (let i = 0; i < length; i++) {
      const element = opts[i];

      if (element !== "pipe") {
        result[i] = null;
        continue;
      }
      switch (i) {
        case 0:
          result[i] = this.stdin;
          continue;
        case 1:
          result[i] = this.stdout;
          continue;
        case 2:
          result[i] = this.stderr;
          continue;
        default:
          result[i] = this.#getBunSpawnIo(i, this.#encoding, false);
          continue;
      }
    }
    return result;
  }

  get stdin() {
    return (this.#stdin ??= this.#getBunSpawnIo(0, this.#encoding, false));
  }

  get stdout() {
    return (this.#stdout ??= this.#getBunSpawnIo(1, this.#encoding, false));
  }

  get stderr() {
    return (this.#stderr ??= this.#getBunSpawnIo(2, this.#encoding, false));
  }

  get stdio() {
    return (this.#stdioObject ??= this.#createStdioObject());
  }

  spawn(options) {
    validateObject(options, "options");

    // validateOneOf(options.serialization, "options.serialization", [
    //   undefined,
    //   "json",
    //   // "advanced", // TODO
    // ]);
    // const serialization = options.serialization || "json";

    // if (ipc !== undefined) {
    //   // Let child process know about opened IPC channel
    //   if (options.envPairs === undefined) options.envPairs = [];
    //   else validateArray(options.envPairs, "options.envPairs");

    //   ArrayPrototypePush.$call(options.envPairs, `NODE_CHANNEL_FD=${ipcFd}`);
    //   ArrayPrototypePush.$call(
    //     options.envPairs,
    //     `NODE_CHANNEL_SERIALIZATION_MODE=${serialization}`
    //   );
    // }

    validateString(options.file, "options.file");
    // NOTE: This is confusing... So node allows you to pass a file name
    // But also allows you to pass a command in the args and it should execute
    // To add another layer of confusion, they also give the option to pass an explicit "argv0"
    // which overrides the actual command of the spawned process...
    var file;
    file = this.spawnfile = options.file;

    var spawnargs;
    if (options.args == null) {
      spawnargs = this.spawnargs = [];
    } else {
      validateArray(options.args, "options.args");
      spawnargs = this.spawnargs = options.args;
    }

    const stdio = options.stdio || ["pipe", "pipe", "pipe"];
    const bunStdio = getBunStdioFromOptions(stdio);
    const argv0 = file || options.argv0;

    // TODO: better ipc support
    const ipc = $isArray(stdio) && stdio[3] === "ipc";
    var env = options.envPairs || undefined;
    const detachedOption = options.detached;
    this.#encoding = options.encoding || undefined;
    this.#stdioOptions = bunStdio;
    const stdioCount = stdio.length;
    const hasSocketsToEagerlyLoad = stdioCount >= 3;
    this.#closesNeeded = 1;

    this.#handle = Bun.spawn({
      cmd: spawnargs,
      stdio: bunStdio,
      cwd: options.cwd || undefined,
      env: env || process.env,
      detached: typeof detachedOption !== "undefined" ? !!detachedOption : false,
      onExit: (handle, exitCode, signalCode, err) => {
        if (hasSocketsToEagerlyLoad) {
          this.stdio;
        }
        $debug("ChildProcess: onExit", exitCode, signalCode, err, this.pid);
        this.#handle = handle;
        this.pid = this.#handle.pid;

        process.nextTick(
          (exitCode, signalCode, err) => this.#handleOnExit(exitCode, signalCode, err),
          exitCode,
          signalCode,
          err,
        );
      },
      lazy: true,
      ipc: ipc ? this.#emitIpcMessage.bind(this) : undefined,
      argv0,
    });
    this.pid = this.#handle.pid;

    $debug("ChildProcess: spawn", this.pid, spawnargs);

    onSpawnNT(this);

    if (ipc) {
      this.send = this.#send;
      this.disconnect = this.#disconnect;
    }

    if (hasSocketsToEagerlyLoad) {
      for (let item of this.stdio) {
        item?.ref?.();
      }
    }
  }

  #emitIpcMessage(message) {
    this.emit("message", message);
  }

  #send(message, handle, options, callback) {
    if (typeof handle === "function") {
      callback = handle;
      handle = undefined;
      options = undefined;
    } else if (typeof options === "function") {
      callback = options;
      options = undefined;
    } else if (options !== undefined) {
      if (typeof options !== "object" || options === null) {
        throw new ERR_INVALID_ARG_TYPE("options", "Object", options);
      }
    }

    if (!this.#handle) {
      if (callback) {
        process.nextTick(callback, new TypeError("Process was closed while trying to send message"));
      } else {
        this.emit("error", new TypeError("Process was closed while trying to send message"));
      }
      return false;
    }

    // Bun does not handle handles yet
    try {
      this.#handle.send(message);
      if (callback) process.nextTick(callback);
      return true;
    } catch (error) {
      if (callback) {
        process.nextTick(callback, error);
      } else {
        this.emit("error", error);
      }
      return false;
    }
  }

  #disconnect() {
    if (!this.connected) {
      this.emit("error", new TypeError("Process was closed while trying to send message"));
      return;
    }
    this.connected = false;
    this.#handle.disconnect();
  }

  kill(sig) {
    const signal = sig === 0 ? sig : convertToValidSignal(sig === undefined ? "SIGTERM" : sig);

    if (this.#handle) {
      this.#handle.kill(signal);
    }

    // TODO: Figure out how to make this conform to the Node spec...
    // The problem is that the handle does not report killed until the process exits
    // So we can't return whether or not the process was killed because Bun.spawn seems to handle this async instead of sync like Node does
    // return this.#handle?.killed ?? true;
    return true;
  }

  #maybeClose() {
    $debug("Attempting to maybe close...");
    this.#closesGot++;
    if (this.#closesGot === this.#closesNeeded) {
      this.emit("close", this.exitCode, this.signalCode);
    }
  }

  ref() {
    if (this.#handle) this.#handle.ref();
  }

  unref() {
    if (this.#handle) this.#handle.unref();
  }
}

//------------------------------------------------------------------------------
// Section 4. ChildProcess helpers
//------------------------------------------------------------------------------
const nodeToBunLookup = {
  ignore: null,
  pipe: "pipe",
  overlapped: "pipe", // TODO: this may need to work differently for Windows
  inherit: "inherit",
  ipc: "ipc",
};

function nodeToBun(item, index) {
  // If not defined, use the default.
  // For stdin/stdout/stderr, it's pipe. For others, it's ignore.
  if (item == null) {
    return index > 2 ? "ignore" : "pipe";
  }
  // If inherit and we are referencing stdin/stdout/stderr index,
  // we can get the fd from the ReadStream for the corresponding stdio
  if (typeof item === "number") {
    return item;
  }
  const result = nodeToBunLookup[item];
  if (result === undefined) {
    throw new Error(`Invalid stdio option "${item}"`);
  }
  return result;
}

function fdToStdioName(fd) {
  switch (fd) {
    case 0:
      return "stdin";
    case 1:
      return "stdout";
    case 2:
      return "stderr";
    default:
      return null;
  }
}

function getBunStdioFromOptions(stdio) {
  const normalizedStdio = normalizeStdio(stdio);
  // Node options:
  // pipe: just a pipe
  // ipc = can only be one in array
  // overlapped -- same as pipe on Unix based systems
  // inherit -- 'inherit': equivalent to ['inherit', 'inherit', 'inherit'] or [0, 1, 2]
  // ignore -- > /dev/null, more or less same as null option for Bun.spawn stdio
  // TODO: Stream -- use this stream
  // number -- used as FD
  // null, undefined: Use default value. Not same as ignore, which is Bun.spawn null.
  // null/undefined: For stdio fds 0, 1, and 2 (in other words, stdin, stdout, and stderr) a pipe is created. For fd 3 and up, the default is 'ignore'

  // Important Bun options
  // pipe
  // fd
  // null - no stdin/stdout/stderr

  // Translations: node -> bun
  // pipe -> pipe
  // overlapped -> pipe
  // ignore -> null
  // inherit -> inherit (stdin/stdout/stderr)
  // Stream -> throw err for now
  const bunStdio = normalizedStdio.map(nodeToBun);
  return bunStdio;
}

function normalizeStdio(stdio) {
  if (typeof stdio === "string") {
    switch (stdio) {
      case "ignore":
        return ["ignore", "ignore", "ignore"];
      case "pipe":
        return ["pipe", "pipe", "pipe"];
      case "inherit":
        return ["inherit", "inherit", "inherit"];
      default:
        throw new ERR_INVALID_OPT_VALUE("stdio", stdio);
    }
  } else if (ArrayIsArray(stdio)) {
    // Validate if each is a valid stdio type
    // TODO: Support wrapped types here

    let processedStdio;
    if (stdio.length === 0) processedStdio = ["pipe", "pipe", "pipe"];
    else if (stdio.length === 1) processedStdio = [stdio[0], "pipe", "pipe"];
    else if (stdio.length === 2) processedStdio = [stdio[0], stdio[1], "pipe"];
    else if (stdio.length >= 3) processedStdio = stdio;

    return processedStdio;
  } else {
    throw new ERR_INVALID_OPT_VALUE("stdio", stdio);
  }
}

function onSpawnNT(self) {
  self.emit("spawn");
}

function abortChildProcess(child, killSignal, reason) {
  if (!child) return;
  try {
    if (child.kill(killSignal)) {
      child.emit("error", new AbortError(undefined, { cause: reason }));
    }
  } catch (err) {
    child.emit("error", err);
  }
}

class ShimmedStdin extends EventEmitter {
  constructor() {
    super();
  }
  write() {
    return false;
  }
  destroy() {}
  end() {
    return this;
  }
  pipe() {
    return this;
  }
  resume() {
    return this;
  }
}

class ShimmedStdioOutStream extends EventEmitter {
  pipe() {}
  get destroyed() {
    return true;
  }

  resume() {
    return this;
  }

  destroy() {
    return this;
  }
}

//------------------------------------------------------------------------------
// Section 5. Validators
//------------------------------------------------------------------------------

function validateMaxBuffer(maxBuffer) {
  if (maxBuffer != null && !(typeof maxBuffer === "number" && maxBuffer >= 0)) {
    throw new ERR_OUT_OF_RANGE("options.maxBuffer", "a positive number", maxBuffer);
  }
}

function validateArgumentNullCheck(arg, propName) {
  if (typeof arg === "string" && StringPrototypeIncludes.$call(arg, "\u0000")) {
    throw new ERR_INVALID_ARG_VALUE(propName, arg, "must be a string without null bytes");
  }
}

function validateArgumentsNullCheck(args, propName) {
  for (let i = 0; i < args.length; ++i) {
    validateArgumentNullCheck(args[i], `${propName}[${i}]`);
  }
}

function validateTimeout(timeout) {
  if (timeout != null && !(NumberIsInteger(timeout) && timeout >= 0)) {
    throw new ERR_OUT_OF_RANGE("timeout", "an unsigned integer", timeout);
  }
}

function validateBoolean(value, name) {
  if (typeof value !== "boolean") throw new ERR_INVALID_ARG_TYPE(name, "boolean", value);
}

/**
 * @callback validateFunction
 * @param {*} value
 * @param {string} name
 * @returns {asserts value is Function}
 */

/** @type {validateFunction} */
function validateFunction(value, name) {
  if (typeof value !== "function") throw new ERR_INVALID_ARG_TYPE(name, "Function", value);
}

/**
 * @callback validateAbortSignal
 * @param {*} signal
 * @param {string} name
 */

/** @type {validateAbortSignal} */
const validateAbortSignal = (signal, name) => {
  if (signal !== undefined && (signal === null || typeof signal !== "object" || !("aborted" in signal))) {
    throw new ERR_INVALID_ARG_TYPE(name, "AbortSignal", signal);
  }
};

/**
 * @callback validateOneOf
 * @template T
 * @param {T} value
 * @param {string} name
 * @param {T[]} oneOf
 */

/** @type {validateOneOf} */
const validateOneOf = (value, name, oneOf) => {
  // const validateOneOf = hideStackFrames((value, name, oneOf) => {
  if (!ArrayPrototypeIncludes.$call(oneOf, value)) {
    const allowed = ArrayPrototypeJoin.$call(
      ArrayPrototypeMap.$call(oneOf, v => (typeof v === "string" ? `'${v}'` : String(v))),
      ", ",
    );
    const reason = "must be one of: " + allowed;
    throw new ERR_INVALID_ARG_VALUE(name, value, reason);
  }
};

/**
 * @callback validateObject
 * @param {*} value
 * @param {string} name
 * @param {{
 *   allowArray?: boolean,
 *   allowFunction?: boolean,
 *   nullable?: boolean
 * }} [options]
 */

/** @type {validateObject} */
const validateObject = (value, name, options = null) => {
  // const validateObject = hideStackFrames((value, name, options = null) => {
  const allowArray = options?.allowArray ?? false;
  const allowFunction = options?.allowFunction ?? false;
  const nullable = options?.nullable ?? false;
  if (
    (!nullable && value === null) ||
    (!allowArray && $isJSArray(value)) ||
    (typeof value !== "object" && (!allowFunction || typeof value !== "function"))
  ) {
    throw new ERR_INVALID_ARG_TYPE(name, "object", value);
  }
};

/**
 * @callback validateArray
 * @param {*} value
 * @param {string} name
 * @param {number} [minLength]
 * @returns {asserts value is any[]}
 */

/** @type {validateArray} */
const validateArray = (value, name, minLength = 0) => {
  // const validateArray = hideStackFrames((value, name, minLength = 0) => {
  if (!ArrayIsArray(value)) {
    throw new ERR_INVALID_ARG_TYPE(name, "Array", value);
  }
  if (value.length < minLength) {
    const reason = `must be longer than ${minLength}`;
    throw new ERR_INVALID_ARG_VALUE(name, value, reason);
  }
};

/**
 * @callback validateString
 * @param {*} value
 * @param {string} name
 * @returns {asserts value is string}
 */

/** @type {validateString} */
function validateString(value, name) {
  if (typeof value !== "string") throw new ERR_INVALID_ARG_TYPE(name, "string", value);
}

function nullCheck(path, propName, throwError = true) {
  const pathIsString = typeof path === "string";
  const pathIsUint8Array = isUint8Array(path);

  // We can only perform meaningful checks on strings and Uint8Arrays.
  if (
    (!pathIsString && !pathIsUint8Array) ||
    (pathIsString && !StringPrototypeIncludes.$call(path, "\u0000")) ||
    (pathIsUint8Array && !Uint8ArrayPrototypeIncludes.$call(path, 0))
  ) {
    return;
  }

  const err = new ERR_INVALID_ARG_VALUE(propName, path, "must be a string or Uint8Array without null bytes");
  if (throwError) {
    throw err;
  }
  return err;
}

function validatePath(path, propName = "path") {
  if (typeof path !== "string" && !isUint8Array(path)) {
    throw new ERR_INVALID_ARG_TYPE(propName, ["string", "Buffer", "URL"], path);
  }

  const err = nullCheck(path, propName, false);

  if (err !== undefined) {
    throw err;
  }
}

function getValidatedPath(fileURLOrPath, propName = "path") {
  const path = toPathIfFileURL(fileURLOrPath);
  validatePath(path, propName);
  return path;
}

function isUint8Array(value) {
  return typeof value === "object" && value !== null && value instanceof Uint8Array;
}

//------------------------------------------------------------------------------
// Section 6. Random utilities
//------------------------------------------------------------------------------

function isURLInstance(fileURLOrPath) {
  return fileURLOrPath != null && fileURLOrPath.href && fileURLOrPath.origin;
}

function toPathIfFileURL(fileURLOrPath) {
  if (!isURLInstance(fileURLOrPath)) return fileURLOrPath;
  return Bun.fileURLToPath(fileURLOrPath);
}

//------------------------------------------------------------------------------
// Section 7. Node errors / error polyfills
//------------------------------------------------------------------------------
var Error = globalThis.Error;
var TypeError = globalThis.TypeError;
var RangeError = globalThis.RangeError;

// Node uses a slightly different abort error than standard DOM. See: https://github.com/nodejs/node/blob/main/lib/internal/errors.js
class AbortError extends Error {
  code = "ABORT_ERR";
  name = "AbortError";
  constructor(message = "The operation was aborted", options = undefined) {
    if (options !== undefined && typeof options !== "object") {
      throw new ERR_INVALID_ARG_TYPE("options", "Object", options);
    }
    super(message, options);
  }
}

function genericNodeError(message, options) {
  const err = new Error(message);
  err.code = options.code;
  err.killed = options.killed;
  err.signal = options.signal;
  return err;
}

// const messages = new Map();

// Utility function for registering the error codes. Only used here. Exported
// *only* to allow for testing.
// function E(sym, val, def) {
//   messages.set(sym, val);
//   def = makeNodeErrorWithCode(def, sym);
//   errorCodes[sym] = def;
// }

// function makeNodeErrorWithCode(Base, key) {
//   return function NodeError(...args) {
//     // const limit = Error.stackTraceLimit;
//     // if (isErrorStackTraceLimitWritable()) Error.stackTraceLimit = 0;
//     const error = new Base();
//     // Reset the limit and setting the name property.
//     // if (isErrorStackTraceLimitWritable()) Error.stackTraceLimit = limit;
//     const message = getMessage(key, args);
//     error.message = message;
//     // captureLargerStackTrace(error);
//     error.code = key;
//     return error;
//   };
// }

// function getMessage(key, args) {
//   const msgFn = messages.get(key);
//   if (args.length !== msgFn.length)
//     throw new Error(
//       `Invalid number of args for error message ${key}. Got ${args.length}, expected ${msgFn.length}.`
//     );
//   return msgFn(...args);
// }

// E(
//   "ERR_INVALID_ARG_TYPE",
//   (name, expected, actual) => {
//     assert(typeof name === "string", "'name' must be a string");
//     if (!ArrayIsArray(expected)) {
//       expected = [expected];
//     }

//     let msg = "The ";
//     if (StringPrototypeEndsWith(name, " argument")) {
//       // For cases like 'first argument'
//       msg += `${name} `;
//     } else {
//       const type = StringPrototypeIncludes(name, ".") ? "property" : "argument";
//       msg += `"${name}" ${type} `;
//     }
//     msg += "must be ";

//     const types = [];
//     const instances = [];
//     const other = [];

//     for (const value of expected) {
//       assert(
//         typeof value === "string",
//         "All expected entries have to be of type string"
//       );
//       if (ArrayPrototypeIncludes.$call(kTypes, value)) {
//         ArrayPrototypePush(types, StringPrototypeToLowerCase(value));
//       } else if (RegExpPrototypeExec(classRegExp, value) !== null) {
//         ArrayPrototypePush(instances, value);
//       } else {
//         assert(
//           value !== "object",
//           'The value "object" should be written as "Object"'
//         );
//         ArrayPrototypePush(other, value);
//       }
//     }

//     // Special handle `object` in case other instances are allowed to outline
//     // the differences between each other.
//     if (instances.length > 0) {
//       const pos = ArrayPrototypeIndexOf(types, "object");
//       if (pos !== -1) {
//         ArrayPrototypeSplice.$call(types, pos, 1);
//         ArrayPrototypePush.$call(instances, "Object");
//       }
//     }

//     if (types.length > 0) {
//       if (types.length > 2) {
//         const last = ArrayPrototypePop(types);
//         msg += `one of type ${ArrayPrototypeJoin(types, ", ")}, or ${last}`;
//       } else if (types.length === 2) {
//         msg += `one of type ${types[0]} or ${types[1]}`;
//       } else {
//         msg += `of type ${types[0]}`;
//       }
//       if (instances.length > 0 || other.length > 0) msg += " or ";
//     }

//     if (instances.length > 0) {
//       if (instances.length > 2) {
//         const last = ArrayPrototypePop(instances);
//         msg += `an instance of ${ArrayPrototypeJoin(
//           instances,
//           ", "
//         )}, or ${last}`;
//       } else {
//         msg += `an instance of ${instances[0]}`;
//         if (instances.length === 2) {
//           msg += ` or ${instances[1]}`;
//         }
//       }
//       if (other.length > 0) msg += " or ";
//     }

//     if (other.length > 0) {
//       if (other.length > 2) {
//         const last = ArrayPrototypePop(other);
//         msg += `one of ${ArrayPrototypeJoin.$call(other, ", ")}, or ${last}`;
//       } else if (other.length === 2) {
//         msg += `one of ${other[0]} or ${other[1]}`;
//       } else {
//         if (StringPrototypeToLowerCase(other[0]) !== other[0]) msg += "an ";
//         msg += `${other[0]}`;
//       }
//     }

//     msg += `. Received ${determineSpecificType(actual)}`;

//     return msg;
//   },
//   TypeError
// );

function ERR_OUT_OF_RANGE(str, range, input, replaceDefaultBoolean = false) {
  // Node implementation:
  // assert(range, 'Missing "range" argument');
  // let msg = replaceDefaultBoolean
  //   ? str
  //   : `The value of "${str}" is out of range.`;
  // let received;
  // if (NumberIsInteger(input) && MathAbs(input) > 2 ** 32) {
  //   received = addNumericalSeparator(String(input));
  // } else if (typeof input === "bigint") {
  //   received = String(input);
  //   if (input > 2n ** 32n || input < -(2n ** 32n)) {
  //     received = addNumericalSeparator(received);
  //   }
  //   received += "n";
  // } else {
  //   received = lazyInternalUtilInspect().inspect(input);
  // }
  // msg += ` It must be ${range}. Received ${received}`;
  // return new RangeError(msg);
  return new RangeError(`The value of ${str} is out of range. It must be ${range}. Received ${input}`);
}

function ERR_CHILD_PROCESS_STDIO_MAXBUFFER(stdio) {
  return Error(`${stdio} maxBuffer length exceeded`);
}

function ERR_UNKNOWN_SIGNAL(name) {
  const err = new TypeError(`Unknown signal: ${name}`);
  err.code = "ERR_UNKNOWN_SIGNAL";
  return err;
}

function ERR_INVALID_ARG_TYPE(name, type, value) {
  const err = new TypeError(`The "${name}" argument must be of type ${type}. Received ${value?.toString()}`);
  err.code = "ERR_INVALID_ARG_TYPE";
  return err;
}

function ERR_INVALID_OPT_VALUE(name, value) {
  return new TypeError(`The value "${value}" is invalid for option "${name}"`);
}

function ERR_INVALID_ARG_VALUE(name, value, reason) {
  return new Error(`The value "${value}" is invalid for argument '${name}'. Reason: ${reason}`);
}

function ERR_CHILD_PROCESS_IPC_REQUIRED(name) {
  const err = new TypeError(`Forked processes must have an IPC channel, missing value 'ipc' in ${name}`);
  err.code = "ERR_CHILD_PROCESS_IPC_REQUIRED";
  return err;
}

class SystemError extends Error {
  path;
  syscall;
  errno;
  code;
  constructor(message, path, syscall, errno, code) {
    super(message);
    this.path = path;
    this.syscall = syscall;
    this.errno = errno;
    this.code = code;
  }

  get name() {
    return "SystemError";
  }
}

export default {
  ChildProcess,
  spawn,
  execFile,
  exec,
  fork,
  spawnSync,
  execFileSync,
  execSync,
};<|MERGE_RESOLUTION|>--- conflicted
+++ resolved
@@ -165,11 +165,8 @@
           child.emit("error", err);
         }
       }
-<<<<<<< HEAD
+
     }, timeout).unref();
-=======
-    }, options.timeout);
->>>>>>> 806dec7a
 
     child.once("exit", () => {
       if (timeoutId) {
