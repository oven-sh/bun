// Hardcoded module "node:crypto"
var __getOwnPropNames = Object.getOwnPropertyNames;
const StreamModule = require("node:stream");
const BufferModule = require("node:buffer");
const StringDecoder = require("node:string_decoder").StringDecoder;
const StringPrototypeToLowerCase = String.prototype.toLowerCase;
const LazyTransform = require("internal/streams/lazy_transform");
const { CryptoHasher } = Bun;

const {
  symmetricKeySize,
  asymmetricKeyDetails,
  asymmetricKeyType,
  equals,
  exports,
  createSecretKey,
  createPublicKey,
  createPrivateKey,
  generateKeySync,
  generateKeyPairSync,
  publicEncrypt,
  privateDecrypt,
  privateEncrypt,
  publicDecrypt,
  X509Certificate,
} = $cpp("KeyObject.cpp", "createKeyObjectBinding");

const {
  statelessDH,
  ecdhConvertKey,
  getCurves,
  certVerifySpkac,
  certExportPublicKey,
  certExportChallenge,
  getCiphers,
  _getCipherInfo,
  Sign: _Sign,
  sign,
  Verify: _Verify,
  verify,
  Hmac: _Hmac,
  Hash: _Hash,
} = $cpp("NodeCrypto.cpp", "createNodeCryptoBinding");

const { POINT_CONVERSION_COMPRESSED, POINT_CONVERSION_HYBRID, POINT_CONVERSION_UNCOMPRESSED } =
  $processBindingConstants.crypto;

const {
  randomInt: _randomInt,
  pbkdf2: _pbkdf2,
  pbkdf2Sync: _pbkdf2Sync,
  timingSafeEqual: _timingSafeEqual,
  randomUUID: _randomUUID,
} = $zig("node_crypto_binding.zig", "createNodeCryptoBindingZig");

const { DiffieHellman: _DiffieHellman, DiffieHellmanGroup: _DiffieHellmanGroup } = $zig(
  "node_crypto_dh.zig",
  "createNodeCryptoDHBinding",
);

const { validateObject, validateString, validateInt32 } = require("internal/validators");

const kHandle = Symbol("kHandle");

function verifySpkac(spkac, encoding) {
  return certVerifySpkac(getArrayBufferOrView(spkac, "spkac", encoding));
}
function exportPublicKey(spkac, encoding) {
  return certExportPublicKey(getArrayBufferOrView(spkac, "spkac", encoding));
}
function exportChallenge(spkac, encoding) {
  return certExportChallenge(getArrayBufferOrView(spkac, "spkac", encoding));
}

function Certificate(): void {
  if (!new.target) {
    return new Certificate();
  }

  this.verifySpkac = verifySpkac;
  this.exportPublicKey = exportPublicKey;
  this.exportChallenge = exportChallenge;
}
Certificate.prototype = {};
Certificate.verifySpkac = verifySpkac;
Certificate.exportPublicKey = exportPublicKey;
Certificate.exportChallenge = exportChallenge;

function getCipherInfo(nameOrNid, options) {
  if (typeof nameOrNid !== "string" && typeof nameOrNid !== "number") {
    throw $ERR_INVALID_ARG_TYPE("nameOrNid", ["string", "number"], nameOrNid);
  }
  if (typeof nameOrNid === "number") validateInt32(nameOrNid, "nameOrNid");
  let keyLength, ivLength;
  if (options !== undefined) {
    validateObject(options, "options");
    ({ keyLength, ivLength } = options);
    if (keyLength !== undefined) validateInt32(keyLength, "options.keyLength");
    if (ivLength !== undefined) validateInt32(ivLength, "options.ivLength");
  }

  const ret = _getCipherInfo({}, nameOrNid, keyLength, ivLength);
  if (ret !== undefined) {
    ret.name &&= ret.name;
    ret.type &&= StringPrototypeToLowerCase.$call(ret.type);
  }
  return ret;
}

function randomInt(min, max, callback) {
  if (max == null) {
    max = min;
    min = 0;
  }
  if (callback != null) {
    process.nextTick(() => callback(null, _randomInt(min, max)));
    return;
  }
  return _randomInt(min, max);
}

const MAX_STRING_LENGTH = 536870888;
var Buffer = globalThis.Buffer;
const EMPTY_BUFFER = Buffer.alloc(0);
const { isAnyArrayBuffer, isArrayBufferView } = require("node:util/types");

function exportIfKeyObject(key) {
  if (key instanceof KeyObject) {
    key = key.export();
  } else if (key instanceof CryptoKey) {
    key = KeyObject.from(key).export();
  }
  return key;
}
function getArrayBufferOrView(buffer, name, encoding?) {
  if (buffer instanceof KeyObject) {
    if (buffer.type !== "secret") {
      const error = new TypeError(
        `ERR_CRYPTO_INVALID_KEY_OBJECT_TYPE: Invalid key object type ${key.type}, expected secret`,
      );
      error.code = "ERR_CRYPTO_INVALID_KEY_OBJECT_TYPE";
      throw error;
    }
    buffer = buffer.export();
  }
  if (isAnyArrayBuffer(buffer)) return buffer;
  if (typeof buffer === "string") {
    if (encoding === "buffer") encoding = "utf8";
    return Buffer.from(buffer, encoding);
  }
  if (!isArrayBufferView(buffer)) {
    var error = new TypeError(
      `ERR_INVALID_ARG_TYPE: The "${name}" argument must be of type string or an instance of ArrayBuffer, Buffer, TypedArray, or DataView. Received ` +
        buffer,
    );
    error.code = "ERR_INVALID_ARG_TYPE";
    throw error;
  }
  return buffer;
}

const crypto = globalThis.crypto;
const globalCrypto = crypto;

var __commonJS = (cb, mod: typeof module | undefined = undefined) =>
  function () {
    return mod || (0, cb[__getOwnPropNames(cb)[0]])((mod = { exports: {} }).exports, mod), mod.exports;
  };

// node_modules/safe-buffer/index.js
var require_safe_buffer = __commonJS({
  "node_modules/safe-buffer/index.js"(exports, module) {
    var buffer = BufferModule,
      Buffer2 = buffer.Buffer;
    function copyProps(src, dst) {
      for (var key in src) dst[key] = src[key];
    }
    Buffer2.from && Buffer2.alloc && Buffer2.allocUnsafe && Buffer2.allocUnsafeSlow
      ? (module.exports = buffer)
      : (copyProps(buffer, exports), (exports.Buffer = SafeBuffer));
    function SafeBuffer(arg, encodingOrOffset, length) {
      return Buffer2(arg, encodingOrOffset, length);
    }
    SafeBuffer.prototype = Object.create(Buffer2.prototype);
    copyProps(Buffer2, SafeBuffer);
    SafeBuffer.from = function (arg, encodingOrOffset, length) {
      if (typeof arg == "number") throw new TypeError("Argument must not be a number");
      return Buffer2(arg, encodingOrOffset, length);
    };
    SafeBuffer.alloc = function (size, fill, encoding) {
      if (typeof size != "number") throw new TypeError("Argument must be a number");
      var buf = Buffer2(size);
      return (
        fill !== void 0 ? (typeof encoding == "string" ? buf.fill(fill, encoding) : buf.fill(fill)) : buf.fill(0), buf
      );
    };
    SafeBuffer.allocUnsafe = function (size) {
      if (typeof size != "number") throw new TypeError("Argument must be a number");
      return Buffer2(size);
    };
    SafeBuffer.allocUnsafeSlow = function (size) {
      if (typeof size != "number") throw new TypeError("Argument must be a number");
      return buffer.SlowBuffer(size);
    };
  },
});

// node_modules/randombytes/browser.js
var require_browser = __commonJS({
  "node_modules/randombytes/browser.js"(exports, module) {
    "use strict";
    var MAX_BYTES = 65536,
      MAX_UINT32 = 4294967295;
    function oldBrowser() {
      throw new Error(`Secure random number generation is not supported by this browser.
Use Chrome, Firefox or Internet Explorer 11`);
    }
    var Buffer2 = require_safe_buffer().Buffer,
      crypto2 = globalCrypto;
    crypto2 && crypto2.getRandomValues ? (module.exports = randomBytes) : (module.exports = oldBrowser);
    function randomBytes(size, cb) {
      if (size > MAX_UINT32) throw new RangeError("requested too many random bytes");
      var bytes = Buffer2.allocUnsafe(size);
      if (size > 0)
        if (size > MAX_BYTES)
          for (var generated = 0; generated < size; generated += MAX_BYTES)
            crypto2.getRandomValues(bytes.slice(generated, generated + MAX_BYTES));
        else crypto2.getRandomValues(bytes);
      return typeof cb == "function"
        ? process.nextTick(function () {
            cb(null, bytes);
          })
        : bytes;
    }
  },
});

// node_modules/inherits/inherits_browser.js
var require_inherits_browser = __commonJS({
  "node_modules/inherits/inherits_browser.js"(exports, module) {
    module.exports = function (ctor, superCtor) {
      superCtor &&
        ((ctor.super_ = superCtor),
        (ctor.prototype = Object.create(superCtor.prototype, {
          constructor: {
            value: ctor,
            enumerable: !1,
            writable: !0,
            configurable: !0,
          },
        })));
    };
  },
});

// node_modules/cipher-base/index.js
var require_cipher_base = __commonJS({
  "node_modules/cipher-base/index.js"(exports, module) {
    var Buffer2 = require_safe_buffer().Buffer,
      inherits = require_inherits_browser();
    function CipherBase(hashMode) {
      StreamModule.Transform.$call(this),
        (this.hashMode = typeof hashMode == "string"),
        this.hashMode ? (this[hashMode] = this._finalOrDigest) : (this.final = this._finalOrDigest),
        this._final && ((this.__final = this._final), (this._final = null)),
        (this._decoder = null),
        (this._encoding = null);
      this._finalized = !1;
    }
    inherits(CipherBase, StreamModule.Transform);
    CipherBase.prototype.update = function (data, inputEnc, outputEnc) {
      if (outputEnc === "buffer") outputEnc = undefined;
      typeof data == "string" && (data = Buffer2.from(data, inputEnc));
      var outData = this._update(data);
      return this.hashMode ? this : (outputEnc && (outData = this._toString(outData, outputEnc)), outData);
    };
    CipherBase.prototype.setAutoPadding = function () {};
    CipherBase.prototype.getAuthTag = function () {
      throw new Error("trying to get auth tag in unsupported state");
    };
    CipherBase.prototype.setAuthTag = function () {
      throw new Error("trying to set auth tag in unsupported state");
    };
    CipherBase.prototype.setAAD = function () {
      throw new Error("trying to set aad in unsupported state");
    };
    CipherBase.prototype._transform = function (data, _, next) {
      var err;
      try {
        this.hashMode ? this._update(data) : this.push(this._update(data));
      } catch (e) {
        err = e;
      } finally {
        next(err);
      }
    };
    CipherBase.prototype._flush = function (done) {
      var err;
      try {
        this.push(this.__final());
      } catch (e) {
        err = e;
      }
      done(err);
    };
    CipherBase.prototype._finalOrDigest = function (outputEnc) {
      if (outputEnc === "buffer") outputEnc = undefined;
      if (this._finalized) {
        if (!this._encoding) return Buffer2.alloc(0);
        return "";
      }

      this._finalized = !0;
      var outData = this.__final() || Buffer2.alloc(0);
      return outputEnc && (outData = this._toString(outData, outputEnc, !0)), outData;
    };
    CipherBase.prototype._toString = function (value, enc, fin) {
      if ((this._decoder || ((this._decoder = new StringDecoder(enc)), (this._encoding = enc)), this._encoding !== enc))
        throw new Error("can't switch encodings");
      var out = this._decoder.write(value);
      return fin && (out += this._decoder.end()), out;
    };
    module.exports = CipherBase;
  },
});

// node_modules/browserify-sign/browser/algorithms.json
var require_algorithms = __commonJS({
  "node_modules/browserify-sign/browser/algorithms.json"(exports, module) {
    module.exports = {
      sha224WithRSAEncryption: {
        sign: "rsa",
        hash: "sha224",
        id: "302d300d06096086480165030402040500041c",
      },
      "RSA-SHA224": {
        sign: "ecdsa/rsa",
        hash: "sha224",
        id: "302d300d06096086480165030402040500041c",
      },
      sha256WithRSAEncryption: {
        sign: "rsa",
        hash: "sha256",
        id: "3031300d060960864801650304020105000420",
      },
      "RSA-SHA256": {
        sign: "ecdsa/rsa",
        hash: "sha256",
        id: "3031300d060960864801650304020105000420",
      },
      sha384WithRSAEncryption: {
        sign: "rsa",
        hash: "sha384",
        id: "3041300d060960864801650304020205000430",
      },
      "RSA-SHA384": {
        sign: "ecdsa/rsa",
        hash: "sha384",
        id: "3041300d060960864801650304020205000430",
      },
      sha512WithRSAEncryption: {
        sign: "rsa",
        hash: "sha512",
        id: "3051300d060960864801650304020305000440",
      },
      "RSA-SHA512": {
        sign: "ecdsa/rsa",
        hash: "sha512",
        id: "3051300d060960864801650304020305000440",
      },
      "RSA-SHA1": {
        sign: "rsa",
        hash: "sha1",
        id: "3021300906052b0e03021a05000414",
      },
      "ecdsa-with-SHA1": {
        sign: "ecdsa",
        hash: "sha1",
        id: "3021300906052b0e03021a05000414",
      },
      sha1: {
        sign: "ecdsa/rsa",
        hash: "sha1",
        id: "3021300906052b0e03021a05000414",
      },
      sha256: {
        sign: "ecdsa/rsa",
        hash: "sha256",
        id: "3031300d060960864801650304020105000420",
      },
      sha224: {
        sign: "ecdsa/rsa",
        hash: "sha224",
        id: "302d300d06096086480165030402040500041c",
      },
      sha384: {
        sign: "ecdsa/rsa",
        hash: "sha384",
        id: "3041300d060960864801650304020205000430",
      },
      sha512: {
        sign: "ecdsa/rsa",
        hash: "sha512",
        id: "3051300d060960864801650304020305000440",
      },
      "DSA-SHA": {
        sign: "dsa",
        hash: "sha1",
        id: "",
      },
      "DSA-SHA1": {
        sign: "dsa",
        hash: "sha1",
        id: "",
      },
      DSA: {
        sign: "dsa",
        hash: "sha1",
        id: "",
      },
      "DSA-WITH-SHA224": {
        sign: "dsa",
        hash: "sha224",
        id: "",
      },
      "DSA-SHA224": {
        sign: "dsa",
        hash: "sha224",
        id: "",
      },
      "DSA-WITH-SHA256": {
        sign: "dsa",
        hash: "sha256",
        id: "",
      },
      "DSA-SHA256": {
        sign: "dsa",
        hash: "sha256",
        id: "",
      },
      "DSA-WITH-SHA384": {
        sign: "dsa",
        hash: "sha384",
        id: "",
      },
      "DSA-SHA384": {
        sign: "dsa",
        hash: "sha384",
        id: "",
      },
      "DSA-WITH-SHA512": {
        sign: "dsa",
        hash: "sha512",
        id: "",
      },
      "DSA-SHA512": {
        sign: "dsa",
        hash: "sha512",
        id: "",
      },
      "DSA-RIPEMD160": {
        sign: "dsa",
        hash: "rmd160",
        id: "",
      },
      ripemd160WithRSA: {
        sign: "rsa",
        hash: "rmd160",
        id: "3021300906052b2403020105000414",
      },
      "RSA-RIPEMD160": {
        sign: "rsa",
        hash: "rmd160",
        id: "3021300906052b2403020105000414",
      },
      md5WithRSAEncryption: {
        sign: "rsa",
        hash: "md5",
        id: "3020300c06082a864886f70d020505000410",
      },
      "RSA-MD5": {
        sign: "rsa",
        hash: "md5",
        id: "3020300c06082a864886f70d020505000410",
      },
    };
  },
});

// node_modules/browserify-sign/algos.js
var require_algos = __commonJS({
  "node_modules/browserify-sign/algos.js"(exports, module) {
    module.exports = require_algorithms();
  },
});
function pbkdf2(password, salt, iterations, keylen, digest, callback) {
  if (typeof digest === "function") {
    callback = digest;
    digest = undefined;
  }

  const promise = _pbkdf2(password, salt, iterations, keylen, digest, callback);
  if (callback) {
    promise.then(
      result => callback(null, result),
      err => callback(err),
    );
    return;
  }

  promise.then(() => {});
}

function pbkdf2Sync(password, salt, iterations, keylen, digest) {
  return _pbkdf2Sync(password, salt, iterations, keylen, digest);
}

// node_modules/des.js/lib/des/utils.js
var require_utils = __commonJS({
  "node_modules/des.js/lib/des/utils.js"(exports) {
    "use strict";
    exports.readUInt32BE = function (bytes, off) {
      var res = (bytes[0 + off] << 24) | (bytes[1 + off] << 16) | (bytes[2 + off] << 8) | bytes[3 + off];
      return res >>> 0;
    };
    exports.writeUInt32BE = function (bytes, value, off) {
      (bytes[0 + off] = value >>> 24),
        (bytes[1 + off] = (value >>> 16) & 255),
        (bytes[2 + off] = (value >>> 8) & 255),
        (bytes[3 + off] = value & 255);
    };
    exports.ip = function (inL, inR, out, off) {
      for (var outL = 0, outR = 0, i = 6; i >= 0; i -= 2) {
        for (var j = 0; j <= 24; j += 8) (outL <<= 1), (outL |= (inR >>> (j + i)) & 1);
        for (var j = 0; j <= 24; j += 8) (outL <<= 1), (outL |= (inL >>> (j + i)) & 1);
      }
      for (var i = 6; i >= 0; i -= 2) {
        for (var j = 1; j <= 25; j += 8) (outR <<= 1), (outR |= (inR >>> (j + i)) & 1);
        for (var j = 1; j <= 25; j += 8) (outR <<= 1), (outR |= (inL >>> (j + i)) & 1);
      }
      (out[off + 0] = outL >>> 0), (out[off + 1] = outR >>> 0);
    };
    exports.rip = function (inL, inR, out, off) {
      for (var outL = 0, outR = 0, i = 0; i < 4; i++)
        for (var j = 24; j >= 0; j -= 8)
          (outL <<= 1), (outL |= (inR >>> (j + i)) & 1), (outL <<= 1), (outL |= (inL >>> (j + i)) & 1);
      for (var i = 4; i < 8; i++)
        for (var j = 24; j >= 0; j -= 8)
          (outR <<= 1), (outR |= (inR >>> (j + i)) & 1), (outR <<= 1), (outR |= (inL >>> (j + i)) & 1);
      (out[off + 0] = outL >>> 0), (out[off + 1] = outR >>> 0);
    };
    exports.pc1 = function (inL, inR, out, off) {
      for (var outL = 0, outR = 0, i = 7; i >= 5; i--) {
        for (var j = 0; j <= 24; j += 8) (outL <<= 1), (outL |= (inR >> (j + i)) & 1);
        for (var j = 0; j <= 24; j += 8) (outL <<= 1), (outL |= (inL >> (j + i)) & 1);
      }
      for (var j = 0; j <= 24; j += 8) (outL <<= 1), (outL |= (inR >> (j + i)) & 1);
      for (var i = 1; i <= 3; i++) {
        for (var j = 0; j <= 24; j += 8) (outR <<= 1), (outR |= (inR >> (j + i)) & 1);
        for (var j = 0; j <= 24; j += 8) (outR <<= 1), (outR |= (inL >> (j + i)) & 1);
      }
      for (var j = 0; j <= 24; j += 8) (outR <<= 1), (outR |= (inL >> (j + i)) & 1);
      (out[off + 0] = outL >>> 0), (out[off + 1] = outR >>> 0);
    };
    exports.r28shl = function (num, shift) {
      return ((num << shift) & 268435455) | (num >>> (28 - shift));
    };
    var pc2table = [
      14, 11, 17, 4, 27, 23, 25, 0, 13, 22, 7, 18, 5, 9, 16, 24, 2, 20, 12, 21, 1, 8, 15, 26, 15, 4, 25, 19, 9, 1, 26,
      16, 5, 11, 23, 8, 12, 7, 17, 0, 22, 3, 10, 14, 6, 20, 27, 24,
    ];
    exports.pc2 = function (inL, inR, out, off) {
      for (var outL = 0, outR = 0, len = pc2table.length >>> 1, i = 0; i < len; i++)
        (outL <<= 1), (outL |= (inL >>> pc2table[i]) & 1);
      for (var i = len; i < pc2table.length; i++) (outR <<= 1), (outR |= (inR >>> pc2table[i]) & 1);
      (out[off + 0] = outL >>> 0), (out[off + 1] = outR >>> 0);
    };
    exports.expand = function (r, out, off) {
      var outL = 0,
        outR = 0;
      outL = ((r & 1) << 5) | (r >>> 27);
      for (var i = 23; i >= 15; i -= 4) (outL <<= 6), (outL |= (r >>> i) & 63);
      for (var i = 11; i >= 3; i -= 4) (outR |= (r >>> i) & 63), (outR <<= 6);
      (outR |= ((r & 31) << 1) | (r >>> 31)), (out[off + 0] = outL >>> 0), (out[off + 1] = outR >>> 0);
    };
    var sTable = [
      14, 0, 4, 15, 13, 7, 1, 4, 2, 14, 15, 2, 11, 13, 8, 1, 3, 10, 10, 6, 6, 12, 12, 11, 5, 9, 9, 5, 0, 3, 7, 8, 4, 15,
      1, 12, 14, 8, 8, 2, 13, 4, 6, 9, 2, 1, 11, 7, 15, 5, 12, 11, 9, 3, 7, 14, 3, 10, 10, 0, 5, 6, 0, 13, 15, 3, 1, 13,
      8, 4, 14, 7, 6, 15, 11, 2, 3, 8, 4, 14, 9, 12, 7, 0, 2, 1, 13, 10, 12, 6, 0, 9, 5, 11, 10, 5, 0, 13, 14, 8, 7, 10,
      11, 1, 10, 3, 4, 15, 13, 4, 1, 2, 5, 11, 8, 6, 12, 7, 6, 12, 9, 0, 3, 5, 2, 14, 15, 9, 10, 13, 0, 7, 9, 0, 14, 9,
      6, 3, 3, 4, 15, 6, 5, 10, 1, 2, 13, 8, 12, 5, 7, 14, 11, 12, 4, 11, 2, 15, 8, 1, 13, 1, 6, 10, 4, 13, 9, 0, 8, 6,
      15, 9, 3, 8, 0, 7, 11, 4, 1, 15, 2, 14, 12, 3, 5, 11, 10, 5, 14, 2, 7, 12, 7, 13, 13, 8, 14, 11, 3, 5, 0, 6, 6,
      15, 9, 0, 10, 3, 1, 4, 2, 7, 8, 2, 5, 12, 11, 1, 12, 10, 4, 14, 15, 9, 10, 3, 6, 15, 9, 0, 0, 6, 12, 10, 11, 1, 7,
      13, 13, 8, 15, 9, 1, 4, 3, 5, 14, 11, 5, 12, 2, 7, 8, 2, 4, 14, 2, 14, 12, 11, 4, 2, 1, 12, 7, 4, 10, 7, 11, 13,
      6, 1, 8, 5, 5, 0, 3, 15, 15, 10, 13, 3, 0, 9, 14, 8, 9, 6, 4, 11, 2, 8, 1, 12, 11, 7, 10, 1, 13, 14, 7, 2, 8, 13,
      15, 6, 9, 15, 12, 0, 5, 9, 6, 10, 3, 4, 0, 5, 14, 3, 12, 10, 1, 15, 10, 4, 15, 2, 9, 7, 2, 12, 6, 9, 8, 5, 0, 6,
      13, 1, 3, 13, 4, 14, 14, 0, 7, 11, 5, 3, 11, 8, 9, 4, 14, 3, 15, 2, 5, 12, 2, 9, 8, 5, 12, 15, 3, 10, 7, 11, 0,
      14, 4, 1, 10, 7, 1, 6, 13, 0, 11, 8, 6, 13, 4, 13, 11, 0, 2, 11, 14, 7, 15, 4, 0, 9, 8, 1, 13, 10, 3, 14, 12, 3,
      9, 5, 7, 12, 5, 2, 10, 15, 6, 8, 1, 6, 1, 6, 4, 11, 11, 13, 13, 8, 12, 1, 3, 4, 7, 10, 14, 7, 10, 9, 15, 5, 6, 0,
      8, 15, 0, 14, 5, 2, 9, 3, 2, 12, 13, 1, 2, 15, 8, 13, 4, 8, 6, 10, 15, 3, 11, 7, 1, 4, 10, 12, 9, 5, 3, 6, 14, 11,
      5, 0, 0, 14, 12, 9, 7, 2, 7, 2, 11, 1, 4, 14, 1, 7, 9, 4, 12, 10, 14, 8, 2, 13, 0, 15, 6, 12, 10, 9, 13, 0, 15, 3,
      3, 5, 5, 6, 8, 11,
    ];
    exports.substitute = function (inL, inR) {
      for (var out = 0, i = 0; i < 4; i++) {
        var b = (inL >>> (18 - i * 6)) & 63,
          sb = sTable[i * 64 + b];
        (out <<= 4), (out |= sb);
      }
      for (var i = 0; i < 4; i++) {
        var b = (inR >>> (18 - i * 6)) & 63,
          sb = sTable[4 * 64 + i * 64 + b];
        (out <<= 4), (out |= sb);
      }
      return out >>> 0;
    };
    var permuteTable = [
      16, 25, 12, 11, 3, 20, 4, 15, 31, 17, 9, 6, 27, 14, 1, 22, 30, 24, 8, 18, 0, 5, 29, 23, 13, 19, 2, 26, 10, 21, 28,
      7,
    ];
    exports.permute = function (num) {
      for (var out = 0, i = 0; i < permuteTable.length; i++) (out <<= 1), (out |= (num >>> permuteTable[i]) & 1);
      return out >>> 0;
    };
    exports.padSplit = function (num, size, group) {
      for (var str = num.toString(2); str.length < size; ) str = "0" + str;
      for (var out = [], i = 0; i < size; i += group) out.push(str.slice(i, i + group));
      return out.join(" ");
    };
  },
});

// node_modules/minimalistic-assert/index.js
var require_minimalistic_assert = __commonJS({
  "node_modules/minimalistic-assert/index.js"(exports, module) {
    module.exports = assert;
    function assert(val, msg) {
      if (!val) throw new Error(msg || "Assertion failed");
    }
    assert.equal = function (l, r, msg) {
      if (l != r) throw new Error(msg || "Assertion failed: " + l + " != " + r);
    };
  },
});

// node_modules/des.js/lib/des/cipher.js
var require_cipher = __commonJS({
  "node_modules/des.js/lib/des/cipher.js"(exports, module) {
    "use strict";
    var assert = require_minimalistic_assert();
    function Cipher(options) {
      (this.options = options),
        (this.type = this.options.type),
        (this.blockSize = 8),
        this._init(),
        (this.buffer = new Array(this.blockSize)),
        (this.bufferOff = 0);
    }
    Cipher.prototype = {};
    module.exports = Cipher;
    Cipher.prototype._init = function () {};
    Cipher.prototype.update = function (data) {
      return data.length === 0 ? [] : this.type === "decrypt" ? this._updateDecrypt(data) : this._updateEncrypt(data);
    };
    Cipher.prototype._buffer = function (data, off) {
      for (var min = Math.min(this.buffer.length - this.bufferOff, data.length - off), i = 0; i < min; i++)
        this.buffer[this.bufferOff + i] = data[off + i];
      return (this.bufferOff += min), min;
    };
    Cipher.prototype._flushBuffer = function (out, off) {
      return this._update(this.buffer, 0, out, off), (this.bufferOff = 0), this.blockSize;
    };
    Cipher.prototype._updateEncrypt = function (data) {
      var inputOff = 0,
        outputOff = 0,
        count = ((this.bufferOff + data.length) / this.blockSize) | 0,
        out = new Array(count * this.blockSize);
      this.bufferOff !== 0 &&
        ((inputOff += this._buffer(data, inputOff)),
        this.bufferOff === this.buffer.length && (outputOff += this._flushBuffer(out, outputOff)));
      for (
        var max = data.length - ((data.length - inputOff) % this.blockSize);
        inputOff < max;
        inputOff += this.blockSize
      )
        this._update(data, inputOff, out, outputOff), (outputOff += this.blockSize);
      for (; inputOff < data.length; inputOff++, this.bufferOff++) this.buffer[this.bufferOff] = data[inputOff];
      return out;
    };
    Cipher.prototype._updateDecrypt = function (data) {
      for (
        var inputOff = 0,
          outputOff = 0,
          count = Math.ceil((this.bufferOff + data.length) / this.blockSize) - 1,
          out = new Array(count * this.blockSize);
        count > 0;
        count--
      )
        (inputOff += this._buffer(data, inputOff)), (outputOff += this._flushBuffer(out, outputOff));
      return (inputOff += this._buffer(data, inputOff)), out;
    };
    Cipher.prototype.final = function (buffer) {
      var first;
      buffer && (first = this.update(buffer));
      var last;
      return (
        this.type === "encrypt" ? (last = this._finalEncrypt()) : (last = this._finalDecrypt()),
        first ? first.concat(last) : last
      );
    };
    Cipher.prototype._pad = function (buffer, off) {
      if (off === 0) return !1;
      for (; off < buffer.length; ) buffer[off++] = 0;
      return !0;
    };
    Cipher.prototype._finalEncrypt = function () {
      if (!this._pad(this.buffer, this.bufferOff)) return [];
      var out = new Array(this.blockSize);
      return this._update(this.buffer, 0, out, 0), out;
    };
    Cipher.prototype._unpad = function (buffer) {
      return buffer;
    };
    Cipher.prototype._finalDecrypt = function () {
      assert.equal(this.bufferOff, this.blockSize, "Not enough data to decrypt");
      var out = new Array(this.blockSize);
      return this._flushBuffer(out, 0), this._unpad(out);
    };
  },
});

// node_modules/des.js/lib/des/des.js
var require_des = __commonJS({
  "node_modules/des.js/lib/des/des.js"(exports, module) {
    "use strict";
    var assert = require_minimalistic_assert(),
      inherits = require_inherits_browser(),
      utils = require_utils(),
      Cipher = require_cipher();
    function DESState() {
      (this.tmp = new Array(2)), (this.keys = null);
    }
    function DES(options) {
      Cipher.$call(this, options);
      var state = new DESState();
      (this._desState = state), this.deriveKeys(state, options.key);
    }
    inherits(DES, Cipher);
    module.exports = DES;
    DES.create = function (options) {
      return new DES(options);
    };
    var shiftTable = [1, 1, 2, 2, 2, 2, 2, 2, 1, 2, 2, 2, 2, 2, 2, 1];
    DES.prototype.deriveKeys = function (state, key) {
      (state.keys = new Array(16 * 2)), assert.equal(key.length, this.blockSize, "Invalid key length");
      var kL = utils.readUInt32BE(key, 0),
        kR = utils.readUInt32BE(key, 4);
      utils.pc1(kL, kR, state.tmp, 0), (kL = state.tmp[0]), (kR = state.tmp[1]);
      for (var i = 0; i < state.keys.length; i += 2) {
        var shift = shiftTable[i >>> 1];
        (kL = utils.r28shl(kL, shift)), (kR = utils.r28shl(kR, shift)), utils.pc2(kL, kR, state.keys, i);
      }
    };
    DES.prototype._update = function (inp, inOff, out, outOff) {
      var state = this._desState,
        l = utils.readUInt32BE(inp, inOff),
        r = utils.readUInt32BE(inp, inOff + 4);
      utils.ip(l, r, state.tmp, 0),
        (l = state.tmp[0]),
        (r = state.tmp[1]),
        this.type === "encrypt" ? this._encrypt(state, l, r, state.tmp, 0) : this._decrypt(state, l, r, state.tmp, 0),
        (l = state.tmp[0]),
        (r = state.tmp[1]),
        utils.writeUInt32BE(out, l, outOff),
        utils.writeUInt32BE(out, r, outOff + 4);
    };
    DES.prototype._pad = function (buffer, off) {
      for (var value = buffer.length - off, i = off; i < buffer.length; i++) buffer[i] = value;
      return !0;
    };
    DES.prototype._unpad = function (buffer) {
      for (var pad = buffer[buffer.length - 1], i = buffer.length - pad; i < buffer.length; i++)
        assert.equal(buffer[i], pad);
      return buffer.slice(0, buffer.length - pad);
    };
    DES.prototype._encrypt = function (state, lStart, rStart, out, off) {
      for (var l = lStart, r = rStart, i = 0; i < state.keys.length; i += 2) {
        var keyL = state.keys[i],
          keyR = state.keys[i + 1];
        utils.expand(r, state.tmp, 0), (keyL ^= state.tmp[0]), (keyR ^= state.tmp[1]);
        var s = utils.substitute(keyL, keyR),
          f = utils.permute(s),
          t = r;
        (r = (l ^ f) >>> 0), (l = t);
      }
      utils.rip(r, l, out, off);
    };
    DES.prototype._decrypt = function (state, lStart, rStart, out, off) {
      for (var l = rStart, r = lStart, i = state.keys.length - 2; i >= 0; i -= 2) {
        var keyL = state.keys[i],
          keyR = state.keys[i + 1];
        utils.expand(l, state.tmp, 0), (keyL ^= state.tmp[0]), (keyR ^= state.tmp[1]);
        var s = utils.substitute(keyL, keyR),
          f = utils.permute(s),
          t = l;
        (l = (r ^ f) >>> 0), (r = t);
      }
      utils.rip(l, r, out, off);
    };
  },
});

// node_modules/des.js/lib/des/cbc.js
var require_cbc = __commonJS({
  "node_modules/des.js/lib/des/cbc.js"(exports) {
    "use strict";
    var assert = require_minimalistic_assert(),
      inherits = require_inherits_browser(),
      proto = {};
    function CBCState(iv) {
      assert.equal(iv.length, 8, "Invalid IV length"), (this.iv = new Array(8));
      for (var i = 0; i < this.iv.length; i++) this.iv[i] = iv[i];
    }
    function instantiate(Base) {
      function CBC(options) {
        Base.$call(this, options), this._cbcInit();
      }
      inherits(CBC, Base);
      for (var keys = Object.keys(proto), i = 0; i < keys.length; i++) {
        var key = keys[i];
        CBC.prototype[key] = proto[key];
      }
      return (
        (CBC.create = function (options) {
          return new CBC(options);
        }),
        CBC
      );
    }
    exports.instantiate = instantiate;
    proto._cbcInit = function () {
      var state = new CBCState(this.options.iv);
      this._cbcState = state;
    };
    proto._update = function (inp, inOff, out, outOff) {
      var state = this._cbcState,
        superProto = this.constructor.super_.prototype,
        iv = state.iv;
      if (this.type === "encrypt") {
        for (var i = 0; i < this.blockSize; i++) iv[i] ^= inp[inOff + i];
        superProto._update.$call(this, iv, 0, out, outOff);
        for (var i = 0; i < this.blockSize; i++) iv[i] = out[outOff + i];
      } else {
        superProto._update.$call(this, inp, inOff, out, outOff);
        for (var i = 0; i < this.blockSize; i++) out[outOff + i] ^= iv[i];
        for (var i = 0; i < this.blockSize; i++) iv[i] = inp[inOff + i];
      }
    };
  },
});

// node_modules/des.js/lib/des/ede.js
var require_ede = __commonJS({
  "node_modules/des.js/lib/des/ede.js"(exports, module) {
    "use strict";
    var assert = require_minimalistic_assert(),
      inherits = require_inherits_browser(),
      Cipher = require_cipher(),
      DES = require_des();
    function EDEState(type, key) {
      assert.equal(key.length, 24, "Invalid key length");
      var k1 = key.slice(0, 8),
        k2 = key.slice(8, 16),
        k3 = key.slice(16, 24);
      type === "encrypt"
        ? (this.ciphers = [
            DES.create({ type: "encrypt", key: k1 }),
            DES.create({ type: "decrypt", key: k2 }),
            DES.create({ type: "encrypt", key: k3 }),
          ])
        : (this.ciphers = [
            DES.create({ type: "decrypt", key: k3 }),
            DES.create({ type: "encrypt", key: k2 }),
            DES.create({ type: "decrypt", key: k1 }),
          ]);
    }
    function EDE(options) {
      Cipher.$call(this, options);
      var state = new EDEState(this.type, this.options.key);
      this._edeState = state;
    }
    inherits(EDE, Cipher);
    module.exports = EDE;
    EDE.create = function (options) {
      return new EDE(options);
    };
    EDE.prototype._update = function (inp, inOff, out, outOff) {
      var state = this._edeState;
      state.ciphers[0]._update(inp, inOff, out, outOff),
        state.ciphers[1]._update(out, outOff, out, outOff),
        state.ciphers[2]._update(out, outOff, out, outOff);
    };
    EDE.prototype._pad = DES.prototype._pad;
    EDE.prototype._unpad = DES.prototype._unpad;
  },
});

// node_modules/des.js/lib/des.js
var require_des2 = __commonJS({
  "node_modules/des.js/lib/des.js"(exports) {
    "use strict";
    exports.utils = require_utils();
    exports.Cipher = require_cipher();
    exports.DES = require_des();
    exports.CBC = require_cbc();
    exports.EDE = require_ede();
  },
});

// node_modules/browserify-des/index.js
var require_browserify_des = __commonJS({
  "node_modules/browserify-des/index.js"(exports, module) {
    var CipherBase = require_cipher_base(),
      des = require_des2(),
      inherits = require_inherits_browser(),
      Buffer2 = require_safe_buffer().Buffer,
      modes = {
        "des-ede3-cbc": des.CBC.instantiate(des.EDE),
        "des-ede3": des.EDE,
        "des-ede-cbc": des.CBC.instantiate(des.EDE),
        "des-ede": des.EDE,
        "des-cbc": des.CBC.instantiate(des.DES),
        "des-ecb": des.DES,
      };
    modes.des = modes["des-cbc"];
    modes.des3 = modes["des-ede3-cbc"];
    module.exports = DES;
    inherits(DES, CipherBase);
    function DES(opts) {
      CipherBase.$call(this);
      var modeName = opts.mode.toLowerCase(),
        mode = modes[modeName],
        type;
      opts.decrypt ? (type = "decrypt") : (type = "encrypt");
      var key = opts.key;
      Buffer2.isBuffer(key) || (key = Buffer2.from(key)),
        (modeName === "des-ede" || modeName === "des-ede-cbc") && (key = Buffer2.concat([key, key.slice(0, 8)]));
      var iv = opts.iv;
      Buffer2.isBuffer(iv) || (iv = Buffer2.from(iv)),
        (this._des = mode.create({
          key,
          iv,
          type,
        }));
    }
    DES.prototype._update = function (data) {
      return Buffer2.from(this._des.update(data));
    };
    DES.prototype._final = function () {
      return Buffer2.from(this._des.final());
    };
  },
});

// node_modules/browserify-aes/modes/ecb.js
var require_ecb = __commonJS({
  "node_modules/browserify-aes/modes/ecb.js"(exports) {
    exports.encrypt = function (self2, block) {
      return self2._cipher.encryptBlock(block);
    };
    exports.decrypt = function (self2, block) {
      return self2._cipher.decryptBlock(block);
    };
  },
});

// node_modules/buffer-xor/index.js
var require_buffer_xor = __commonJS({
  "node_modules/buffer-xor/index.js"(exports, module) {
    module.exports = function (a, b) {
      for (var length = Math.min(a.length, b.length), buffer = new Buffer(length), i = 0; i < length; ++i)
        buffer[i] = a[i] ^ b[i];
      return buffer;
    };
  },
});

// node_modules/browserify-aes/modes/cbc.js
var require_cbc2 = __commonJS({
  "node_modules/browserify-aes/modes/cbc.js"(exports) {
    var xor = require_buffer_xor();
    exports.encrypt = function (self2, block) {
      var data = xor(block, self2._prev);
      return (self2._prev = self2._cipher.encryptBlock(data)), self2._prev;
    };
    exports.decrypt = function (self2, block) {
      var pad = self2._prev;
      self2._prev = block;
      var out = self2._cipher.decryptBlock(block);
      return xor(out, pad);
    };
  },
});

// node_modules/browserify-aes/modes/cfb.js
var require_cfb = __commonJS({
  "node_modules/browserify-aes/modes/cfb.js"(exports) {
    var Buffer2 = require_safe_buffer().Buffer,
      xor = require_buffer_xor();
    function encryptStart(self2, data, decrypt) {
      var len = data.length,
        out = xor(data, self2._cache);
      return (
        (self2._cache = self2._cache.slice(len)),
        (self2._prev = Buffer2.concat([self2._prev, decrypt ? data : out])),
        out
      );
    }
    exports.encrypt = function (self2, data, decrypt) {
      for (var out = Buffer2.allocUnsafe(0), len; data.length; )
        if (
          (self2._cache.length === 0 &&
            ((self2._cache = self2._cipher.encryptBlock(self2._prev)), (self2._prev = Buffer2.allocUnsafe(0))),
          self2._cache.length <= data.length)
        )
          (len = self2._cache.length),
            (out = Buffer2.concat([out, encryptStart(self2, data.slice(0, len), decrypt)])),
            (data = data.slice(len));
        else {
          out = Buffer2.concat([out, encryptStart(self2, data, decrypt)]);
          break;
        }
      return out;
    };
  },
});

// node_modules/browserify-aes/modes/cfb8.js
var require_cfb8 = __commonJS({
  "node_modules/browserify-aes/modes/cfb8.js"(exports) {
    var Buffer2 = require_safe_buffer().Buffer;
    function encryptByte(self2, byteParam, decrypt) {
      var pad = self2._cipher.encryptBlock(self2._prev),
        out = pad[0] ^ byteParam;
      return (self2._prev = Buffer2.concat([self2._prev.slice(1), Buffer2.from([decrypt ? byteParam : out])])), out;
    }
    exports.encrypt = function (self2, chunk, decrypt) {
      for (var len = chunk.length, out = Buffer2.allocUnsafe(len), i = -1; ++i < len; )
        out[i] = encryptByte(self2, chunk[i], decrypt);
      return out;
    };
  },
});

// node_modules/browserify-aes/modes/cfb1.js
var require_cfb1 = __commonJS({
  "node_modules/browserify-aes/modes/cfb1.js"(exports) {
    var Buffer2 = require_safe_buffer().Buffer;
    function encryptByte(self2, byteParam, decrypt) {
      for (var pad, i = -1, len = 8, out = 0, bit, value; ++i < len; )
        (pad = self2._cipher.encryptBlock(self2._prev)),
          (bit = byteParam & (1 << (7 - i)) ? 128 : 0),
          (value = pad[0] ^ bit),
          (out += (value & 128) >> i % 8),
          (self2._prev = shiftIn(self2._prev, decrypt ? bit : value));
      return out;
    }
    function shiftIn(buffer, value) {
      var len = buffer.length,
        i = -1,
        out = Buffer2.allocUnsafe(buffer.length);
      for (buffer = Buffer2.concat([buffer, Buffer2.from([value])]); ++i < len; )
        out[i] = (buffer[i] << 1) | (buffer[i + 1] >> 7);
      return out;
    }
    exports.encrypt = function (self2, chunk, decrypt) {
      for (var len = chunk.length, out = Buffer2.allocUnsafe(len), i = -1; ++i < len; )
        out[i] = encryptByte(self2, chunk[i], decrypt);
      return out;
    };
  },
});

// node_modules/browserify-aes/modes/ofb.js
var require_ofb = __commonJS({
  "node_modules/browserify-aes/modes/ofb.js"(exports) {
    var xor = require_buffer_xor();
    function getBlock(self2) {
      return (self2._prev = self2._cipher.encryptBlock(self2._prev)), self2._prev;
    }
    exports.encrypt = function (self2, chunk) {
      for (; self2._cache.length < chunk.length; ) self2._cache = Buffer.concat([self2._cache, getBlock(self2)]);
      var pad = self2._cache.slice(0, chunk.length);
      return (self2._cache = self2._cache.slice(chunk.length)), xor(chunk, pad);
    };
  },
});

// node_modules/browserify-aes/incr32.js
var require_incr32 = __commonJS({
  "node_modules/browserify-aes/incr32.js"(exports, module) {
    function incr32(iv) {
      for (var len = iv.length, item; len--; )
        if (((item = iv.readUInt8(len)), item === 255)) iv.writeUInt8(0, len);
        else {
          item++, iv.writeUInt8(item, len);
          break;
        }
    }
    module.exports = incr32;
  },
});

// node_modules/browserify-aes/modes/ctr.js
var require_ctr = __commonJS({
  "node_modules/browserify-aes/modes/ctr.js"(exports) {
    var xor = require_buffer_xor(),
      Buffer2 = require_safe_buffer().Buffer,
      incr32 = require_incr32();
    function getBlock(self2) {
      var out = self2._cipher.encryptBlockRaw(self2._prev);
      return incr32(self2._prev), out;
    }
    var blockSize = 16;
    exports.encrypt = function (self2, chunk) {
      var chunkNum = Math.ceil(chunk.length / blockSize),
        start = self2._cache.length;
      self2._cache = Buffer2.concat([self2._cache, Buffer2.allocUnsafe(chunkNum * blockSize)]);
      for (var i = 0; i < chunkNum; i++) {
        var out = getBlock(self2),
          offset = start + i * blockSize;
        self2._cache.writeUInt32BE(out[0], offset + 0),
          self2._cache.writeUInt32BE(out[1], offset + 4),
          self2._cache.writeUInt32BE(out[2], offset + 8),
          self2._cache.writeUInt32BE(out[3], offset + 12);
      }
      var pad = self2._cache.slice(0, chunk.length);
      return (self2._cache = self2._cache.slice(chunk.length)), xor(chunk, pad);
    };
  },
});

// node_modules/browserify-aes/modes/list.json
var require_list = __commonJS({
  "node_modules/browserify-aes/modes/list.json"(exports, module) {
    module.exports = {
      "aes-128-ecb": {
        cipher: "AES",
        key: 128,
        iv: 0,
        mode: "ECB",
        type: "block",
      },
      "aes-192-ecb": {
        cipher: "AES",
        key: 192,
        iv: 0,
        mode: "ECB",
        type: "block",
      },
      "aes-256-ecb": {
        cipher: "AES",
        key: 256,
        iv: 0,
        mode: "ECB",
        type: "block",
      },
      "aes-128-cbc": {
        cipher: "AES",
        key: 128,
        iv: 16,
        mode: "CBC",
        type: "block",
      },
      "aes-192-cbc": {
        cipher: "AES",
        key: 192,
        iv: 16,
        mode: "CBC",
        type: "block",
      },
      "aes-256-cbc": {
        cipher: "AES",
        key: 256,
        iv: 16,
        mode: "CBC",
        type: "block",
      },
      aes128: {
        cipher: "AES",
        key: 128,
        iv: 16,
        mode: "CBC",
        type: "block",
      },
      aes192: {
        cipher: "AES",
        key: 192,
        iv: 16,
        mode: "CBC",
        type: "block",
      },
      aes256: {
        cipher: "AES",
        key: 256,
        iv: 16,
        mode: "CBC",
        type: "block",
      },
      "aes-128-cfb": {
        cipher: "AES",
        key: 128,
        iv: 16,
        mode: "CFB",
        type: "stream",
      },
      "aes-192-cfb": {
        cipher: "AES",
        key: 192,
        iv: 16,
        mode: "CFB",
        type: "stream",
      },
      "aes-256-cfb": {
        cipher: "AES",
        key: 256,
        iv: 16,
        mode: "CFB",
        type: "stream",
      },
      "aes-128-cfb8": {
        cipher: "AES",
        key: 128,
        iv: 16,
        mode: "CFB8",
        type: "stream",
      },
      "aes-192-cfb8": {
        cipher: "AES",
        key: 192,
        iv: 16,
        mode: "CFB8",
        type: "stream",
      },
      "aes-256-cfb8": {
        cipher: "AES",
        key: 256,
        iv: 16,
        mode: "CFB8",
        type: "stream",
      },
      "aes-128-cfb1": {
        cipher: "AES",
        key: 128,
        iv: 16,
        mode: "CFB1",
        type: "stream",
      },
      "aes-192-cfb1": {
        cipher: "AES",
        key: 192,
        iv: 16,
        mode: "CFB1",
        type: "stream",
      },
      "aes-256-cfb1": {
        cipher: "AES",
        key: 256,
        iv: 16,
        mode: "CFB1",
        type: "stream",
      },
      "aes-128-ofb": {
        cipher: "AES",
        key: 128,
        iv: 16,
        mode: "OFB",
        type: "stream",
      },
      "aes-192-ofb": {
        cipher: "AES",
        key: 192,
        iv: 16,
        mode: "OFB",
        type: "stream",
      },
      "aes-256-ofb": {
        cipher: "AES",
        key: 256,
        iv: 16,
        mode: "OFB",
        type: "stream",
      },
      "aes-128-ctr": {
        cipher: "AES",
        key: 128,
        iv: 16,
        mode: "CTR",
        type: "stream",
      },
      "aes-192-ctr": {
        cipher: "AES",
        key: 192,
        iv: 16,
        mode: "CTR",
        type: "stream",
      },
      "aes-256-ctr": {
        cipher: "AES",
        key: 256,
        iv: 16,
        mode: "CTR",
        type: "stream",
      },
      "aes-128-gcm": {
        cipher: "AES",
        key: 128,
        iv: 12,
        mode: "GCM",
        type: "auth",
      },
      "aes-192-gcm": {
        cipher: "AES",
        key: 192,
        iv: 12,
        mode: "GCM",
        type: "auth",
      },
      "aes-256-gcm": {
        cipher: "AES",
        key: 256,
        iv: 12,
        mode: "GCM",
        type: "auth",
      },
    };
  },
});

// node_modules/browserify-aes/modes/index.js
var require_modes = __commonJS({
  "node_modules/browserify-aes/modes/index.js"(exports, module) {
    var modeModules = {
        ECB: require_ecb(),
        CBC: require_cbc2(),
        CFB: require_cfb(),
        CFB8: require_cfb8(),
        CFB1: require_cfb1(),
        OFB: require_ofb(),
        CTR: require_ctr(),
        GCM: require_ctr(),
      },
      modes = require_list();
    for (key in modes) modes[key].module = modeModules[modes[key].mode];
    var key;
    module.exports = modes;
  },
});

// node_modules/browserify-aes/aes.js
var require_aes = __commonJS({
  "node_modules/browserify-aes/aes.js"(exports, module) {
    var Buffer2 = require_safe_buffer().Buffer;
    function asUInt32Array(buf) {
      if (buf instanceof KeyObject) {
        buf = buf.export();
      } else if (buf instanceof CryptoKey) {
        buf = KeyObject.from(buf).export();
      }
      Buffer2.isBuffer(buf) || (buf = Buffer2.from(buf));
      for (var len = (buf.length / 4) | 0, out = new Array(len), i = 0; i < len; i++) out[i] = buf.readUInt32BE(i * 4);
      return out;
    }
    function scrubVec(v) {
      for (var i = 0; i < v.length; v++) v[i] = 0;
    }
    function cryptBlock(M, keySchedule, SUB_MIX, SBOX, nRounds) {
      for (
        var SUB_MIX0 = SUB_MIX[0],
          SUB_MIX1 = SUB_MIX[1],
          SUB_MIX2 = SUB_MIX[2],
          SUB_MIX3 = SUB_MIX[3],
          s0 = M[0] ^ keySchedule[0],
          s1 = M[1] ^ keySchedule[1],
          s2 = M[2] ^ keySchedule[2],
          s3 = M[3] ^ keySchedule[3],
          t0,
          t1,
          t2,
          t3,
          ksRow = 4,
          round = 1;
        round < nRounds;
        round++
      )
        (t0 =
          SUB_MIX0[s0 >>> 24] ^
          SUB_MIX1[(s1 >>> 16) & 255] ^
          SUB_MIX2[(s2 >>> 8) & 255] ^
          SUB_MIX3[s3 & 255] ^
          keySchedule[ksRow++]),
          (t1 =
            SUB_MIX0[s1 >>> 24] ^
            SUB_MIX1[(s2 >>> 16) & 255] ^
            SUB_MIX2[(s3 >>> 8) & 255] ^
            SUB_MIX3[s0 & 255] ^
            keySchedule[ksRow++]),
          (t2 =
            SUB_MIX0[s2 >>> 24] ^
            SUB_MIX1[(s3 >>> 16) & 255] ^
            SUB_MIX2[(s0 >>> 8) & 255] ^
            SUB_MIX3[s1 & 255] ^
            keySchedule[ksRow++]),
          (t3 =
            SUB_MIX0[s3 >>> 24] ^
            SUB_MIX1[(s0 >>> 16) & 255] ^
            SUB_MIX2[(s1 >>> 8) & 255] ^
            SUB_MIX3[s2 & 255] ^
            keySchedule[ksRow++]),
          (s0 = t0),
          (s1 = t1),
          (s2 = t2),
          (s3 = t3);
      return (
        (t0 =
          ((SBOX[s0 >>> 24] << 24) | (SBOX[(s1 >>> 16) & 255] << 16) | (SBOX[(s2 >>> 8) & 255] << 8) | SBOX[s3 & 255]) ^
          keySchedule[ksRow++]),
        (t1 =
          ((SBOX[s1 >>> 24] << 24) | (SBOX[(s2 >>> 16) & 255] << 16) | (SBOX[(s3 >>> 8) & 255] << 8) | SBOX[s0 & 255]) ^
          keySchedule[ksRow++]),
        (t2 =
          ((SBOX[s2 >>> 24] << 24) | (SBOX[(s3 >>> 16) & 255] << 16) | (SBOX[(s0 >>> 8) & 255] << 8) | SBOX[s1 & 255]) ^
          keySchedule[ksRow++]),
        (t3 =
          ((SBOX[s3 >>> 24] << 24) | (SBOX[(s0 >>> 16) & 255] << 16) | (SBOX[(s1 >>> 8) & 255] << 8) | SBOX[s2 & 255]) ^
          keySchedule[ksRow++]),
        (t0 = t0 >>> 0),
        (t1 = t1 >>> 0),
        (t2 = t2 >>> 0),
        (t3 = t3 >>> 0),
        [t0, t1, t2, t3]
      );
    }
    var RCON = [0, 1, 2, 4, 8, 16, 32, 64, 128, 27, 54],
      G = (function () {
        for (var d = new Array(256), j = 0; j < 256; j++) j < 128 ? (d[j] = j << 1) : (d[j] = (j << 1) ^ 283);
        for (
          var SBOX = [],
            INV_SBOX = [],
            SUB_MIX = [[], [], [], []],
            INV_SUB_MIX = [[], [], [], []],
            x = 0,
            xi = 0,
            i = 0;
          i < 256;
          ++i
        ) {
          var sx = xi ^ (xi << 1) ^ (xi << 2) ^ (xi << 3) ^ (xi << 4);
          (sx = (sx >>> 8) ^ (sx & 255) ^ 99), (SBOX[x] = sx), (INV_SBOX[sx] = x);
          var x2 = d[x],
            x4 = d[x2],
            x8 = d[x4],
            t = (d[sx] * 257) ^ (sx * 16843008);
          (SUB_MIX[0][x] = (t << 24) | (t >>> 8)),
            (SUB_MIX[1][x] = (t << 16) | (t >>> 16)),
            (SUB_MIX[2][x] = (t << 8) | (t >>> 24)),
            (SUB_MIX[3][x] = t),
            (t = (x8 * 16843009) ^ (x4 * 65537) ^ (x2 * 257) ^ (x * 16843008)),
            (INV_SUB_MIX[0][sx] = (t << 24) | (t >>> 8)),
            (INV_SUB_MIX[1][sx] = (t << 16) | (t >>> 16)),
            (INV_SUB_MIX[2][sx] = (t << 8) | (t >>> 24)),
            (INV_SUB_MIX[3][sx] = t),
            x === 0 ? (x = xi = 1) : ((x = x2 ^ d[d[d[x8 ^ x2]]]), (xi ^= d[d[xi]]));
        }
        return {
          SBOX,
          INV_SBOX,
          SUB_MIX,
          INV_SUB_MIX,
        };
      })();
    function AES(key) {
      (this._key = asUInt32Array(key)), this._reset();
    }
    AES.prototype = {};
    AES.blockSize = 4 * 4;
    AES.keySize = 256 / 8;
    AES.prototype.blockSize = AES.blockSize;
    AES.prototype.keySize = AES.keySize;
    AES.prototype._reset = function () {
      for (
        var keyWords = this._key,
          keySize = keyWords.length,
          nRounds = keySize + 6,
          ksRows = (nRounds + 1) * 4,
          keySchedule = [],
          k = 0;
        k < keySize;
        k++
      )
        keySchedule[k] = keyWords[k];
      for (k = keySize; k < ksRows; k++) {
        var t = keySchedule[k - 1];
        k % keySize === 0
          ? ((t = (t << 8) | (t >>> 24)),
            (t =
              (G.SBOX[t >>> 24] << 24) |
              (G.SBOX[(t >>> 16) & 255] << 16) |
              (G.SBOX[(t >>> 8) & 255] << 8) |
              G.SBOX[t & 255]),
            (t ^= RCON[(k / keySize) | 0] << 24))
          : keySize > 6 &&
            k % keySize === 4 &&
            (t =
              (G.SBOX[t >>> 24] << 24) |
              (G.SBOX[(t >>> 16) & 255] << 16) |
              (G.SBOX[(t >>> 8) & 255] << 8) |
              G.SBOX[t & 255]),
          (keySchedule[k] = keySchedule[k - keySize] ^ t);
      }
      for (var invKeySchedule = [], ik = 0; ik < ksRows; ik++) {
        var ksR = ksRows - ik,
          tt = keySchedule[ksR - (ik % 4 ? 0 : 4)];
        ik < 4 || ksR <= 4
          ? (invKeySchedule[ik] = tt)
          : (invKeySchedule[ik] =
              G.INV_SUB_MIX[0][G.SBOX[tt >>> 24]] ^
              G.INV_SUB_MIX[1][G.SBOX[(tt >>> 16) & 255]] ^
              G.INV_SUB_MIX[2][G.SBOX[(tt >>> 8) & 255]] ^
              G.INV_SUB_MIX[3][G.SBOX[tt & 255]]);
      }
      (this._nRounds = nRounds), (this._keySchedule = keySchedule), (this._invKeySchedule = invKeySchedule);
    };
    AES.prototype.encryptBlockRaw = function (M) {
      return (M = asUInt32Array(M)), cryptBlock(M, this._keySchedule, G.SUB_MIX, G.SBOX, this._nRounds);
    };
    AES.prototype.encryptBlock = function (M) {
      var out = this.encryptBlockRaw(M),
        buf = Buffer2.allocUnsafe(16);
      return (
        buf.writeUInt32BE(out[0], 0),
        buf.writeUInt32BE(out[1], 4),
        buf.writeUInt32BE(out[2], 8),
        buf.writeUInt32BE(out[3], 12),
        buf
      );
    };
    AES.prototype.decryptBlock = function (M) {
      M = asUInt32Array(M);
      var m1 = M[1];
      (M[1] = M[3]), (M[3] = m1);
      var out = cryptBlock(M, this._invKeySchedule, G.INV_SUB_MIX, G.INV_SBOX, this._nRounds),
        buf = Buffer2.allocUnsafe(16);
      return (
        buf.writeUInt32BE(out[0], 0),
        buf.writeUInt32BE(out[3], 4),
        buf.writeUInt32BE(out[2], 8),
        buf.writeUInt32BE(out[1], 12),
        buf
      );
    };
    AES.prototype.scrub = function () {
      scrubVec(this._keySchedule), scrubVec(this._invKeySchedule), scrubVec(this._key);
    };
    module.exports.AES = AES;
  },
});

// node_modules/browserify-aes/ghash.js
var require_ghash = __commonJS({
  "node_modules/browserify-aes/ghash.js"(exports, module) {
    var Buffer2 = require_safe_buffer().Buffer,
      ZEROES = Buffer2.alloc(16, 0);
    function toArray(buf) {
      return [buf.readUInt32BE(0), buf.readUInt32BE(4), buf.readUInt32BE(8), buf.readUInt32BE(12)];
    }
    function fromArray(out) {
      var buf = Buffer2.allocUnsafe(16);
      return (
        buf.writeUInt32BE(out[0] >>> 0, 0),
        buf.writeUInt32BE(out[1] >>> 0, 4),
        buf.writeUInt32BE(out[2] >>> 0, 8),
        buf.writeUInt32BE(out[3] >>> 0, 12),
        buf
      );
    }
    function GHASH(key) {
      (this.h = key), (this.state = Buffer2.alloc(16, 0)), (this.cache = Buffer2.allocUnsafe(0));
    }
    GHASH.prototype = {};
    GHASH.prototype.ghash = function (block) {
      for (var i = -1; ++i < block.length; ) this.state[i] ^= block[i];
      this._multiply();
    };
    GHASH.prototype._multiply = function () {
      for (var Vi = toArray(this.h), Zi = [0, 0, 0, 0], j, xi, lsbVi, i = -1; ++i < 128; ) {
        for (
          xi = (this.state[~~(i / 8)] & (1 << (7 - (i % 8)))) !== 0,
            xi && ((Zi[0] ^= Vi[0]), (Zi[1] ^= Vi[1]), (Zi[2] ^= Vi[2]), (Zi[3] ^= Vi[3])),
            lsbVi = (Vi[3] & 1) !== 0,
            j = 3;
          j > 0;
          j--
        )
          Vi[j] = (Vi[j] >>> 1) | ((Vi[j - 1] & 1) << 31);
        (Vi[0] = Vi[0] >>> 1), lsbVi && (Vi[0] = Vi[0] ^ (225 << 24));
      }
      this.state = fromArray(Zi);
    };
    GHASH.prototype.update = function (buf) {
      this.cache = Buffer2.concat([this.cache, buf]);
      for (var chunk; this.cache.length >= 16; )
        (chunk = this.cache.slice(0, 16)), (this.cache = this.cache.slice(16)), this.ghash(chunk);
    };
    GHASH.prototype.final = function (abl, bl) {
      return (
        this.cache.length && this.ghash(Buffer2.concat([this.cache, ZEROES], 16)),
        this.ghash(fromArray([0, abl, 0, bl])),
        this.state
      );
    };
    module.exports = GHASH;
  },
});

// node_modules/browserify-aes/authCipher.js
var require_authCipher = __commonJS({
  "node_modules/browserify-aes/authCipher.js"(exports, module) {
    var aes = require_aes(),
      Buffer2 = require_safe_buffer().Buffer,
      Transform = require_cipher_base(),
      inherits = require_inherits_browser(),
      GHASH = require_ghash(),
      xor = require_buffer_xor(),
      incr32 = require_incr32();
    function xorTest(a, b) {
      var out = 0;
      a.length !== b.length && out++;
      for (var len = Math.min(a.length, b.length), i = 0; i < len; ++i) out += a[i] ^ b[i];
      return out;
    }
    function calcIv(self2, iv, ck) {
      if (iv.length === 12)
        return (
          (self2._finID = Buffer2.concat([iv, Buffer2.from([0, 0, 0, 1])])),
          Buffer2.concat([iv, Buffer2.from([0, 0, 0, 2])])
        );
      var ghash = new GHASH(ck),
        len = iv.length,
        toPad = len % 16;
      ghash.update(iv),
        toPad && ((toPad = 16 - toPad), ghash.update(Buffer2.alloc(toPad, 0))),
        ghash.update(Buffer2.alloc(8, 0));
      var ivBits = len * 8,
        tail = Buffer2.alloc(8);
      tail.writeUIntBE(ivBits, 2, 6), ghash.update(tail), (self2._finID = ghash.state);
      var out = Buffer2.from(self2._finID);
      return incr32(out), out;
    }
    function StreamCipher(mode, key, iv, decrypt) {
      Transform.$call(this);
      var h = Buffer2.alloc(4, 0);
      this._cipher = new aes.AES(key);
      var ck = this._cipher.encryptBlock(h);
      (this._ghash = new GHASH(ck)),
        (iv = calcIv(this, iv, ck)),
        (this._prev = Buffer2.from(iv)),
        (this._cache = Buffer2.allocUnsafe(0)),
        (this._secCache = Buffer2.allocUnsafe(0)),
        (this._decrypt = decrypt),
        (this._alen = 0),
        (this._len = 0),
        (this._mode = mode),
        (this._authTag = null),
        (this._called = !1);
    }
    inherits(StreamCipher, Transform);
    StreamCipher.prototype._update = function (chunk) {
      if (!this._called && this._alen) {
        var rump = 16 - (this._alen % 16);
        rump < 16 && ((rump = Buffer2.alloc(rump, 0)), this._ghash.update(rump));
      }
      this._called = !0;
      var out = this._mode.encrypt(this, chunk);
      return this._decrypt ? this._ghash.update(chunk) : this._ghash.update(out), (this._len += chunk.length), out;
    };
    StreamCipher.prototype._final = function () {
      if (this._decrypt && !this._authTag) throw new Error("Unsupported state or unable to authenticate data");
      var tag = xor(this._ghash.final(this._alen * 8, this._len * 8), this._cipher.encryptBlock(this._finID));
      if (this._decrypt && xorTest(tag, this._authTag))
        throw new Error("Unsupported state or unable to authenticate data");
      (this._authTag = tag), this._cipher.scrub();
    };
    StreamCipher.prototype.getAuthTag = function () {
      if (this._decrypt || !Buffer2.isBuffer(this._authTag))
        throw new Error("Attempting to get auth tag in unsupported state");
      return this._authTag;
    };
    StreamCipher.prototype.setAuthTag = function (tag) {
      if (!this._decrypt) throw new Error("Attempting to set auth tag in unsupported state");
      this._authTag = tag;
    };
    StreamCipher.prototype.setAAD = function (buf) {
      if (this._called) throw new Error("Attempting to set AAD in unsupported state");
      this._ghash.update(buf), (this._alen += buf.length);
    };
    module.exports = StreamCipher;
  },
});

// node_modules/browserify-aes/streamCipher.js
var require_streamCipher = __commonJS({
  "node_modules/browserify-aes/streamCipher.js"(exports, module) {
    var aes = require_aes(),
      Buffer2 = require_safe_buffer().Buffer,
      Transform = require_cipher_base(),
      inherits = require_inherits_browser();
    function StreamCipher(mode, key, iv, decrypt) {
      Transform.$call(this),
        (this._cipher = new aes.AES(key)),
        (this._prev = Buffer2.from(iv)),
        (this._cache = Buffer2.allocUnsafe(0)),
        (this._secCache = Buffer2.allocUnsafe(0)),
        (this._decrypt = decrypt),
        (this._mode = mode);
    }
    inherits(StreamCipher, Transform);
    StreamCipher.prototype._update = function (chunk) {
      return this._mode.encrypt(this, chunk, this._decrypt);
    };
    StreamCipher.prototype._final = function () {
      this._cipher.scrub();
    };
    module.exports = StreamCipher;
  },
});

// node_modules/evp_bytestokey/index.js
var require_evp_bytestokey = __commonJS({
  "node_modules/evp_bytestokey/index.js"(exports, module) {
    var Buffer2 = require_safe_buffer().Buffer;
    function EVP_BytesToKey(password, salt, keyBits, ivLen) {
      if (
        (Buffer2.isBuffer(password) || (password = Buffer2.from(password, "binary")),
        salt && (Buffer2.isBuffer(salt) || (salt = Buffer2.from(salt, "binary")), salt.length !== 8))
      )
        throw new RangeError("salt should be Buffer with 8 byte length");
      for (
        var keyLen = keyBits / 8, key = Buffer2.alloc(keyLen), iv = Buffer2.alloc(ivLen || 0), tmp = Buffer2.alloc(0);
        keyLen > 0 || ivLen > 0;

      ) {
        var hash = new Hash("md5");
        hash.update(tmp), hash.update(password), salt && hash.update(salt), (tmp = hash.digest());
        var used = 0;
        if (keyLen > 0) {
          var keyStart = key.length - keyLen;
          (used = Math.min(keyLen, tmp.length)), tmp.copy(key, keyStart, 0, used), (keyLen -= used);
        }
        if (used < tmp.length && ivLen > 0) {
          var ivStart = iv.length - ivLen,
            length = Math.min(ivLen, tmp.length - used);
          tmp.copy(iv, ivStart, used, used + length), (ivLen -= length);
        }
      }
      return tmp.fill(0), { key, iv };
    }
    module.exports = EVP_BytesToKey;
  },
});

// node_modules/browserify-aes/encrypter.js
var require_encrypter = __commonJS({
  "node_modules/browserify-aes/encrypter.js"(exports) {
    var MODES = require_modes(),
      AuthCipher = require_authCipher(),
      Buffer2 = require_safe_buffer().Buffer,
      StreamCipher = require_streamCipher(),
      Transform = require_cipher_base(),
      aes = require_aes(),
      ebtk = require_evp_bytestokey(),
      inherits = require_inherits_browser();
    function Cipher(mode, key, iv) {
      Transform.$call(this),
        (this._cache = new Splitter()),
        (this._cipher = new aes.AES(key)),
        (this._prev = Buffer2.from(iv)),
        (this._mode = mode),
        (this._autopadding = !0);
    }
    inherits(Cipher, Transform);
    Cipher.prototype._update = function (data) {
      this._cache.add(data);
      for (var chunk, thing, out = []; (chunk = this._cache.get()); )
        (thing = this._mode.encrypt(this, chunk)), out.push(thing);
      return Buffer2.concat(out);
    };
    var PADDING = Buffer2.alloc(16, 16);
    Cipher.prototype._final = function () {
      var chunk = this._cache.flush();
      if (this._autopadding) return (chunk = this._mode.encrypt(this, chunk)), this._cipher.scrub(), chunk;
      if (!chunk.equals(PADDING)) throw (this._cipher.scrub(), new Error("data not multiple of block length"));
    };
    Cipher.prototype.setAutoPadding = function (setTo) {
      return (this._autopadding = !!setTo), this;
    };
    function Splitter() {
      this.cache = Buffer2.allocUnsafe(0);
    }
    Splitter.prototype = {};
    Splitter.prototype.add = function (data) {
      this.cache = Buffer2.concat([this.cache, data]);
    };
    Splitter.prototype.get = function () {
      if (this.cache.length > 15) {
        var out = this.cache.slice(0, 16);
        return (this.cache = this.cache.slice(16)), out;
      }
      return null;
    };
    Splitter.prototype.flush = function () {
      for (var len = 16 - this.cache.length, padBuff = Buffer2.allocUnsafe(len), i = -1; ++i < len; )
        padBuff.writeUInt8(len, i);
      return Buffer2.concat([this.cache, padBuff]);
    };
    function createCipheriv(suite, password, iv) {
      var config = MODES[suite.toLowerCase()];
      if (!config) throw new TypeError("invalid suite type");
      password = getArrayBufferOrView(password, "password");
      const iv_length = iv?.length || 0;
      const required_iv_length = config.iv || 0;
      iv = iv === null ? EMPTY_BUFFER : getArrayBufferOrView(iv, "iv");

      if (password?.length !== config.key / 8) {
        var error = new RangeError("Invalid key length");
        error.code = "ERR_CRYPTO_INVALID_KEYLEN";
        throw error;
      }
      if (config.mode !== "GCM" && iv_length !== required_iv_length) {
        var error = new RangeError("Invalid key length");
        error.code = "ERR_CRYPTO_INVALID_KEYLEN";
        throw error;
      }

      return config.type === "stream"
        ? new StreamCipher(config.module, password, iv)
        : config.type === "auth"
          ? new AuthCipher(config.module, password, iv)
          : new Cipher(config.module, password, iv);
    }
    function createCipher(suite, password) {
      var config = MODES[suite.toLowerCase()];
      if (!config) throw new TypeError("invalid suite type");
      var keys = ebtk(password, !1, config.key, config.iv);
      return createCipheriv(suite, keys.key, keys.iv);
    }
    exports.createCipheriv = createCipheriv;
    exports.createCipher = createCipher;
  },
});

// node_modules/browserify-aes/decrypter.js
var require_decrypter = __commonJS({
  "node_modules/browserify-aes/decrypter.js"(exports) {
    var AuthCipher = require_authCipher(),
      Buffer2 = require_safe_buffer().Buffer,
      MODES = require_modes(),
      StreamCipher = require_streamCipher(),
      Transform = require_cipher_base(),
      aes = require_aes(),
      ebtk = require_evp_bytestokey(),
      inherits = require_inherits_browser();
    function Decipher(mode, key, iv) {
      Transform.$call(this),
        (this._cache = new Splitter()),
        (this._last = void 0),
        (this._cipher = new aes.AES(key)),
        (this._prev = Buffer2.from(iv)),
        (this._mode = mode),
        (this._autopadding = !0);
    }
    inherits(Decipher, Transform);
    Decipher.prototype._update = function (data) {
      this._cache.add(data);
      for (var chunk, thing, out = []; (chunk = this._cache.get(this._autopadding)); )
        (thing = this._mode.decrypt(this, chunk)), out.push(thing);
      return Buffer2.concat(out);
    };
    Decipher.prototype._final = function () {
      var chunk = this._cache.flush();
      if (this._autopadding) return unpad(this._mode.decrypt(this, chunk));
      if (chunk) throw new Error("data not multiple of block length");
    };
    Decipher.prototype.setAutoPadding = function (setTo) {
      return (this._autopadding = !!setTo), this;
    };
    function Splitter() {
      this.cache = Buffer2.allocUnsafe(0);
    }
    Splitter.prototype = {};
    Splitter.prototype.add = function (data) {
      this.cache = Buffer2.concat([this.cache, data]);
    };
    Splitter.prototype.get = function (autoPadding) {
      var out;
      if (autoPadding) {
        if (this.cache.length > 16) return (out = this.cache.slice(0, 16)), (this.cache = this.cache.slice(16)), out;
      } else if (this.cache.length >= 16)
        return (out = this.cache.slice(0, 16)), (this.cache = this.cache.slice(16)), out;
      return null;
    };
    Splitter.prototype.flush = function () {
      if (this.cache.length) return this.cache;
    };
    function unpad(last) {
      var padded = last[15];
      if (padded < 1 || padded > 16) throw new Error("unable to decrypt data");
      for (var i = -1; ++i < padded; )
        if (last[i + (16 - padded)] !== padded) throw new Error("unable to decrypt data");
      if (padded !== 16) return last.slice(0, 16 - padded);
    }
    function createDecipheriv(suite, password, iv) {
      var config = MODES[suite.toLowerCase()];
      if (!config) throw new TypeError("invalid suite type");

      password = getArrayBufferOrView(password, "password");
      const iv_length = iv?.length || 0;
      const required_iv_length = config.iv || 0;
      iv = iv === null ? EMPTY_BUFFER : getArrayBufferOrView(iv, "iv");

      if (config.mode !== "GCM" && iv_length !== required_iv_length) {
        var error = new RangeError("Invalid key length");
        error.code = "ERR_CRYPTO_INVALID_KEYLEN";
        throw error;
      }
      if (password.length !== config.key / 8) {
        var error = new RangeError("Invalid key length");
        error.code = "ERR_CRYPTO_INVALID_KEYLEN";
        throw error;
      }
      return config.type === "stream"
        ? new StreamCipher(config.module, password, iv, !0)
        : config.type === "auth"
          ? new AuthCipher(config.module, password, iv, !0)
          : new Decipher(config.module, password, iv);
    }
    function createDecipher(suite, password) {
      var config = MODES[suite.toLowerCase()];
      if (!config) throw new TypeError("invalid suite type");
      var keys = ebtk(password, !1, config.key, config.iv);
      return createDecipheriv(suite, keys.key, keys.iv);
    }
    exports.createDecipher = createDecipher;
    exports.createDecipheriv = createDecipheriv;
  },
});

// node_modules/browserify-aes/browser.js
var require_browser5 = __commonJS({
  "node_modules/browserify-aes/browser.js"(exports) {
    var ciphers = require_encrypter(),
      deciphers = require_decrypter();
    exports.createCipher = exports.Cipher = ciphers.createCipher;
    exports.createCipheriv = exports.Cipheriv = ciphers.createCipheriv;
    exports.createDecipher = exports.Decipher = deciphers.createDecipher;
    exports.createDecipheriv = exports.Decipheriv = deciphers.createDecipheriv;
    exports.listCiphers = exports.getCiphers = getCiphers;
  },
});

// node_modules/browserify-des/modes.js
var require_modes2 = __commonJS({
  "node_modules/browserify-des/modes.js"(exports) {
    exports["des-ecb"] = {
      key: 8,
      iv: 0,
    };
    exports["des-cbc"] = exports.des = {
      key: 8,
      iv: 8,
    };
    exports["des-ede3-cbc"] = exports.des3 = {
      key: 24,
      iv: 8,
    };
    exports["des-ede3"] = {
      key: 24,
      iv: 0,
    };
    exports["des-ede-cbc"] = {
      key: 16,
      iv: 8,
    };
    exports["des-ede"] = {
      key: 16,
      iv: 0,
    };
  },
});

// node_modules/browserify-cipher/browser.js
var require_browser6 = __commonJS({
  "node_modules/browserify-cipher/browser.js"(exports) {
    var DES = require_browserify_des(),
      aes = require_browser5(),
      aesModes = require_modes(),
      desModes = require_modes2(),
      ebtk = require_evp_bytestokey();
    function createCipher(suite, password) {
      suite = suite.toLowerCase();
      var keyLen, ivLen;
      if (aesModes[suite]) (keyLen = aesModes[suite].key), (ivLen = aesModes[suite].iv);
      else if (desModes[suite]) (keyLen = desModes[suite].key * 8), (ivLen = desModes[suite].iv);
      else throw new TypeError("invalid suite type");
      var keys = ebtk(password, !1, keyLen, ivLen);
      return createCipheriv(suite, keys.key, keys.iv);
    }
    function createDecipher(suite, password) {
      suite = suite.toLowerCase();
      var keyLen, ivLen;
      if (aesModes[suite]) (keyLen = aesModes[suite].key), (ivLen = aesModes[suite].iv);
      else if (desModes[suite]) (keyLen = desModes[suite].key * 8), (ivLen = desModes[suite].iv);
      else throw new TypeError("invalid suite type");
      var keys = ebtk(password, !1, keyLen, ivLen);
      return createDecipheriv(suite, keys.key, keys.iv);
    }
    function createCipheriv(suite, key, iv) {
      if (((suite = suite.toLowerCase()), aesModes[suite])) return aes.createCipheriv(suite, key, iv);
      if (desModes[suite]) return new DES({ key, iv, mode: suite });
      throw new TypeError("invalid suite type");
    }
    function createDecipheriv(suite, key, iv) {
      if (((suite = suite.toLowerCase()), aesModes[suite])) return aes.createDecipheriv(suite, key, iv);
      if (desModes[suite]) return new DES({ key, iv, mode: suite, decrypt: !0 });
      throw new TypeError("invalid suite type");
    }
    exports.createCipher = exports.Cipher = createCipher;
    exports.createCipheriv = exports.Cipheriv = createCipheriv;
    exports.createDecipher = exports.Decipher = createDecipher;
    exports.createDecipheriv = exports.Decipheriv = createDecipheriv;
    exports.listCiphers = exports.getCiphers = getCiphers;
  },
});

// node_modules/diffie-hellman/node_modules/bn.js/lib/bn.js
var require_bn = __commonJS({
  "node_modules/diffie-hellman/node_modules/bn.js/lib/bn.js"(exports, module) {
    (function (module2, exports2) {
      "use strict";
      function assert(val, msg) {
        if (!val) throw new Error(msg || "Assertion failed");
      }
      function inherits(ctor, superCtor) {
        ctor.super_ = superCtor;
        var TempCtor = function () {};
        (TempCtor.prototype = superCtor.prototype),
          (ctor.prototype = new TempCtor()),
          (ctor.prototype.constructor = ctor);
      }
      function BN(number, base, endian) {
        if (BN.isBN(number)) return number;
        (this.negative = 0),
          (this.words = null),
          (this.length = 0),
          (this.red = null),
          number !== null &&
            ((base === "le" || base === "be") && ((endian = base), (base = 10)),
            this._init(number || 0, base || 10, endian || "be"));
      }
      BN.prototype = {};
      typeof module2 == "object" ? (module2.exports = BN) : (exports2.BN = BN), (BN.BN = BN), (BN.wordSize = 26);
      var Buffer2 = Buffer;
      (BN.isBN = function (num) {
        return num instanceof BN
          ? !0
          : num !== null &&
              typeof num == "object" &&
              num.constructor.wordSize === BN.wordSize &&
              Array.isArray(num.words);
      }),
        (BN.max = function (left, right) {
          return left.cmp(right) > 0 ? left : right;
        }),
        (BN.min = function (left, right) {
          return left.cmp(right) < 0 ? left : right;
        }),
        (BN.prototype._init = function (number, base, endian) {
          if (typeof number == "number") return this._initNumber(number, base, endian);
          if (typeof number == "object") return this._initArray(number, base, endian);
          base === "hex" && (base = 16),
            assert(base === (base | 0) && base >= 2 && base <= 36),
            (number = number.toString().replace(/\s+/g, ""));
          var start = 0;
          number[0] === "-" && (start++, (this.negative = 1)),
            start < number.length &&
              (base === 16
                ? this._parseHex(number, start, endian)
                : (this._parseBase(number, base, start),
                  endian === "le" && this._initArray(this.toArray(), base, endian)));
        }),
        (BN.prototype._initNumber = function (number, base, endian) {
          number < 0 && ((this.negative = 1), (number = -number)),
            number < 67108864
              ? ((this.words = [number & 67108863]), (this.length = 1))
              : number < 4503599627370496
                ? ((this.words = [number & 67108863, (number / 67108864) & 67108863]), (this.length = 2))
                : (assert(number < 9007199254740992),
                  (this.words = [number & 67108863, (number / 67108864) & 67108863, 1]),
                  (this.length = 3)),
            endian === "le" && this._initArray(this.toArray(), base, endian);
        }),
        (BN.prototype._initArray = function (number, base, endian) {
          if ((assert(typeof number.length == "number"), number.length <= 0))
            return (this.words = [0]), (this.length = 1), this;
          (this.length = Math.ceil(number.length / 3)), (this.words = new Array(this.length));
          for (var i = 0; i < this.length; i++) this.words[i] = 0;
          var j,
            w,
            off = 0;
          if (endian === "be")
            for (i = number.length - 1, j = 0; i >= 0; i -= 3)
              (w = number[i] | (number[i - 1] << 8) | (number[i - 2] << 16)),
                (this.words[j] |= (w << off) & 67108863),
                (this.words[j + 1] = (w >>> (26 - off)) & 67108863),
                (off += 24),
                off >= 26 && ((off -= 26), j++);
          else if (endian === "le")
            for (i = 0, j = 0; i < number.length; i += 3)
              (w = number[i] | (number[i + 1] << 8) | (number[i + 2] << 16)),
                (this.words[j] |= (w << off) & 67108863),
                (this.words[j + 1] = (w >>> (26 - off)) & 67108863),
                (off += 24),
                off >= 26 && ((off -= 26), j++);
          return this.strip();
        });
      function parseHex4Bits(string, index) {
        var c = string.charCodeAt(index);
        return c >= 65 && c <= 70 ? c - 55 : c >= 97 && c <= 102 ? c - 87 : (c - 48) & 15;
      }
      function parseHexByte(string, lowerBound, index) {
        var r = parseHex4Bits(string, index);
        return index - 1 >= lowerBound && (r |= parseHex4Bits(string, index - 1) << 4), r;
      }
      BN.prototype._parseHex = function (number, start, endian) {
        (this.length = Math.ceil((number.length - start) / 6)), (this.words = new Array(this.length));
        for (var i = 0; i < this.length; i++) this.words[i] = 0;
        var off = 0,
          j = 0,
          w;
        if (endian === "be")
          for (i = number.length - 1; i >= start; i -= 2)
            (w = parseHexByte(number, start, i) << off),
              (this.words[j] |= w & 67108863),
              off >= 18 ? ((off -= 18), (j += 1), (this.words[j] |= w >>> 26)) : (off += 8);
        else {
          var parseLength = number.length - start;
          for (i = parseLength % 2 === 0 ? start + 1 : start; i < number.length; i += 2)
            (w = parseHexByte(number, start, i) << off),
              (this.words[j] |= w & 67108863),
              off >= 18 ? ((off -= 18), (j += 1), (this.words[j] |= w >>> 26)) : (off += 8);
        }
        this.strip();
      };
      function parseBase(str, start, end, mul) {
        for (var r = 0, len = Math.min(str.length, end), i = start; i < len; i++) {
          var c = str.charCodeAt(i) - 48;
          (r *= mul), c >= 49 ? (r += c - 49 + 10) : c >= 17 ? (r += c - 17 + 10) : (r += c);
        }
        return r;
      }
      (BN.prototype._parseBase = function (number, base, start) {
        (this.words = [0]), (this.length = 1);
        for (var limbLen = 0, limbPow = 1; limbPow <= 67108863; limbPow *= base) limbLen++;
        limbLen--, (limbPow = (limbPow / base) | 0);
        for (
          var total = number.length - start,
            mod = total % limbLen,
            end = Math.min(total, total - mod) + start,
            word = 0,
            i = start;
          i < end;
          i += limbLen
        )
          (word = parseBase(number, i, i + limbLen, base)),
            this.imuln(limbPow),
            this.words[0] + word < 67108864 ? (this.words[0] += word) : this._iaddn(word);
        if (mod !== 0) {
          var pow = 1;
          for (word = parseBase(number, i, number.length, base), i = 0; i < mod; i++) pow *= base;
          this.imuln(pow), this.words[0] + word < 67108864 ? (this.words[0] += word) : this._iaddn(word);
        }
        this.strip();
      }),
        (BN.prototype.copy = function (dest) {
          dest.words = new Array(this.length);
          for (var i = 0; i < this.length; i++) dest.words[i] = this.words[i];
          (dest.length = this.length), (dest.negative = this.negative), (dest.red = this.red);
        }),
        (BN.prototype.clone = function () {
          var r = new BN(null);
          return this.copy(r), r;
        }),
        (BN.prototype._expand = function (size) {
          for (; this.length < size; ) this.words[this.length++] = 0;
          return this;
        }),
        (BN.prototype.strip = function () {
          for (; this.length > 1 && this.words[this.length - 1] === 0; ) this.length--;
          return this._normSign();
        }),
        (BN.prototype._normSign = function () {
          return this.length === 1 && this.words[0] === 0 && (this.negative = 0), this;
        }),
        (BN.prototype.inspect = function () {
          return (this.red ? "<BN-R: " : "<BN: ") + this.toString(16) + ">";
        });
      var zeros = [
          "",
          "0",
          "00",
          "000",
          "0000",
          "00000",
          "000000",
          "0000000",
          "00000000",
          "000000000",
          "0000000000",
          "00000000000",
          "000000000000",
          "0000000000000",
          "00000000000000",
          "000000000000000",
          "0000000000000000",
          "00000000000000000",
          "000000000000000000",
          "0000000000000000000",
          "00000000000000000000",
          "000000000000000000000",
          "0000000000000000000000",
          "00000000000000000000000",
          "000000000000000000000000",
          "0000000000000000000000000",
        ],
        groupSizes = [
          0, 0, 25, 16, 12, 11, 10, 9, 8, 8, 7, 7, 7, 7, 6, 6, 6, 6, 6, 6, 6, 5, 5, 5, 5, 5, 5, 5, 5, 5, 5, 5, 5, 5, 5,
          5, 5,
        ],
        groupBases = [
          0, 0, 33554432, 43046721, 16777216, 48828125, 60466176, 40353607, 16777216, 43046721, 1e7, 19487171, 35831808,
          62748517, 7529536, 11390625, 16777216, 24137569, 34012224, 47045881, 64e6, 4084101, 5153632, 6436343, 7962624,
          9765625, 11881376, 14348907, 17210368, 20511149, 243e5, 28629151, 33554432, 39135393, 45435424, 52521875,
          60466176,
        ];
      (BN.prototype.toString = function (base, padding) {
        (base = base || 10), (padding = padding | 0 || 1);
        var out;
        if (base === 16 || base === "hex") {
          out = "";
          for (var off = 0, carry = 0, i = 0; i < this.length; i++) {
            var w = this.words[i],
              word = (((w << off) | carry) & 16777215).toString(16);
            (carry = (w >>> (24 - off)) & 16777215),
              carry !== 0 || i !== this.length - 1 ? (out = zeros[6 - word.length] + word + out) : (out = word + out),
              (off += 2),
              off >= 26 && ((off -= 26), i--);
          }
          for (carry !== 0 && (out = carry.toString(16) + out); out.length % padding !== 0; ) out = "0" + out;
          return this.negative !== 0 && (out = "-" + out), out;
        }
        if (base === (base | 0) && base >= 2 && base <= 36) {
          var groupSize = groupSizes[base],
            groupBase = groupBases[base];
          out = "";
          var c = this.clone();
          for (c.negative = 0; !c.isZero(); ) {
            var r = c.modn(groupBase).toString(base);
            (c = c.idivn(groupBase)), c.isZero() ? (out = r + out) : (out = zeros[groupSize - r.length] + r + out);
          }
          for (this.isZero() && (out = "0" + out); out.length % padding !== 0; ) out = "0" + out;
          return this.negative !== 0 && (out = "-" + out), out;
        }
        assert(!1, "Base should be between 2 and 36");
      }),
        (BN.prototype.toNumber = function () {
          var ret = this.words[0];
          return (
            this.length === 2
              ? (ret += this.words[1] * 67108864)
              : this.length === 3 && this.words[2] === 1
                ? (ret += 4503599627370496 + this.words[1] * 67108864)
                : this.length > 2 && assert(!1, "Number can only safely store up to 53 bits"),
            this.negative !== 0 ? -ret : ret
          );
        }),
        (BN.prototype.toJSON = function () {
          return this.toString(16);
        }),
        (BN.prototype.toBuffer = function (endian, length) {
          return assert(typeof Buffer2 < "u"), this.toArrayLike(Buffer2, endian, length);
        }),
        (BN.prototype.toArray = function (endian, length) {
          return this.toArrayLike(Array, endian, length);
        }),
        (BN.prototype.toArrayLike = function (ArrayType, endian, length) {
          var byteLength = this.byteLength(),
            reqLength = length || Math.max(1, byteLength);
          assert(byteLength <= reqLength, "byte array longer than desired length"),
            assert(reqLength > 0, "Requested array length <= 0"),
            this.strip();
          var littleEndian = endian === "le",
            res = new ArrayType(reqLength),
            b,
            i,
            q = this.clone();
          if (littleEndian) {
            for (i = 0; !q.isZero(); i++) (b = q.andln(255)), q.iushrn(8), (res[i] = b);
            for (; i < reqLength; i++) res[i] = 0;
          } else {
            for (i = 0; i < reqLength - byteLength; i++) res[i] = 0;
            for (i = 0; !q.isZero(); i++) (b = q.andln(255)), q.iushrn(8), (res[reqLength - i - 1] = b);
          }
          return res;
        }),
        Math.clz32
          ? (BN.prototype._countBits = function (w) {
              return 32 - Math.clz32(w);
            })
          : (BN.prototype._countBits = function (w) {
              var t = w,
                r = 0;
              return (
                t >= 4096 && ((r += 13), (t >>>= 13)),
                t >= 64 && ((r += 7), (t >>>= 7)),
                t >= 8 && ((r += 4), (t >>>= 4)),
                t >= 2 && ((r += 2), (t >>>= 2)),
                r + t
              );
            }),
        (BN.prototype._zeroBits = function (w) {
          if (w === 0) return 26;
          var t = w,
            r = 0;
          return (
            (t & 8191) === 0 && ((r += 13), (t >>>= 13)),
            (t & 127) === 0 && ((r += 7), (t >>>= 7)),
            (t & 15) === 0 && ((r += 4), (t >>>= 4)),
            (t & 3) === 0 && ((r += 2), (t >>>= 2)),
            (t & 1) === 0 && r++,
            r
          );
        }),
        (BN.prototype.bitLength = function () {
          var w = this.words[this.length - 1],
            hi = this._countBits(w);
          return (this.length - 1) * 26 + hi;
        });
      function toBitArray(num) {
        for (var w = new Array(num.bitLength()), bit = 0; bit < w.length; bit++) {
          var off = (bit / 26) | 0,
            wbit = bit % 26;
          w[bit] = (num.words[off] & (1 << wbit)) >>> wbit;
        }
        return w;
      }
      (BN.prototype.zeroBits = function () {
        if (this.isZero()) return 0;
        for (var r = 0, i = 0; i < this.length; i++) {
          var b = this._zeroBits(this.words[i]);
          if (((r += b), b !== 26)) break;
        }
        return r;
      }),
        (BN.prototype.byteLength = function () {
          return Math.ceil(this.bitLength() / 8);
        }),
        (BN.prototype.toTwos = function (width) {
          return this.negative !== 0 ? this.abs().inotn(width).iaddn(1) : this.clone();
        }),
        (BN.prototype.fromTwos = function (width) {
          return this.testn(width - 1) ? this.notn(width).iaddn(1).ineg() : this.clone();
        }),
        (BN.prototype.isNeg = function () {
          return this.negative !== 0;
        }),
        (BN.prototype.neg = function () {
          return this.clone().ineg();
        }),
        (BN.prototype.ineg = function () {
          return this.isZero() || (this.negative ^= 1), this;
        }),
        (BN.prototype.iuor = function (num) {
          for (; this.length < num.length; ) this.words[this.length++] = 0;
          for (var i = 0; i < num.length; i++) this.words[i] = this.words[i] | num.words[i];
          return this.strip();
        }),
        (BN.prototype.ior = function (num) {
          return assert((this.negative | num.negative) === 0), this.iuor(num);
        }),
        (BN.prototype.or = function (num) {
          return this.length > num.length ? this.clone().ior(num) : num.clone().ior(this);
        }),
        (BN.prototype.uor = function (num) {
          return this.length > num.length ? this.clone().iuor(num) : num.clone().iuor(this);
        }),
        (BN.prototype.iuand = function (num) {
          var b;
          this.length > num.length ? (b = num) : (b = this);
          for (var i = 0; i < b.length; i++) this.words[i] = this.words[i] & num.words[i];
          return (this.length = b.length), this.strip();
        }),
        (BN.prototype.iand = function (num) {
          return assert((this.negative | num.negative) === 0), this.iuand(num);
        }),
        (BN.prototype.and = function (num) {
          return this.length > num.length ? this.clone().iand(num) : num.clone().iand(this);
        }),
        (BN.prototype.uand = function (num) {
          return this.length > num.length ? this.clone().iuand(num) : num.clone().iuand(this);
        }),
        (BN.prototype.iuxor = function (num) {
          var a, b;
          this.length > num.length ? ((a = this), (b = num)) : ((a = num), (b = this));
          for (var i = 0; i < b.length; i++) this.words[i] = a.words[i] ^ b.words[i];
          if (this !== a) for (; i < a.length; i++) this.words[i] = a.words[i];
          return (this.length = a.length), this.strip();
        }),
        (BN.prototype.ixor = function (num) {
          return assert((this.negative | num.negative) === 0), this.iuxor(num);
        }),
        (BN.prototype.xor = function (num) {
          return this.length > num.length ? this.clone().ixor(num) : num.clone().ixor(this);
        }),
        (BN.prototype.uxor = function (num) {
          return this.length > num.length ? this.clone().iuxor(num) : num.clone().iuxor(this);
        }),
        (BN.prototype.inotn = function (width) {
          assert(typeof width == "number" && width >= 0);
          var bytesNeeded = Math.ceil(width / 26) | 0,
            bitsLeft = width % 26;
          this._expand(bytesNeeded), bitsLeft > 0 && bytesNeeded--;
          for (var i = 0; i < bytesNeeded; i++) this.words[i] = ~this.words[i] & 67108863;
          return bitsLeft > 0 && (this.words[i] = ~this.words[i] & (67108863 >> (26 - bitsLeft))), this.strip();
        }),
        (BN.prototype.notn = function (width) {
          return this.clone().inotn(width);
        }),
        (BN.prototype.setn = function (bit, val) {
          assert(typeof bit == "number" && bit >= 0);
          var off = (bit / 26) | 0,
            wbit = bit % 26;
          return (
            this._expand(off + 1),
            val
              ? (this.words[off] = this.words[off] | (1 << wbit))
              : (this.words[off] = this.words[off] & ~(1 << wbit)),
            this.strip()
          );
        }),
        (BN.prototype.iadd = function (num) {
          var r;
          if (this.negative !== 0 && num.negative === 0)
            return (this.negative = 0), (r = this.isub(num)), (this.negative ^= 1), this._normSign();
          if (this.negative === 0 && num.negative !== 0)
            return (num.negative = 0), (r = this.isub(num)), (num.negative = 1), r._normSign();
          var a, b;
          this.length > num.length ? ((a = this), (b = num)) : ((a = num), (b = this));
          for (var carry = 0, i = 0; i < b.length; i++)
            (r = (a.words[i] | 0) + (b.words[i] | 0) + carry), (this.words[i] = r & 67108863), (carry = r >>> 26);
          for (; carry !== 0 && i < a.length; i++)
            (r = (a.words[i] | 0) + carry), (this.words[i] = r & 67108863), (carry = r >>> 26);
          if (((this.length = a.length), carry !== 0)) (this.words[this.length] = carry), this.length++;
          else if (a !== this) for (; i < a.length; i++) this.words[i] = a.words[i];
          return this;
        }),
        (BN.prototype.add = function (num) {
          var res;
          return num.negative !== 0 && this.negative === 0
            ? ((num.negative = 0), (res = this.sub(num)), (num.negative ^= 1), res)
            : num.negative === 0 && this.negative !== 0
              ? ((this.negative = 0), (res = num.sub(this)), (this.negative = 1), res)
              : this.length > num.length
                ? this.clone().iadd(num)
                : num.clone().iadd(this);
        }),
        (BN.prototype.isub = function (num) {
          if (num.negative !== 0) {
            num.negative = 0;
            var r = this.iadd(num);
            return (num.negative = 1), r._normSign();
          } else if (this.negative !== 0)
            return (this.negative = 0), this.iadd(num), (this.negative = 1), this._normSign();
          var cmp = this.cmp(num);
          if (cmp === 0) return (this.negative = 0), (this.length = 1), (this.words[0] = 0), this;
          var a, b;
          cmp > 0 ? ((a = this), (b = num)) : ((a = num), (b = this));
          for (var carry = 0, i = 0; i < b.length; i++)
            (r = (a.words[i] | 0) - (b.words[i] | 0) + carry), (carry = r >> 26), (this.words[i] = r & 67108863);
          for (; carry !== 0 && i < a.length; i++)
            (r = (a.words[i] | 0) + carry), (carry = r >> 26), (this.words[i] = r & 67108863);
          if (carry === 0 && i < a.length && a !== this) for (; i < a.length; i++) this.words[i] = a.words[i];
          return (this.length = Math.max(this.length, i)), a !== this && (this.negative = 1), this.strip();
        }),
        (BN.prototype.sub = function (num) {
          return this.clone().isub(num);
        });
      function smallMulTo(self2, num, out) {
        out.negative = num.negative ^ self2.negative;
        var len = (self2.length + num.length) | 0;
        (out.length = len), (len = (len - 1) | 0);
        var a = self2.words[0] | 0,
          b = num.words[0] | 0,
          r = a * b,
          lo = r & 67108863,
          carry = (r / 67108864) | 0;
        out.words[0] = lo;
        for (var k = 1; k < len; k++) {
          for (
            var ncarry = carry >>> 26,
              rword = carry & 67108863,
              maxJ = Math.min(k, num.length - 1),
              j = Math.max(0, k - self2.length + 1);
            j <= maxJ;
            j++
          ) {
            var i = (k - j) | 0;
            (a = self2.words[i] | 0),
              (b = num.words[j] | 0),
              (r = a * b + rword),
              (ncarry += (r / 67108864) | 0),
              (rword = r & 67108863);
          }
          (out.words[k] = rword | 0), (carry = ncarry | 0);
        }
        return carry !== 0 ? (out.words[k] = carry | 0) : out.length--, out.strip();
      }
      var comb10MulTo = function (self2, num, out) {
        var a = self2.words,
          b = num.words,
          o = out.words,
          c = 0,
          lo,
          mid,
          hi,
          a0 = a[0] | 0,
          al0 = a0 & 8191,
          ah0 = a0 >>> 13,
          a1 = a[1] | 0,
          al1 = a1 & 8191,
          ah1 = a1 >>> 13,
          a2 = a[2] | 0,
          al2 = a2 & 8191,
          ah2 = a2 >>> 13,
          a3 = a[3] | 0,
          al3 = a3 & 8191,
          ah3 = a3 >>> 13,
          a4 = a[4] | 0,
          al4 = a4 & 8191,
          ah4 = a4 >>> 13,
          a5 = a[5] | 0,
          al5 = a5 & 8191,
          ah5 = a5 >>> 13,
          a6 = a[6] | 0,
          al6 = a6 & 8191,
          ah6 = a6 >>> 13,
          a7 = a[7] | 0,
          al7 = a7 & 8191,
          ah7 = a7 >>> 13,
          a8 = a[8] | 0,
          al8 = a8 & 8191,
          ah8 = a8 >>> 13,
          a9 = a[9] | 0,
          al9 = a9 & 8191,
          ah9 = a9 >>> 13,
          b0 = b[0] | 0,
          bl0 = b0 & 8191,
          bh0 = b0 >>> 13,
          b1 = b[1] | 0,
          bl1 = b1 & 8191,
          bh1 = b1 >>> 13,
          b2 = b[2] | 0,
          bl2 = b2 & 8191,
          bh2 = b2 >>> 13,
          b3 = b[3] | 0,
          bl3 = b3 & 8191,
          bh3 = b3 >>> 13,
          b4 = b[4] | 0,
          bl4 = b4 & 8191,
          bh4 = b4 >>> 13,
          b5 = b[5] | 0,
          bl5 = b5 & 8191,
          bh5 = b5 >>> 13,
          b6 = b[6] | 0,
          bl6 = b6 & 8191,
          bh6 = b6 >>> 13,
          b7 = b[7] | 0,
          bl7 = b7 & 8191,
          bh7 = b7 >>> 13,
          b8 = b[8] | 0,
          bl8 = b8 & 8191,
          bh8 = b8 >>> 13,
          b9 = b[9] | 0,
          bl9 = b9 & 8191,
          bh9 = b9 >>> 13;
        (out.negative = self2.negative ^ num.negative),
          (out.length = 19),
          (lo = Math.imul(al0, bl0)),
          (mid = Math.imul(al0, bh0)),
          (mid = (mid + Math.imul(ah0, bl0)) | 0),
          (hi = Math.imul(ah0, bh0));
        var w0 = (((c + lo) | 0) + ((mid & 8191) << 13)) | 0;
        (c = (((hi + (mid >>> 13)) | 0) + (w0 >>> 26)) | 0),
          (w0 &= 67108863),
          (lo = Math.imul(al1, bl0)),
          (mid = Math.imul(al1, bh0)),
          (mid = (mid + Math.imul(ah1, bl0)) | 0),
          (hi = Math.imul(ah1, bh0)),
          (lo = (lo + Math.imul(al0, bl1)) | 0),
          (mid = (mid + Math.imul(al0, bh1)) | 0),
          (mid = (mid + Math.imul(ah0, bl1)) | 0),
          (hi = (hi + Math.imul(ah0, bh1)) | 0);
        var w1 = (((c + lo) | 0) + ((mid & 8191) << 13)) | 0;
        (c = (((hi + (mid >>> 13)) | 0) + (w1 >>> 26)) | 0),
          (w1 &= 67108863),
          (lo = Math.imul(al2, bl0)),
          (mid = Math.imul(al2, bh0)),
          (mid = (mid + Math.imul(ah2, bl0)) | 0),
          (hi = Math.imul(ah2, bh0)),
          (lo = (lo + Math.imul(al1, bl1)) | 0),
          (mid = (mid + Math.imul(al1, bh1)) | 0),
          (mid = (mid + Math.imul(ah1, bl1)) | 0),
          (hi = (hi + Math.imul(ah1, bh1)) | 0),
          (lo = (lo + Math.imul(al0, bl2)) | 0),
          (mid = (mid + Math.imul(al0, bh2)) | 0),
          (mid = (mid + Math.imul(ah0, bl2)) | 0),
          (hi = (hi + Math.imul(ah0, bh2)) | 0);
        var w2 = (((c + lo) | 0) + ((mid & 8191) << 13)) | 0;
        (c = (((hi + (mid >>> 13)) | 0) + (w2 >>> 26)) | 0),
          (w2 &= 67108863),
          (lo = Math.imul(al3, bl0)),
          (mid = Math.imul(al3, bh0)),
          (mid = (mid + Math.imul(ah3, bl0)) | 0),
          (hi = Math.imul(ah3, bh0)),
          (lo = (lo + Math.imul(al2, bl1)) | 0),
          (mid = (mid + Math.imul(al2, bh1)) | 0),
          (mid = (mid + Math.imul(ah2, bl1)) | 0),
          (hi = (hi + Math.imul(ah2, bh1)) | 0),
          (lo = (lo + Math.imul(al1, bl2)) | 0),
          (mid = (mid + Math.imul(al1, bh2)) | 0),
          (mid = (mid + Math.imul(ah1, bl2)) | 0),
          (hi = (hi + Math.imul(ah1, bh2)) | 0),
          (lo = (lo + Math.imul(al0, bl3)) | 0),
          (mid = (mid + Math.imul(al0, bh3)) | 0),
          (mid = (mid + Math.imul(ah0, bl3)) | 0),
          (hi = (hi + Math.imul(ah0, bh3)) | 0);
        var w3 = (((c + lo) | 0) + ((mid & 8191) << 13)) | 0;
        (c = (((hi + (mid >>> 13)) | 0) + (w3 >>> 26)) | 0),
          (w3 &= 67108863),
          (lo = Math.imul(al4, bl0)),
          (mid = Math.imul(al4, bh0)),
          (mid = (mid + Math.imul(ah4, bl0)) | 0),
          (hi = Math.imul(ah4, bh0)),
          (lo = (lo + Math.imul(al3, bl1)) | 0),
          (mid = (mid + Math.imul(al3, bh1)) | 0),
          (mid = (mid + Math.imul(ah3, bl1)) | 0),
          (hi = (hi + Math.imul(ah3, bh1)) | 0),
          (lo = (lo + Math.imul(al2, bl2)) | 0),
          (mid = (mid + Math.imul(al2, bh2)) | 0),
          (mid = (mid + Math.imul(ah2, bl2)) | 0),
          (hi = (hi + Math.imul(ah2, bh2)) | 0),
          (lo = (lo + Math.imul(al1, bl3)) | 0),
          (mid = (mid + Math.imul(al1, bh3)) | 0),
          (mid = (mid + Math.imul(ah1, bl3)) | 0),
          (hi = (hi + Math.imul(ah1, bh3)) | 0),
          (lo = (lo + Math.imul(al0, bl4)) | 0),
          (mid = (mid + Math.imul(al0, bh4)) | 0),
          (mid = (mid + Math.imul(ah0, bl4)) | 0),
          (hi = (hi + Math.imul(ah0, bh4)) | 0);
        var w4 = (((c + lo) | 0) + ((mid & 8191) << 13)) | 0;
        (c = (((hi + (mid >>> 13)) | 0) + (w4 >>> 26)) | 0),
          (w4 &= 67108863),
          (lo = Math.imul(al5, bl0)),
          (mid = Math.imul(al5, bh0)),
          (mid = (mid + Math.imul(ah5, bl0)) | 0),
          (hi = Math.imul(ah5, bh0)),
          (lo = (lo + Math.imul(al4, bl1)) | 0),
          (mid = (mid + Math.imul(al4, bh1)) | 0),
          (mid = (mid + Math.imul(ah4, bl1)) | 0),
          (hi = (hi + Math.imul(ah4, bh1)) | 0),
          (lo = (lo + Math.imul(al3, bl2)) | 0),
          (mid = (mid + Math.imul(al3, bh2)) | 0),
          (mid = (mid + Math.imul(ah3, bl2)) | 0),
          (hi = (hi + Math.imul(ah3, bh2)) | 0),
          (lo = (lo + Math.imul(al2, bl3)) | 0),
          (mid = (mid + Math.imul(al2, bh3)) | 0),
          (mid = (mid + Math.imul(ah2, bl3)) | 0),
          (hi = (hi + Math.imul(ah2, bh3)) | 0),
          (lo = (lo + Math.imul(al1, bl4)) | 0),
          (mid = (mid + Math.imul(al1, bh4)) | 0),
          (mid = (mid + Math.imul(ah1, bl4)) | 0),
          (hi = (hi + Math.imul(ah1, bh4)) | 0),
          (lo = (lo + Math.imul(al0, bl5)) | 0),
          (mid = (mid + Math.imul(al0, bh5)) | 0),
          (mid = (mid + Math.imul(ah0, bl5)) | 0),
          (hi = (hi + Math.imul(ah0, bh5)) | 0);
        var w5 = (((c + lo) | 0) + ((mid & 8191) << 13)) | 0;
        (c = (((hi + (mid >>> 13)) | 0) + (w5 >>> 26)) | 0),
          (w5 &= 67108863),
          (lo = Math.imul(al6, bl0)),
          (mid = Math.imul(al6, bh0)),
          (mid = (mid + Math.imul(ah6, bl0)) | 0),
          (hi = Math.imul(ah6, bh0)),
          (lo = (lo + Math.imul(al5, bl1)) | 0),
          (mid = (mid + Math.imul(al5, bh1)) | 0),
          (mid = (mid + Math.imul(ah5, bl1)) | 0),
          (hi = (hi + Math.imul(ah5, bh1)) | 0),
          (lo = (lo + Math.imul(al4, bl2)) | 0),
          (mid = (mid + Math.imul(al4, bh2)) | 0),
          (mid = (mid + Math.imul(ah4, bl2)) | 0),
          (hi = (hi + Math.imul(ah4, bh2)) | 0),
          (lo = (lo + Math.imul(al3, bl3)) | 0),
          (mid = (mid + Math.imul(al3, bh3)) | 0),
          (mid = (mid + Math.imul(ah3, bl3)) | 0),
          (hi = (hi + Math.imul(ah3, bh3)) | 0),
          (lo = (lo + Math.imul(al2, bl4)) | 0),
          (mid = (mid + Math.imul(al2, bh4)) | 0),
          (mid = (mid + Math.imul(ah2, bl4)) | 0),
          (hi = (hi + Math.imul(ah2, bh4)) | 0),
          (lo = (lo + Math.imul(al1, bl5)) | 0),
          (mid = (mid + Math.imul(al1, bh5)) | 0),
          (mid = (mid + Math.imul(ah1, bl5)) | 0),
          (hi = (hi + Math.imul(ah1, bh5)) | 0),
          (lo = (lo + Math.imul(al0, bl6)) | 0),
          (mid = (mid + Math.imul(al0, bh6)) | 0),
          (mid = (mid + Math.imul(ah0, bl6)) | 0),
          (hi = (hi + Math.imul(ah0, bh6)) | 0);
        var w6 = (((c + lo) | 0) + ((mid & 8191) << 13)) | 0;
        (c = (((hi + (mid >>> 13)) | 0) + (w6 >>> 26)) | 0),
          (w6 &= 67108863),
          (lo = Math.imul(al7, bl0)),
          (mid = Math.imul(al7, bh0)),
          (mid = (mid + Math.imul(ah7, bl0)) | 0),
          (hi = Math.imul(ah7, bh0)),
          (lo = (lo + Math.imul(al6, bl1)) | 0),
          (mid = (mid + Math.imul(al6, bh1)) | 0),
          (mid = (mid + Math.imul(ah6, bl1)) | 0),
          (hi = (hi + Math.imul(ah6, bh1)) | 0),
          (lo = (lo + Math.imul(al5, bl2)) | 0),
          (mid = (mid + Math.imul(al5, bh2)) | 0),
          (mid = (mid + Math.imul(ah5, bl2)) | 0),
          (hi = (hi + Math.imul(ah5, bh2)) | 0),
          (lo = (lo + Math.imul(al4, bl3)) | 0),
          (mid = (mid + Math.imul(al4, bh3)) | 0),
          (mid = (mid + Math.imul(ah4, bl3)) | 0),
          (hi = (hi + Math.imul(ah4, bh3)) | 0),
          (lo = (lo + Math.imul(al3, bl4)) | 0),
          (mid = (mid + Math.imul(al3, bh4)) | 0),
          (mid = (mid + Math.imul(ah3, bl4)) | 0),
          (hi = (hi + Math.imul(ah3, bh4)) | 0),
          (lo = (lo + Math.imul(al2, bl5)) | 0),
          (mid = (mid + Math.imul(al2, bh5)) | 0),
          (mid = (mid + Math.imul(ah2, bl5)) | 0),
          (hi = (hi + Math.imul(ah2, bh5)) | 0),
          (lo = (lo + Math.imul(al1, bl6)) | 0),
          (mid = (mid + Math.imul(al1, bh6)) | 0),
          (mid = (mid + Math.imul(ah1, bl6)) | 0),
          (hi = (hi + Math.imul(ah1, bh6)) | 0),
          (lo = (lo + Math.imul(al0, bl7)) | 0),
          (mid = (mid + Math.imul(al0, bh7)) | 0),
          (mid = (mid + Math.imul(ah0, bl7)) | 0),
          (hi = (hi + Math.imul(ah0, bh7)) | 0);
        var w7 = (((c + lo) | 0) + ((mid & 8191) << 13)) | 0;
        (c = (((hi + (mid >>> 13)) | 0) + (w7 >>> 26)) | 0),
          (w7 &= 67108863),
          (lo = Math.imul(al8, bl0)),
          (mid = Math.imul(al8, bh0)),
          (mid = (mid + Math.imul(ah8, bl0)) | 0),
          (hi = Math.imul(ah8, bh0)),
          (lo = (lo + Math.imul(al7, bl1)) | 0),
          (mid = (mid + Math.imul(al7, bh1)) | 0),
          (mid = (mid + Math.imul(ah7, bl1)) | 0),
          (hi = (hi + Math.imul(ah7, bh1)) | 0),
          (lo = (lo + Math.imul(al6, bl2)) | 0),
          (mid = (mid + Math.imul(al6, bh2)) | 0),
          (mid = (mid + Math.imul(ah6, bl2)) | 0),
          (hi = (hi + Math.imul(ah6, bh2)) | 0),
          (lo = (lo + Math.imul(al5, bl3)) | 0),
          (mid = (mid + Math.imul(al5, bh3)) | 0),
          (mid = (mid + Math.imul(ah5, bl3)) | 0),
          (hi = (hi + Math.imul(ah5, bh3)) | 0),
          (lo = (lo + Math.imul(al4, bl4)) | 0),
          (mid = (mid + Math.imul(al4, bh4)) | 0),
          (mid = (mid + Math.imul(ah4, bl4)) | 0),
          (hi = (hi + Math.imul(ah4, bh4)) | 0),
          (lo = (lo + Math.imul(al3, bl5)) | 0),
          (mid = (mid + Math.imul(al3, bh5)) | 0),
          (mid = (mid + Math.imul(ah3, bl5)) | 0),
          (hi = (hi + Math.imul(ah3, bh5)) | 0),
          (lo = (lo + Math.imul(al2, bl6)) | 0),
          (mid = (mid + Math.imul(al2, bh6)) | 0),
          (mid = (mid + Math.imul(ah2, bl6)) | 0),
          (hi = (hi + Math.imul(ah2, bh6)) | 0),
          (lo = (lo + Math.imul(al1, bl7)) | 0),
          (mid = (mid + Math.imul(al1, bh7)) | 0),
          (mid = (mid + Math.imul(ah1, bl7)) | 0),
          (hi = (hi + Math.imul(ah1, bh7)) | 0),
          (lo = (lo + Math.imul(al0, bl8)) | 0),
          (mid = (mid + Math.imul(al0, bh8)) | 0),
          (mid = (mid + Math.imul(ah0, bl8)) | 0),
          (hi = (hi + Math.imul(ah0, bh8)) | 0);
        var w8 = (((c + lo) | 0) + ((mid & 8191) << 13)) | 0;
        (c = (((hi + (mid >>> 13)) | 0) + (w8 >>> 26)) | 0),
          (w8 &= 67108863),
          (lo = Math.imul(al9, bl0)),
          (mid = Math.imul(al9, bh0)),
          (mid = (mid + Math.imul(ah9, bl0)) | 0),
          (hi = Math.imul(ah9, bh0)),
          (lo = (lo + Math.imul(al8, bl1)) | 0),
          (mid = (mid + Math.imul(al8, bh1)) | 0),
          (mid = (mid + Math.imul(ah8, bl1)) | 0),
          (hi = (hi + Math.imul(ah8, bh1)) | 0),
          (lo = (lo + Math.imul(al7, bl2)) | 0),
          (mid = (mid + Math.imul(al7, bh2)) | 0),
          (mid = (mid + Math.imul(ah7, bl2)) | 0),
          (hi = (hi + Math.imul(ah7, bh2)) | 0),
          (lo = (lo + Math.imul(al6, bl3)) | 0),
          (mid = (mid + Math.imul(al6, bh3)) | 0),
          (mid = (mid + Math.imul(ah6, bl3)) | 0),
          (hi = (hi + Math.imul(ah6, bh3)) | 0),
          (lo = (lo + Math.imul(al5, bl4)) | 0),
          (mid = (mid + Math.imul(al5, bh4)) | 0),
          (mid = (mid + Math.imul(ah5, bl4)) | 0),
          (hi = (hi + Math.imul(ah5, bh4)) | 0),
          (lo = (lo + Math.imul(al4, bl5)) | 0),
          (mid = (mid + Math.imul(al4, bh5)) | 0),
          (mid = (mid + Math.imul(ah4, bl5)) | 0),
          (hi = (hi + Math.imul(ah4, bh5)) | 0),
          (lo = (lo + Math.imul(al3, bl6)) | 0),
          (mid = (mid + Math.imul(al3, bh6)) | 0),
          (mid = (mid + Math.imul(ah3, bl6)) | 0),
          (hi = (hi + Math.imul(ah3, bh6)) | 0),
          (lo = (lo + Math.imul(al2, bl7)) | 0),
          (mid = (mid + Math.imul(al2, bh7)) | 0),
          (mid = (mid + Math.imul(ah2, bl7)) | 0),
          (hi = (hi + Math.imul(ah2, bh7)) | 0),
          (lo = (lo + Math.imul(al1, bl8)) | 0),
          (mid = (mid + Math.imul(al1, bh8)) | 0),
          (mid = (mid + Math.imul(ah1, bl8)) | 0),
          (hi = (hi + Math.imul(ah1, bh8)) | 0),
          (lo = (lo + Math.imul(al0, bl9)) | 0),
          (mid = (mid + Math.imul(al0, bh9)) | 0),
          (mid = (mid + Math.imul(ah0, bl9)) | 0),
          (hi = (hi + Math.imul(ah0, bh9)) | 0);
        var w9 = (((c + lo) | 0) + ((mid & 8191) << 13)) | 0;
        (c = (((hi + (mid >>> 13)) | 0) + (w9 >>> 26)) | 0),
          (w9 &= 67108863),
          (lo = Math.imul(al9, bl1)),
          (mid = Math.imul(al9, bh1)),
          (mid = (mid + Math.imul(ah9, bl1)) | 0),
          (hi = Math.imul(ah9, bh1)),
          (lo = (lo + Math.imul(al8, bl2)) | 0),
          (mid = (mid + Math.imul(al8, bh2)) | 0),
          (mid = (mid + Math.imul(ah8, bl2)) | 0),
          (hi = (hi + Math.imul(ah8, bh2)) | 0),
          (lo = (lo + Math.imul(al7, bl3)) | 0),
          (mid = (mid + Math.imul(al7, bh3)) | 0),
          (mid = (mid + Math.imul(ah7, bl3)) | 0),
          (hi = (hi + Math.imul(ah7, bh3)) | 0),
          (lo = (lo + Math.imul(al6, bl4)) | 0),
          (mid = (mid + Math.imul(al6, bh4)) | 0),
          (mid = (mid + Math.imul(ah6, bl4)) | 0),
          (hi = (hi + Math.imul(ah6, bh4)) | 0),
          (lo = (lo + Math.imul(al5, bl5)) | 0),
          (mid = (mid + Math.imul(al5, bh5)) | 0),
          (mid = (mid + Math.imul(ah5, bl5)) | 0),
          (hi = (hi + Math.imul(ah5, bh5)) | 0),
          (lo = (lo + Math.imul(al4, bl6)) | 0),
          (mid = (mid + Math.imul(al4, bh6)) | 0),
          (mid = (mid + Math.imul(ah4, bl6)) | 0),
          (hi = (hi + Math.imul(ah4, bh6)) | 0),
          (lo = (lo + Math.imul(al3, bl7)) | 0),
          (mid = (mid + Math.imul(al3, bh7)) | 0),
          (mid = (mid + Math.imul(ah3, bl7)) | 0),
          (hi = (hi + Math.imul(ah3, bh7)) | 0),
          (lo = (lo + Math.imul(al2, bl8)) | 0),
          (mid = (mid + Math.imul(al2, bh8)) | 0),
          (mid = (mid + Math.imul(ah2, bl8)) | 0),
          (hi = (hi + Math.imul(ah2, bh8)) | 0),
          (lo = (lo + Math.imul(al1, bl9)) | 0),
          (mid = (mid + Math.imul(al1, bh9)) | 0),
          (mid = (mid + Math.imul(ah1, bl9)) | 0),
          (hi = (hi + Math.imul(ah1, bh9)) | 0);
        var w10 = (((c + lo) | 0) + ((mid & 8191) << 13)) | 0;
        (c = (((hi + (mid >>> 13)) | 0) + (w10 >>> 26)) | 0),
          (w10 &= 67108863),
          (lo = Math.imul(al9, bl2)),
          (mid = Math.imul(al9, bh2)),
          (mid = (mid + Math.imul(ah9, bl2)) | 0),
          (hi = Math.imul(ah9, bh2)),
          (lo = (lo + Math.imul(al8, bl3)) | 0),
          (mid = (mid + Math.imul(al8, bh3)) | 0),
          (mid = (mid + Math.imul(ah8, bl3)) | 0),
          (hi = (hi + Math.imul(ah8, bh3)) | 0),
          (lo = (lo + Math.imul(al7, bl4)) | 0),
          (mid = (mid + Math.imul(al7, bh4)) | 0),
          (mid = (mid + Math.imul(ah7, bl4)) | 0),
          (hi = (hi + Math.imul(ah7, bh4)) | 0),
          (lo = (lo + Math.imul(al6, bl5)) | 0),
          (mid = (mid + Math.imul(al6, bh5)) | 0),
          (mid = (mid + Math.imul(ah6, bl5)) | 0),
          (hi = (hi + Math.imul(ah6, bh5)) | 0),
          (lo = (lo + Math.imul(al5, bl6)) | 0),
          (mid = (mid + Math.imul(al5, bh6)) | 0),
          (mid = (mid + Math.imul(ah5, bl6)) | 0),
          (hi = (hi + Math.imul(ah5, bh6)) | 0),
          (lo = (lo + Math.imul(al4, bl7)) | 0),
          (mid = (mid + Math.imul(al4, bh7)) | 0),
          (mid = (mid + Math.imul(ah4, bl7)) | 0),
          (hi = (hi + Math.imul(ah4, bh7)) | 0),
          (lo = (lo + Math.imul(al3, bl8)) | 0),
          (mid = (mid + Math.imul(al3, bh8)) | 0),
          (mid = (mid + Math.imul(ah3, bl8)) | 0),
          (hi = (hi + Math.imul(ah3, bh8)) | 0),
          (lo = (lo + Math.imul(al2, bl9)) | 0),
          (mid = (mid + Math.imul(al2, bh9)) | 0),
          (mid = (mid + Math.imul(ah2, bl9)) | 0),
          (hi = (hi + Math.imul(ah2, bh9)) | 0);
        var w11 = (((c + lo) | 0) + ((mid & 8191) << 13)) | 0;
        (c = (((hi + (mid >>> 13)) | 0) + (w11 >>> 26)) | 0),
          (w11 &= 67108863),
          (lo = Math.imul(al9, bl3)),
          (mid = Math.imul(al9, bh3)),
          (mid = (mid + Math.imul(ah9, bl3)) | 0),
          (hi = Math.imul(ah9, bh3)),
          (lo = (lo + Math.imul(al8, bl4)) | 0),
          (mid = (mid + Math.imul(al8, bh4)) | 0),
          (mid = (mid + Math.imul(ah8, bl4)) | 0),
          (hi = (hi + Math.imul(ah8, bh4)) | 0),
          (lo = (lo + Math.imul(al7, bl5)) | 0),
          (mid = (mid + Math.imul(al7, bh5)) | 0),
          (mid = (mid + Math.imul(ah7, bl5)) | 0),
          (hi = (hi + Math.imul(ah7, bh5)) | 0),
          (lo = (lo + Math.imul(al6, bl6)) | 0),
          (mid = (mid + Math.imul(al6, bh6)) | 0),
          (mid = (mid + Math.imul(ah6, bl6)) | 0),
          (hi = (hi + Math.imul(ah6, bh6)) | 0),
          (lo = (lo + Math.imul(al5, bl7)) | 0),
          (mid = (mid + Math.imul(al5, bh7)) | 0),
          (mid = (mid + Math.imul(ah5, bl7)) | 0),
          (hi = (hi + Math.imul(ah5, bh7)) | 0),
          (lo = (lo + Math.imul(al4, bl8)) | 0),
          (mid = (mid + Math.imul(al4, bh8)) | 0),
          (mid = (mid + Math.imul(ah4, bl8)) | 0),
          (hi = (hi + Math.imul(ah4, bh8)) | 0),
          (lo = (lo + Math.imul(al3, bl9)) | 0),
          (mid = (mid + Math.imul(al3, bh9)) | 0),
          (mid = (mid + Math.imul(ah3, bl9)) | 0),
          (hi = (hi + Math.imul(ah3, bh9)) | 0);
        var w12 = (((c + lo) | 0) + ((mid & 8191) << 13)) | 0;
        (c = (((hi + (mid >>> 13)) | 0) + (w12 >>> 26)) | 0),
          (w12 &= 67108863),
          (lo = Math.imul(al9, bl4)),
          (mid = Math.imul(al9, bh4)),
          (mid = (mid + Math.imul(ah9, bl4)) | 0),
          (hi = Math.imul(ah9, bh4)),
          (lo = (lo + Math.imul(al8, bl5)) | 0),
          (mid = (mid + Math.imul(al8, bh5)) | 0),
          (mid = (mid + Math.imul(ah8, bl5)) | 0),
          (hi = (hi + Math.imul(ah8, bh5)) | 0),
          (lo = (lo + Math.imul(al7, bl6)) | 0),
          (mid = (mid + Math.imul(al7, bh6)) | 0),
          (mid = (mid + Math.imul(ah7, bl6)) | 0),
          (hi = (hi + Math.imul(ah7, bh6)) | 0),
          (lo = (lo + Math.imul(al6, bl7)) | 0),
          (mid = (mid + Math.imul(al6, bh7)) | 0),
          (mid = (mid + Math.imul(ah6, bl7)) | 0),
          (hi = (hi + Math.imul(ah6, bh7)) | 0),
          (lo = (lo + Math.imul(al5, bl8)) | 0),
          (mid = (mid + Math.imul(al5, bh8)) | 0),
          (mid = (mid + Math.imul(ah5, bl8)) | 0),
          (hi = (hi + Math.imul(ah5, bh8)) | 0),
          (lo = (lo + Math.imul(al4, bl9)) | 0),
          (mid = (mid + Math.imul(al4, bh9)) | 0),
          (mid = (mid + Math.imul(ah4, bl9)) | 0),
          (hi = (hi + Math.imul(ah4, bh9)) | 0);
        var w13 = (((c + lo) | 0) + ((mid & 8191) << 13)) | 0;
        (c = (((hi + (mid >>> 13)) | 0) + (w13 >>> 26)) | 0),
          (w13 &= 67108863),
          (lo = Math.imul(al9, bl5)),
          (mid = Math.imul(al9, bh5)),
          (mid = (mid + Math.imul(ah9, bl5)) | 0),
          (hi = Math.imul(ah9, bh5)),
          (lo = (lo + Math.imul(al8, bl6)) | 0),
          (mid = (mid + Math.imul(al8, bh6)) | 0),
          (mid = (mid + Math.imul(ah8, bl6)) | 0),
          (hi = (hi + Math.imul(ah8, bh6)) | 0),
          (lo = (lo + Math.imul(al7, bl7)) | 0),
          (mid = (mid + Math.imul(al7, bh7)) | 0),
          (mid = (mid + Math.imul(ah7, bl7)) | 0),
          (hi = (hi + Math.imul(ah7, bh7)) | 0),
          (lo = (lo + Math.imul(al6, bl8)) | 0),
          (mid = (mid + Math.imul(al6, bh8)) | 0),
          (mid = (mid + Math.imul(ah6, bl8)) | 0),
          (hi = (hi + Math.imul(ah6, bh8)) | 0),
          (lo = (lo + Math.imul(al5, bl9)) | 0),
          (mid = (mid + Math.imul(al5, bh9)) | 0),
          (mid = (mid + Math.imul(ah5, bl9)) | 0),
          (hi = (hi + Math.imul(ah5, bh9)) | 0);
        var w14 = (((c + lo) | 0) + ((mid & 8191) << 13)) | 0;
        (c = (((hi + (mid >>> 13)) | 0) + (w14 >>> 26)) | 0),
          (w14 &= 67108863),
          (lo = Math.imul(al9, bl6)),
          (mid = Math.imul(al9, bh6)),
          (mid = (mid + Math.imul(ah9, bl6)) | 0),
          (hi = Math.imul(ah9, bh6)),
          (lo = (lo + Math.imul(al8, bl7)) | 0),
          (mid = (mid + Math.imul(al8, bh7)) | 0),
          (mid = (mid + Math.imul(ah8, bl7)) | 0),
          (hi = (hi + Math.imul(ah8, bh7)) | 0),
          (lo = (lo + Math.imul(al7, bl8)) | 0),
          (mid = (mid + Math.imul(al7, bh8)) | 0),
          (mid = (mid + Math.imul(ah7, bl8)) | 0),
          (hi = (hi + Math.imul(ah7, bh8)) | 0),
          (lo = (lo + Math.imul(al6, bl9)) | 0),
          (mid = (mid + Math.imul(al6, bh9)) | 0),
          (mid = (mid + Math.imul(ah6, bl9)) | 0),
          (hi = (hi + Math.imul(ah6, bh9)) | 0);
        var w15 = (((c + lo) | 0) + ((mid & 8191) << 13)) | 0;
        (c = (((hi + (mid >>> 13)) | 0) + (w15 >>> 26)) | 0),
          (w15 &= 67108863),
          (lo = Math.imul(al9, bl7)),
          (mid = Math.imul(al9, bh7)),
          (mid = (mid + Math.imul(ah9, bl7)) | 0),
          (hi = Math.imul(ah9, bh7)),
          (lo = (lo + Math.imul(al8, bl8)) | 0),
          (mid = (mid + Math.imul(al8, bh8)) | 0),
          (mid = (mid + Math.imul(ah8, bl8)) | 0),
          (hi = (hi + Math.imul(ah8, bh8)) | 0),
          (lo = (lo + Math.imul(al7, bl9)) | 0),
          (mid = (mid + Math.imul(al7, bh9)) | 0),
          (mid = (mid + Math.imul(ah7, bl9)) | 0),
          (hi = (hi + Math.imul(ah7, bh9)) | 0);
        var w16 = (((c + lo) | 0) + ((mid & 8191) << 13)) | 0;
        (c = (((hi + (mid >>> 13)) | 0) + (w16 >>> 26)) | 0),
          (w16 &= 67108863),
          (lo = Math.imul(al9, bl8)),
          (mid = Math.imul(al9, bh8)),
          (mid = (mid + Math.imul(ah9, bl8)) | 0),
          (hi = Math.imul(ah9, bh8)),
          (lo = (lo + Math.imul(al8, bl9)) | 0),
          (mid = (mid + Math.imul(al8, bh9)) | 0),
          (mid = (mid + Math.imul(ah8, bl9)) | 0),
          (hi = (hi + Math.imul(ah8, bh9)) | 0);
        var w17 = (((c + lo) | 0) + ((mid & 8191) << 13)) | 0;
        (c = (((hi + (mid >>> 13)) | 0) + (w17 >>> 26)) | 0),
          (w17 &= 67108863),
          (lo = Math.imul(al9, bl9)),
          (mid = Math.imul(al9, bh9)),
          (mid = (mid + Math.imul(ah9, bl9)) | 0),
          (hi = Math.imul(ah9, bh9));
        var w18 = (((c + lo) | 0) + ((mid & 8191) << 13)) | 0;
        return (
          (c = (((hi + (mid >>> 13)) | 0) + (w18 >>> 26)) | 0),
          (w18 &= 67108863),
          (o[0] = w0),
          (o[1] = w1),
          (o[2] = w2),
          (o[3] = w3),
          (o[4] = w4),
          (o[5] = w5),
          (o[6] = w6),
          (o[7] = w7),
          (o[8] = w8),
          (o[9] = w9),
          (o[10] = w10),
          (o[11] = w11),
          (o[12] = w12),
          (o[13] = w13),
          (o[14] = w14),
          (o[15] = w15),
          (o[16] = w16),
          (o[17] = w17),
          (o[18] = w18),
          c !== 0 && ((o[19] = c), out.length++),
          out
        );
      };
      Math.imul || (comb10MulTo = smallMulTo);
      function bigMulTo(self2, num, out) {
        (out.negative = num.negative ^ self2.negative), (out.length = self2.length + num.length);
        for (var carry = 0, hncarry = 0, k = 0; k < out.length - 1; k++) {
          var ncarry = hncarry;
          hncarry = 0;
          for (
            var rword = carry & 67108863, maxJ = Math.min(k, num.length - 1), j = Math.max(0, k - self2.length + 1);
            j <= maxJ;
            j++
          ) {
            var i = k - j,
              a = self2.words[i] | 0,
              b = num.words[j] | 0,
              r = a * b,
              lo = r & 67108863;
            (ncarry = (ncarry + ((r / 67108864) | 0)) | 0),
              (lo = (lo + rword) | 0),
              (rword = lo & 67108863),
              (ncarry = (ncarry + (lo >>> 26)) | 0),
              (hncarry += ncarry >>> 26),
              (ncarry &= 67108863);
          }
          (out.words[k] = rword), (carry = ncarry), (ncarry = hncarry);
        }
        return carry !== 0 ? (out.words[k] = carry) : out.length--, out.strip();
      }
      function jumboMulTo(self2, num, out) {
        var fftm = new FFTM();
        return fftm.mulp(self2, num, out);
      }
      BN.prototype.mulTo = function (num, out) {
        var res,
          len = this.length + num.length;
        return (
          this.length === 10 && num.length === 10
            ? (res = comb10MulTo(this, num, out))
            : len < 63
              ? (res = smallMulTo(this, num, out))
              : len < 1024
                ? (res = bigMulTo(this, num, out))
                : (res = jumboMulTo(this, num, out)),
          res
        );
      };
      function FFTM(x, y) {
        (this.x = x), (this.y = y);
      }
      FFTM.prototype = {};
      (FFTM.prototype.makeRBT = function (N) {
        for (var t = new Array(N), l = BN.prototype._countBits(N) - 1, i = 0; i < N; i++) t[i] = this.revBin(i, l, N);
        return t;
      }),
        (FFTM.prototype.revBin = function (x, l, N) {
          if (x === 0 || x === N - 1) return x;
          for (var rb = 0, i = 0; i < l; i++) (rb |= (x & 1) << (l - i - 1)), (x >>= 1);
          return rb;
        }),
        (FFTM.prototype.permute = function (rbt, rws, iws, rtws, itws, N) {
          for (var i = 0; i < N; i++) (rtws[i] = rws[rbt[i]]), (itws[i] = iws[rbt[i]]);
        }),
        (FFTM.prototype.transform = function (rws, iws, rtws, itws, N, rbt) {
          this.permute(rbt, rws, iws, rtws, itws, N);
          for (var s = 1; s < N; s <<= 1)
            for (
              var l = s << 1, rtwdf = Math.cos((2 * Math.PI) / l), itwdf = Math.sin((2 * Math.PI) / l), p = 0;
              p < N;
              p += l
            )
              for (var rtwdf_ = rtwdf, itwdf_ = itwdf, j = 0; j < s; j++) {
                var re = rtws[p + j],
                  ie = itws[p + j],
                  ro = rtws[p + j + s],
                  io = itws[p + j + s],
                  rx = rtwdf_ * ro - itwdf_ * io;
                (io = rtwdf_ * io + itwdf_ * ro),
                  (ro = rx),
                  (rtws[p + j] = re + ro),
                  (itws[p + j] = ie + io),
                  (rtws[p + j + s] = re - ro),
                  (itws[p + j + s] = ie - io),
                  j !== l &&
                    ((rx = rtwdf * rtwdf_ - itwdf * itwdf_), (itwdf_ = rtwdf * itwdf_ + itwdf * rtwdf_), (rtwdf_ = rx));
              }
        }),
        (FFTM.prototype.guessLen13b = function (n, m) {
          var N = Math.max(m, n) | 1,
            odd = N & 1,
            i = 0;
          for (N = (N / 2) | 0; N; N = N >>> 1) i++;
          return 1 << (i + 1 + odd);
        }),
        (FFTM.prototype.conjugate = function (rws, iws, N) {
          if (!(N <= 1))
            for (var i = 0; i < N / 2; i++) {
              var t = rws[i];
              (rws[i] = rws[N - i - 1]),
                (rws[N - i - 1] = t),
                (t = iws[i]),
                (iws[i] = -iws[N - i - 1]),
                (iws[N - i - 1] = -t);
            }
        }),
        (FFTM.prototype.normalize13b = function (ws, N) {
          for (var carry = 0, i = 0; i < N / 2; i++) {
            var w = Math.round(ws[2 * i + 1] / N) * 8192 + Math.round(ws[2 * i] / N) + carry;
            (ws[i] = w & 67108863), w < 67108864 ? (carry = 0) : (carry = (w / 67108864) | 0);
          }
          return ws;
        }),
        (FFTM.prototype.convert13b = function (ws, len, rws, N) {
          for (var carry = 0, i = 0; i < len; i++)
            (carry = carry + (ws[i] | 0)),
              (rws[2 * i] = carry & 8191),
              (carry = carry >>> 13),
              (rws[2 * i + 1] = carry & 8191),
              (carry = carry >>> 13);
          for (i = 2 * len; i < N; ++i) rws[i] = 0;
          assert(carry === 0), assert((carry & -8192) === 0);
        }),
        (FFTM.prototype.stub = function (N) {
          for (var ph = new Array(N), i = 0; i < N; i++) ph[i] = 0;
          return ph;
        }),
        (FFTM.prototype.mulp = function (x, y, out) {
          var N = 2 * this.guessLen13b(x.length, y.length),
            rbt = this.makeRBT(N),
            _ = this.stub(N),
            rws = new Array(N),
            rwst = new Array(N),
            iwst = new Array(N),
            nrws = new Array(N),
            nrwst = new Array(N),
            niwst = new Array(N),
            rmws = out.words;
          (rmws.length = N),
            this.convert13b(x.words, x.length, rws, N),
            this.convert13b(y.words, y.length, nrws, N),
            this.transform(rws, _, rwst, iwst, N, rbt),
            this.transform(nrws, _, nrwst, niwst, N, rbt);
          for (var i = 0; i < N; i++) {
            var rx = rwst[i] * nrwst[i] - iwst[i] * niwst[i];
            (iwst[i] = rwst[i] * niwst[i] + iwst[i] * nrwst[i]), (rwst[i] = rx);
          }
          return (
            this.conjugate(rwst, iwst, N),
            this.transform(rwst, iwst, rmws, _, N, rbt),
            this.conjugate(rmws, _, N),
            this.normalize13b(rmws, N),
            (out.negative = x.negative ^ y.negative),
            (out.length = x.length + y.length),
            out.strip()
          );
        }),
        (BN.prototype.mul = function (num) {
          var out = new BN(null);
          return (out.words = new Array(this.length + num.length)), this.mulTo(num, out);
        }),
        (BN.prototype.mulf = function (num) {
          var out = new BN(null);
          return (out.words = new Array(this.length + num.length)), jumboMulTo(this, num, out);
        }),
        (BN.prototype.imul = function (num) {
          return this.clone().mulTo(num, this);
        }),
        (BN.prototype.imuln = function (num) {
          assert(typeof num == "number"), assert(num < 67108864);
          for (var carry = 0, i = 0; i < this.length; i++) {
            var w = (this.words[i] | 0) * num,
              lo = (w & 67108863) + (carry & 67108863);
            (carry >>= 26), (carry += (w / 67108864) | 0), (carry += lo >>> 26), (this.words[i] = lo & 67108863);
          }
          return carry !== 0 && ((this.words[i] = carry), this.length++), this;
        }),
        (BN.prototype.muln = function (num) {
          return this.clone().imuln(num);
        }),
        (BN.prototype.sqr = function () {
          return this.mul(this);
        }),
        (BN.prototype.isqr = function () {
          return this.imul(this.clone());
        }),
        (BN.prototype.pow = function (num) {
          var w = toBitArray(num);
          if (w.length === 0) return new BN(1);
          for (var res = this, i = 0; i < w.length && w[i] === 0; i++, res = res.sqr());
          if (++i < w.length) for (var q = res.sqr(); i < w.length; i++, q = q.sqr()) w[i] !== 0 && (res = res.mul(q));
          return res;
        }),
        (BN.prototype.iushln = function (bits) {
          assert(typeof bits == "number" && bits >= 0);
          var r = bits % 26,
            s = (bits - r) / 26,
            carryMask = (67108863 >>> (26 - r)) << (26 - r),
            i;
          if (r !== 0) {
            var carry = 0;
            for (i = 0; i < this.length; i++) {
              var newCarry = this.words[i] & carryMask,
                c = ((this.words[i] | 0) - newCarry) << r;
              (this.words[i] = c | carry), (carry = newCarry >>> (26 - r));
            }
            carry && ((this.words[i] = carry), this.length++);
          }
          if (s !== 0) {
            for (i = this.length - 1; i >= 0; i--) this.words[i + s] = this.words[i];
            for (i = 0; i < s; i++) this.words[i] = 0;
            this.length += s;
          }
          return this.strip();
        }),
        (BN.prototype.ishln = function (bits) {
          return assert(this.negative === 0), this.iushln(bits);
        }),
        (BN.prototype.iushrn = function (bits, hint, extended) {
          assert(typeof bits == "number" && bits >= 0);
          var h;
          hint ? (h = (hint - (hint % 26)) / 26) : (h = 0);
          var r = bits % 26,
            s = Math.min((bits - r) / 26, this.length),
            mask = 67108863 ^ ((67108863 >>> r) << r),
            maskedWords = extended;
          if (((h -= s), (h = Math.max(0, h)), maskedWords)) {
            for (var i = 0; i < s; i++) maskedWords.words[i] = this.words[i];
            maskedWords.length = s;
          }
          if (s !== 0)
            if (this.length > s) for (this.length -= s, i = 0; i < this.length; i++) this.words[i] = this.words[i + s];
            else (this.words[0] = 0), (this.length = 1);
          var carry = 0;
          for (i = this.length - 1; i >= 0 && (carry !== 0 || i >= h); i--) {
            var word = this.words[i] | 0;
            (this.words[i] = (carry << (26 - r)) | (word >>> r)), (carry = word & mask);
          }
          return (
            maskedWords && carry !== 0 && (maskedWords.words[maskedWords.length++] = carry),
            this.length === 0 && ((this.words[0] = 0), (this.length = 1)),
            this.strip()
          );
        }),
        (BN.prototype.ishrn = function (bits, hint, extended) {
          return assert(this.negative === 0), this.iushrn(bits, hint, extended);
        }),
        (BN.prototype.shln = function (bits) {
          return this.clone().ishln(bits);
        }),
        (BN.prototype.ushln = function (bits) {
          return this.clone().iushln(bits);
        }),
        (BN.prototype.shrn = function (bits) {
          return this.clone().ishrn(bits);
        }),
        (BN.prototype.ushrn = function (bits) {
          return this.clone().iushrn(bits);
        }),
        (BN.prototype.testn = function (bit) {
          assert(typeof bit == "number" && bit >= 0);
          var r = bit % 26,
            s = (bit - r) / 26,
            q = 1 << r;
          if (this.length <= s) return !1;
          var w = this.words[s];
          return !!(w & q);
        }),
        (BN.prototype.imaskn = function (bits) {
          assert(typeof bits == "number" && bits >= 0);
          var r = bits % 26,
            s = (bits - r) / 26;
          if ((assert(this.negative === 0, "imaskn works only with positive numbers"), this.length <= s)) return this;
          if ((r !== 0 && s++, (this.length = Math.min(s, this.length)), r !== 0)) {
            var mask = 67108863 ^ ((67108863 >>> r) << r);
            this.words[this.length - 1] &= mask;
          }
          return this.strip();
        }),
        (BN.prototype.maskn = function (bits) {
          return this.clone().imaskn(bits);
        }),
        (BN.prototype.iaddn = function (num) {
          return (
            assert(typeof num == "number"),
            assert(num < 67108864),
            num < 0
              ? this.isubn(-num)
              : this.negative !== 0
                ? this.length === 1 && (this.words[0] | 0) < num
                  ? ((this.words[0] = num - (this.words[0] | 0)), (this.negative = 0), this)
                  : ((this.negative = 0), this.isubn(num), (this.negative = 1), this)
                : this._iaddn(num)
          );
        }),
        (BN.prototype._iaddn = function (num) {
          this.words[0] += num;
          for (var i = 0; i < this.length && this.words[i] >= 67108864; i++)
            (this.words[i] -= 67108864), i === this.length - 1 ? (this.words[i + 1] = 1) : this.words[i + 1]++;
          return (this.length = Math.max(this.length, i + 1)), this;
        }),
        (BN.prototype.isubn = function (num) {
          if ((assert(typeof num == "number"), assert(num < 67108864), num < 0)) return this.iaddn(-num);
          if (this.negative !== 0) return (this.negative = 0), this.iaddn(num), (this.negative = 1), this;
          if (((this.words[0] -= num), this.length === 1 && this.words[0] < 0))
            (this.words[0] = -this.words[0]), (this.negative = 1);
          else
            for (var i = 0; i < this.length && this.words[i] < 0; i++)
              (this.words[i] += 67108864), (this.words[i + 1] -= 1);
          return this.strip();
        }),
        (BN.prototype.addn = function (num) {
          return this.clone().iaddn(num);
        }),
        (BN.prototype.subn = function (num) {
          return this.clone().isubn(num);
        }),
        (BN.prototype.iabs = function () {
          return (this.negative = 0), this;
        }),
        (BN.prototype.abs = function () {
          return this.clone().iabs();
        }),
        (BN.prototype._ishlnsubmul = function (num, mul, shift) {
          var len = num.length + shift,
            i;
          this._expand(len);
          var w,
            carry = 0;
          for (i = 0; i < num.length; i++) {
            w = (this.words[i + shift] | 0) + carry;
            var right = (num.words[i] | 0) * mul;
            (w -= right & 67108863),
              (carry = (w >> 26) - ((right / 67108864) | 0)),
              (this.words[i + shift] = w & 67108863);
          }
          for (; i < this.length - shift; i++)
            (w = (this.words[i + shift] | 0) + carry), (carry = w >> 26), (this.words[i + shift] = w & 67108863);
          if (carry === 0) return this.strip();
          for (assert(carry === -1), carry = 0, i = 0; i < this.length; i++)
            (w = -(this.words[i] | 0) + carry), (carry = w >> 26), (this.words[i] = w & 67108863);
          return (this.negative = 1), this.strip();
        }),
        (BN.prototype._wordDiv = function (num, mode) {
          var shift = this.length - num.length,
            a = this.clone(),
            b = num,
            bhi = b.words[b.length - 1] | 0,
            bhiBits = this._countBits(bhi);
          (shift = 26 - bhiBits),
            shift !== 0 && ((b = b.ushln(shift)), a.iushln(shift), (bhi = b.words[b.length - 1] | 0));
          var m = a.length - b.length,
            q;
          if (mode !== "mod") {
            (q = new BN(null)), (q.length = m + 1), (q.words = new Array(q.length));
            for (var i = 0; i < q.length; i++) q.words[i] = 0;
          }
          var diff = a.clone()._ishlnsubmul(b, 1, m);
          diff.negative === 0 && ((a = diff), q && (q.words[m] = 1));
          for (var j = m - 1; j >= 0; j--) {
            var qj = (a.words[b.length + j] | 0) * 67108864 + (a.words[b.length + j - 1] | 0);
            for (qj = Math.min((qj / bhi) | 0, 67108863), a._ishlnsubmul(b, qj, j); a.negative !== 0; )
              qj--, (a.negative = 0), a._ishlnsubmul(b, 1, j), a.isZero() || (a.negative ^= 1);
            q && (q.words[j] = qj);
          }
          return (
            q && q.strip(),
            a.strip(),
            mode !== "div" && shift !== 0 && a.iushrn(shift),
            {
              div: q || null,
              mod: a,
            }
          );
        }),
        (BN.prototype.divmod = function (num, mode, positive) {
          if ((assert(!num.isZero()), this.isZero()))
            return {
              div: new BN(0),
              mod: new BN(0),
            };
          var div, mod, res;
          return this.negative !== 0 && num.negative === 0
            ? ((res = this.neg().divmod(num, mode)),
              mode !== "mod" && (div = res.div.neg()),
              mode !== "div" && ((mod = res.mod.neg()), positive && mod.negative !== 0 && mod.iadd(num)),
              {
                div,
                mod,
              })
            : this.negative === 0 && num.negative !== 0
              ? ((res = this.divmod(num.neg(), mode)),
                mode !== "mod" && (div = res.div.neg()),
                {
                  div,
                  mod: res.mod,
                })
              : (this.negative & num.negative) !== 0
                ? ((res = this.neg().divmod(num.neg(), mode)),
                  mode !== "div" && ((mod = res.mod.neg()), positive && mod.negative !== 0 && mod.isub(num)),
                  {
                    div: res.div,
                    mod,
                  })
                : num.length > this.length || this.cmp(num) < 0
                  ? {
                      div: new BN(0),
                      mod: this,
                    }
                  : num.length === 1
                    ? mode === "div"
                      ? {
                          div: this.divn(num.words[0]),
                          mod: null,
                        }
                      : mode === "mod"
                        ? {
                            div: null,
                            mod: new BN(this.modn(num.words[0])),
                          }
                        : {
                            div: this.divn(num.words[0]),
                            mod: new BN(this.modn(num.words[0])),
                          }
                    : this._wordDiv(num, mode);
        }),
        (BN.prototype.div = function (num) {
          return this.divmod(num, "div", !1).div;
        }),
        (BN.prototype.mod = function (num) {
          return this.divmod(num, "mod", !1).mod;
        }),
        (BN.prototype.umod = function (num) {
          return this.divmod(num, "mod", !0).mod;
        }),
        (BN.prototype.divRound = function (num) {
          var dm = this.divmod(num);
          if (dm.mod.isZero()) return dm.div;
          var mod = dm.div.negative !== 0 ? dm.mod.isub(num) : dm.mod,
            half = num.ushrn(1),
            r2 = num.andln(1),
            cmp = mod.cmp(half);
          return cmp < 0 || (r2 === 1 && cmp === 0)
            ? dm.div
            : dm.div.negative !== 0
              ? dm.div.isubn(1)
              : dm.div.iaddn(1);
        }),
        (BN.prototype.modn = function (num) {
          assert(num <= 67108863);
          for (var p = (1 << 26) % num, acc = 0, i = this.length - 1; i >= 0; i--)
            acc = (p * acc + (this.words[i] | 0)) % num;
          return acc;
        }),
        (BN.prototype.idivn = function (num) {
          assert(num <= 67108863);
          for (var carry = 0, i = this.length - 1; i >= 0; i--) {
            var w = (this.words[i] | 0) + carry * 67108864;
            (this.words[i] = (w / num) | 0), (carry = w % num);
          }
          return this.strip();
        }),
        (BN.prototype.divn = function (num) {
          return this.clone().idivn(num);
        }),
        (BN.prototype.egcd = function (p) {
          assert(p.negative === 0), assert(!p.isZero());
          var x = this,
            y = p.clone();
          x.negative !== 0 ? (x = x.umod(p)) : (x = x.clone());
          for (var A = new BN(1), B = new BN(0), C = new BN(0), D = new BN(1), g = 0; x.isEven() && y.isEven(); )
            x.iushrn(1), y.iushrn(1), ++g;
          for (var yp = y.clone(), xp = x.clone(); !x.isZero(); ) {
            for (var i = 0, im = 1; (x.words[0] & im) === 0 && i < 26; ++i, im <<= 1);
            if (i > 0)
              for (x.iushrn(i); i-- > 0; )
                (A.isOdd() || B.isOdd()) && (A.iadd(yp), B.isub(xp)), A.iushrn(1), B.iushrn(1);
            for (var j = 0, jm = 1; (y.words[0] & jm) === 0 && j < 26; ++j, jm <<= 1);
            if (j > 0)
              for (y.iushrn(j); j-- > 0; )
                (C.isOdd() || D.isOdd()) && (C.iadd(yp), D.isub(xp)), C.iushrn(1), D.iushrn(1);
            x.cmp(y) >= 0 ? (x.isub(y), A.isub(C), B.isub(D)) : (y.isub(x), C.isub(A), D.isub(B));
          }
          return {
            a: C,
            b: D,
            gcd: y.iushln(g),
          };
        }),
        (BN.prototype._invmp = function (p) {
          assert(p.negative === 0), assert(!p.isZero());
          var a = this,
            b = p.clone();
          a.negative !== 0 ? (a = a.umod(p)) : (a = a.clone());
          for (var x1 = new BN(1), x2 = new BN(0), delta = b.clone(); a.cmpn(1) > 0 && b.cmpn(1) > 0; ) {
            for (var i = 0, im = 1; (a.words[0] & im) === 0 && i < 26; ++i, im <<= 1);
            if (i > 0) for (a.iushrn(i); i-- > 0; ) x1.isOdd() && x1.iadd(delta), x1.iushrn(1);
            for (var j = 0, jm = 1; (b.words[0] & jm) === 0 && j < 26; ++j, jm <<= 1);
            if (j > 0) for (b.iushrn(j); j-- > 0; ) x2.isOdd() && x2.iadd(delta), x2.iushrn(1);
            a.cmp(b) >= 0 ? (a.isub(b), x1.isub(x2)) : (b.isub(a), x2.isub(x1));
          }
          var res;
          return a.cmpn(1) === 0 ? (res = x1) : (res = x2), res.cmpn(0) < 0 && res.iadd(p), res;
        }),
        (BN.prototype.gcd = function (num) {
          if (this.isZero()) return num.abs();
          if (num.isZero()) return this.abs();
          var a = this.clone(),
            b = num.clone();
          (a.negative = 0), (b.negative = 0);
          for (var shift = 0; a.isEven() && b.isEven(); shift++) a.iushrn(1), b.iushrn(1);
          do {
            for (; a.isEven(); ) a.iushrn(1);
            for (; b.isEven(); ) b.iushrn(1);
            var r = a.cmp(b);
            if (r < 0) {
              var t = a;
              (a = b), (b = t);
            } else if (r === 0 || b.cmpn(1) === 0) break;
            a.isub(b);
          } while (!0);
          return b.iushln(shift);
        }),
        (BN.prototype.invm = function (num) {
          return this.egcd(num).a.umod(num);
        }),
        (BN.prototype.isEven = function () {
          return (this.words[0] & 1) === 0;
        }),
        (BN.prototype.isOdd = function () {
          return (this.words[0] & 1) === 1;
        }),
        (BN.prototype.andln = function (num) {
          return this.words[0] & num;
        }),
        (BN.prototype.bincn = function (bit) {
          assert(typeof bit == "number");
          var r = bit % 26,
            s = (bit - r) / 26,
            q = 1 << r;
          if (this.length <= s) return this._expand(s + 1), (this.words[s] |= q), this;
          for (var carry = q, i = s; carry !== 0 && i < this.length; i++) {
            var w = this.words[i] | 0;
            (w += carry), (carry = w >>> 26), (w &= 67108863), (this.words[i] = w);
          }
          return carry !== 0 && ((this.words[i] = carry), this.length++), this;
        }),
        (BN.prototype.isZero = function () {
          return this.length === 1 && this.words[0] === 0;
        }),
        (BN.prototype.cmpn = function (num) {
          var negative = num < 0;
          if (this.negative !== 0 && !negative) return -1;
          if (this.negative === 0 && negative) return 1;
          this.strip();
          var res;
          if (this.length > 1) res = 1;
          else {
            negative && (num = -num), assert(num <= 67108863, "Number is too big");
            var w = this.words[0] | 0;
            res = w === num ? 0 : w < num ? -1 : 1;
          }
          return this.negative !== 0 ? -res | 0 : res;
        }),
        (BN.prototype.cmp = function (num) {
          if (this.negative !== 0 && num.negative === 0) return -1;
          if (this.negative === 0 && num.negative !== 0) return 1;
          var res = this.ucmp(num);
          return this.negative !== 0 ? -res | 0 : res;
        }),
        (BN.prototype.ucmp = function (num) {
          if (this.length > num.length) return 1;
          if (this.length < num.length) return -1;
          for (var res = 0, i = this.length - 1; i >= 0; i--) {
            var a = this.words[i] | 0,
              b = num.words[i] | 0;
            if (a !== b) {
              a < b ? (res = -1) : a > b && (res = 1);
              break;
            }
          }
          return res;
        }),
        (BN.prototype.gtn = function (num) {
          return this.cmpn(num) === 1;
        }),
        (BN.prototype.gt = function (num) {
          return this.cmp(num) === 1;
        }),
        (BN.prototype.gten = function (num) {
          return this.cmpn(num) >= 0;
        }),
        (BN.prototype.gte = function (num) {
          return this.cmp(num) >= 0;
        }),
        (BN.prototype.ltn = function (num) {
          return this.cmpn(num) === -1;
        }),
        (BN.prototype.lt = function (num) {
          return this.cmp(num) === -1;
        }),
        (BN.prototype.lten = function (num) {
          return this.cmpn(num) <= 0;
        }),
        (BN.prototype.lte = function (num) {
          return this.cmp(num) <= 0;
        }),
        (BN.prototype.eqn = function (num) {
          return this.cmpn(num) === 0;
        }),
        (BN.prototype.eq = function (num) {
          return this.cmp(num) === 0;
        }),
        (BN.red = function (num) {
          return new Red(num);
        }),
        (BN.prototype.toRed = function (ctx) {
          return (
            assert(!this.red, "Already a number in reduction context"),
            assert(this.negative === 0, "red works only with positives"),
            ctx.convertTo(this)._forceRed(ctx)
          );
        }),
        (BN.prototype.fromRed = function () {
          return assert(this.red, "fromRed works only with numbers in reduction context"), this.red.convertFrom(this);
        }),
        (BN.prototype._forceRed = function (ctx) {
          return (this.red = ctx), this;
        }),
        (BN.prototype.forceRed = function (ctx) {
          return assert(!this.red, "Already a number in reduction context"), this._forceRed(ctx);
        }),
        (BN.prototype.redAdd = function (num) {
          return assert(this.red, "redAdd works only with red numbers"), this.red.add(this, num);
        }),
        (BN.prototype.redIAdd = function (num) {
          return assert(this.red, "redIAdd works only with red numbers"), this.red.iadd(this, num);
        }),
        (BN.prototype.redSub = function (num) {
          return assert(this.red, "redSub works only with red numbers"), this.red.sub(this, num);
        }),
        (BN.prototype.redISub = function (num) {
          return assert(this.red, "redISub works only with red numbers"), this.red.isub(this, num);
        }),
        (BN.prototype.redShl = function (num) {
          return assert(this.red, "redShl works only with red numbers"), this.red.shl(this, num);
        }),
        (BN.prototype.redMul = function (num) {
          return (
            assert(this.red, "redMul works only with red numbers"),
            this.red._verify2(this, num),
            this.red.mul(this, num)
          );
        }),
        (BN.prototype.redIMul = function (num) {
          return (
            assert(this.red, "redMul works only with red numbers"),
            this.red._verify2(this, num),
            this.red.imul(this, num)
          );
        }),
        (BN.prototype.redSqr = function () {
          return assert(this.red, "redSqr works only with red numbers"), this.red._verify1(this), this.red.sqr(this);
        }),
        (BN.prototype.redISqr = function () {
          return assert(this.red, "redISqr works only with red numbers"), this.red._verify1(this), this.red.isqr(this);
        }),
        (BN.prototype.redSqrt = function () {
          return assert(this.red, "redSqrt works only with red numbers"), this.red._verify1(this), this.red.sqrt(this);
        }),
        (BN.prototype.redInvm = function () {
          return assert(this.red, "redInvm works only with red numbers"), this.red._verify1(this), this.red.invm(this);
        }),
        (BN.prototype.redNeg = function () {
          return assert(this.red, "redNeg works only with red numbers"), this.red._verify1(this), this.red.neg(this);
        }),
        (BN.prototype.redPow = function (num) {
          return assert(this.red && !num.red, "redPow(normalNum)"), this.red._verify1(this), this.red.pow(this, num);
        });
      var primes = {
        k256: null,
        p224: null,
        p192: null,
        p25519: null,
      };
      function MPrime(name, p) {
        (this.name = name),
          (this.p = new BN(p, 16)),
          (this.n = this.p.bitLength()),
          (this.k = new BN(1).iushln(this.n).isub(this.p)),
          (this.tmp = this._tmp());
      }
      MPrime.prototype = {};
      (MPrime.prototype._tmp = function () {
        var tmp = new BN(null);
        return (tmp.words = new Array(Math.ceil(this.n / 13))), tmp;
      }),
        (MPrime.prototype.ireduce = function (num) {
          var r = num,
            rlen;
          do this.split(r, this.tmp), (r = this.imulK(r)), (r = r.iadd(this.tmp)), (rlen = r.bitLength());
          while (rlen > this.n);
          var cmp = rlen < this.n ? -1 : r.ucmp(this.p);
          return (
            cmp === 0
              ? ((r.words[0] = 0), (r.length = 1))
              : cmp > 0
                ? r.isub(this.p)
                : r.strip !== void 0
                  ? r.strip()
                  : r._strip(),
            r
          );
        }),
        (MPrime.prototype.split = function (input, out) {
          input.iushrn(this.n, 0, out);
        }),
        (MPrime.prototype.imulK = function (num) {
          return num.imul(this.k);
        });
      function K256() {
        MPrime.$call(this, "k256", "ffffffff ffffffff ffffffff ffffffff ffffffff ffffffff fffffffe fffffc2f");
      }
      inherits(K256, MPrime),
        (K256.prototype.split = function (input, output) {
          for (var mask = 4194303, outLen = Math.min(input.length, 9), i = 0; i < outLen; i++)
            output.words[i] = input.words[i];
          if (((output.length = outLen), input.length <= 9)) {
            (input.words[0] = 0), (input.length = 1);
            return;
          }
          var prev = input.words[9];
          for (output.words[output.length++] = prev & mask, i = 10; i < input.length; i++) {
            var next = input.words[i] | 0;
            (input.words[i - 10] = ((next & mask) << 4) | (prev >>> 22)), (prev = next);
          }
          (prev >>>= 22),
            (input.words[i - 10] = prev),
            prev === 0 && input.length > 10 ? (input.length -= 10) : (input.length -= 9);
        }),
        (K256.prototype.imulK = function (num) {
          (num.words[num.length] = 0), (num.words[num.length + 1] = 0), (num.length += 2);
          for (var lo = 0, i = 0; i < num.length; i++) {
            var w = num.words[i] | 0;
            (lo += w * 977), (num.words[i] = lo & 67108863), (lo = w * 64 + ((lo / 67108864) | 0));
          }
          return (
            num.words[num.length - 1] === 0 && (num.length--, num.words[num.length - 1] === 0 && num.length--), num
          );
        });
      function P224() {
        MPrime.$call(this, "p224", "ffffffff ffffffff ffffffff ffffffff 00000000 00000000 00000001");
      }
      inherits(P224, MPrime);
      function P192() {
        MPrime.$call(this, "p192", "ffffffff ffffffff ffffffff fffffffe ffffffff ffffffff");
      }
      inherits(P192, MPrime);
      function P25519() {
        MPrime.$call(this, "25519", "7fffffffffffffff ffffffffffffffff ffffffffffffffff ffffffffffffffed");
      }
      inherits(P25519, MPrime),
        (P25519.prototype.imulK = function (num) {
          for (var carry = 0, i = 0; i < num.length; i++) {
            var hi = (num.words[i] | 0) * 19 + carry,
              lo = hi & 67108863;
            (hi >>>= 26), (num.words[i] = lo), (carry = hi);
          }
          return carry !== 0 && (num.words[num.length++] = carry), num;
        }),
        (BN._prime = function (name) {
          if (primes[name]) return primes[name];
          var prime2;
          if (name === "k256") prime2 = new K256();
          else if (name === "p224") prime2 = new P224();
          else if (name === "p192") prime2 = new P192();
          else if (name === "p25519") prime2 = new P25519();
          else throw new Error("Unknown prime " + name);
          return (primes[name] = prime2), prime2;
        });
      function Red(m) {
        if (typeof m == "string") {
          var prime = BN._prime(m);
          (this.m = prime.p), (this.prime = prime);
        } else assert(m.gtn(1), "modulus must be greater than 1"), (this.m = m), (this.prime = null);
      }
      Red.prototype = {};
      (Red.prototype._verify1 = function (a) {
        assert(a.negative === 0, "red works only with positives"), assert(a.red, "red works only with red numbers");
      }),
        (Red.prototype._verify2 = function (a, b) {
          assert((a.negative | b.negative) === 0, "red works only with positives"),
            assert(a.red && a.red === b.red, "red works only with red numbers");
        }),
        (Red.prototype.imod = function (a) {
          return this.prime ? this.prime.ireduce(a)._forceRed(this) : a.umod(this.m)._forceRed(this);
        }),
        (Red.prototype.neg = function (a) {
          return a.isZero() ? a.clone() : this.m.sub(a)._forceRed(this);
        }),
        (Red.prototype.add = function (a, b) {
          this._verify2(a, b);
          var res = a.add(b);
          return res.cmp(this.m) >= 0 && res.isub(this.m), res._forceRed(this);
        }),
        (Red.prototype.iadd = function (a, b) {
          this._verify2(a, b);
          var res = a.iadd(b);
          return res.cmp(this.m) >= 0 && res.isub(this.m), res;
        }),
        (Red.prototype.sub = function (a, b) {
          this._verify2(a, b);
          var res = a.sub(b);
          return res.cmpn(0) < 0 && res.iadd(this.m), res._forceRed(this);
        }),
        (Red.prototype.isub = function (a, b) {
          this._verify2(a, b);
          var res = a.isub(b);
          return res.cmpn(0) < 0 && res.iadd(this.m), res;
        }),
        (Red.prototype.shl = function (a, num) {
          return this._verify1(a), this.imod(a.ushln(num));
        }),
        (Red.prototype.imul = function (a, b) {
          return this._verify2(a, b), this.imod(a.imul(b));
        }),
        (Red.prototype.mul = function (a, b) {
          return this._verify2(a, b), this.imod(a.mul(b));
        }),
        (Red.prototype.isqr = function (a) {
          return this.imul(a, a.clone());
        }),
        (Red.prototype.sqr = function (a) {
          return this.mul(a, a);
        }),
        (Red.prototype.sqrt = function (a) {
          if (a.isZero()) return a.clone();
          var mod3 = this.m.andln(3);
          if ((assert(mod3 % 2 === 1), mod3 === 3)) {
            var pow = this.m.add(new BN(1)).iushrn(2);
            return this.pow(a, pow);
          }
          for (var q = this.m.subn(1), s = 0; !q.isZero() && q.andln(1) === 0; ) s++, q.iushrn(1);
          assert(!q.isZero());
          var one = new BN(1).toRed(this),
            nOne = one.redNeg(),
            lpow = this.m.subn(1).iushrn(1),
            z = this.m.bitLength();
          for (z = new BN(2 * z * z).toRed(this); this.pow(z, lpow).cmp(nOne) !== 0; ) z.redIAdd(nOne);
          for (
            var c = this.pow(z, q), r = this.pow(a, q.addn(1).iushrn(1)), t = this.pow(a, q), m = s;
            t.cmp(one) !== 0;

          ) {
            for (var tmp = t, i = 0; tmp.cmp(one) !== 0; i++) tmp = tmp.redSqr();
            assert(i < m);
            var b = this.pow(c, new BN(1).iushln(m - i - 1));
            (r = r.redMul(b)), (c = b.redSqr()), (t = t.redMul(c)), (m = i);
          }
          return r;
        }),
        (Red.prototype.invm = function (a) {
          var inv = a._invmp(this.m);
          return inv.negative !== 0 ? ((inv.negative = 0), this.imod(inv).redNeg()) : this.imod(inv);
        }),
        (Red.prototype.pow = function (a, num) {
          if (num.isZero()) return new BN(1).toRed(this);
          if (num.cmpn(1) === 0) return a.clone();
          var windowSize = 4,
            wnd = new Array(1 << windowSize);
          (wnd[0] = new BN(1).toRed(this)), (wnd[1] = a);
          for (var i = 2; i < wnd.length; i++) wnd[i] = this.mul(wnd[i - 1], a);
          var res = wnd[0],
            current = 0,
            currentLen = 0,
            start = num.bitLength() % 26;
          for (start === 0 && (start = 26), i = num.length - 1; i >= 0; i--) {
            for (var word = num.words[i], j = start - 1; j >= 0; j--) {
              var bit = (word >> j) & 1;
              if ((res !== wnd[0] && (res = this.sqr(res)), bit === 0 && current === 0)) {
                currentLen = 0;
                continue;
              }
              (current <<= 1),
                (current |= bit),
                currentLen++,
                !(currentLen !== windowSize && (i !== 0 || j !== 0)) &&
                  ((res = this.mul(res, wnd[current])), (currentLen = 0), (current = 0));
            }
            start = 26;
          }
          return res;
        }),
        (Red.prototype.convertTo = function (num) {
          var r = num.umod(this.m);
          return r === num ? r.clone() : r;
        }),
        (Red.prototype.convertFrom = function (num) {
          var res = num.clone();
          return (res.red = null), res;
        }),
        (BN.mont = function (num) {
          return new Mont(num);
        });
      function Mont(m) {
        Red.$call(this, m),
          (this.shift = this.m.bitLength()),
          this.shift % 26 !== 0 && (this.shift += 26 - (this.shift % 26)),
          (this.r = new BN(1).iushln(this.shift)),
          (this.r2 = this.imod(this.r.sqr())),
          (this.rinv = this.r._invmp(this.m)),
          (this.minv = this.rinv.mul(this.r).isubn(1).div(this.m)),
          (this.minv = this.minv.umod(this.r)),
          (this.minv = this.r.sub(this.minv));
      }
      inherits(Mont, Red),
        (Mont.prototype.convertTo = function (num) {
          return this.imod(num.ushln(this.shift));
        }),
        (Mont.prototype.convertFrom = function (num) {
          var r = this.imod(num.mul(this.rinv));
          return (r.red = null), r;
        }),
        (Mont.prototype.imul = function (a, b) {
          if (a.isZero() || b.isZero()) return (a.words[0] = 0), (a.length = 1), a;
          var t = a.imul(b),
            c = t.maskn(this.shift).mul(this.minv).imaskn(this.shift).mul(this.m),
            u = t.isub(c).iushrn(this.shift),
            res = u;
          return (
            u.cmp(this.m) >= 0 ? (res = u.isub(this.m)) : u.cmpn(0) < 0 && (res = u.iadd(this.m)), res._forceRed(this)
          );
        }),
        (Mont.prototype.mul = function (a, b) {
          if (a.isZero() || b.isZero()) return new BN(0)._forceRed(this);
          var t = a.mul(b),
            c = t.maskn(this.shift).mul(this.minv).imaskn(this.shift).mul(this.m),
            u = t.isub(c).iushrn(this.shift),
            res = u;
          return (
            u.cmp(this.m) >= 0 ? (res = u.isub(this.m)) : u.cmpn(0) < 0 && (res = u.iadd(this.m)), res._forceRed(this)
          );
        }),
        (Mont.prototype.invm = function (a) {
          var res = this.imod(a._invmp(this.m).mul(this.r2));
          return res._forceRed(this);
        });
    })(typeof module > "u" || module, exports);
  },
});

// node_modules/brorand/index.js
var require_brorand = __commonJS({
  "node_modules/brorand/index.js"(exports, module) {
    var r;
    module.exports = function (len) {
      return r || (r = new Rand(null)), r.generate(len);
    };
    function Rand(rand) {
      this.rand = rand;
    }
    Rand.prototype = {};
    module.exports.Rand = Rand;
    Rand.prototype.generate = function (len) {
      return this._rand(len);
    };
    Rand.prototype._rand = function (n) {
      var out = new Buffer(n);
      crypto.getRandomValues(out);
      return out;
    };
  },
});

<<<<<<< HEAD
=======
// node_modules/miller-rabin/lib/mr.js
var require_mr = __commonJS({
  "node_modules/miller-rabin/lib/mr.js"(exports, module) {
    var bn = require_bn2(),
      brorand = require_brorand();
    function MillerRabin(rand) {
      this.rand = rand || new brorand.Rand();
    }
    module.exports = MillerRabin;
    MillerRabin.create = function (rand) {
      return new MillerRabin(rand);
    };
    MillerRabin.prototype = {};
    MillerRabin.prototype._randbelow = function (n) {
      var len = n.bitLength(),
        min_bytes = Math.ceil(len / 8);
      do var a = new bn(this.rand.generate(min_bytes));
      while (a.cmp(n) >= 0);
      return a;
    };
    MillerRabin.prototype._randrange = function (start, stop) {
      var size = stop.sub(start);
      return start.add(this._randbelow(size));
    };
    MillerRabin.prototype.test = function (n, k, cb) {
      var len = n.bitLength(),
        red = bn.mont(n),
        rone = new bn(1).toRed(red);
      k || (k = Math.max(1, (len / 48) | 0));
      for (var n1 = n.subn(1), s = 0; !n1.testn(s); s++);
      for (var d = n.shrn(s), rn1 = n1.toRed(red), prime = !0; k > 0; k--) {
        var a = this._randrange(new bn(2), n1);
        cb && cb(a);
        var x = a.toRed(red).redPow(d);
        if (!(x.cmp(rone) === 0 || x.cmp(rn1) === 0)) {
          for (var i = 1; i < s; i++) {
            if (((x = x.redSqr()), x.cmp(rone) === 0)) return !1;
            if (x.cmp(rn1) === 0) break;
          }
          if (i === s) return !1;
        }
      }
      return prime;
    };
    MillerRabin.prototype.getDivisor = function (n, k) {
      var len = n.bitLength(),
        red = bn.mont(n),
        rone = new bn(1).toRed(red);
      k || (k = Math.max(1, (len / 48) | 0));
      for (var n1 = n.subn(1), s = 0; !n1.testn(s); s++);
      for (var d = n.shrn(s), rn1 = n1.toRed(red); k > 0; k--) {
        var a = this._randrange(new bn(2), n1),
          g = n.gcd(a);
        if (g.cmpn(1) !== 0) return g;
        var x = a.toRed(red).redPow(d);
        if (!(x.cmp(rone) === 0 || x.cmp(rn1) === 0)) {
          for (var i = 1; i < s; i++) {
            if (((x = x.redSqr()), x.cmp(rone) === 0)) return x.fromRed().subn(1).gcd(n);
            if (x.cmp(rn1) === 0) break;
          }
          if (i === s) return (x = x.redSqr()), x.fromRed().subn(1).gcd(n);
        }
      }
      return !1;
    };
  },
});

// node_modules/diffie-hellman/lib/generatePrime.js
var require_generatePrime = __commonJS({
  "node_modules/diffie-hellman/lib/generatePrime.js"(exports, module) {
    var randomBytes = require_browser();
    module.exports = findPrime;
    findPrime.simpleSieve = simpleSieve;
    findPrime.fermatTest = fermatTest;
    var BN = require_bn(),
      TWENTYFOUR = new BN(24),
      MillerRabin = require_mr(),
      millerRabin = new MillerRabin(),
      ONE = new BN(1),
      TWO = new BN(2),
      FIVE = new BN(5),
      SIXTEEN = new BN(16),
      EIGHT = new BN(8),
      TEN = new BN(10),
      THREE = new BN(3),
      SEVEN = new BN(7),
      ELEVEN = new BN(11),
      FOUR = new BN(4),
      TWELVE = new BN(12),
      primes = null;
    function _getPrimes() {
      if (primes !== null) return primes;
      var limit = 1048576,
        res = [];
      res[0] = 2;
      for (var i = 1, k = 3; k < limit; k += 2) {
        for (var sqrt = Math.ceil(Math.sqrt(k)), j = 0; j < i && res[j] <= sqrt && k % res[j] !== 0; j++);
        (i !== j && res[j] <= sqrt) || (res[i++] = k);
      }
      return (primes = res), res;
    }
    function simpleSieve(p) {
      for (var primes2 = _getPrimes(), i = 0; i < primes2.length; i++)
        if (p.modn(primes2[i]) === 0) return p.cmpn(primes2[i]) === 0;
      return !0;
    }
    function fermatTest(p) {
      var red = BN.mont(p);
      return TWO.toRed(red).redPow(p.subn(1)).fromRed().cmpn(1) === 0;
    }
    function findPrime(bits, gen) {
      if (bits < 16) return gen === 2 || gen === 5 ? new BN([140, 123]) : new BN([140, 39]);
      gen = new BN(gen);
      for (var num, n2; ; ) {
        for (num = new BN(randomBytes(Math.ceil(bits / 8))); num.bitLength() > bits; ) num.ishrn(1);
        if ((num.isEven() && num.iadd(ONE), num.testn(1) || num.iadd(TWO), gen.cmp(TWO))) {
          if (!gen.cmp(FIVE)) for (; num.mod(TEN).cmp(THREE); ) num.iadd(FOUR);
        } else for (; num.mod(TWENTYFOUR).cmp(ELEVEN); ) num.iadd(FOUR);
        if (
          ((n2 = num.shrn(1)),
          simpleSieve(n2) &&
            simpleSieve(num) &&
            fermatTest(n2) &&
            fermatTest(num) &&
            millerRabin.test(n2) &&
            millerRabin.test(num))
        )
          return num;
      }
    }
  },
});

// node_modules/diffie-hellman/lib/primes.json
var require_primes = __commonJS({
  "node_modules/diffie-hellman/lib/primes.json"(exports, module) {
    module.exports = {
      modp1: {
        gen: "02",
        prime:
          "ffffffffffffffffc90fdaa22168c234c4c6628b80dc1cd129024e088a67cc74020bbea63b139b22514a08798e3404ddef9519b3cd3a431b302b0a6df25f14374fe1356d6d51c245e485b576625e7ec6f44c42e9a63a3620ffffffffffffffff",
      },
      modp2: {
        gen: "02",
        prime:
          "ffffffffffffffffc90fdaa22168c234c4c6628b80dc1cd129024e088a67cc74020bbea63b139b22514a08798e3404ddef9519b3cd3a431b302b0a6df25f14374fe1356d6d51c245e485b576625e7ec6f44c42e9a637ed6b0bff5cb6f406b7edee386bfb5a899fa5ae9f24117c4b1fe649286651ece65381ffffffffffffffff",
      },
      modp5: {
        gen: "02",
        prime:
          "ffffffffffffffffc90fdaa22168c234c4c6628b80dc1cd129024e088a67cc74020bbea63b139b22514a08798e3404ddef9519b3cd3a431b302b0a6df25f14374fe1356d6d51c245e485b576625e7ec6f44c42e9a637ed6b0bff5cb6f406b7edee386bfb5a899fa5ae9f24117c4b1fe649286651ece45b3dc2007cb8a163bf0598da48361c55d39a69163fa8fd24cf5f83655d23dca3ad961c62f356208552bb9ed529077096966d670c354e4abc9804f1746c08ca237327ffffffffffffffff",
      },
      modp14: {
        gen: "02",
        prime:
          "ffffffffffffffffc90fdaa22168c234c4c6628b80dc1cd129024e088a67cc74020bbea63b139b22514a08798e3404ddef9519b3cd3a431b302b0a6df25f14374fe1356d6d51c245e485b576625e7ec6f44c42e9a637ed6b0bff5cb6f406b7edee386bfb5a899fa5ae9f24117c4b1fe649286651ece45b3dc2007cb8a163bf0598da48361c55d39a69163fa8fd24cf5f83655d23dca3ad961c62f356208552bb9ed529077096966d670c354e4abc9804f1746c08ca18217c32905e462e36ce3be39e772c180e86039b2783a2ec07a28fb5c55df06f4c52c9de2bcbf6955817183995497cea956ae515d2261898fa051015728e5a8aacaa68ffffffffffffffff",
      },
      modp15: {
        gen: "02",
        prime:
          "ffffffffffffffffc90fdaa22168c234c4c6628b80dc1cd129024e088a67cc74020bbea63b139b22514a08798e3404ddef9519b3cd3a431b302b0a6df25f14374fe1356d6d51c245e485b576625e7ec6f44c42e9a637ed6b0bff5cb6f406b7edee386bfb5a899fa5ae9f24117c4b1fe649286651ece45b3dc2007cb8a163bf0598da48361c55d39a69163fa8fd24cf5f83655d23dca3ad961c62f356208552bb9ed529077096966d670c354e4abc9804f1746c08ca18217c32905e462e36ce3be39e772c180e86039b2783a2ec07a28fb5c55df06f4c52c9de2bcbf6955817183995497cea956ae515d2261898fa051015728e5a8aaac42dad33170d04507a33a85521abdf1cba64ecfb850458dbef0a8aea71575d060c7db3970f85a6e1e4c7abf5ae8cdb0933d71e8c94e04a25619dcee3d2261ad2ee6bf12ffa06d98a0864d87602733ec86a64521f2b18177b200cbbe117577a615d6c770988c0bad946e208e24fa074e5ab3143db5bfce0fd108e4b82d120a93ad2caffffffffffffffff",
      },
      modp16: {
        gen: "02",
        prime:
          "ffffffffffffffffc90fdaa22168c234c4c6628b80dc1cd129024e088a67cc74020bbea63b139b22514a08798e3404ddef9519b3cd3a431b302b0a6df25f14374fe1356d6d51c245e485b576625e7ec6f44c42e9a637ed6b0bff5cb6f406b7edee386bfb5a899fa5ae9f24117c4b1fe649286651ece45b3dc2007cb8a163bf0598da48361c55d39a69163fa8fd24cf5f83655d23dca3ad961c62f356208552bb9ed529077096966d670c354e4abc9804f1746c08ca18217c32905e462e36ce3be39e772c180e86039b2783a2ec07a28fb5c55df06f4c52c9de2bcbf6955817183995497cea956ae515d2261898fa051015728e5a8aaac42dad33170d04507a33a85521abdf1cba64ecfb850458dbef0a8aea71575d060c7db3970f85a6e1e4c7abf5ae8cdb0933d71e8c94e04a25619dcee3d2261ad2ee6bf12ffa06d98a0864d87602733ec86a64521f2b18177b200cbbe117577a615d6c770988c0bad946e208e24fa074e5ab3143db5bfce0fd108e4b82d120a92108011a723c12a787e6d788719a10bdba5b2699c327186af4e23c1a946834b6150bda2583e9ca2ad44ce8dbbbc2db04de8ef92e8efc141fbecaa6287c59474e6bc05d99b2964fa090c3a2233ba186515be7ed1f612970cee2d7afb81bdd762170481cd0069127d5b05aa993b4ea988d8fddc186ffb7dc90a6c08f4df435c934063199ffffffffffffffff",
      },
      modp17: {
        gen: "02",
        prime:
          "ffffffffffffffffc90fdaa22168c234c4c6628b80dc1cd129024e088a67cc74020bbea63b139b22514a08798e3404ddef9519b3cd3a431b302b0a6df25f14374fe1356d6d51c245e485b576625e7ec6f44c42e9a637ed6b0bff5cb6f406b7edee386bfb5a899fa5ae9f24117c4b1fe649286651ece45b3dc2007cb8a163bf0598da48361c55d39a69163fa8fd24cf5f83655d23dca3ad961c62f356208552bb9ed529077096966d670c354e4abc9804f1746c08ca18217c32905e462e36ce3be39e772c180e86039b2783a2ec07a28fb5c55df06f4c52c9de2bcbf6955817183995497cea956ae515d2261898fa051015728e5a8aaac42dad33170d04507a33a85521abdf1cba64ecfb850458dbef0a8aea71575d060c7db3970f85a6e1e4c7abf5ae8cdb0933d71e8c94e04a25619dcee3d2261ad2ee6bf12ffa06d98a0864d87602733ec86a64521f2b18177b200cbbe117577a615d6c770988c0bad946e208e24fa074e5ab3143db5bfce0fd108e4b82d120a92108011a723c12a787e6d788719a10bdba5b2699c327186af4e23c1a946834b6150bda2583e9ca2ad44ce8dbbbc2db04de8ef92e8efc141fbecaa6287c59474e6bc05d99b2964fa090c3a2233ba186515be7ed1f612970cee2d7afb81bdd762170481cd0069127d5b05aa993b4ea988d8fddc186ffb7dc90a6c08f4df435c93402849236c3fab4d27c7026c1d4dcb2602646dec9751e763dba37bdf8ff9406ad9e530ee5db382f413001aeb06a53ed9027d831179727b0865a8918da3edbebcf9b14ed44ce6cbaced4bb1bdb7f1447e6cc254b332051512bd7af426fb8f401378cd2bf5983ca01c64b92ecf032ea15d1721d03f482d7ce6e74fef6d55e702f46980c82b5a84031900b1c9e59e7c97fbec7e8f323a97a7e36cc88be0f1d45b7ff585ac54bd407b22b4154aacc8f6d7ebf48e1d814cc5ed20f8037e0a79715eef29be32806a1d58bb7c5da76f550aa3d8a1fbff0eb19ccb1a313d55cda56c9ec2ef29632387fe8d76e3c0468043e8f663f4860ee12bf2d5b0b7474d6e694f91e6dcc4024ffffffffffffffff",
      },
      modp18: {
        gen: "02",
        prime:
          "ffffffffffffffffc90fdaa22168c234c4c6628b80dc1cd129024e088a67cc74020bbea63b139b22514a08798e3404ddef9519b3cd3a431b302b0a6df25f14374fe1356d6d51c245e485b576625e7ec6f44c42e9a637ed6b0bff5cb6f406b7edee386bfb5a899fa5ae9f24117c4b1fe649286651ece45b3dc2007cb8a163bf0598da48361c55d39a69163fa8fd24cf5f83655d23dca3ad961c62f356208552bb9ed529077096966d670c354e4abc9804f1746c08ca18217c32905e462e36ce3be39e772c180e86039b2783a2ec07a28fb5c55df06f4c52c9de2bcbf6955817183995497cea956ae515d2261898fa051015728e5a8aaac42dad33170d04507a33a85521abdf1cba64ecfb850458dbef0a8aea71575d060c7db3970f85a6e1e4c7abf5ae8cdb0933d71e8c94e04a25619dcee3d2261ad2ee6bf12ffa06d98a0864d87602733ec86a64521f2b18177b200cbbe117577a615d6c770988c0bad946e208e24fa074e5ab3143db5bfce0fd108e4b82d120a92108011a723c12a787e6d788719a10bdba5b2699c327186af4e23c1a946834b6150bda2583e9ca2ad44ce8dbbbc2db04de8ef92e8efc141fbecaa6287c59474e6bc05d99b2964fa090c3a2233ba186515be7ed1f612970cee2d7afb81bdd762170481cd0069127d5b05aa993b4ea988d8fddc186ffb7dc90a6c08f4df435c93402849236c3fab4d27c7026c1d4dcb2602646dec9751e763dba37bdf8ff9406ad9e530ee5db382f413001aeb06a53ed9027d831179727b0865a8918da3edbebcf9b14ed44ce6cbaced4bb1bdb7f1447e6cc254b332051512bd7af426fb8f401378cd2bf5983ca01c64b92ecf032ea15d1721d03f482d7ce6e74fef6d55e702f46980c82b5a84031900b1c9e59e7c97fbec7e8f323a97a7e36cc88be0f1d45b7ff585ac54bd407b22b4154aacc8f6d7ebf48e1d814cc5ed20f8037e0a79715eef29be32806a1d58bb7c5da76f550aa3d8a1fbff0eb19ccb1a313d55cda56c9ec2ef29632387fe8d76e3c0468043e8f663f4860ee12bf2d5b0b7474d6e694f91e6dbe115974a3926f12fee5e438777cb6a932df8cd8bec4d073b931ba3bc832b68d9dd300741fa7bf8afc47ed2576f6936ba424663aab639c5ae4f5683423b4742bf1c978238f16cbe39d652de3fdb8befc848ad922222e04a4037c0713eb57a81a23f0c73473fc646cea306b4bcbc8862f8385ddfa9d4b7fa2c087e879683303ed5bdd3a062b3cf5b3a278a66d2a13f83f44f82ddf310ee074ab6a364597e899a0255dc164f31cc50846851df9ab48195ded7ea1b1d510bd7ee74d73faf36bc31ecfa268359046f4eb879f924009438b481c6cd7889a002ed5ee382bc9190da6fc026e479558e4475677e9aa9e3050e2765694dfc81f56e880b96e7160c980dd98edd3dfffffffffffffffff",
      },
    };
  },
});

// node_modules/diffie-hellman/lib/dh.js
var require_dh = __commonJS({
  "node_modules/diffie-hellman/lib/dh.js"(exports, module) {
    var BN = require_bn(),
      MillerRabin = require_mr(),
      millerRabin = new MillerRabin(),
      TWENTYFOUR = new BN(24),
      ELEVEN = new BN(11),
      TEN = new BN(10),
      THREE = new BN(3),
      SEVEN = new BN(7),
      primes = require_generatePrime(),
      randomBytes = require_browser();
    module.exports = DH;
    function setPublicKey(pub, enc) {
      return (
        (enc = enc || "utf8"), Buffer.isBuffer(pub) || (pub = new Buffer(pub, enc)), (this._pub = new BN(pub)), this
      );
    }
    function setPrivateKey(priv, enc) {
      return (
        (enc = enc || "utf8"),
        Buffer.isBuffer(priv) || (priv = new Buffer(priv, enc)),
        (this._priv = new BN(priv)),
        this
      );
    }
    var primeCache = {};
    function checkPrime(prime, generator) {
      var gen = generator.toString("hex"),
        hex = [gen, prime.toString(16)].join("_");
      if (hex in primeCache) return primeCache[hex];
      var error = 0;
      if (prime.isEven() || !primes.simpleSieve || !primes.fermatTest(prime) || !millerRabin.test(prime))
        return (
          (error += 1), gen === "02" || gen === "05" ? (error += 8) : (error += 4), (primeCache[hex] = error), error
        );
      millerRabin.test(prime.shrn(1)) || (error += 2);
      var rem;
      switch (gen) {
        case "02":
          prime.mod(TWENTYFOUR).cmp(ELEVEN) && (error += 8);
          break;
        case "05":
          (rem = prime.mod(TEN)), rem.cmp(THREE) && rem.cmp(SEVEN) && (error += 8);
          break;
        default:
          error += 4;
      }
      return (primeCache[hex] = error), error;
    }
    function DH(prime, generator, malleable) {
      this.setGenerator(generator),
        (this.__prime = new BN(prime)),
        (this._prime = BN.mont(this.__prime)),
        (this._primeLen = prime.length),
        (this._pub = void 0),
        (this._priv = void 0),
        (this._primeCode = void 0),
        malleable ? ((this.setPublicKey = setPublicKey), (this.setPrivateKey = setPrivateKey)) : (this._primeCode = 8);
    }
    DH.prototype = {};
    Object.defineProperty(DH.prototype, "verifyError", {
      enumerable: !0,
      get: function () {
        return (
          typeof this._primeCode != "number" && (this._primeCode = checkPrime(this.__prime, this.__gen)),
          this._primeCode
        );
      },
    });
    DH.prototype.generateKeys = function () {
      return (
        this._priv || (this._priv = new BN(randomBytes(this._primeLen))),
        (this._pub = this._gen.toRed(this._prime).redPow(this._priv).fromRed()),
        this.getPublicKey()
      );
    };
    DH.prototype.computeSecret = function (other) {
      (other = new BN(other)), (other = other.toRed(this._prime));
      var secret = other.redPow(this._priv).fromRed(),
        out = new Buffer(secret.toArray()),
        prime = this.getPrime();
      if (out.length < prime.length) {
        var front = new Buffer(prime.length - out.length);
        front.fill(0), (out = Buffer.concat([front, out]));
      }
      return out;
    };
    DH.prototype.getPublicKey = function (enc) {
      return formatReturnValue(this._pub, enc);
    };
    DH.prototype.getPrivateKey = function (enc) {
      return formatReturnValue(this._priv, enc);
    };
    DH.prototype.getPrime = function (enc) {
      return formatReturnValue(this.__prime, enc);
    };
    DH.prototype.getGenerator = function (enc) {
      return formatReturnValue(this._gen, enc);
    };
    DH.prototype.setGenerator = function (gen, enc) {
      return (
        (enc = enc || "utf8"),
        Buffer.isBuffer(gen) || (gen = new Buffer(gen, enc)),
        (this.__gen = gen),
        (this._gen = new BN(gen)),
        this
      );
    };
    function formatReturnValue(bn, enc) {
      var buf = new Buffer(bn.toArray());
      return enc ? buf.toString(enc) : buf;
    }
  },
});

// node_modules/diffie-hellman/browser.js
var require_browser7 = __commonJS({
  "node_modules/diffie-hellman/browser.js"(exports) {
    var generatePrime = require_generatePrime(),
      primes = require_primes(),
      DH = require_dh();
    function getDiffieHellman(mod) {
      var prime = new Buffer(primes[mod].prime, "hex"),
        gen = new Buffer(primes[mod].gen, "hex");
      return new DH(prime, gen);
    }
    var ENCODINGS = {
      binary: !0,
      hex: !0,
      base64: !0,
    };
    function createDiffieHellman(prime, enc, generator, genc) {
      return Buffer.isBuffer(enc) || ENCODINGS[enc] === void 0
        ? createDiffieHellman(prime, "binary", enc, generator)
        : ((enc = enc || "binary"),
          (genc = genc || "binary"),
          (generator = generator || new Buffer([2])),
          Buffer.isBuffer(generator) || (generator = new Buffer(generator, genc)),
          typeof prime == "number"
            ? new DH(generatePrime(prime, generator), generator, !0)
            : (Buffer.isBuffer(prime) || (prime = new Buffer(prime, enc)), new DH(prime, generator, !0)));
    }
    exports.DiffieHellmanGroup = exports.createDiffieHellmanGroup = exports.getDiffieHellman = getDiffieHellman;
    exports.createDiffieHellman = exports.DiffieHellman = createDiffieHellman;

    // TODO: move entire function out of js in diffie-hellman pr
    exports.diffieHellman = function diffieHellman(options) {
      validateObject(options, "options");

      const { privateKey, publicKey } = options;

      if (!(privateKey instanceof KeyObject)) {
        throw $ERR_INVALID_ARG_VALUE("options.privateKey", privateKey);
      }

      if (!(publicKey instanceof KeyObject)) {
        throw $ERR_INVALID_ARG_VALUE("options.publicKey", publicKey);
      }

      if (privateKey.type !== "private") {
        throw $ERR_CRYPTO_INVALID_KEY_OBJECT_TYPE(privateKey.type, "private");
      }

      const publicKeyType = publicKey.type;
      if (publicKeyType !== "public" && publicKeyType !== "private") {
        throw $ERR_CRYPTO_INVALID_KEY_OBJECT_TYPE(publicKeyType, "private or public");
      }

      const privateType = privateKey.asymmetricKeyType;
      const publicType = publicKey.asymmetricKeyType;
      if (privateType !== publicType || !["dh", "ec", "x448", "x25519"].includes(privateType)) {
        throw $ERR_CRYPTO_INCOMPATIBLE_KEY(
          `Incompatible key types for Diffie-Hellman: ${privateType} and ${publicType}`,
        );
      }

      return statelessDH(privateKey.$bunNativePtr, publicKey.$bunNativePtr);
    };
  },
});

// node_modules/bn.js/lib/bn.js
var require_bn3 = require_bn;

// node_modules/browserify-rsa/index.js
var require_browserify_rsa = __commonJS({
  "node_modules/browserify-rsa/index.js"(exports, module) {
    var BN = require_bn3(),
      randomBytes = require_browser();
    function blind(priv) {
      var r = getr(priv),
        blinder = r.toRed(BN.mont(priv.modulus)).redPow(new BN(priv.publicExponent)).fromRed();
      return { blinder, unblinder: r.invm(priv.modulus) };
    }
    function getr(priv) {
      var len = priv.modulus.byteLength(),
        r;
      do r = new BN(randomBytes(len));
      while (r.cmp(priv.modulus) >= 0 || !r.umod(priv.prime1) || !r.umod(priv.prime2));
      return r;
    }
    function crt(msg, priv) {
      var blinds = blind(priv),
        len = priv.modulus.byteLength(),
        blinded = new BN(msg).mul(blinds.blinder).umod(priv.modulus),
        c1 = blinded.toRed(BN.mont(priv.prime1)),
        c2 = blinded.toRed(BN.mont(priv.prime2)),
        qinv = priv.coefficient,
        p = priv.prime1,
        q = priv.prime2,
        m1 = c1.redPow(priv.exponent1).fromRed(),
        m2 = c2.redPow(priv.exponent2).fromRed(),
        h = m1.isub(m2).imul(qinv).umod(p).imul(q);
      return m2.iadd(h).imul(blinds.unblinder).umod(priv.modulus).toArrayLike(Buffer, "be", len);
    }
    crt.getr = getr;
    module.exports = crt;
  },
});

// node_modules/elliptic/package.json
var require_package = __commonJS({
  "node_modules/elliptic/package.json"(exports, module) {
    module.exports = {
      name: "elliptic",
      version: "6.5.4",
      description: "EC cryptography",
      main: "lib/elliptic.js",
      files: ["lib"],
      scripts: {
        lint: "eslint lib test",
        "lint:fix": "npm run lint -- --fix",
        unit: "istanbul test _mocha --reporter=spec test/index.js",
        test: "npm run lint && npm run unit",
        version: "grunt dist && git add dist/",
      },
      repository: {
        type: "git",
        url: "git@github.com:indutny/elliptic",
      },
      keywords: ["EC", "Elliptic", "curve", "Cryptography"],
      author: "Fedor Indutny <fedor@indutny.com>",
      license: "MIT",
      bugs: {
        url: "https://github.com/indutny/elliptic/issues",
      },
      homepage: "https://github.com/indutny/elliptic",
      devDependencies: {
        brfs: "^2.0.2",
        coveralls: "^3.1.0",
        eslint: "^7.6.0",
        grunt: "^1.2.1",
        "grunt-browserify": "^5.3.0",
        "grunt-cli": "^1.3.2",
        "grunt-contrib-connect": "^3.0.0",
        "grunt-contrib-copy": "^1.0.0",
        "grunt-contrib-uglify": "^5.0.0",
        "grunt-mocha-istanbul": "^5.0.2",
        "grunt-saucelabs": "^9.0.1",
        istanbul: "^0.4.5",
        mocha: "^8.0.1",
      },
      dependencies: {
        "bn.js": "^4.11.9",
        brorand: "^1.1.0",
        "hash.js": "^1.0.0",
        "hmac-drbg": "^1.0.1",
        inherits: "^2.0.4",
        "minimalistic-assert": "^1.0.1",
        "minimalistic-crypto-utils": "^1.0.1",
      },
    };
  },
});

>>>>>>> 6d0739f7
// node_modules/elliptic/node_modules/bn.js/lib/bn.js
var require_bn4 = require_bn;

// node_modules/minimalistic-crypto-utils/lib/utils.js
var require_utils2 = __commonJS({
  "node_modules/minimalistic-crypto-utils/lib/utils.js"(exports) {
    "use strict";
    var utils = exports;
    function toArray(msg, enc) {
      if (Array.isArray(msg)) return msg.slice();
      if (!msg) return [];
      var res = [];
      if (typeof msg != "string") {
        for (var i = 0; i < msg.length; i++) res[i] = msg[i] | 0;
        return res;
      }
      if (enc === "hex") {
        (msg = msg.replace(/[^a-z0-9]+/gi, "")), msg.length % 2 !== 0 && (msg = "0" + msg);
        for (var i = 0; i < msg.length; i += 2) res.push(parseInt(msg[i] + msg[i + 1], 16));
      } else
        for (var i = 0; i < msg.length; i++) {
          var c = msg.charCodeAt(i),
            hi = c >> 8,
            lo = c & 255;
          hi ? res.push(hi, lo) : res.push(lo);
        }
      return res;
    }
    utils.toArray = toArray;
    function zero2(word) {
      return word.length === 1 ? "0" + word : word;
    }
    utils.zero2 = zero2;
    function toHex(msg) {
      for (var res = "", i = 0; i < msg.length; i++) res += zero2(msg[i].toString(16));
      return res;
    }
    utils.toHex = toHex;
    utils.encode = function (arr, enc) {
      return enc === "hex" ? toHex(arr) : arr;
    };
  },
});

// node_modules/elliptic/lib/elliptic/utils.js
var require_utils3 = __commonJS({
  "node_modules/elliptic/lib/elliptic/utils.js"(exports) {
    "use strict";
    var utils = exports,
      BN = require_bn4(),
      minAssert = require_minimalistic_assert(),
      minUtils = require_utils2();
    utils.assert = minAssert;
    utils.toArray = minUtils.toArray;
    utils.zero2 = minUtils.zero2;
    utils.toHex = minUtils.toHex;
    utils.encode = minUtils.encode;
    function getNAF(num, w, bits) {
      var naf = new Array(Math.max(num.bitLength(), bits) + 1);
      naf.fill(0);
      for (var ws = 1 << (w + 1), k = num.clone(), i = 0; i < naf.length; i++) {
        var z,
          mod = k.andln(ws - 1);
        k.isOdd() ? (mod > (ws >> 1) - 1 ? (z = (ws >> 1) - mod) : (z = mod), k.isubn(z)) : (z = 0),
          (naf[i] = z),
          k.iushrn(1);
      }
      return naf;
    }
    utils.getNAF = getNAF;
    function getJSF(k1, k2) {
      var jsf = [[], []];
      (k1 = k1.clone()), (k2 = k2.clone());
      for (var d1 = 0, d2 = 0, m8; k1.cmpn(-d1) > 0 || k2.cmpn(-d2) > 0; ) {
        var m14 = (k1.andln(3) + d1) & 3,
          m24 = (k2.andln(3) + d2) & 3;
        m14 === 3 && (m14 = -1), m24 === 3 && (m24 = -1);
        var u1;
        (m14 & 1) === 0
          ? (u1 = 0)
          : ((m8 = (k1.andln(7) + d1) & 7), (m8 === 3 || m8 === 5) && m24 === 2 ? (u1 = -m14) : (u1 = m14)),
          jsf[0].push(u1);
        var u2;
        (m24 & 1) === 0
          ? (u2 = 0)
          : ((m8 = (k2.andln(7) + d2) & 7), (m8 === 3 || m8 === 5) && m14 === 2 ? (u2 = -m24) : (u2 = m24)),
          jsf[1].push(u2),
          2 * d1 === u1 + 1 && (d1 = 1 - d1),
          2 * d2 === u2 + 1 && (d2 = 1 - d2),
          k1.iushrn(1),
          k2.iushrn(1);
      }
      return jsf;
    }
    utils.getJSF = getJSF;
    function cachedProperty(obj, name, computer) {
      var key = "_" + name;
      obj.prototype[name] = function () {
        return this[key] !== void 0 ? this[key] : (this[key] = computer.$call(this));
      };
    }
    utils.cachedProperty = cachedProperty;
    function parseBytes(bytes) {
      if (bytes instanceof KeyObject) {
        bytes = bytes.export();
      } else if (bytes instanceof CryptoKey) {
        bytes = KeyObject.from(bytes).export();
      }
      return typeof bytes == "string" ? utils.toArray(bytes, "hex") : bytes;
    }
    utils.parseBytes = parseBytes;
    function intFromLE(bytes) {
      return new BN(bytes, "hex", "le");
    }
    utils.intFromLE = intFromLE;
  },
});

// node_modules/elliptic/lib/elliptic/curve/base.js
var require_base = __commonJS({
  "node_modules/elliptic/lib/elliptic/curve/base.js"(exports, module) {
    "use strict";
    var BN = require_bn4(),
      utils = require_utils3(),
      getNAF = utils.getNAF,
      getJSF = utils.getJSF,
      assert = utils.assert;
    function BaseCurve(type, conf) {
      (this.type = type),
        (this.p = new BN(conf.p, 16)),
        (this.red = conf.prime ? BN.red(conf.prime) : BN.mont(this.p)),
        (this.zero = new BN(0).toRed(this.red)),
        (this.one = new BN(1).toRed(this.red)),
        (this.two = new BN(2).toRed(this.red)),
        (this.n = conf.n && new BN(conf.n, 16)),
        (this.g = conf.g && this.pointFromJSON(conf.g, conf.gRed)),
        (this._wnafT1 = new Array(4)),
        (this._wnafT2 = new Array(4)),
        (this._wnafT3 = new Array(4)),
        (this._wnafT4 = new Array(4)),
        (this._bitLength = this.n ? this.n.bitLength() : 0);
      var adjustCount = this.n && this.p.div(this.n);
      !adjustCount || adjustCount.cmpn(100) > 0
        ? (this.redN = null)
        : ((this._maxwellTrick = !0), (this.redN = this.n.toRed(this.red)));
    }
    module.exports = BaseCurve;
    BaseCurve.prototype = {};
    BaseCurve.prototype.point = function () {
      throw new Error("Not implemented");
    };
    BaseCurve.prototype.validate = function () {
      throw new Error("Not implemented");
    };
    BaseCurve.prototype._fixedNafMul = function (p, k) {
      assert(p.precomputed);
      var doubles = p._getDoubles(),
        naf = getNAF(k, 1, this._bitLength),
        I = (1 << (doubles.step + 1)) - (doubles.step % 2 === 0 ? 2 : 1);
      I /= 3;
      var repr = [],
        j,
        nafW;
      for (j = 0; j < naf.length; j += doubles.step) {
        nafW = 0;
        for (var l = j + doubles.step - 1; l >= j; l--) nafW = (nafW << 1) + naf[l];
        repr.push(nafW);
      }
      for (var a = this.jpoint(null, null, null), b = this.jpoint(null, null, null), i = I; i > 0; i--) {
        for (j = 0; j < repr.length; j++)
          (nafW = repr[j]),
            nafW === i ? (b = b.mixedAdd(doubles.points[j])) : nafW === -i && (b = b.mixedAdd(doubles.points[j].neg()));
        a = a.add(b);
      }
      return a.toP();
    };
    BaseCurve.prototype._wnafMul = function (p, k) {
      var w = 4,
        nafPoints = p._getNAFPoints(w);
      w = nafPoints.wnd;
      for (
        var wnd = nafPoints.points,
          naf = getNAF(k, w, this._bitLength),
          acc = this.jpoint(null, null, null),
          i = naf.length - 1;
        i >= 0;
        i--
      ) {
        for (var l = 0; i >= 0 && naf[i] === 0; i--) l++;
        if ((i >= 0 && l++, (acc = acc.dblp(l)), i < 0)) break;
        var z = naf[i];
        assert(z !== 0),
          p.type === "affine"
            ? z > 0
              ? (acc = acc.mixedAdd(wnd[(z - 1) >> 1]))
              : (acc = acc.mixedAdd(wnd[(-z - 1) >> 1].neg()))
            : z > 0
              ? (acc = acc.add(wnd[(z - 1) >> 1]))
              : (acc = acc.add(wnd[(-z - 1) >> 1].neg()));
      }
      return p.type === "affine" ? acc.toP() : acc;
    };
    BaseCurve.prototype._wnafMulAdd = function (defW, points, coeffs, len, jacobianResult) {
      var wndWidth = this._wnafT1,
        wnd = this._wnafT2,
        naf = this._wnafT3,
        max = 0,
        i,
        j,
        p;
      for (i = 0; i < len; i++) {
        p = points[i];
        var nafPoints = p._getNAFPoints(defW);
        (wndWidth[i] = nafPoints.wnd), (wnd[i] = nafPoints.points);
      }
      for (i = len - 1; i >= 1; i -= 2) {
        var a = i - 1,
          b = i;
        if (wndWidth[a] !== 1 || wndWidth[b] !== 1) {
          (naf[a] = getNAF(coeffs[a], wndWidth[a], this._bitLength)),
            (naf[b] = getNAF(coeffs[b], wndWidth[b], this._bitLength)),
            (max = Math.max(naf[a].length, max)),
            (max = Math.max(naf[b].length, max));
          continue;
        }
        var comb = [points[a], null, null, points[b]];
        points[a].y.cmp(points[b].y) === 0
          ? ((comb[1] = points[a].add(points[b])), (comb[2] = points[a].toJ().mixedAdd(points[b].neg())))
          : points[a].y.cmp(points[b].y.redNeg()) === 0
            ? ((comb[1] = points[a].toJ().mixedAdd(points[b])), (comb[2] = points[a].add(points[b].neg())))
            : ((comb[1] = points[a].toJ().mixedAdd(points[b])), (comb[2] = points[a].toJ().mixedAdd(points[b].neg())));
        var index = [-3, -1, -5, -7, 0, 7, 5, 1, 3],
          jsf = getJSF(coeffs[a], coeffs[b]);
        for (
          max = Math.max(jsf[0].length, max), naf[a] = new Array(max), naf[b] = new Array(max), j = 0;
          j < max;
          j++
        ) {
          var ja = jsf[0][j] | 0,
            jb = jsf[1][j] | 0;
          (naf[a][j] = index[(ja + 1) * 3 + (jb + 1)]), (naf[b][j] = 0), (wnd[a] = comb);
        }
      }
      var acc = this.jpoint(null, null, null),
        tmp = this._wnafT4;
      for (i = max; i >= 0; i--) {
        for (var k = 0; i >= 0; ) {
          var zero = !0;
          for (j = 0; j < len; j++) (tmp[j] = naf[j][i] | 0), tmp[j] !== 0 && (zero = !1);
          if (!zero) break;
          k++, i--;
        }
        if ((i >= 0 && k++, (acc = acc.dblp(k)), i < 0)) break;
        for (j = 0; j < len; j++) {
          var z = tmp[j];
          z !== 0 &&
            (z > 0 ? (p = wnd[j][(z - 1) >> 1]) : z < 0 && (p = wnd[j][(-z - 1) >> 1].neg()),
            p.type === "affine" ? (acc = acc.mixedAdd(p)) : (acc = acc.add(p)));
        }
      }
      for (i = 0; i < len; i++) wnd[i] = null;
      return jacobianResult ? acc : acc.toP();
    };
    function BasePoint(curve, type) {
      (this.curve = curve), (this.type = type), (this.precomputed = null);
    }
    BasePoint.prototype = {};
    BaseCurve.BasePoint = BasePoint;
    BasePoint.prototype.eq = function () {
      throw new Error("Not implemented");
    };
    BasePoint.prototype.validate = function () {
      return this.curve.validate(this);
    };
    BaseCurve.prototype.decodePoint = function (bytes, enc) {
      bytes = utils.toArray(bytes, enc);
      var len = this.p.byteLength();
      if ((bytes[0] === 4 || bytes[0] === 6 || bytes[0] === 7) && bytes.length - 1 === 2 * len) {
        bytes[0] === 6
          ? assert(bytes[bytes.length - 1] % 2 === 0)
          : bytes[0] === 7 && assert(bytes[bytes.length - 1] % 2 === 1);
        var res = this.point(bytes.slice(1, 1 + len), bytes.slice(1 + len, 1 + 2 * len));
        return res;
      } else if ((bytes[0] === 2 || bytes[0] === 3) && bytes.length - 1 === len)
        return this.pointFromX(bytes.slice(1, 1 + len), bytes[0] === 3);
      throw $ERR_CRYPTO_ECDH_INVALID_PUBLIC_KEY("Public key is not valid for specified curve");
    };
    BasePoint.prototype.encodeCompressed = function (enc) {
      return this.encode(enc, !0);
    };
    BasePoint.prototype._encode = function (compact) {
      var len = this.curve.p.byteLength(),
        x = this.getX().toArray("be", len);
      return compact ? [this.getY().isEven() ? 2 : 3].concat(x) : [4].concat(x, this.getY().toArray("be", len));
    };
    BasePoint.prototype.encode = function (enc, compact) {
      return utils.encode(this._encode(compact), enc);
    };
    BasePoint.prototype.precompute = function (power) {
      if (this.precomputed) return this;
      var precomputed = {
        doubles: null,
        naf: null,
        beta: null,
      };
      return (
        (precomputed.naf = this._getNAFPoints(8)),
        (precomputed.doubles = this._getDoubles(4, power)),
        (precomputed.beta = this._getBeta()),
        (this.precomputed = precomputed),
        this
      );
    };
    BasePoint.prototype._hasDoubles = function (k) {
      if (!this.precomputed) return !1;
      var doubles = this.precomputed.doubles;
      return doubles ? doubles.points.length >= Math.ceil((k.bitLength() + 1) / doubles.step) : !1;
    };
    BasePoint.prototype._getDoubles = function (step, power) {
      if (this.precomputed && this.precomputed.doubles) return this.precomputed.doubles;
      for (var doubles = [this], acc = this, i = 0; i < power; i += step) {
        for (var j = 0; j < step; j++) acc = acc.dbl();
        doubles.push(acc);
      }
      return {
        step,
        points: doubles,
      };
    };
    BasePoint.prototype._getNAFPoints = function (wnd) {
      if (this.precomputed && this.precomputed.naf) return this.precomputed.naf;
      for (var res = [this], max = (1 << wnd) - 1, dbl = max === 1 ? null : this.dbl(), i = 1; i < max; i++)
        res[i] = res[i - 1].add(dbl);
      return {
        wnd,
        points: res,
      };
    };
    BasePoint.prototype._getBeta = function () {
      return null;
    };
    BasePoint.prototype.dblp = function (k) {
      for (var r = this, i = 0; i < k; i++) r = r.dbl();
      return r;
    };
  },
});

// node_modules/elliptic/lib/elliptic/curve/short.js
var require_short = __commonJS({
  "node_modules/elliptic/lib/elliptic/curve/short.js"(exports, module) {
    "use strict";
    var utils = require_utils3(),
      BN = require_bn4(),
      inherits = require_inherits_browser(),
      Base = require_base(),
      assert = utils.assert;
    function ShortCurve(conf) {
      Base.$call(this, "short", conf),
        (this.a = new BN(conf.a, 16).toRed(this.red)),
        (this.b = new BN(conf.b, 16).toRed(this.red)),
        (this.tinv = this.two.redInvm()),
        (this.zeroA = this.a.fromRed().cmpn(0) === 0),
        (this.threeA = this.a.fromRed().sub(this.p).cmpn(-3) === 0),
        (this.endo = this._getEndomorphism(conf)),
        (this._endoWnafT1 = new Array(4)),
        (this._endoWnafT2 = new Array(4));
    }
    inherits(ShortCurve, Base);
    module.exports = ShortCurve;
    ShortCurve.prototype._getEndomorphism = function (conf) {
      if (!(!this.zeroA || !this.g || !this.n || this.p.modn(3) !== 1)) {
        var beta, lambda;
        if (conf.beta) beta = new BN(conf.beta, 16).toRed(this.red);
        else {
          var betas = this._getEndoRoots(this.p);
          (beta = betas[0].cmp(betas[1]) < 0 ? betas[0] : betas[1]), (beta = beta.toRed(this.red));
        }
        if (conf.lambda) lambda = new BN(conf.lambda, 16);
        else {
          var lambdas = this._getEndoRoots(this.n);
          this.g.mul(lambdas[0]).x.cmp(this.g.x.redMul(beta)) === 0
            ? (lambda = lambdas[0])
            : ((lambda = lambdas[1]), assert(this.g.mul(lambda).x.cmp(this.g.x.redMul(beta)) === 0));
        }
        var basis;
        return (
          conf.basis
            ? (basis = conf.basis.map(function (vec) {
                return {
                  a: new BN(vec.a, 16),
                  b: new BN(vec.b, 16),
                };
              }))
            : (basis = this._getEndoBasis(lambda)),
          {
            beta,
            lambda,
            basis,
          }
        );
      }
    };
    ShortCurve.prototype._getEndoRoots = function (num) {
      var red = num === this.p ? this.red : BN.mont(num),
        tinv = new BN(2).toRed(red).redInvm(),
        ntinv = tinv.redNeg(),
        s = new BN(3).toRed(red).redNeg().redSqrt().redMul(tinv),
        l1 = ntinv.redAdd(s).fromRed(),
        l2 = ntinv.redSub(s).fromRed();
      return [l1, l2];
    };
    ShortCurve.prototype._getEndoBasis = function (lambda) {
      for (
        var aprxSqrt = this.n.ushrn(Math.floor(this.n.bitLength() / 2)),
          u = lambda,
          v = this.n.clone(),
          x1 = new BN(1),
          y1 = new BN(0),
          x2 = new BN(0),
          y2 = new BN(1),
          a0,
          b0,
          a1,
          b1,
          a2,
          b2,
          prevR,
          i = 0,
          r,
          x;
        u.cmpn(0) !== 0;

      ) {
        var q = v.div(u);
        (r = v.sub(q.mul(u))), (x = x2.sub(q.mul(x1)));
        var y = y2.sub(q.mul(y1));
        if (!a1 && r.cmp(aprxSqrt) < 0) (a0 = prevR.neg()), (b0 = x1), (a1 = r.neg()), (b1 = x);
        else if (a1 && ++i === 2) break;
        (prevR = r), (v = u), (u = r), (x2 = x1), (x1 = x), (y2 = y1), (y1 = y);
      }
      (a2 = r.neg()), (b2 = x);
      var len1 = a1.sqr().add(b1.sqr()),
        len2 = a2.sqr().add(b2.sqr());
      return (
        len2.cmp(len1) >= 0 && ((a2 = a0), (b2 = b0)),
        a1.negative && ((a1 = a1.neg()), (b1 = b1.neg())),
        a2.negative && ((a2 = a2.neg()), (b2 = b2.neg())),
        [
          { a: a1, b: b1 },
          { a: a2, b: b2 },
        ]
      );
    };
    ShortCurve.prototype._endoSplit = function (k) {
      var basis = this.endo.basis,
        v1 = basis[0],
        v2 = basis[1],
        c1 = v2.b.mul(k).divRound(this.n),
        c2 = v1.b.neg().mul(k).divRound(this.n),
        p1 = c1.mul(v1.a),
        p2 = c2.mul(v2.a),
        q1 = c1.mul(v1.b),
        q2 = c2.mul(v2.b),
        k1 = k.sub(p1).sub(p2),
        k2 = q1.add(q2).neg();
      return { k1, k2 };
    };
    ShortCurve.prototype.pointFromX = function (x, odd) {
      (x = new BN(x, 16)), x.red || (x = x.toRed(this.red));
      var y2 = x.redSqr().redMul(x).redIAdd(x.redMul(this.a)).redIAdd(this.b),
        y = y2.redSqrt();
      if (y.redSqr().redSub(y2).cmp(this.zero) !== 0) throw new Error("invalid point");
      var isOdd = y.fromRed().isOdd();
      return ((odd && !isOdd) || (!odd && isOdd)) && (y = y.redNeg()), this.point(x, y);
    };
    ShortCurve.prototype.validate = function (point) {
      if (point.inf) return !0;
      var x = point.x,
        y = point.y,
        ax = this.a.redMul(x),
        rhs = x.redSqr().redMul(x).redIAdd(ax).redIAdd(this.b);
      return y.redSqr().redISub(rhs).cmpn(0) === 0;
    };
    ShortCurve.prototype._endoWnafMulAdd = function (points, coeffs, jacobianResult) {
      for (var npoints = this._endoWnafT1, ncoeffs = this._endoWnafT2, i = 0; i < points.length; i++) {
        var split = this._endoSplit(coeffs[i]),
          p = points[i],
          beta = p._getBeta();
        split.k1.negative && (split.k1.ineg(), (p = p.neg(!0))),
          split.k2.negative && (split.k2.ineg(), (beta = beta.neg(!0))),
          (npoints[i * 2] = p),
          (npoints[i * 2 + 1] = beta),
          (ncoeffs[i * 2] = split.k1),
          (ncoeffs[i * 2 + 1] = split.k2);
      }
      for (var res = this._wnafMulAdd(1, npoints, ncoeffs, i * 2, jacobianResult), j = 0; j < i * 2; j++)
        (npoints[j] = null), (ncoeffs[j] = null);
      return res;
    };
    function Point(curve, x, y, isRed) {
      Base.BasePoint.$call(this, curve, "affine"),
        x === null && y === null
          ? ((this.x = null), (this.y = null), (this.inf = !0))
          : ((this.x = new BN(x, 16)),
            (this.y = new BN(y, 16)),
            isRed && (this.x.forceRed(this.curve.red), this.y.forceRed(this.curve.red)),
            this.x.red || (this.x = this.x.toRed(this.curve.red)),
            this.y.red || (this.y = this.y.toRed(this.curve.red)),
            (this.inf = !1));
    }
    inherits(Point, Base.BasePoint);
    ShortCurve.prototype.point = function (x, y, isRed) {
      return new Point(this, x, y, isRed);
    };
    ShortCurve.prototype.pointFromJSON = function (obj, red) {
      return Point.fromJSON(this, obj, red);
    };
    Point.prototype._getBeta = function () {
      if (!!this.curve.endo) {
        var pre = this.precomputed;
        if (pre && pre.beta) return pre.beta;
        var beta = this.curve.point(this.x.redMul(this.curve.endo.beta), this.y);
        if (pre) {
          var curve = this.curve,
            endoMul = function (p) {
              return curve.point(p.x.redMul(curve.endo.beta), p.y);
            };
          (pre.beta = beta),
            (beta.precomputed = {
              beta: null,
              naf: pre.naf && {
                wnd: pre.naf.wnd,
                points: pre.naf.points.map(endoMul),
              },
              doubles: pre.doubles && {
                step: pre.doubles.step,
                points: pre.doubles.points.map(endoMul),
              },
            });
        }
        return beta;
      }
    };
    Point.prototype.toJSON = function () {
      return this.precomputed
        ? [
            this.x,
            this.y,
            this.precomputed && {
              doubles: this.precomputed.doubles && {
                step: this.precomputed.doubles.step,
                points: this.precomputed.doubles.points.slice(1),
              },
              naf: this.precomputed.naf && {
                wnd: this.precomputed.naf.wnd,
                points: this.precomputed.naf.points.slice(1),
              },
            },
          ]
        : [this.x, this.y];
    };
    Point.fromJSON = function (curve, obj, red) {
      typeof obj == "string" && (obj = JSON.parse(obj));
      var res = curve.point(obj[0], obj[1], red);
      if (!obj[2]) return res;
      function obj2point(obj2) {
        return curve.point(obj2[0], obj2[1], red);
      }
      var pre = obj[2];
      return (
        (res.precomputed = {
          beta: null,
          doubles: pre.doubles && {
            step: pre.doubles.step,
            points: [res].concat(pre.doubles.points.map(obj2point)),
          },
          naf: pre.naf && {
            wnd: pre.naf.wnd,
            points: [res].concat(pre.naf.points.map(obj2point)),
          },
        }),
        res
      );
    };
    Point.prototype.inspect = function () {
      return this.isInfinity()
        ? "<EC Point Infinity>"
        : "<EC Point x: " + this.x.fromRed().toString(16, 2) + " y: " + this.y.fromRed().toString(16, 2) + ">";
    };
    Point.prototype.isInfinity = function () {
      return this.inf;
    };
    Point.prototype.add = function (p) {
      if (this.inf) return p;
      if (p.inf) return this;
      if (this.eq(p)) return this.dbl();
      if (this.neg().eq(p)) return this.curve.point(null, null);
      if (this.x.cmp(p.x) === 0) return this.curve.point(null, null);
      var c = this.y.redSub(p.y);
      c.cmpn(0) !== 0 && (c = c.redMul(this.x.redSub(p.x).redInvm()));
      var nx = c.redSqr().redISub(this.x).redISub(p.x),
        ny = c.redMul(this.x.redSub(nx)).redISub(this.y);
      return this.curve.point(nx, ny);
    };
    Point.prototype.dbl = function () {
      if (this.inf) return this;
      var ys1 = this.y.redAdd(this.y);
      if (ys1.cmpn(0) === 0) return this.curve.point(null, null);
      var a = this.curve.a,
        x2 = this.x.redSqr(),
        dyinv = ys1.redInvm(),
        c = x2.redAdd(x2).redIAdd(x2).redIAdd(a).redMul(dyinv),
        nx = c.redSqr().redISub(this.x.redAdd(this.x)),
        ny = c.redMul(this.x.redSub(nx)).redISub(this.y);
      return this.curve.point(nx, ny);
    };
    Point.prototype.getX = function () {
      return this.x.fromRed();
    };
    Point.prototype.getY = function () {
      return this.y.fromRed();
    };
    Point.prototype.mul = function (k) {
      return (
        (k = new BN(k, 16)),
        this.isInfinity()
          ? this
          : this._hasDoubles(k)
            ? this.curve._fixedNafMul(this, k)
            : this.curve.endo
              ? this.curve._endoWnafMulAdd([this], [k])
              : this.curve._wnafMul(this, k)
      );
    };
    Point.prototype.mulAdd = function (k1, p2, k2) {
      var points = [this, p2],
        coeffs = [k1, k2];
      return this.curve.endo
        ? this.curve._endoWnafMulAdd(points, coeffs)
        : this.curve._wnafMulAdd(1, points, coeffs, 2);
    };
    Point.prototype.jmulAdd = function (k1, p2, k2) {
      var points = [this, p2],
        coeffs = [k1, k2];
      return this.curve.endo
        ? this.curve._endoWnafMulAdd(points, coeffs, !0)
        : this.curve._wnafMulAdd(1, points, coeffs, 2, !0);
    };
    Point.prototype.eq = function (p) {
      return this === p || (this.inf === p.inf && (this.inf || (this.x.cmp(p.x) === 0 && this.y.cmp(p.y) === 0)));
    };
    Point.prototype.neg = function (_precompute) {
      if (this.inf) return this;
      var res = this.curve.point(this.x, this.y.redNeg());
      if (_precompute && this.precomputed) {
        var pre = this.precomputed,
          negate = function (p) {
            return p.neg();
          };
        res.precomputed = {
          naf: pre.naf && {
            wnd: pre.naf.wnd,
            points: pre.naf.points.map(negate),
          },
          doubles: pre.doubles && {
            step: pre.doubles.step,
            points: pre.doubles.points.map(negate),
          },
        };
      }
      return res;
    };
    Point.prototype.toJ = function () {
      if (this.inf) return this.curve.jpoint(null, null, null);
      var res = this.curve.jpoint(this.x, this.y, this.curve.one);
      return res;
    };
    function JPoint(curve, x, y, z) {
      Base.BasePoint.$call(this, curve, "jacobian"),
        x === null && y === null && z === null
          ? ((this.x = this.curve.one), (this.y = this.curve.one), (this.z = new BN(0)))
          : ((this.x = new BN(x, 16)), (this.y = new BN(y, 16)), (this.z = new BN(z, 16))),
        this.x.red || (this.x = this.x.toRed(this.curve.red)),
        this.y.red || (this.y = this.y.toRed(this.curve.red)),
        this.z.red || (this.z = this.z.toRed(this.curve.red)),
        (this.zOne = this.z === this.curve.one);
    }
    inherits(JPoint, Base.BasePoint);
    ShortCurve.prototype.jpoint = function (x, y, z) {
      return new JPoint(this, x, y, z);
    };
    JPoint.prototype.toP = function () {
      if (this.isInfinity()) return this.curve.point(null, null);
      var zinv = this.z.redInvm(),
        zinv2 = zinv.redSqr(),
        ax = this.x.redMul(zinv2),
        ay = this.y.redMul(zinv2).redMul(zinv);
      return this.curve.point(ax, ay);
    };
    JPoint.prototype.neg = function () {
      return this.curve.jpoint(this.x, this.y.redNeg(), this.z);
    };
    JPoint.prototype.add = function (p) {
      if (this.isInfinity()) return p;
      if (p.isInfinity()) return this;
      var pz2 = p.z.redSqr(),
        z2 = this.z.redSqr(),
        u1 = this.x.redMul(pz2),
        u2 = p.x.redMul(z2),
        s1 = this.y.redMul(pz2.redMul(p.z)),
        s2 = p.y.redMul(z2.redMul(this.z)),
        h = u1.redSub(u2),
        r = s1.redSub(s2);
      if (h.cmpn(0) === 0) return r.cmpn(0) !== 0 ? this.curve.jpoint(null, null, null) : this.dbl();
      var h2 = h.redSqr(),
        h3 = h2.redMul(h),
        v = u1.redMul(h2),
        nx = r.redSqr().redIAdd(h3).redISub(v).redISub(v),
        ny = r.redMul(v.redISub(nx)).redISub(s1.redMul(h3)),
        nz = this.z.redMul(p.z).redMul(h);
      return this.curve.jpoint(nx, ny, nz);
    };
    JPoint.prototype.mixedAdd = function (p) {
      if (this.isInfinity()) return p.toJ();
      if (p.isInfinity()) return this;
      var z2 = this.z.redSqr(),
        u1 = this.x,
        u2 = p.x.redMul(z2),
        s1 = this.y,
        s2 = p.y.redMul(z2).redMul(this.z),
        h = u1.redSub(u2),
        r = s1.redSub(s2);
      if (h.cmpn(0) === 0) return r.cmpn(0) !== 0 ? this.curve.jpoint(null, null, null) : this.dbl();
      var h2 = h.redSqr(),
        h3 = h2.redMul(h),
        v = u1.redMul(h2),
        nx = r.redSqr().redIAdd(h3).redISub(v).redISub(v),
        ny = r.redMul(v.redISub(nx)).redISub(s1.redMul(h3)),
        nz = this.z.redMul(h);
      return this.curve.jpoint(nx, ny, nz);
    };
    JPoint.prototype.dblp = function (pow) {
      if (pow === 0) return this;
      if (this.isInfinity()) return this;
      if (!pow) return this.dbl();
      var i;
      if (this.curve.zeroA || this.curve.threeA) {
        var r = this;
        for (i = 0; i < pow; i++) r = r.dbl();
        return r;
      }
      var a = this.curve.a,
        tinv = this.curve.tinv,
        jx = this.x,
        jy = this.y,
        jz = this.z,
        jz4 = jz.redSqr().redSqr(),
        jyd = jy.redAdd(jy);
      for (i = 0; i < pow; i++) {
        var jx2 = jx.redSqr(),
          jyd2 = jyd.redSqr(),
          jyd4 = jyd2.redSqr(),
          c = jx2.redAdd(jx2).redIAdd(jx2).redIAdd(a.redMul(jz4)),
          t1 = jx.redMul(jyd2),
          nx = c.redSqr().redISub(t1.redAdd(t1)),
          t2 = t1.redISub(nx),
          dny = c.redMul(t2);
        dny = dny.redIAdd(dny).redISub(jyd4);
        var nz = jyd.redMul(jz);
        i + 1 < pow && (jz4 = jz4.redMul(jyd4)), (jx = nx), (jz = nz), (jyd = dny);
      }
      return this.curve.jpoint(jx, jyd.redMul(tinv), jz);
    };
    JPoint.prototype.dbl = function () {
      return this.isInfinity()
        ? this
        : this.curve.zeroA
          ? this._zeroDbl()
          : this.curve.threeA
            ? this._threeDbl()
            : this._dbl();
    };
    JPoint.prototype._zeroDbl = function () {
      var nx, ny, nz;
      if (this.zOne) {
        var xx = this.x.redSqr(),
          yy = this.y.redSqr(),
          yyyy = yy.redSqr(),
          s = this.x.redAdd(yy).redSqr().redISub(xx).redISub(yyyy);
        s = s.redIAdd(s);
        var m = xx.redAdd(xx).redIAdd(xx),
          t = m.redSqr().redISub(s).redISub(s),
          yyyy8 = yyyy.redIAdd(yyyy);
        (yyyy8 = yyyy8.redIAdd(yyyy8)),
          (yyyy8 = yyyy8.redIAdd(yyyy8)),
          (nx = t),
          (ny = m.redMul(s.redISub(t)).redISub(yyyy8)),
          (nz = this.y.redAdd(this.y));
      } else {
        var a = this.x.redSqr(),
          b = this.y.redSqr(),
          c = b.redSqr(),
          d = this.x.redAdd(b).redSqr().redISub(a).redISub(c);
        d = d.redIAdd(d);
        var e = a.redAdd(a).redIAdd(a),
          f = e.redSqr(),
          c8 = c.redIAdd(c);
        (c8 = c8.redIAdd(c8)),
          (c8 = c8.redIAdd(c8)),
          (nx = f.redISub(d).redISub(d)),
          (ny = e.redMul(d.redISub(nx)).redISub(c8)),
          (nz = this.y.redMul(this.z)),
          (nz = nz.redIAdd(nz));
      }
      return this.curve.jpoint(nx, ny, nz);
    };
    JPoint.prototype._threeDbl = function () {
      var nx, ny, nz;
      if (this.zOne) {
        var xx = this.x.redSqr(),
          yy = this.y.redSqr(),
          yyyy = yy.redSqr(),
          s = this.x.redAdd(yy).redSqr().redISub(xx).redISub(yyyy);
        s = s.redIAdd(s);
        var m = xx.redAdd(xx).redIAdd(xx).redIAdd(this.curve.a),
          t = m.redSqr().redISub(s).redISub(s);
        nx = t;
        var yyyy8 = yyyy.redIAdd(yyyy);
        (yyyy8 = yyyy8.redIAdd(yyyy8)),
          (yyyy8 = yyyy8.redIAdd(yyyy8)),
          (ny = m.redMul(s.redISub(t)).redISub(yyyy8)),
          (nz = this.y.redAdd(this.y));
      } else {
        var delta = this.z.redSqr(),
          gamma = this.y.redSqr(),
          beta = this.x.redMul(gamma),
          alpha = this.x.redSub(delta).redMul(this.x.redAdd(delta));
        alpha = alpha.redAdd(alpha).redIAdd(alpha);
        var beta4 = beta.redIAdd(beta);
        beta4 = beta4.redIAdd(beta4);
        var beta8 = beta4.redAdd(beta4);
        (nx = alpha.redSqr().redISub(beta8)), (nz = this.y.redAdd(this.z).redSqr().redISub(gamma).redISub(delta));
        var ggamma8 = gamma.redSqr();
        (ggamma8 = ggamma8.redIAdd(ggamma8)),
          (ggamma8 = ggamma8.redIAdd(ggamma8)),
          (ggamma8 = ggamma8.redIAdd(ggamma8)),
          (ny = alpha.redMul(beta4.redISub(nx)).redISub(ggamma8));
      }
      return this.curve.jpoint(nx, ny, nz);
    };
    JPoint.prototype._dbl = function () {
      var a = this.curve.a,
        jx = this.x,
        jy = this.y,
        jz = this.z,
        jz4 = jz.redSqr().redSqr(),
        jx2 = jx.redSqr(),
        jy2 = jy.redSqr(),
        c = jx2.redAdd(jx2).redIAdd(jx2).redIAdd(a.redMul(jz4)),
        jxd4 = jx.redAdd(jx);
      jxd4 = jxd4.redIAdd(jxd4);
      var t1 = jxd4.redMul(jy2),
        nx = c.redSqr().redISub(t1.redAdd(t1)),
        t2 = t1.redISub(nx),
        jyd8 = jy2.redSqr();
      (jyd8 = jyd8.redIAdd(jyd8)), (jyd8 = jyd8.redIAdd(jyd8)), (jyd8 = jyd8.redIAdd(jyd8));
      var ny = c.redMul(t2).redISub(jyd8),
        nz = jy.redAdd(jy).redMul(jz);
      return this.curve.jpoint(nx, ny, nz);
    };
    JPoint.prototype.trpl = function () {
      if (!this.curve.zeroA) return this.dbl().add(this);
      var xx = this.x.redSqr(),
        yy = this.y.redSqr(),
        zz = this.z.redSqr(),
        yyyy = yy.redSqr(),
        m = xx.redAdd(xx).redIAdd(xx),
        mm = m.redSqr(),
        e = this.x.redAdd(yy).redSqr().redISub(xx).redISub(yyyy);
      (e = e.redIAdd(e)), (e = e.redAdd(e).redIAdd(e)), (e = e.redISub(mm));
      var ee = e.redSqr(),
        t = yyyy.redIAdd(yyyy);
      (t = t.redIAdd(t)), (t = t.redIAdd(t)), (t = t.redIAdd(t));
      var u = m.redIAdd(e).redSqr().redISub(mm).redISub(ee).redISub(t),
        yyu4 = yy.redMul(u);
      (yyu4 = yyu4.redIAdd(yyu4)), (yyu4 = yyu4.redIAdd(yyu4));
      var nx = this.x.redMul(ee).redISub(yyu4);
      (nx = nx.redIAdd(nx)), (nx = nx.redIAdd(nx));
      var ny = this.y.redMul(u.redMul(t.redISub(u)).redISub(e.redMul(ee)));
      (ny = ny.redIAdd(ny)), (ny = ny.redIAdd(ny)), (ny = ny.redIAdd(ny));
      var nz = this.z.redAdd(e).redSqr().redISub(zz).redISub(ee);
      return this.curve.jpoint(nx, ny, nz);
    };
    JPoint.prototype.mul = function (k, kbase) {
      return (k = new BN(k, kbase)), this.curve._wnafMul(this, k);
    };
    JPoint.prototype.eq = function (p) {
      if (p.type === "affine") return this.eq(p.toJ());
      if (this === p) return !0;
      var z2 = this.z.redSqr(),
        pz2 = p.z.redSqr();
      if (this.x.redMul(pz2).redISub(p.x.redMul(z2)).cmpn(0) !== 0) return !1;
      var z3 = z2.redMul(this.z),
        pz3 = pz2.redMul(p.z);
      return this.y.redMul(pz3).redISub(p.y.redMul(z3)).cmpn(0) === 0;
    };
    JPoint.prototype.eqXToP = function (x) {
      var zs = this.z.redSqr(),
        rx = x.toRed(this.curve.red).redMul(zs);
      if (this.x.cmp(rx) === 0) return !0;
      for (var xc = x.clone(), t = this.curve.redN.redMul(zs); ; ) {
        if ((xc.iadd(this.curve.n), xc.cmp(this.curve.p) >= 0)) return !1;
        if ((rx.redIAdd(t), this.x.cmp(rx) === 0)) return !0;
      }
    };
    JPoint.prototype.inspect = function () {
      return this.isInfinity()
        ? "<EC JPoint Infinity>"
        : "<EC JPoint x: " +
            this.x.toString(16, 2) +
            " y: " +
            this.y.toString(16, 2) +
            " z: " +
            this.z.toString(16, 2) +
            ">";
    };
    JPoint.prototype.isInfinity = function () {
      return this.z.cmpn(0) === 0;
    };
  },
});

// node_modules/elliptic/lib/elliptic/curve/mont.js
var require_mont = __commonJS({
  "node_modules/elliptic/lib/elliptic/curve/mont.js"(exports, module) {
    "use strict";
    var BN = require_bn4(),
      inherits = require_inherits_browser(),
      Base = require_base(),
      utils = require_utils3();
    function MontCurve(conf) {
      Base.$call(this, "mont", conf),
        (this.a = new BN(conf.a, 16).toRed(this.red)),
        (this.b = new BN(conf.b, 16).toRed(this.red)),
        (this.i4 = new BN(4).toRed(this.red).redInvm()),
        (this.two = new BN(2).toRed(this.red)),
        (this.a24 = this.i4.redMul(this.a.redAdd(this.two)));
    }
    inherits(MontCurve, Base);
    module.exports = MontCurve;
    MontCurve.prototype.validate = function (point) {
      var x = point.normalize().x,
        x2 = x.redSqr(),
        rhs = x2.redMul(x).redAdd(x2.redMul(this.a)).redAdd(x),
        y = rhs.redSqrt();
      return y.redSqr().cmp(rhs) === 0;
    };
    function Point(curve, x, z) {
      Base.BasePoint.$call(this, curve, "projective"),
        x === null && z === null
          ? ((this.x = this.curve.one), (this.z = this.curve.zero))
          : ((this.x = new BN(x, 16)),
            (this.z = new BN(z, 16)),
            this.x.red || (this.x = this.x.toRed(this.curve.red)),
            this.z.red || (this.z = this.z.toRed(this.curve.red)));
    }
    inherits(Point, Base.BasePoint);
    MontCurve.prototype.decodePoint = function (bytes, enc) {
      return this.point(utils.toArray(bytes, enc), 1);
    };
    MontCurve.prototype.point = function (x, z) {
      return new Point(this, x, z);
    };
    MontCurve.prototype.pointFromJSON = function (obj) {
      return Point.fromJSON(this, obj);
    };
    Point.prototype.precompute = function () {};
    Point.prototype._encode = function () {
      return this.getX().toArray("be", this.curve.p.byteLength());
    };
    Point.fromJSON = function (curve, obj) {
      return new Point(curve, obj[0], obj[1] || curve.one);
    };
    Point.prototype.inspect = function () {
      return this.isInfinity()
        ? "<EC Point Infinity>"
        : "<EC Point x: " + this.x.fromRed().toString(16, 2) + " z: " + this.z.fromRed().toString(16, 2) + ">";
    };
    Point.prototype.isInfinity = function () {
      return this.z.cmpn(0) === 0;
    };
    Point.prototype.dbl = function () {
      var a = this.x.redAdd(this.z),
        aa = a.redSqr(),
        b = this.x.redSub(this.z),
        bb = b.redSqr(),
        c = aa.redSub(bb),
        nx = aa.redMul(bb),
        nz = c.redMul(bb.redAdd(this.curve.a24.redMul(c)));
      return this.curve.point(nx, nz);
    };
    Point.prototype.add = function () {
      throw new Error("Not supported on Montgomery curve");
    };
    Point.prototype.diffAdd = function (p, diff) {
      var a = this.x.redAdd(this.z),
        b = this.x.redSub(this.z),
        c = p.x.redAdd(p.z),
        d = p.x.redSub(p.z),
        da = d.redMul(a),
        cb = c.redMul(b),
        nx = diff.z.redMul(da.redAdd(cb).redSqr()),
        nz = diff.x.redMul(da.redISub(cb).redSqr());
      return this.curve.point(nx, nz);
    };
    Point.prototype.mul = function (k) {
      for (
        var t = k.clone(), a = this, b = this.curve.point(null, null), c = this, bits = [];
        t.cmpn(0) !== 0;
        t.iushrn(1)
      )
        bits.push(t.andln(1));
      for (var i = bits.length - 1; i >= 0; i--)
        bits[i] === 0 ? ((a = a.diffAdd(b, c)), (b = b.dbl())) : ((b = a.diffAdd(b, c)), (a = a.dbl()));
      return b;
    };
    Point.prototype.mulAdd = function () {
      throw new Error("Not supported on Montgomery curve");
    };
    Point.prototype.jumlAdd = function () {
      throw new Error("Not supported on Montgomery curve");
    };
    Point.prototype.eq = function (other) {
      return this.getX().cmp(other.getX()) === 0;
    };
    Point.prototype.normalize = function () {
      return (this.x = this.x.redMul(this.z.redInvm())), (this.z = this.curve.one), this;
    };
    Point.prototype.getX = function () {
      return this.normalize(), this.x.fromRed();
    };
  },
});

// node_modules/elliptic/lib/elliptic/curve/edwards.js
var require_edwards = __commonJS({
  "node_modules/elliptic/lib/elliptic/curve/edwards.js"(exports, module) {
    "use strict";
    var utils = require_utils3(),
      BN = require_bn4(),
      inherits = require_inherits_browser(),
      Base = require_base(),
      assert = utils.assert;
    function EdwardsCurve(conf) {
      (this.twisted = (conf.a | 0) !== 1),
        (this.mOneA = this.twisted && (conf.a | 0) === -1),
        (this.extended = this.mOneA),
        Base.$call(this, "edwards", conf),
        (this.a = new BN(conf.a, 16).umod(this.red.m)),
        (this.a = this.a.toRed(this.red)),
        (this.c = new BN(conf.c, 16).toRed(this.red)),
        (this.c2 = this.c.redSqr()),
        (this.d = new BN(conf.d, 16).toRed(this.red)),
        (this.dd = this.d.redAdd(this.d)),
        assert(!this.twisted || this.c.fromRed().cmpn(1) === 0),
        (this.oneC = (conf.c | 0) === 1);
    }
    inherits(EdwardsCurve, Base);
    module.exports = EdwardsCurve;
    EdwardsCurve.prototype._mulA = function (num) {
      return this.mOneA ? num.redNeg() : this.a.redMul(num);
    };
    EdwardsCurve.prototype._mulC = function (num) {
      return this.oneC ? num : this.c.redMul(num);
    };
    EdwardsCurve.prototype.jpoint = function (x, y, z, t) {
      return this.point(x, y, z, t);
    };
    EdwardsCurve.prototype.pointFromX = function (x, odd) {
      (x = new BN(x, 16)), x.red || (x = x.toRed(this.red));
      var x2 = x.redSqr(),
        rhs = this.c2.redSub(this.a.redMul(x2)),
        lhs = this.one.redSub(this.c2.redMul(this.d).redMul(x2)),
        y2 = rhs.redMul(lhs.redInvm()),
        y = y2.redSqrt();
      if (y.redSqr().redSub(y2).cmp(this.zero) !== 0) throw new Error("invalid point");
      var isOdd = y.fromRed().isOdd();
      return ((odd && !isOdd) || (!odd && isOdd)) && (y = y.redNeg()), this.point(x, y);
    };
    EdwardsCurve.prototype.pointFromY = function (y, odd) {
      (y = new BN(y, 16)), y.red || (y = y.toRed(this.red));
      var y2 = y.redSqr(),
        lhs = y2.redSub(this.c2),
        rhs = y2.redMul(this.d).redMul(this.c2).redSub(this.a),
        x2 = lhs.redMul(rhs.redInvm());
      if (x2.cmp(this.zero) === 0) {
        if (odd) throw new Error("invalid point");
        return this.point(this.zero, y);
      }
      var x = x2.redSqrt();
      if (x.redSqr().redSub(x2).cmp(this.zero) !== 0) throw new Error("invalid point");
      return x.fromRed().isOdd() !== odd && (x = x.redNeg()), this.point(x, y);
    };
    EdwardsCurve.prototype.validate = function (point) {
      if (point.isInfinity()) return !0;
      point.normalize();
      var x2 = point.x.redSqr(),
        y2 = point.y.redSqr(),
        lhs = x2.redMul(this.a).redAdd(y2),
        rhs = this.c2.redMul(this.one.redAdd(this.d.redMul(x2).redMul(y2)));
      return lhs.cmp(rhs) === 0;
    };
    function Point(curve, x, y, z, t) {
      Base.BasePoint.$call(this, curve, "projective"),
        x === null && y === null && z === null
          ? ((this.x = this.curve.zero),
            (this.y = this.curve.one),
            (this.z = this.curve.one),
            (this.t = this.curve.zero),
            (this.zOne = !0))
          : ((this.x = new BN(x, 16)),
            (this.y = new BN(y, 16)),
            (this.z = z ? new BN(z, 16) : this.curve.one),
            (this.t = t && new BN(t, 16)),
            this.x.red || (this.x = this.x.toRed(this.curve.red)),
            this.y.red || (this.y = this.y.toRed(this.curve.red)),
            this.z.red || (this.z = this.z.toRed(this.curve.red)),
            this.t && !this.t.red && (this.t = this.t.toRed(this.curve.red)),
            (this.zOne = this.z === this.curve.one),
            this.curve.extended &&
              !this.t &&
              ((this.t = this.x.redMul(this.y)), this.zOne || (this.t = this.t.redMul(this.z.redInvm()))));
    }
    inherits(Point, Base.BasePoint);
    EdwardsCurve.prototype.pointFromJSON = function (obj) {
      return Point.fromJSON(this, obj);
    };
    EdwardsCurve.prototype.point = function (x, y, z, t) {
      return new Point(this, x, y, z, t);
    };
    Point.fromJSON = function (curve, obj) {
      return new Point(curve, obj[0], obj[1], obj[2]);
    };
    Point.prototype.inspect = function () {
      return this.isInfinity()
        ? "<EC Point Infinity>"
        : "<EC Point x: " +
            this.x.fromRed().toString(16, 2) +
            " y: " +
            this.y.fromRed().toString(16, 2) +
            " z: " +
            this.z.fromRed().toString(16, 2) +
            ">";
    };
    Point.prototype.isInfinity = function () {
      return this.x.cmpn(0) === 0 && (this.y.cmp(this.z) === 0 || (this.zOne && this.y.cmp(this.curve.c) === 0));
    };
    Point.prototype._extDbl = function () {
      var a = this.x.redSqr(),
        b = this.y.redSqr(),
        c = this.z.redSqr();
      c = c.redIAdd(c);
      var d = this.curve._mulA(a),
        e = this.x.redAdd(this.y).redSqr().redISub(a).redISub(b),
        g = d.redAdd(b),
        f = g.redSub(c),
        h = d.redSub(b),
        nx = e.redMul(f),
        ny = g.redMul(h),
        nt = e.redMul(h),
        nz = f.redMul(g);
      return this.curve.point(nx, ny, nz, nt);
    };
    Point.prototype._projDbl = function () {
      var b = this.x.redAdd(this.y).redSqr(),
        c = this.x.redSqr(),
        d = this.y.redSqr(),
        nx,
        ny,
        nz,
        e,
        h,
        j;
      if (this.curve.twisted) {
        e = this.curve._mulA(c);
        var f = e.redAdd(d);
        this.zOne
          ? ((nx = b.redSub(c).redSub(d).redMul(f.redSub(this.curve.two))),
            (ny = f.redMul(e.redSub(d))),
            (nz = f.redSqr().redSub(f).redSub(f)))
          : ((h = this.z.redSqr()),
            (j = f.redSub(h).redISub(h)),
            (nx = b.redSub(c).redISub(d).redMul(j)),
            (ny = f.redMul(e.redSub(d))),
            (nz = f.redMul(j)));
      } else
        (e = c.redAdd(d)),
          (h = this.curve._mulC(this.z).redSqr()),
          (j = e.redSub(h).redSub(h)),
          (nx = this.curve._mulC(b.redISub(e)).redMul(j)),
          (ny = this.curve._mulC(e).redMul(c.redISub(d))),
          (nz = e.redMul(j));
      return this.curve.point(nx, ny, nz);
    };
    Point.prototype.dbl = function () {
      return this.isInfinity() ? this : this.curve.extended ? this._extDbl() : this._projDbl();
    };
    Point.prototype._extAdd = function (p) {
      var a = this.y.redSub(this.x).redMul(p.y.redSub(p.x)),
        b = this.y.redAdd(this.x).redMul(p.y.redAdd(p.x)),
        c = this.t.redMul(this.curve.dd).redMul(p.t),
        d = this.z.redMul(p.z.redAdd(p.z)),
        e = b.redSub(a),
        f = d.redSub(c),
        g = d.redAdd(c),
        h = b.redAdd(a),
        nx = e.redMul(f),
        ny = g.redMul(h),
        nt = e.redMul(h),
        nz = f.redMul(g);
      return this.curve.point(nx, ny, nz, nt);
    };
    Point.prototype._projAdd = function (p) {
      var a = this.z.redMul(p.z),
        b = a.redSqr(),
        c = this.x.redMul(p.x),
        d = this.y.redMul(p.y),
        e = this.curve.d.redMul(c).redMul(d),
        f = b.redSub(e),
        g = b.redAdd(e),
        tmp = this.x.redAdd(this.y).redMul(p.x.redAdd(p.y)).redISub(c).redISub(d),
        nx = a.redMul(f).redMul(tmp),
        ny,
        nz;
      return (
        this.curve.twisted
          ? ((ny = a.redMul(g).redMul(d.redSub(this.curve._mulA(c)))), (nz = f.redMul(g)))
          : ((ny = a.redMul(g).redMul(d.redSub(c))), (nz = this.curve._mulC(f).redMul(g))),
        this.curve.point(nx, ny, nz)
      );
    };
    Point.prototype.add = function (p) {
      return this.isInfinity() ? p : p.isInfinity() ? this : this.curve.extended ? this._extAdd(p) : this._projAdd(p);
    };
    Point.prototype.mul = function (k) {
      return this._hasDoubles(k) ? this.curve._fixedNafMul(this, k) : this.curve._wnafMul(this, k);
    };
    Point.prototype.mulAdd = function (k1, p, k2) {
      return this.curve._wnafMulAdd(1, [this, p], [k1, k2], 2, !1);
    };
    Point.prototype.jmulAdd = function (k1, p, k2) {
      return this.curve._wnafMulAdd(1, [this, p], [k1, k2], 2, !0);
    };
    Point.prototype.normalize = function () {
      if (this.zOne) return this;
      var zi = this.z.redInvm();
      return (
        (this.x = this.x.redMul(zi)),
        (this.y = this.y.redMul(zi)),
        this.t && (this.t = this.t.redMul(zi)),
        (this.z = this.curve.one),
        (this.zOne = !0),
        this
      );
    };
    Point.prototype.neg = function () {
      return this.curve.point(this.x.redNeg(), this.y, this.z, this.t && this.t.redNeg());
    };
    Point.prototype.getX = function () {
      return this.normalize(), this.x.fromRed();
    };
    Point.prototype.getY = function () {
      return this.normalize(), this.y.fromRed();
    };
    Point.prototype.eq = function (other) {
      return this === other || (this.getX().cmp(other.getX()) === 0 && this.getY().cmp(other.getY()) === 0);
    };
    Point.prototype.eqXToP = function (x) {
      var rx = x.toRed(this.curve.red).redMul(this.z);
      if (this.x.cmp(rx) === 0) return !0;
      for (var xc = x.clone(), t = this.curve.redN.redMul(this.z); ; ) {
        if ((xc.iadd(this.curve.n), xc.cmp(this.curve.p) >= 0)) return !1;
        if ((rx.redIAdd(t), this.x.cmp(rx) === 0)) return !0;
      }
    };
    Point.prototype.toP = Point.prototype.normalize;
    Point.prototype.mixedAdd = Point.prototype.add;
  },
});

// node_modules/elliptic/lib/elliptic/curve/index.js
var require_curve = __commonJS({
  "node_modules/elliptic/lib/elliptic/curve/index.js"(exports) {
    "use strict";
    var curve = exports;
    curve.base = require_base();
    curve.short = require_short();
    curve.mont = require_mont();
    curve.edwards = require_edwards();
  },
});

// node_modules/hash.js/lib/hash/utils.js
var require_utils4 = __commonJS({
  "node_modules/hash.js/lib/hash/utils.js"(exports) {
    "use strict";
    var assert = require_minimalistic_assert(),
      inherits = require_inherits_browser();
    exports.inherits = inherits;
    function isSurrogatePair(msg, i) {
      return (msg.charCodeAt(i) & 64512) !== 55296 || i < 0 || i + 1 >= msg.length
        ? !1
        : (msg.charCodeAt(i + 1) & 64512) === 56320;
    }
    function toArray(msg, enc) {
      if (Array.isArray(msg)) return msg.slice();
      if (!msg) return [];
      var res = [];
      if (typeof msg == "string")
        if (enc) {
          if (enc === "hex")
            for (
              msg = msg.replace(/[^a-z0-9]+/gi, ""), msg.length % 2 !== 0 && (msg = "0" + msg), i = 0;
              i < msg.length;
              i += 2
            )
              res.push(parseInt(msg[i] + msg[i + 1], 16));
        } else
          for (var p = 0, i = 0; i < msg.length; i++) {
            var c = msg.charCodeAt(i);
            c < 128
              ? (res[p++] = c)
              : c < 2048
                ? ((res[p++] = (c >> 6) | 192), (res[p++] = (c & 63) | 128))
                : isSurrogatePair(msg, i)
                  ? ((c = 65536 + ((c & 1023) << 10) + (msg.charCodeAt(++i) & 1023)),
                    (res[p++] = (c >> 18) | 240),
                    (res[p++] = ((c >> 12) & 63) | 128),
                    (res[p++] = ((c >> 6) & 63) | 128),
                    (res[p++] = (c & 63) | 128))
                  : ((res[p++] = (c >> 12) | 224), (res[p++] = ((c >> 6) & 63) | 128), (res[p++] = (c & 63) | 128));
          }
      else for (i = 0; i < msg.length; i++) res[i] = msg[i] | 0;
      return res;
    }
    exports.toArray = toArray;
    function toHex(msg) {
      for (var res = "", i = 0; i < msg.length; i++) res += zero2(msg[i].toString(16));
      return res;
    }
    exports.toHex = toHex;
    function htonl(w) {
      var res = (w >>> 24) | ((w >>> 8) & 65280) | ((w << 8) & 16711680) | ((w & 255) << 24);
      return res >>> 0;
    }
    exports.htonl = htonl;
    function toHex32(msg, endian) {
      for (var res = "", i = 0; i < msg.length; i++) {
        var w = msg[i];
        endian === "little" && (w = htonl(w)), (res += zero8(w.toString(16)));
      }
      return res;
    }
    exports.toHex32 = toHex32;
    function zero2(word) {
      return word.length === 1 ? "0" + word : word;
    }
    exports.zero2 = zero2;
    function zero8(word) {
      return word.length === 7
        ? "0" + word
        : word.length === 6
          ? "00" + word
          : word.length === 5
            ? "000" + word
            : word.length === 4
              ? "0000" + word
              : word.length === 3
                ? "00000" + word
                : word.length === 2
                  ? "000000" + word
                  : word.length === 1
                    ? "0000000" + word
                    : word;
    }
    exports.zero8 = zero8;
    function join32(msg, start, end, endian) {
      var len = end - start;
      assert(len % 4 === 0);
      for (var res = new Array(len / 4), i = 0, k = start; i < res.length; i++, k += 4) {
        var w;
        endian === "big"
          ? (w = (msg[k] << 24) | (msg[k + 1] << 16) | (msg[k + 2] << 8) | msg[k + 3])
          : (w = (msg[k + 3] << 24) | (msg[k + 2] << 16) | (msg[k + 1] << 8) | msg[k]),
          (res[i] = w >>> 0);
      }
      return res;
    }
    exports.join32 = join32;
    function split32(msg, endian) {
      for (var res = new Array(msg.length * 4), i = 0, k = 0; i < msg.length; i++, k += 4) {
        var m = msg[i];
        endian === "big"
          ? ((res[k] = m >>> 24),
            (res[k + 1] = (m >>> 16) & 255),
            (res[k + 2] = (m >>> 8) & 255),
            (res[k + 3] = m & 255))
          : ((res[k + 3] = m >>> 24),
            (res[k + 2] = (m >>> 16) & 255),
            (res[k + 1] = (m >>> 8) & 255),
            (res[k] = m & 255));
      }
      return res;
    }
    exports.split32 = split32;
    function rotr32(w, b) {
      return (w >>> b) | (w << (32 - b));
    }
    exports.rotr32 = rotr32;
    function rotl32(w, b) {
      return (w << b) | (w >>> (32 - b));
    }
    exports.rotl32 = rotl32;
    function sum32(a, b) {
      return (a + b) >>> 0;
    }
    exports.sum32 = sum32;
    function sum32_3(a, b, c) {
      return (a + b + c) >>> 0;
    }
    exports.sum32_3 = sum32_3;
    function sum32_4(a, b, c, d) {
      return (a + b + c + d) >>> 0;
    }
    exports.sum32_4 = sum32_4;
    function sum32_5(a, b, c, d, e) {
      return (a + b + c + d + e) >>> 0;
    }
    exports.sum32_5 = sum32_5;
    function sum64(buf, pos, ah, al) {
      var bh = buf[pos],
        bl = buf[pos + 1],
        lo = (al + bl) >>> 0,
        hi = (lo < al ? 1 : 0) + ah + bh;
      (buf[pos] = hi >>> 0), (buf[pos + 1] = lo);
    }
    exports.sum64 = sum64;
    function sum64_hi(ah, al, bh, bl) {
      var lo = (al + bl) >>> 0,
        hi = (lo < al ? 1 : 0) + ah + bh;
      return hi >>> 0;
    }
    exports.sum64_hi = sum64_hi;
    function sum64_lo(ah, al, bh, bl) {
      var lo = al + bl;
      return lo >>> 0;
    }
    exports.sum64_lo = sum64_lo;
    function sum64_4_hi(ah, al, bh, bl, ch, cl, dh, dl) {
      var carry = 0,
        lo = al;
      (lo = (lo + bl) >>> 0),
        (carry += lo < al ? 1 : 0),
        (lo = (lo + cl) >>> 0),
        (carry += lo < cl ? 1 : 0),
        (lo = (lo + dl) >>> 0),
        (carry += lo < dl ? 1 : 0);
      var hi = ah + bh + ch + dh + carry;
      return hi >>> 0;
    }
    exports.sum64_4_hi = sum64_4_hi;
    function sum64_4_lo(ah, al, bh, bl, ch, cl, dh, dl) {
      var lo = al + bl + cl + dl;
      return lo >>> 0;
    }
    exports.sum64_4_lo = sum64_4_lo;
    function sum64_5_hi(ah, al, bh, bl, ch, cl, dh, dl, eh, el) {
      var carry = 0,
        lo = al;
      (lo = (lo + bl) >>> 0),
        (carry += lo < al ? 1 : 0),
        (lo = (lo + cl) >>> 0),
        (carry += lo < cl ? 1 : 0),
        (lo = (lo + dl) >>> 0),
        (carry += lo < dl ? 1 : 0),
        (lo = (lo + el) >>> 0),
        (carry += lo < el ? 1 : 0);
      var hi = ah + bh + ch + dh + eh + carry;
      return hi >>> 0;
    }
    exports.sum64_5_hi = sum64_5_hi;
    function sum64_5_lo(ah, al, bh, bl, ch, cl, dh, dl, eh, el) {
      var lo = al + bl + cl + dl + el;
      return lo >>> 0;
    }
    exports.sum64_5_lo = sum64_5_lo;
    function rotr64_hi(ah, al, num) {
      var r = (al << (32 - num)) | (ah >>> num);
      return r >>> 0;
    }
    exports.rotr64_hi = rotr64_hi;
    function rotr64_lo(ah, al, num) {
      var r = (ah << (32 - num)) | (al >>> num);
      return r >>> 0;
    }
    exports.rotr64_lo = rotr64_lo;
    function shr64_hi(ah, al, num) {
      return ah >>> num;
    }
    exports.shr64_hi = shr64_hi;
    function shr64_lo(ah, al, num) {
      var r = (ah << (32 - num)) | (al >>> num);
      return r >>> 0;
    }
    exports.shr64_lo = shr64_lo;
  },
});

// node_modules/hash.js/lib/hash/common.js
var require_common = __commonJS({
  "node_modules/hash.js/lib/hash/common.js"(exports) {
    "use strict";
    var utils = require_utils4(),
      assert = require_minimalistic_assert();
    function BlockHash() {
      (this.pending = null),
        (this.pendingTotal = 0),
        (this.blockSize = this.constructor.blockSize),
        (this.outSize = this.constructor.outSize),
        (this.hmacStrength = this.constructor.hmacStrength),
        (this.padLength = this.constructor.padLength / 8),
        (this.endian = "big"),
        (this._delta8 = this.blockSize / 8),
        (this._delta32 = this.blockSize / 32);
    }
    BlockHash.prototype = {};
    exports.BlockHash = BlockHash;
    BlockHash.prototype.update = function (msg, enc) {
      if (
        ((msg = utils.toArray(msg, enc)),
        this.pending ? (this.pending = this.pending.concat(msg)) : (this.pending = msg),
        (this.pendingTotal += msg.length),
        this.pending.length >= this._delta8)
      ) {
        msg = this.pending;
        var r = msg.length % this._delta8;
        (this.pending = msg.slice(msg.length - r, msg.length)),
          this.pending.length === 0 && (this.pending = null),
          (msg = utils.join32(msg, 0, msg.length - r, this.endian));
        for (var i = 0; i < msg.length; i += this._delta32) this._update(msg, i, i + this._delta32);
      }
      return this;
    };
    BlockHash.prototype.digest = function (enc) {
      return this.update(this._pad()), assert(this.pending === null), this._digest(enc);
    };
    BlockHash.prototype._pad = function () {
      var len = this.pendingTotal,
        bytes = this._delta8,
        k = bytes - ((len + this.padLength) % bytes),
        res = new Array(k + this.padLength);
      res[0] = 128;
      for (var i = 1; i < k; i++) res[i] = 0;
      if (((len <<= 3), this.endian === "big")) {
        for (var t = 8; t < this.padLength; t++) res[i++] = 0;
        (res[i++] = 0),
          (res[i++] = 0),
          (res[i++] = 0),
          (res[i++] = 0),
          (res[i++] = (len >>> 24) & 255),
          (res[i++] = (len >>> 16) & 255),
          (res[i++] = (len >>> 8) & 255),
          (res[i++] = len & 255);
      } else
        for (
          res[i++] = len & 255,
            res[i++] = (len >>> 8) & 255,
            res[i++] = (len >>> 16) & 255,
            res[i++] = (len >>> 24) & 255,
            res[i++] = 0,
            res[i++] = 0,
            res[i++] = 0,
            res[i++] = 0,
            t = 8;
          t < this.padLength;
          t++
        )
          res[i++] = 0;
      return res;
    };
  },
});

// node_modules/hash.js/lib/hash/sha/common.js
var require_common2 = __commonJS({
  "node_modules/hash.js/lib/hash/sha/common.js"(exports) {
    "use strict";
    var utils = require_utils4(),
      rotr32 = utils.rotr32;
    function ft_1(s, x, y, z) {
      if (s === 0) return ch32(x, y, z);
      if (s === 1 || s === 3) return p32(x, y, z);
      if (s === 2) return maj32(x, y, z);
    }
    exports.ft_1 = ft_1;
    function ch32(x, y, z) {
      return (x & y) ^ (~x & z);
    }
    exports.ch32 = ch32;
    function maj32(x, y, z) {
      return (x & y) ^ (x & z) ^ (y & z);
    }
    exports.maj32 = maj32;
    function p32(x, y, z) {
      return x ^ y ^ z;
    }
    exports.p32 = p32;
    function s0_256(x) {
      return rotr32(x, 2) ^ rotr32(x, 13) ^ rotr32(x, 22);
    }
    exports.s0_256 = s0_256;
    function s1_256(x) {
      return rotr32(x, 6) ^ rotr32(x, 11) ^ rotr32(x, 25);
    }
    exports.s1_256 = s1_256;
    function g0_256(x) {
      return rotr32(x, 7) ^ rotr32(x, 18) ^ (x >>> 3);
    }
    exports.g0_256 = g0_256;
    function g1_256(x) {
      return rotr32(x, 17) ^ rotr32(x, 19) ^ (x >>> 10);
    }
    exports.g1_256 = g1_256;
  },
});

// node_modules/hash.js/lib/hash/sha/1.js
var require__ = __commonJS({
  "node_modules/hash.js/lib/hash/sha/1.js"(exports, module) {
    "use strict";
    var utils = require_utils4(),
      common = require_common(),
      shaCommon = require_common2(),
      rotl32 = utils.rotl32,
      sum32 = utils.sum32,
      sum32_5 = utils.sum32_5,
      ft_1 = shaCommon.ft_1,
      BlockHash = common.BlockHash,
      sha1_K = [1518500249, 1859775393, 2400959708, 3395469782];
    function SHA1() {
      if (!(this instanceof SHA1)) return new SHA1();
      BlockHash.$call(this),
        (this.h = [1732584193, 4023233417, 2562383102, 271733878, 3285377520]),
        (this.W = new Array(80));
    }
    utils.inherits(SHA1, BlockHash);
    module.exports = SHA1;
    SHA1.blockSize = 512;
    SHA1.outSize = 160;
    SHA1.hmacStrength = 80;
    SHA1.padLength = 64;
    SHA1.prototype._update = function (msg, start) {
      for (var W = this.W, i = 0; i < 16; i++) W[i] = msg[start + i];
      for (; i < W.length; i++) W[i] = rotl32(W[i - 3] ^ W[i - 8] ^ W[i - 14] ^ W[i - 16], 1);
      var a = this.h[0],
        b = this.h[1],
        c = this.h[2],
        d = this.h[3],
        e = this.h[4];
      for (i = 0; i < W.length; i++) {
        var s = ~~(i / 20),
          t = sum32_5(rotl32(a, 5), ft_1(s, b, c, d), e, W[i], sha1_K[s]);
        (e = d), (d = c), (c = rotl32(b, 30)), (b = a), (a = t);
      }
      (this.h[0] = sum32(this.h[0], a)),
        (this.h[1] = sum32(this.h[1], b)),
        (this.h[2] = sum32(this.h[2], c)),
        (this.h[3] = sum32(this.h[3], d)),
        (this.h[4] = sum32(this.h[4], e));
    };
    SHA1.prototype._digest = function (enc) {
      return enc === "hex" ? utils.toHex32(this.h, "big") : utils.split32(this.h, "big");
    };
  },
});

// node_modules/hash.js/lib/hash/sha/256.js
var require__2 = __commonJS({
  "node_modules/hash.js/lib/hash/sha/256.js"(exports, module) {
    "use strict";
    var utils = require_utils4(),
      common = require_common(),
      shaCommon = require_common2(),
      assert = require_minimalistic_assert(),
      sum32 = utils.sum32,
      sum32_4 = utils.sum32_4,
      sum32_5 = utils.sum32_5,
      ch32 = shaCommon.ch32,
      maj32 = shaCommon.maj32,
      s0_256 = shaCommon.s0_256,
      s1_256 = shaCommon.s1_256,
      g0_256 = shaCommon.g0_256,
      g1_256 = shaCommon.g1_256,
      BlockHash = common.BlockHash,
      sha256_K = [
        1116352408, 1899447441, 3049323471, 3921009573, 961987163, 1508970993, 2453635748, 2870763221, 3624381080,
        310598401, 607225278, 1426881987, 1925078388, 2162078206, 2614888103, 3248222580, 3835390401, 4022224774,
        264347078, 604807628, 770255983, 1249150122, 1555081692, 1996064986, 2554220882, 2821834349, 2952996808,
        3210313671, 3336571891, 3584528711, 113926993, 338241895, 666307205, 773529912, 1294757372, 1396182291,
        1695183700, 1986661051, 2177026350, 2456956037, 2730485921, 2820302411, 3259730800, 3345764771, 3516065817,
        3600352804, 4094571909, 275423344, 430227734, 506948616, 659060556, 883997877, 958139571, 1322822218,
        1537002063, 1747873779, 1955562222, 2024104815, 2227730452, 2361852424, 2428436474, 2756734187, 3204031479,
        3329325298,
      ];
    function SHA256() {
      if (!(this instanceof SHA256)) return new SHA256();
      BlockHash.$call(this),
        (this.h = [1779033703, 3144134277, 1013904242, 2773480762, 1359893119, 2600822924, 528734635, 1541459225]),
        (this.k = sha256_K),
        (this.W = new Array(64));
    }
    utils.inherits(SHA256, BlockHash);
    module.exports = SHA256;
    SHA256.blockSize = 512;
    SHA256.outSize = 256;
    SHA256.hmacStrength = 192;
    SHA256.padLength = 64;
    SHA256.prototype._update = function (msg, start) {
      for (var W = this.W, i = 0; i < 16; i++) W[i] = msg[start + i];
      for (; i < W.length; i++) W[i] = sum32_4(g1_256(W[i - 2]), W[i - 7], g0_256(W[i - 15]), W[i - 16]);
      var a = this.h[0],
        b = this.h[1],
        c = this.h[2],
        d = this.h[3],
        e = this.h[4],
        f = this.h[5],
        g = this.h[6],
        h = this.h[7];
      for (assert(this.k.length === W.length), i = 0; i < W.length; i++) {
        var T1 = sum32_5(h, s1_256(e), ch32(e, f, g), this.k[i], W[i]),
          T2 = sum32(s0_256(a), maj32(a, b, c));
        (h = g), (g = f), (f = e), (e = sum32(d, T1)), (d = c), (c = b), (b = a), (a = sum32(T1, T2));
      }
      (this.h[0] = sum32(this.h[0], a)),
        (this.h[1] = sum32(this.h[1], b)),
        (this.h[2] = sum32(this.h[2], c)),
        (this.h[3] = sum32(this.h[3], d)),
        (this.h[4] = sum32(this.h[4], e)),
        (this.h[5] = sum32(this.h[5], f)),
        (this.h[6] = sum32(this.h[6], g)),
        (this.h[7] = sum32(this.h[7], h));
    };
    SHA256.prototype._digest = function (enc) {
      return enc === "hex" ? utils.toHex32(this.h, "big") : utils.split32(this.h, "big");
    };
  },
});

// node_modules/hash.js/lib/hash/sha/224.js
var require__3 = __commonJS({
  "node_modules/hash.js/lib/hash/sha/224.js"(exports, module) {
    "use strict";
    var utils = require_utils4(),
      SHA256 = require__2();
    function SHA224() {
      if (!(this instanceof SHA224)) return new SHA224();
      SHA256.$call(this),
        (this.h = [3238371032, 914150663, 812702999, 4144912697, 4290775857, 1750603025, 1694076839, 3204075428]);
    }
    utils.inherits(SHA224, SHA256);
    module.exports = SHA224;
    SHA224.blockSize = 512;
    SHA224.outSize = 224;
    SHA224.hmacStrength = 192;
    SHA224.padLength = 64;
    SHA224.prototype._digest = function (enc) {
      return enc === "hex" ? utils.toHex32(this.h.slice(0, 7), "big") : utils.split32(this.h.slice(0, 7), "big");
    };
  },
});

// node_modules/hash.js/lib/hash/sha/512.js
var require__4 = __commonJS({
  "node_modules/hash.js/lib/hash/sha/512.js"(exports, module) {
    "use strict";
    var utils = require_utils4(),
      common = require_common(),
      assert = require_minimalistic_assert(),
      rotr64_hi = utils.rotr64_hi,
      rotr64_lo = utils.rotr64_lo,
      shr64_hi = utils.shr64_hi,
      shr64_lo = utils.shr64_lo,
      sum64 = utils.sum64,
      sum64_hi = utils.sum64_hi,
      sum64_lo = utils.sum64_lo,
      sum64_4_hi = utils.sum64_4_hi,
      sum64_4_lo = utils.sum64_4_lo,
      sum64_5_hi = utils.sum64_5_hi,
      sum64_5_lo = utils.sum64_5_lo,
      BlockHash = common.BlockHash,
      sha512_K = [
        1116352408, 3609767458, 1899447441, 602891725, 3049323471, 3964484399, 3921009573, 2173295548, 961987163,
        4081628472, 1508970993, 3053834265, 2453635748, 2937671579, 2870763221, 3664609560, 3624381080, 2734883394,
        310598401, 1164996542, 607225278, 1323610764, 1426881987, 3590304994, 1925078388, 4068182383, 2162078206,
        991336113, 2614888103, 633803317, 3248222580, 3479774868, 3835390401, 2666613458, 4022224774, 944711139,
        264347078, 2341262773, 604807628, 2007800933, 770255983, 1495990901, 1249150122, 1856431235, 1555081692,
        3175218132, 1996064986, 2198950837, 2554220882, 3999719339, 2821834349, 766784016, 2952996808, 2566594879,
        3210313671, 3203337956, 3336571891, 1034457026, 3584528711, 2466948901, 113926993, 3758326383, 338241895,
        168717936, 666307205, 1188179964, 773529912, 1546045734, 1294757372, 1522805485, 1396182291, 2643833823,
        1695183700, 2343527390, 1986661051, 1014477480, 2177026350, 1206759142, 2456956037, 344077627, 2730485921,
        1290863460, 2820302411, 3158454273, 3259730800, 3505952657, 3345764771, 106217008, 3516065817, 3606008344,
        3600352804, 1432725776, 4094571909, 1467031594, 275423344, 851169720, 430227734, 3100823752, 506948616,
        1363258195, 659060556, 3750685593, 883997877, 3785050280, 958139571, 3318307427, 1322822218, 3812723403,
        1537002063, 2003034995, 1747873779, 3602036899, 1955562222, 1575990012, 2024104815, 1125592928, 2227730452,
        2716904306, 2361852424, 442776044, 2428436474, 593698344, 2756734187, 3733110249, 3204031479, 2999351573,
        3329325298, 3815920427, 3391569614, 3928383900, 3515267271, 566280711, 3940187606, 3454069534, 4118630271,
        4000239992, 116418474, 1914138554, 174292421, 2731055270, 289380356, 3203993006, 460393269, 320620315,
        685471733, 587496836, 852142971, 1086792851, 1017036298, 365543100, 1126000580, 2618297676, 1288033470,
        3409855158, 1501505948, 4234509866, 1607167915, 987167468, 1816402316, 1246189591,
      ];
    function SHA512() {
      if (!(this instanceof SHA512)) return new SHA512();
      BlockHash.$call(this),
        (this.h = [
          1779033703, 4089235720, 3144134277, 2227873595, 1013904242, 4271175723, 2773480762, 1595750129, 1359893119,
          2917565137, 2600822924, 725511199, 528734635, 4215389547, 1541459225, 327033209,
        ]),
        (this.k = sha512_K),
        (this.W = new Array(160));
    }
    utils.inherits(SHA512, BlockHash);
    module.exports = SHA512;
    SHA512.blockSize = 1024;
    SHA512.outSize = 512;
    SHA512.hmacStrength = 192;
    SHA512.padLength = 128;
    SHA512.prototype._prepareBlock = function (msg, start) {
      for (var W = this.W, i = 0; i < 32; i++) W[i] = msg[start + i];
      for (; i < W.length; i += 2) {
        var c0_hi = g1_512_hi(W[i - 4], W[i - 3]),
          c0_lo = g1_512_lo(W[i - 4], W[i - 3]),
          c1_hi = W[i - 14],
          c1_lo = W[i - 13],
          c2_hi = g0_512_hi(W[i - 30], W[i - 29]),
          c2_lo = g0_512_lo(W[i - 30], W[i - 29]),
          c3_hi = W[i - 32],
          c3_lo = W[i - 31];
        (W[i] = sum64_4_hi(c0_hi, c0_lo, c1_hi, c1_lo, c2_hi, c2_lo, c3_hi, c3_lo)),
          (W[i + 1] = sum64_4_lo(c0_hi, c0_lo, c1_hi, c1_lo, c2_hi, c2_lo, c3_hi, c3_lo));
      }
    };
    SHA512.prototype._update = function (msg, start) {
      this._prepareBlock(msg, start);
      var W = this.W,
        ah = this.h[0],
        al = this.h[1],
        bh = this.h[2],
        bl = this.h[3],
        ch = this.h[4],
        cl = this.h[5],
        dh = this.h[6],
        dl = this.h[7],
        eh = this.h[8],
        el = this.h[9],
        fh = this.h[10],
        fl = this.h[11],
        gh = this.h[12],
        gl = this.h[13],
        hh = this.h[14],
        hl = this.h[15];
      assert(this.k.length === W.length);
      for (var i = 0; i < W.length; i += 2) {
        var c0_hi = hh,
          c0_lo = hl,
          c1_hi = s1_512_hi(eh, el),
          c1_lo = s1_512_lo(eh, el),
          c2_hi = ch64_hi(eh, el, fh, fl, gh, gl),
          c2_lo = ch64_lo(eh, el, fh, fl, gh, gl),
          c3_hi = this.k[i],
          c3_lo = this.k[i + 1],
          c4_hi = W[i],
          c4_lo = W[i + 1],
          T1_hi = sum64_5_hi(c0_hi, c0_lo, c1_hi, c1_lo, c2_hi, c2_lo, c3_hi, c3_lo, c4_hi, c4_lo),
          T1_lo = sum64_5_lo(c0_hi, c0_lo, c1_hi, c1_lo, c2_hi, c2_lo, c3_hi, c3_lo, c4_hi, c4_lo);
        (c0_hi = s0_512_hi(ah, al)),
          (c0_lo = s0_512_lo(ah, al)),
          (c1_hi = maj64_hi(ah, al, bh, bl, ch, cl)),
          (c1_lo = maj64_lo(ah, al, bh, bl, ch, cl));
        var T2_hi = sum64_hi(c0_hi, c0_lo, c1_hi, c1_lo),
          T2_lo = sum64_lo(c0_hi, c0_lo, c1_hi, c1_lo);
        (hh = gh),
          (hl = gl),
          (gh = fh),
          (gl = fl),
          (fh = eh),
          (fl = el),
          (eh = sum64_hi(dh, dl, T1_hi, T1_lo)),
          (el = sum64_lo(dl, dl, T1_hi, T1_lo)),
          (dh = ch),
          (dl = cl),
          (ch = bh),
          (cl = bl),
          (bh = ah),
          (bl = al),
          (ah = sum64_hi(T1_hi, T1_lo, T2_hi, T2_lo)),
          (al = sum64_lo(T1_hi, T1_lo, T2_hi, T2_lo));
      }
      sum64(this.h, 0, ah, al),
        sum64(this.h, 2, bh, bl),
        sum64(this.h, 4, ch, cl),
        sum64(this.h, 6, dh, dl),
        sum64(this.h, 8, eh, el),
        sum64(this.h, 10, fh, fl),
        sum64(this.h, 12, gh, gl),
        sum64(this.h, 14, hh, hl);
    };
    SHA512.prototype._digest = function (enc) {
      return enc === "hex" ? utils.toHex32(this.h, "big") : utils.split32(this.h, "big");
    };
    function ch64_hi(xh, xl, yh, yl, zh) {
      var r = (xh & yh) ^ (~xh & zh);
      return r < 0 && (r += 4294967296), r;
    }
    function ch64_lo(xh, xl, yh, yl, zh, zl) {
      var r = (xl & yl) ^ (~xl & zl);
      return r < 0 && (r += 4294967296), r;
    }
    function maj64_hi(xh, xl, yh, yl, zh) {
      var r = (xh & yh) ^ (xh & zh) ^ (yh & zh);
      return r < 0 && (r += 4294967296), r;
    }
    function maj64_lo(xh, xl, yh, yl, zh, zl) {
      var r = (xl & yl) ^ (xl & zl) ^ (yl & zl);
      return r < 0 && (r += 4294967296), r;
    }
    function s0_512_hi(xh, xl) {
      var c0_hi = rotr64_hi(xh, xl, 28),
        c1_hi = rotr64_hi(xl, xh, 2),
        c2_hi = rotr64_hi(xl, xh, 7),
        r = c0_hi ^ c1_hi ^ c2_hi;
      return r < 0 && (r += 4294967296), r;
    }
    function s0_512_lo(xh, xl) {
      var c0_lo = rotr64_lo(xh, xl, 28),
        c1_lo = rotr64_lo(xl, xh, 2),
        c2_lo = rotr64_lo(xl, xh, 7),
        r = c0_lo ^ c1_lo ^ c2_lo;
      return r < 0 && (r += 4294967296), r;
    }
    function s1_512_hi(xh, xl) {
      var c0_hi = rotr64_hi(xh, xl, 14),
        c1_hi = rotr64_hi(xh, xl, 18),
        c2_hi = rotr64_hi(xl, xh, 9),
        r = c0_hi ^ c1_hi ^ c2_hi;
      return r < 0 && (r += 4294967296), r;
    }
    function s1_512_lo(xh, xl) {
      var c0_lo = rotr64_lo(xh, xl, 14),
        c1_lo = rotr64_lo(xh, xl, 18),
        c2_lo = rotr64_lo(xl, xh, 9),
        r = c0_lo ^ c1_lo ^ c2_lo;
      return r < 0 && (r += 4294967296), r;
    }
    function g0_512_hi(xh, xl) {
      var c0_hi = rotr64_hi(xh, xl, 1),
        c1_hi = rotr64_hi(xh, xl, 8),
        c2_hi = shr64_hi(xh, xl, 7),
        r = c0_hi ^ c1_hi ^ c2_hi;
      return r < 0 && (r += 4294967296), r;
    }
    function g0_512_lo(xh, xl) {
      var c0_lo = rotr64_lo(xh, xl, 1),
        c1_lo = rotr64_lo(xh, xl, 8),
        c2_lo = shr64_lo(xh, xl, 7),
        r = c0_lo ^ c1_lo ^ c2_lo;
      return r < 0 && (r += 4294967296), r;
    }
    function g1_512_hi(xh, xl) {
      var c0_hi = rotr64_hi(xh, xl, 19),
        c1_hi = rotr64_hi(xl, xh, 29),
        c2_hi = shr64_hi(xh, xl, 6),
        r = c0_hi ^ c1_hi ^ c2_hi;
      return r < 0 && (r += 4294967296), r;
    }
    function g1_512_lo(xh, xl) {
      var c0_lo = rotr64_lo(xh, xl, 19),
        c1_lo = rotr64_lo(xl, xh, 29),
        c2_lo = shr64_lo(xh, xl, 6),
        r = c0_lo ^ c1_lo ^ c2_lo;
      return r < 0 && (r += 4294967296), r;
    }
  },
});

// node_modules/hash.js/lib/hash/sha/384.js
var require__5 = __commonJS({
  "node_modules/hash.js/lib/hash/sha/384.js"(exports, module) {
    "use strict";
    var utils = require_utils4(),
      SHA512 = require__4();
    function SHA384() {
      if (!(this instanceof SHA384)) return new SHA384();
      SHA512.$call(this),
        (this.h = [
          3418070365, 3238371032, 1654270250, 914150663, 2438529370, 812702999, 355462360, 4144912697, 1731405415,
          4290775857, 2394180231, 1750603025, 3675008525, 1694076839, 1203062813, 3204075428,
        ]);
    }
    utils.inherits(SHA384, SHA512);
    module.exports = SHA384;
    SHA384.blockSize = 1024;
    SHA384.outSize = 384;
    SHA384.hmacStrength = 192;
    SHA384.padLength = 128;
    SHA384.prototype._digest = function (enc) {
      return enc === "hex" ? utils.toHex32(this.h.slice(0, 12), "big") : utils.split32(this.h.slice(0, 12), "big");
    };
  },
});

// node_modules/hash.js/lib/hash/sha.js
var require_sha3 = __commonJS({
  "node_modules/hash.js/lib/hash/sha.js"(exports) {
    "use strict";
    exports.sha1 = require__();
    exports.sha224 = require__3();
    exports.sha256 = require__2();
    exports.sha384 = require__5();
    exports.sha512 = require__4();
  },
});

// node_modules/hash.js/lib/hash/ripemd.js
var require_ripemd = __commonJS({
  "node_modules/hash.js/lib/hash/ripemd.js"(exports) {
    "use strict";
    var utils = require_utils4(),
      common = require_common(),
      rotl32 = utils.rotl32,
      sum32 = utils.sum32,
      sum32_3 = utils.sum32_3,
      sum32_4 = utils.sum32_4,
      BlockHash = common.BlockHash;
    function RIPEMD160() {
      if (!(this instanceof RIPEMD160)) return new RIPEMD160();
      BlockHash.$call(this),
        (this.h = [1732584193, 4023233417, 2562383102, 271733878, 3285377520]),
        (this.endian = "little");
    }
    utils.inherits(RIPEMD160, BlockHash);
    exports.ripemd160 = RIPEMD160;
    RIPEMD160.blockSize = 512;
    RIPEMD160.outSize = 160;
    RIPEMD160.hmacStrength = 192;
    RIPEMD160.padLength = 64;
    RIPEMD160.prototype._update = function (msg, start) {
      for (
        var A = this.h[0],
          B = this.h[1],
          C = this.h[2],
          D = this.h[3],
          E = this.h[4],
          Ah = A,
          Bh = B,
          Ch = C,
          Dh = D,
          Eh = E,
          j = 0;
        j < 80;
        j++
      ) {
        var T = sum32(rotl32(sum32_4(A, f(j, B, C, D), msg[r[j] + start], K(j)), s[j]), E);
        (A = E),
          (E = D),
          (D = rotl32(C, 10)),
          (C = B),
          (B = T),
          (T = sum32(rotl32(sum32_4(Ah, f(79 - j, Bh, Ch, Dh), msg[rh[j] + start], Kh(j)), sh[j]), Eh)),
          (Ah = Eh),
          (Eh = Dh),
          (Dh = rotl32(Ch, 10)),
          (Ch = Bh),
          (Bh = T);
      }
      (T = sum32_3(this.h[1], C, Dh)),
        (this.h[1] = sum32_3(this.h[2], D, Eh)),
        (this.h[2] = sum32_3(this.h[3], E, Ah)),
        (this.h[3] = sum32_3(this.h[4], A, Bh)),
        (this.h[4] = sum32_3(this.h[0], B, Ch)),
        (this.h[0] = T);
    };
    RIPEMD160.prototype._digest = function (enc) {
      return enc === "hex" ? utils.toHex32(this.h, "little") : utils.split32(this.h, "little");
    };
    function f(j, x, y, z) {
      return j <= 15
        ? x ^ y ^ z
        : j <= 31
          ? (x & y) | (~x & z)
          : j <= 47
            ? (x | ~y) ^ z
            : j <= 63
              ? (x & z) | (y & ~z)
              : x ^ (y | ~z);
    }
    function K(j) {
      return j <= 15 ? 0 : j <= 31 ? 1518500249 : j <= 47 ? 1859775393 : j <= 63 ? 2400959708 : 2840853838;
    }
    function Kh(j) {
      return j <= 15 ? 1352829926 : j <= 31 ? 1548603684 : j <= 47 ? 1836072691 : j <= 63 ? 2053994217 : 0;
    }
    var r = [
        0, 1, 2, 3, 4, 5, 6, 7, 8, 9, 10, 11, 12, 13, 14, 15, 7, 4, 13, 1, 10, 6, 15, 3, 12, 0, 9, 5, 2, 14, 11, 8, 3,
        10, 14, 4, 9, 15, 8, 1, 2, 7, 0, 6, 13, 11, 5, 12, 1, 9, 11, 10, 0, 8, 12, 4, 13, 3, 7, 15, 14, 5, 6, 2, 4, 0,
        5, 9, 7, 12, 2, 10, 14, 1, 3, 8, 11, 6, 15, 13,
      ],
      rh = [
        5, 14, 7, 0, 9, 2, 11, 4, 13, 6, 15, 8, 1, 10, 3, 12, 6, 11, 3, 7, 0, 13, 5, 10, 14, 15, 8, 12, 4, 9, 1, 2, 15,
        5, 1, 3, 7, 14, 6, 9, 11, 8, 12, 2, 10, 0, 4, 13, 8, 6, 4, 1, 3, 11, 15, 0, 5, 12, 2, 13, 9, 7, 10, 14, 12, 15,
        10, 4, 1, 5, 8, 7, 6, 2, 13, 14, 0, 3, 9, 11,
      ],
      s = [
        11, 14, 15, 12, 5, 8, 7, 9, 11, 13, 14, 15, 6, 7, 9, 8, 7, 6, 8, 13, 11, 9, 7, 15, 7, 12, 15, 9, 11, 7, 13, 12,
        11, 13, 6, 7, 14, 9, 13, 15, 14, 8, 13, 6, 5, 12, 7, 5, 11, 12, 14, 15, 14, 15, 9, 8, 9, 14, 5, 6, 8, 6, 5, 12,
        9, 15, 5, 11, 6, 8, 13, 12, 5, 12, 13, 14, 11, 8, 5, 6,
      ],
      sh = [
        8, 9, 9, 11, 13, 15, 15, 5, 7, 7, 8, 11, 14, 14, 12, 6, 9, 13, 15, 7, 12, 8, 9, 11, 7, 7, 12, 7, 6, 15, 13, 11,
        9, 7, 15, 11, 8, 6, 6, 14, 12, 13, 5, 14, 13, 13, 7, 5, 15, 5, 8, 11, 14, 14, 6, 14, 6, 9, 12, 9, 12, 5, 15, 8,
        8, 5, 12, 9, 12, 5, 14, 6, 8, 13, 6, 5, 15, 13, 11, 11,
      ];
  },
});

// node_modules/hash.js/lib/hash/hmac.js
var require_hmac = __commonJS({
  "node_modules/hash.js/lib/hash/hmac.js"(exports, module) {
    "use strict";
    var utils = require_utils4(),
      assert = require_minimalistic_assert();
    function Hmac(hash, key, enc) {
      key = exportIfKeyObject(key);

      if (!(this instanceof Hmac)) return new Hmac(hash, key, enc);
      (this.Hash = hash),
        (this.blockSize = hash.blockSize / 8),
        (this.outSize = hash.outSize / 8),
        (this.inner = null),
        (this.outer = null),
        this._init(utils.toArray(key, enc));
    }
    Hmac.prototype = {};
    module.exports = Hmac;
    Hmac.prototype._init = function (key) {
      key.length > this.blockSize && (key = new this.Hash().update(key).digest()), assert(key.length <= this.blockSize);
      for (var i = key.length; i < this.blockSize; i++) key.push(0);
      for (i = 0; i < key.length; i++) key[i] ^= 54;
      for (this.inner = new this.Hash().update(key), i = 0; i < key.length; i++) key[i] ^= 106;
      this.outer = new this.Hash().update(key);
    };
    Hmac.prototype.update = function (msg, enc) {
      return this.inner.update(msg, enc), this;
    };
    Hmac.prototype.digest = function (enc) {
      return this.outer.update(this.inner.digest()), this.outer.digest(enc);
    };
  },
});

// node_modules/hash.js/lib/hash.js
var require_hash2 = __commonJS({
  "node_modules/hash.js/lib/hash.js"(exports) {
    var hash = exports;
    hash.utils = require_utils4();
    hash.common = require_common();
    hash.sha = require_sha3();
    hash.ripemd = require_ripemd();
    hash.hmac = require_hmac();
    hash.sha1 = hash.sha.sha1;
    hash.sha256 = hash.sha.sha256;
    hash.sha224 = hash.sha.sha224;
    hash.sha384 = hash.sha.sha384;
    hash.sha512 = hash.sha.sha512;
    hash.ripemd160 = hash.ripemd.ripemd160;
  },
});

// node_modules/elliptic/lib/elliptic/precomputed/secp256k1.js
var require_secp256k1 = __commonJS({
  "node_modules/elliptic/lib/elliptic/precomputed/secp256k1.js"(exports, module) {
    module.exports = {
      doubles: {
        step: 4,
        points: [
          [
            "e60fce93b59e9ec53011aabc21c23e97b2a31369b87a5ae9c44ee89e2a6dec0a",
            "f7e3507399e595929db99f34f57937101296891e44d23f0be1f32cce69616821",
          ],
          [
            "8282263212c609d9ea2a6e3e172de238d8c39cabd5ac1ca10646e23fd5f51508",
            "11f8a8098557dfe45e8256e830b60ace62d613ac2f7b17bed31b6eaff6e26caf",
          ],
          [
            "175e159f728b865a72f99cc6c6fc846de0b93833fd2222ed73fce5b551e5b739",
            "d3506e0d9e3c79eba4ef97a51ff71f5eacb5955add24345c6efa6ffee9fed695",
          ],
          [
            "363d90d447b00c9c99ceac05b6262ee053441c7e55552ffe526bad8f83ff4640",
            "4e273adfc732221953b445397f3363145b9a89008199ecb62003c7f3bee9de9",
          ],
          [
            "8b4b5f165df3c2be8c6244b5b745638843e4a781a15bcd1b69f79a55dffdf80c",
            "4aad0a6f68d308b4b3fbd7813ab0da04f9e336546162ee56b3eff0c65fd4fd36",
          ],
          [
            "723cbaa6e5db996d6bf771c00bd548c7b700dbffa6c0e77bcb6115925232fcda",
            "96e867b5595cc498a921137488824d6e2660a0653779494801dc069d9eb39f5f",
          ],
          [
            "eebfa4d493bebf98ba5feec812c2d3b50947961237a919839a533eca0e7dd7fa",
            "5d9a8ca3970ef0f269ee7edaf178089d9ae4cdc3a711f712ddfd4fdae1de8999",
          ],
          [
            "100f44da696e71672791d0a09b7bde459f1215a29b3c03bfefd7835b39a48db0",
            "cdd9e13192a00b772ec8f3300c090666b7ff4a18ff5195ac0fbd5cd62bc65a09",
          ],
          [
            "e1031be262c7ed1b1dc9227a4a04c017a77f8d4464f3b3852c8acde6e534fd2d",
            "9d7061928940405e6bb6a4176597535af292dd419e1ced79a44f18f29456a00d",
          ],
          [
            "feea6cae46d55b530ac2839f143bd7ec5cf8b266a41d6af52d5e688d9094696d",
            "e57c6b6c97dce1bab06e4e12bf3ecd5c981c8957cc41442d3155debf18090088",
          ],
          [
            "da67a91d91049cdcb367be4be6ffca3cfeed657d808583de33fa978bc1ec6cb1",
            "9bacaa35481642bc41f463f7ec9780e5dec7adc508f740a17e9ea8e27a68be1d",
          ],
          [
            "53904faa0b334cdda6e000935ef22151ec08d0f7bb11069f57545ccc1a37b7c0",
            "5bc087d0bc80106d88c9eccac20d3c1c13999981e14434699dcb096b022771c8",
          ],
          [
            "8e7bcd0bd35983a7719cca7764ca906779b53a043a9b8bcaeff959f43ad86047",
            "10b7770b2a3da4b3940310420ca9514579e88e2e47fd68b3ea10047e8460372a",
          ],
          [
            "385eed34c1cdff21e6d0818689b81bde71a7f4f18397e6690a841e1599c43862",
            "283bebc3e8ea23f56701de19e9ebf4576b304eec2086dc8cc0458fe5542e5453",
          ],
          [
            "6f9d9b803ecf191637c73a4413dfa180fddf84a5947fbc9c606ed86c3fac3a7",
            "7c80c68e603059ba69b8e2a30e45c4d47ea4dd2f5c281002d86890603a842160",
          ],
          [
            "3322d401243c4e2582a2147c104d6ecbf774d163db0f5e5313b7e0e742d0e6bd",
            "56e70797e9664ef5bfb019bc4ddaf9b72805f63ea2873af624f3a2e96c28b2a0",
          ],
          [
            "85672c7d2de0b7da2bd1770d89665868741b3f9af7643397721d74d28134ab83",
            "7c481b9b5b43b2eb6374049bfa62c2e5e77f17fcc5298f44c8e3094f790313a6",
          ],
          [
            "948bf809b1988a46b06c9f1919413b10f9226c60f668832ffd959af60c82a0a",
            "53a562856dcb6646dc6b74c5d1c3418c6d4dff08c97cd2bed4cb7f88d8c8e589",
          ],
          [
            "6260ce7f461801c34f067ce0f02873a8f1b0e44dfc69752accecd819f38fd8e8",
            "bc2da82b6fa5b571a7f09049776a1ef7ecd292238051c198c1a84e95b2b4ae17",
          ],
          [
            "e5037de0afc1d8d43d8348414bbf4103043ec8f575bfdc432953cc8d2037fa2d",
            "4571534baa94d3b5f9f98d09fb990bddbd5f5b03ec481f10e0e5dc841d755bda",
          ],
          [
            "e06372b0f4a207adf5ea905e8f1771b4e7e8dbd1c6a6c5b725866a0ae4fce725",
            "7a908974bce18cfe12a27bb2ad5a488cd7484a7787104870b27034f94eee31dd",
          ],
          [
            "213c7a715cd5d45358d0bbf9dc0ce02204b10bdde2a3f58540ad6908d0559754",
            "4b6dad0b5ae462507013ad06245ba190bb4850f5f36a7eeddff2c27534b458f2",
          ],
          [
            "4e7c272a7af4b34e8dbb9352a5419a87e2838c70adc62cddf0cc3a3b08fbd53c",
            "17749c766c9d0b18e16fd09f6def681b530b9614bff7dd33e0b3941817dcaae6",
          ],
          [
            "fea74e3dbe778b1b10f238ad61686aa5c76e3db2be43057632427e2840fb27b6",
            "6e0568db9b0b13297cf674deccb6af93126b596b973f7b77701d3db7f23cb96f",
          ],
          [
            "76e64113f677cf0e10a2570d599968d31544e179b760432952c02a4417bdde39",
            "c90ddf8dee4e95cf577066d70681f0d35e2a33d2b56d2032b4b1752d1901ac01",
          ],
          [
            "c738c56b03b2abe1e8281baa743f8f9a8f7cc643df26cbee3ab150242bcbb891",
            "893fb578951ad2537f718f2eacbfbbbb82314eef7880cfe917e735d9699a84c3",
          ],
          [
            "d895626548b65b81e264c7637c972877d1d72e5f3a925014372e9f6588f6c14b",
            "febfaa38f2bc7eae728ec60818c340eb03428d632bb067e179363ed75d7d991f",
          ],
          [
            "b8da94032a957518eb0f6433571e8761ceffc73693e84edd49150a564f676e03",
            "2804dfa44805a1e4d7c99cc9762808b092cc584d95ff3b511488e4e74efdf6e7",
          ],
          [
            "e80fea14441fb33a7d8adab9475d7fab2019effb5156a792f1a11778e3c0df5d",
            "eed1de7f638e00771e89768ca3ca94472d155e80af322ea9fcb4291b6ac9ec78",
          ],
          [
            "a301697bdfcd704313ba48e51d567543f2a182031efd6915ddc07bbcc4e16070",
            "7370f91cfb67e4f5081809fa25d40f9b1735dbf7c0a11a130c0d1a041e177ea1",
          ],
          [
            "90ad85b389d6b936463f9d0512678de208cc330b11307fffab7ac63e3fb04ed4",
            "e507a3620a38261affdcbd9427222b839aefabe1582894d991d4d48cb6ef150",
          ],
          [
            "8f68b9d2f63b5f339239c1ad981f162ee88c5678723ea3351b7b444c9ec4c0da",
            "662a9f2dba063986de1d90c2b6be215dbbea2cfe95510bfdf23cbf79501fff82",
          ],
          [
            "e4f3fb0176af85d65ff99ff9198c36091f48e86503681e3e6686fd5053231e11",
            "1e63633ad0ef4f1c1661a6d0ea02b7286cc7e74ec951d1c9822c38576feb73bc",
          ],
          [
            "8c00fa9b18ebf331eb961537a45a4266c7034f2f0d4e1d0716fb6eae20eae29e",
            "efa47267fea521a1a9dc343a3736c974c2fadafa81e36c54e7d2a4c66702414b",
          ],
          [
            "e7a26ce69dd4829f3e10cec0a9e98ed3143d084f308b92c0997fddfc60cb3e41",
            "2a758e300fa7984b471b006a1aafbb18d0a6b2c0420e83e20e8a9421cf2cfd51",
          ],
          [
            "b6459e0ee3662ec8d23540c223bcbdc571cbcb967d79424f3cf29eb3de6b80ef",
            "67c876d06f3e06de1dadf16e5661db3c4b3ae6d48e35b2ff30bf0b61a71ba45",
          ],
          [
            "d68a80c8280bb840793234aa118f06231d6f1fc67e73c5a5deda0f5b496943e8",
            "db8ba9fff4b586d00c4b1f9177b0e28b5b0e7b8f7845295a294c84266b133120",
          ],
          [
            "324aed7df65c804252dc0270907a30b09612aeb973449cea4095980fc28d3d5d",
            "648a365774b61f2ff130c0c35aec1f4f19213b0c7e332843967224af96ab7c84",
          ],
          [
            "4df9c14919cde61f6d51dfdbe5fee5dceec4143ba8d1ca888e8bd373fd054c96",
            "35ec51092d8728050974c23a1d85d4b5d506cdc288490192ebac06cad10d5d",
          ],
          [
            "9c3919a84a474870faed8a9c1cc66021523489054d7f0308cbfc99c8ac1f98cd",
            "ddb84f0f4a4ddd57584f044bf260e641905326f76c64c8e6be7e5e03d4fc599d",
          ],
          [
            "6057170b1dd12fdf8de05f281d8e06bb91e1493a8b91d4cc5a21382120a959e5",
            "9a1af0b26a6a4807add9a2daf71df262465152bc3ee24c65e899be932385a2a8",
          ],
          [
            "a576df8e23a08411421439a4518da31880cef0fba7d4df12b1a6973eecb94266",
            "40a6bf20e76640b2c92b97afe58cd82c432e10a7f514d9f3ee8be11ae1b28ec8",
          ],
          [
            "7778a78c28dec3e30a05fe9629de8c38bb30d1f5cf9a3a208f763889be58ad71",
            "34626d9ab5a5b22ff7098e12f2ff580087b38411ff24ac563b513fc1fd9f43ac",
          ],
          [
            "928955ee637a84463729fd30e7afd2ed5f96274e5ad7e5cb09eda9c06d903ac",
            "c25621003d3f42a827b78a13093a95eeac3d26efa8a8d83fc5180e935bcd091f",
          ],
          [
            "85d0fef3ec6db109399064f3a0e3b2855645b4a907ad354527aae75163d82751",
            "1f03648413a38c0be29d496e582cf5663e8751e96877331582c237a24eb1f962",
          ],
          [
            "ff2b0dce97eece97c1c9b6041798b85dfdfb6d8882da20308f5404824526087e",
            "493d13fef524ba188af4c4dc54d07936c7b7ed6fb90e2ceb2c951e01f0c29907",
          ],
          [
            "827fbbe4b1e880ea9ed2b2e6301b212b57f1ee148cd6dd28780e5e2cf856e241",
            "c60f9c923c727b0b71bef2c67d1d12687ff7a63186903166d605b68baec293ec",
          ],
          [
            "eaa649f21f51bdbae7be4ae34ce6e5217a58fdce7f47f9aa7f3b58fa2120e2b3",
            "be3279ed5bbbb03ac69a80f89879aa5a01a6b965f13f7e59d47a5305ba5ad93d",
          ],
          [
            "e4a42d43c5cf169d9391df6decf42ee541b6d8f0c9a137401e23632dda34d24f",
            "4d9f92e716d1c73526fc99ccfb8ad34ce886eedfa8d8e4f13a7f7131deba9414",
          ],
          [
            "1ec80fef360cbdd954160fadab352b6b92b53576a88fea4947173b9d4300bf19",
            "aeefe93756b5340d2f3a4958a7abbf5e0146e77f6295a07b671cdc1cc107cefd",
          ],
          [
            "146a778c04670c2f91b00af4680dfa8bce3490717d58ba889ddb5928366642be",
            "b318e0ec3354028add669827f9d4b2870aaa971d2f7e5ed1d0b297483d83efd0",
          ],
          [
            "fa50c0f61d22e5f07e3acebb1aa07b128d0012209a28b9776d76a8793180eef9",
            "6b84c6922397eba9b72cd2872281a68a5e683293a57a213b38cd8d7d3f4f2811",
          ],
          [
            "da1d61d0ca721a11b1a5bf6b7d88e8421a288ab5d5bba5220e53d32b5f067ec2",
            "8157f55a7c99306c79c0766161c91e2966a73899d279b48a655fba0f1ad836f1",
          ],
          [
            "a8e282ff0c9706907215ff98e8fd416615311de0446f1e062a73b0610d064e13",
            "7f97355b8db81c09abfb7f3c5b2515888b679a3e50dd6bd6cef7c73111f4cc0c",
          ],
          [
            "174a53b9c9a285872d39e56e6913cab15d59b1fa512508c022f382de8319497c",
            "ccc9dc37abfc9c1657b4155f2c47f9e6646b3a1d8cb9854383da13ac079afa73",
          ],
          [
            "959396981943785c3d3e57edf5018cdbe039e730e4918b3d884fdff09475b7ba",
            "2e7e552888c331dd8ba0386a4b9cd6849c653f64c8709385e9b8abf87524f2fd",
          ],
          [
            "d2a63a50ae401e56d645a1153b109a8fcca0a43d561fba2dbb51340c9d82b151",
            "e82d86fb6443fcb7565aee58b2948220a70f750af484ca52d4142174dcf89405",
          ],
          [
            "64587e2335471eb890ee7896d7cfdc866bacbdbd3839317b3436f9b45617e073",
            "d99fcdd5bf6902e2ae96dd6447c299a185b90a39133aeab358299e5e9faf6589",
          ],
          [
            "8481bde0e4e4d885b3a546d3e549de042f0aa6cea250e7fd358d6c86dd45e458",
            "38ee7b8cba5404dd84a25bf39cecb2ca900a79c42b262e556d64b1b59779057e",
          ],
          [
            "13464a57a78102aa62b6979ae817f4637ffcfed3c4b1ce30bcd6303f6caf666b",
            "69be159004614580ef7e433453ccb0ca48f300a81d0942e13f495a907f6ecc27",
          ],
          [
            "bc4a9df5b713fe2e9aef430bcc1dc97a0cd9ccede2f28588cada3a0d2d83f366",
            "d3a81ca6e785c06383937adf4b798caa6e8a9fbfa547b16d758d666581f33c1",
          ],
          [
            "8c28a97bf8298bc0d23d8c749452a32e694b65e30a9472a3954ab30fe5324caa",
            "40a30463a3305193378fedf31f7cc0eb7ae784f0451cb9459e71dc73cbef9482",
          ],
          [
            "8ea9666139527a8c1dd94ce4f071fd23c8b350c5a4bb33748c4ba111faccae0",
            "620efabbc8ee2782e24e7c0cfb95c5d735b783be9cf0f8e955af34a30e62b945",
          ],
          [
            "dd3625faef5ba06074669716bbd3788d89bdde815959968092f76cc4eb9a9787",
            "7a188fa3520e30d461da2501045731ca941461982883395937f68d00c644a573",
          ],
          [
            "f710d79d9eb962297e4f6232b40e8f7feb2bc63814614d692c12de752408221e",
            "ea98e67232d3b3295d3b535532115ccac8612c721851617526ae47a9c77bfc82",
          ],
        ],
      },
      naf: {
        wnd: 7,
        points: [
          [
            "f9308a019258c31049344f85f89d5229b531c845836f99b08601f113bce036f9",
            "388f7b0f632de8140fe337e62a37f3566500a99934c2231b6cb9fd7584b8e672",
          ],
          [
            "2f8bde4d1a07209355b4a7250a5c5128e88b84bddc619ab7cba8d569b240efe4",
            "d8ac222636e5e3d6d4dba9dda6c9c426f788271bab0d6840dca87d3aa6ac62d6",
          ],
          [
            "5cbdf0646e5db4eaa398f365f2ea7a0e3d419b7e0330e39ce92bddedcac4f9bc",
            "6aebca40ba255960a3178d6d861a54dba813d0b813fde7b5a5082628087264da",
          ],
          [
            "acd484e2f0c7f65309ad178a9f559abde09796974c57e714c35f110dfc27ccbe",
            "cc338921b0a7d9fd64380971763b61e9add888a4375f8e0f05cc262ac64f9c37",
          ],
          [
            "774ae7f858a9411e5ef4246b70c65aac5649980be5c17891bbec17895da008cb",
            "d984a032eb6b5e190243dd56d7b7b365372db1e2dff9d6a8301d74c9c953c61b",
          ],
          [
            "f28773c2d975288bc7d1d205c3748651b075fbc6610e58cddeeddf8f19405aa8",
            "ab0902e8d880a89758212eb65cdaf473a1a06da521fa91f29b5cb52db03ed81",
          ],
          [
            "d7924d4f7d43ea965a465ae3095ff41131e5946f3c85f79e44adbcf8e27e080e",
            "581e2872a86c72a683842ec228cc6defea40af2bd896d3a5c504dc9ff6a26b58",
          ],
          [
            "defdea4cdb677750a420fee807eacf21eb9898ae79b9768766e4faa04a2d4a34",
            "4211ab0694635168e997b0ead2a93daeced1f4a04a95c0f6cfb199f69e56eb77",
          ],
          [
            "2b4ea0a797a443d293ef5cff444f4979f06acfebd7e86d277475656138385b6c",
            "85e89bc037945d93b343083b5a1c86131a01f60c50269763b570c854e5c09b7a",
          ],
          [
            "352bbf4a4cdd12564f93fa332ce333301d9ad40271f8107181340aef25be59d5",
            "321eb4075348f534d59c18259dda3e1f4a1b3b2e71b1039c67bd3d8bcf81998c",
          ],
          [
            "2fa2104d6b38d11b0230010559879124e42ab8dfeff5ff29dc9cdadd4ecacc3f",
            "2de1068295dd865b64569335bd5dd80181d70ecfc882648423ba76b532b7d67",
          ],
          [
            "9248279b09b4d68dab21a9b066edda83263c3d84e09572e269ca0cd7f5453714",
            "73016f7bf234aade5d1aa71bdea2b1ff3fc0de2a887912ffe54a32ce97cb3402",
          ],
          [
            "daed4f2be3a8bf278e70132fb0beb7522f570e144bf615c07e996d443dee8729",
            "a69dce4a7d6c98e8d4a1aca87ef8d7003f83c230f3afa726ab40e52290be1c55",
          ],
          [
            "c44d12c7065d812e8acf28d7cbb19f9011ecd9e9fdf281b0e6a3b5e87d22e7db",
            "2119a460ce326cdc76c45926c982fdac0e106e861edf61c5a039063f0e0e6482",
          ],
          [
            "6a245bf6dc698504c89a20cfded60853152b695336c28063b61c65cbd269e6b4",
            "e022cf42c2bd4a708b3f5126f16a24ad8b33ba48d0423b6efd5e6348100d8a82",
          ],
          [
            "1697ffa6fd9de627c077e3d2fe541084ce13300b0bec1146f95ae57f0d0bd6a5",
            "b9c398f186806f5d27561506e4557433a2cf15009e498ae7adee9d63d01b2396",
          ],
          [
            "605bdb019981718b986d0f07e834cb0d9deb8360ffb7f61df982345ef27a7479",
            "2972d2de4f8d20681a78d93ec96fe23c26bfae84fb14db43b01e1e9056b8c49",
          ],
          [
            "62d14dab4150bf497402fdc45a215e10dcb01c354959b10cfe31c7e9d87ff33d",
            "80fc06bd8cc5b01098088a1950eed0db01aa132967ab472235f5642483b25eaf",
          ],
          [
            "80c60ad0040f27dade5b4b06c408e56b2c50e9f56b9b8b425e555c2f86308b6f",
            "1c38303f1cc5c30f26e66bad7fe72f70a65eed4cbe7024eb1aa01f56430bd57a",
          ],
          [
            "7a9375ad6167ad54aa74c6348cc54d344cc5dc9487d847049d5eabb0fa03c8fb",
            "d0e3fa9eca8726909559e0d79269046bdc59ea10c70ce2b02d499ec224dc7f7",
          ],
          [
            "d528ecd9b696b54c907a9ed045447a79bb408ec39b68df504bb51f459bc3ffc9",
            "eecf41253136e5f99966f21881fd656ebc4345405c520dbc063465b521409933",
          ],
          [
            "49370a4b5f43412ea25f514e8ecdad05266115e4a7ecb1387231808f8b45963",
            "758f3f41afd6ed428b3081b0512fd62a54c3f3afbb5b6764b653052a12949c9a",
          ],
          [
            "77f230936ee88cbbd73df930d64702ef881d811e0e1498e2f1c13eb1fc345d74",
            "958ef42a7886b6400a08266e9ba1b37896c95330d97077cbbe8eb3c7671c60d6",
          ],
          [
            "f2dac991cc4ce4b9ea44887e5c7c0bce58c80074ab9d4dbaeb28531b7739f530",
            "e0dedc9b3b2f8dad4da1f32dec2531df9eb5fbeb0598e4fd1a117dba703a3c37",
          ],
          [
            "463b3d9f662621fb1b4be8fbbe2520125a216cdfc9dae3debcba4850c690d45b",
            "5ed430d78c296c3543114306dd8622d7c622e27c970a1de31cb377b01af7307e",
          ],
          [
            "f16f804244e46e2a09232d4aff3b59976b98fac14328a2d1a32496b49998f247",
            "cedabd9b82203f7e13d206fcdf4e33d92a6c53c26e5cce26d6579962c4e31df6",
          ],
          [
            "caf754272dc84563b0352b7a14311af55d245315ace27c65369e15f7151d41d1",
            "cb474660ef35f5f2a41b643fa5e460575f4fa9b7962232a5c32f908318a04476",
          ],
          [
            "2600ca4b282cb986f85d0f1709979d8b44a09c07cb86d7c124497bc86f082120",
            "4119b88753c15bd6a693b03fcddbb45d5ac6be74ab5f0ef44b0be9475a7e4b40",
          ],
          [
            "7635ca72d7e8432c338ec53cd12220bc01c48685e24f7dc8c602a7746998e435",
            "91b649609489d613d1d5e590f78e6d74ecfc061d57048bad9e76f302c5b9c61",
          ],
          [
            "754e3239f325570cdbbf4a87deee8a66b7f2b33479d468fbc1a50743bf56cc18",
            "673fb86e5bda30fb3cd0ed304ea49a023ee33d0197a695d0c5d98093c536683",
          ],
          [
            "e3e6bd1071a1e96aff57859c82d570f0330800661d1c952f9fe2694691d9b9e8",
            "59c9e0bba394e76f40c0aa58379a3cb6a5a2283993e90c4167002af4920e37f5",
          ],
          [
            "186b483d056a033826ae73d88f732985c4ccb1f32ba35f4b4cc47fdcf04aa6eb",
            "3b952d32c67cf77e2e17446e204180ab21fb8090895138b4a4a797f86e80888b",
          ],
          [
            "df9d70a6b9876ce544c98561f4be4f725442e6d2b737d9c91a8321724ce0963f",
            "55eb2dafd84d6ccd5f862b785dc39d4ab157222720ef9da217b8c45cf2ba2417",
          ],
          [
            "5edd5cc23c51e87a497ca815d5dce0f8ab52554f849ed8995de64c5f34ce7143",
            "efae9c8dbc14130661e8cec030c89ad0c13c66c0d17a2905cdc706ab7399a868",
          ],
          [
            "290798c2b6476830da12fe02287e9e777aa3fba1c355b17a722d362f84614fba",
            "e38da76dcd440621988d00bcf79af25d5b29c094db2a23146d003afd41943e7a",
          ],
          [
            "af3c423a95d9f5b3054754efa150ac39cd29552fe360257362dfdecef4053b45",
            "f98a3fd831eb2b749a93b0e6f35cfb40c8cd5aa667a15581bc2feded498fd9c6",
          ],
          [
            "766dbb24d134e745cccaa28c99bf274906bb66b26dcf98df8d2fed50d884249a",
            "744b1152eacbe5e38dcc887980da38b897584a65fa06cedd2c924f97cbac5996",
          ],
          [
            "59dbf46f8c94759ba21277c33784f41645f7b44f6c596a58ce92e666191abe3e",
            "c534ad44175fbc300f4ea6ce648309a042ce739a7919798cd85e216c4a307f6e",
          ],
          [
            "f13ada95103c4537305e691e74e9a4a8dd647e711a95e73cb62dc6018cfd87b8",
            "e13817b44ee14de663bf4bc808341f326949e21a6a75c2570778419bdaf5733d",
          ],
          [
            "7754b4fa0e8aced06d4167a2c59cca4cda1869c06ebadfb6488550015a88522c",
            "30e93e864e669d82224b967c3020b8fa8d1e4e350b6cbcc537a48b57841163a2",
          ],
          [
            "948dcadf5990e048aa3874d46abef9d701858f95de8041d2a6828c99e2262519",
            "e491a42537f6e597d5d28a3224b1bc25df9154efbd2ef1d2cbba2cae5347d57e",
          ],
          [
            "7962414450c76c1689c7b48f8202ec37fb224cf5ac0bfa1570328a8a3d7c77ab",
            "100b610ec4ffb4760d5c1fc133ef6f6b12507a051f04ac5760afa5b29db83437",
          ],
          [
            "3514087834964b54b15b160644d915485a16977225b8847bb0dd085137ec47ca",
            "ef0afbb2056205448e1652c48e8127fc6039e77c15c2378b7e7d15a0de293311",
          ],
          [
            "d3cc30ad6b483e4bc79ce2c9dd8bc54993e947eb8df787b442943d3f7b527eaf",
            "8b378a22d827278d89c5e9be8f9508ae3c2ad46290358630afb34db04eede0a4",
          ],
          [
            "1624d84780732860ce1c78fcbfefe08b2b29823db913f6493975ba0ff4847610",
            "68651cf9b6da903e0914448c6cd9d4ca896878f5282be4c8cc06e2a404078575",
          ],
          [
            "733ce80da955a8a26902c95633e62a985192474b5af207da6df7b4fd5fc61cd4",
            "f5435a2bd2badf7d485a4d8b8db9fcce3e1ef8e0201e4578c54673bc1dc5ea1d",
          ],
          [
            "15d9441254945064cf1a1c33bbd3b49f8966c5092171e699ef258dfab81c045c",
            "d56eb30b69463e7234f5137b73b84177434800bacebfc685fc37bbe9efe4070d",
          ],
          [
            "a1d0fcf2ec9de675b612136e5ce70d271c21417c9d2b8aaaac138599d0717940",
            "edd77f50bcb5a3cab2e90737309667f2641462a54070f3d519212d39c197a629",
          ],
          [
            "e22fbe15c0af8ccc5780c0735f84dbe9a790badee8245c06c7ca37331cb36980",
            "a855babad5cd60c88b430a69f53a1a7a38289154964799be43d06d77d31da06",
          ],
          [
            "311091dd9860e8e20ee13473c1155f5f69635e394704eaa74009452246cfa9b3",
            "66db656f87d1f04fffd1f04788c06830871ec5a64feee685bd80f0b1286d8374",
          ],
          [
            "34c1fd04d301be89b31c0442d3e6ac24883928b45a9340781867d4232ec2dbdf",
            "9414685e97b1b5954bd46f730174136d57f1ceeb487443dc5321857ba73abee",
          ],
          [
            "f219ea5d6b54701c1c14de5b557eb42a8d13f3abbcd08affcc2a5e6b049b8d63",
            "4cb95957e83d40b0f73af4544cccf6b1f4b08d3c07b27fb8d8c2962a400766d1",
          ],
          [
            "d7b8740f74a8fbaab1f683db8f45de26543a5490bca627087236912469a0b448",
            "fa77968128d9c92ee1010f337ad4717eff15db5ed3c049b3411e0315eaa4593b",
          ],
          [
            "32d31c222f8f6f0ef86f7c98d3a3335ead5bcd32abdd94289fe4d3091aa824bf",
            "5f3032f5892156e39ccd3d7915b9e1da2e6dac9e6f26e961118d14b8462e1661",
          ],
          [
            "7461f371914ab32671045a155d9831ea8793d77cd59592c4340f86cbc18347b5",
            "8ec0ba238b96bec0cbdddcae0aa442542eee1ff50c986ea6b39847b3cc092ff6",
          ],
          [
            "ee079adb1df1860074356a25aa38206a6d716b2c3e67453d287698bad7b2b2d6",
            "8dc2412aafe3be5c4c5f37e0ecc5f9f6a446989af04c4e25ebaac479ec1c8c1e",
          ],
          [
            "16ec93e447ec83f0467b18302ee620f7e65de331874c9dc72bfd8616ba9da6b5",
            "5e4631150e62fb40d0e8c2a7ca5804a39d58186a50e497139626778e25b0674d",
          ],
          [
            "eaa5f980c245f6f038978290afa70b6bd8855897f98b6aa485b96065d537bd99",
            "f65f5d3e292c2e0819a528391c994624d784869d7e6ea67fb18041024edc07dc",
          ],
          [
            "78c9407544ac132692ee1910a02439958ae04877151342ea96c4b6b35a49f51",
            "f3e0319169eb9b85d5404795539a5e68fa1fbd583c064d2462b675f194a3ddb4",
          ],
          [
            "494f4be219a1a77016dcd838431aea0001cdc8ae7a6fc688726578d9702857a5",
            "42242a969283a5f339ba7f075e36ba2af925ce30d767ed6e55f4b031880d562c",
          ],
          [
            "a598a8030da6d86c6bc7f2f5144ea549d28211ea58faa70ebf4c1e665c1fe9b5",
            "204b5d6f84822c307e4b4a7140737aec23fc63b65b35f86a10026dbd2d864e6b",
          ],
          [
            "c41916365abb2b5d09192f5f2dbeafec208f020f12570a184dbadc3e58595997",
            "4f14351d0087efa49d245b328984989d5caf9450f34bfc0ed16e96b58fa9913",
          ],
          [
            "841d6063a586fa475a724604da03bc5b92a2e0d2e0a36acfe4c73a5514742881",
            "73867f59c0659e81904f9a1c7543698e62562d6744c169ce7a36de01a8d6154",
          ],
          [
            "5e95bb399a6971d376026947f89bde2f282b33810928be4ded112ac4d70e20d5",
            "39f23f366809085beebfc71181313775a99c9aed7d8ba38b161384c746012865",
          ],
          [
            "36e4641a53948fd476c39f8a99fd974e5ec07564b5315d8bf99471bca0ef2f66",
            "d2424b1b1abe4eb8164227b085c9aa9456ea13493fd563e06fd51cf5694c78fc",
          ],
          [
            "336581ea7bfbbb290c191a2f507a41cf5643842170e914faeab27c2c579f726",
            "ead12168595fe1be99252129b6e56b3391f7ab1410cd1e0ef3dcdcabd2fda224",
          ],
          [
            "8ab89816dadfd6b6a1f2634fcf00ec8403781025ed6890c4849742706bd43ede",
            "6fdcef09f2f6d0a044e654aef624136f503d459c3e89845858a47a9129cdd24e",
          ],
          [
            "1e33f1a746c9c5778133344d9299fcaa20b0938e8acff2544bb40284b8c5fb94",
            "60660257dd11b3aa9c8ed618d24edff2306d320f1d03010e33a7d2057f3b3b6",
          ],
          [
            "85b7c1dcb3cec1b7ee7f30ded79dd20a0ed1f4cc18cbcfcfa410361fd8f08f31",
            "3d98a9cdd026dd43f39048f25a8847f4fcafad1895d7a633c6fed3c35e999511",
          ],
          [
            "29df9fbd8d9e46509275f4b125d6d45d7fbe9a3b878a7af872a2800661ac5f51",
            "b4c4fe99c775a606e2d8862179139ffda61dc861c019e55cd2876eb2a27d84b",
          ],
          [
            "a0b1cae06b0a847a3fea6e671aaf8adfdfe58ca2f768105c8082b2e449fce252",
            "ae434102edde0958ec4b19d917a6a28e6b72da1834aff0e650f049503a296cf2",
          ],
          [
            "4e8ceafb9b3e9a136dc7ff67e840295b499dfb3b2133e4ba113f2e4c0e121e5",
            "cf2174118c8b6d7a4b48f6d534ce5c79422c086a63460502b827ce62a326683c",
          ],
          [
            "d24a44e047e19b6f5afb81c7ca2f69080a5076689a010919f42725c2b789a33b",
            "6fb8d5591b466f8fc63db50f1c0f1c69013f996887b8244d2cdec417afea8fa3",
          ],
          [
            "ea01606a7a6c9cdd249fdfcfacb99584001edd28abbab77b5104e98e8e3b35d4",
            "322af4908c7312b0cfbfe369f7a7b3cdb7d4494bc2823700cfd652188a3ea98d",
          ],
          [
            "af8addbf2b661c8a6c6328655eb96651252007d8c5ea31be4ad196de8ce2131f",
            "6749e67c029b85f52a034eafd096836b2520818680e26ac8f3dfbcdb71749700",
          ],
          [
            "e3ae1974566ca06cc516d47e0fb165a674a3dabcfca15e722f0e3450f45889",
            "2aeabe7e4531510116217f07bf4d07300de97e4874f81f533420a72eeb0bd6a4",
          ],
          [
            "591ee355313d99721cf6993ffed1e3e301993ff3ed258802075ea8ced397e246",
            "b0ea558a113c30bea60fc4775460c7901ff0b053d25ca2bdeee98f1a4be5d196",
          ],
          [
            "11396d55fda54c49f19aa97318d8da61fa8584e47b084945077cf03255b52984",
            "998c74a8cd45ac01289d5833a7beb4744ff536b01b257be4c5767bea93ea57a4",
          ],
          [
            "3c5d2a1ba39c5a1790000738c9e0c40b8dcdfd5468754b6405540157e017aa7a",
            "b2284279995a34e2f9d4de7396fc18b80f9b8b9fdd270f6661f79ca4c81bd257",
          ],
          [
            "cc8704b8a60a0defa3a99a7299f2e9c3fbc395afb04ac078425ef8a1793cc030",
            "bdd46039feed17881d1e0862db347f8cf395b74fc4bcdc4e940b74e3ac1f1b13",
          ],
          [
            "c533e4f7ea8555aacd9777ac5cad29b97dd4defccc53ee7ea204119b2889b197",
            "6f0a256bc5efdf429a2fb6242f1a43a2d9b925bb4a4b3a26bb8e0f45eb596096",
          ],
          [
            "c14f8f2ccb27d6f109f6d08d03cc96a69ba8c34eec07bbcf566d48e33da6593",
            "c359d6923bb398f7fd4473e16fe1c28475b740dd098075e6c0e8649113dc3a38",
          ],
          [
            "a6cbc3046bc6a450bac24789fa17115a4c9739ed75f8f21ce441f72e0b90e6ef",
            "21ae7f4680e889bb130619e2c0f95a360ceb573c70603139862afd617fa9b9f",
          ],
          [
            "347d6d9a02c48927ebfb86c1359b1caf130a3c0267d11ce6344b39f99d43cc38",
            "60ea7f61a353524d1c987f6ecec92f086d565ab687870cb12689ff1e31c74448",
          ],
          [
            "da6545d2181db8d983f7dcb375ef5866d47c67b1bf31c8cf855ef7437b72656a",
            "49b96715ab6878a79e78f07ce5680c5d6673051b4935bd897fea824b77dc208a",
          ],
          [
            "c40747cc9d012cb1a13b8148309c6de7ec25d6945d657146b9d5994b8feb1111",
            "5ca560753be2a12fc6de6caf2cb489565db936156b9514e1bb5e83037e0fa2d4",
          ],
          [
            "4e42c8ec82c99798ccf3a610be870e78338c7f713348bd34c8203ef4037f3502",
            "7571d74ee5e0fb92a7a8b33a07783341a5492144cc54bcc40a94473693606437",
          ],
          [
            "3775ab7089bc6af823aba2e1af70b236d251cadb0c86743287522a1b3b0dedea",
            "be52d107bcfa09d8bcb9736a828cfa7fac8db17bf7a76a2c42ad961409018cf7",
          ],
          [
            "cee31cbf7e34ec379d94fb814d3d775ad954595d1314ba8846959e3e82f74e26",
            "8fd64a14c06b589c26b947ae2bcf6bfa0149ef0be14ed4d80f448a01c43b1c6d",
          ],
          [
            "b4f9eaea09b6917619f6ea6a4eb5464efddb58fd45b1ebefcdc1a01d08b47986",
            "39e5c9925b5a54b07433a4f18c61726f8bb131c012ca542eb24a8ac07200682a",
          ],
          [
            "d4263dfc3d2df923a0179a48966d30ce84e2515afc3dccc1b77907792ebcc60e",
            "62dfaf07a0f78feb30e30d6295853ce189e127760ad6cf7fae164e122a208d54",
          ],
          [
            "48457524820fa65a4f8d35eb6930857c0032acc0a4a2de422233eeda897612c4",
            "25a748ab367979d98733c38a1fa1c2e7dc6cc07db2d60a9ae7a76aaa49bd0f77",
          ],
          [
            "dfeeef1881101f2cb11644f3a2afdfc2045e19919152923f367a1767c11cceda",
            "ecfb7056cf1de042f9420bab396793c0c390bde74b4bbdff16a83ae09a9a7517",
          ],
          [
            "6d7ef6b17543f8373c573f44e1f389835d89bcbc6062ced36c82df83b8fae859",
            "cd450ec335438986dfefa10c57fea9bcc521a0959b2d80bbf74b190dca712d10",
          ],
          [
            "e75605d59102a5a2684500d3b991f2e3f3c88b93225547035af25af66e04541f",
            "f5c54754a8f71ee540b9b48728473e314f729ac5308b06938360990e2bfad125",
          ],
          [
            "eb98660f4c4dfaa06a2be453d5020bc99a0c2e60abe388457dd43fefb1ed620c",
            "6cb9a8876d9cb8520609af3add26cd20a0a7cd8a9411131ce85f44100099223e",
          ],
          [
            "13e87b027d8514d35939f2e6892b19922154596941888336dc3563e3b8dba942",
            "fef5a3c68059a6dec5d624114bf1e91aac2b9da568d6abeb2570d55646b8adf1",
          ],
          [
            "ee163026e9fd6fe017c38f06a5be6fc125424b371ce2708e7bf4491691e5764a",
            "1acb250f255dd61c43d94ccc670d0f58f49ae3fa15b96623e5430da0ad6c62b2",
          ],
          [
            "b268f5ef9ad51e4d78de3a750c2dc89b1e626d43505867999932e5db33af3d80",
            "5f310d4b3c99b9ebb19f77d41c1dee018cf0d34fd4191614003e945a1216e423",
          ],
          [
            "ff07f3118a9df035e9fad85eb6c7bfe42b02f01ca99ceea3bf7ffdba93c4750d",
            "438136d603e858a3a5c440c38eccbaddc1d2942114e2eddd4740d098ced1f0d8",
          ],
          [
            "8d8b9855c7c052a34146fd20ffb658bea4b9f69e0d825ebec16e8c3ce2b526a1",
            "cdb559eedc2d79f926baf44fb84ea4d44bcf50fee51d7ceb30e2e7f463036758",
          ],
          [
            "52db0b5384dfbf05bfa9d472d7ae26dfe4b851ceca91b1eba54263180da32b63",
            "c3b997d050ee5d423ebaf66a6db9f57b3180c902875679de924b69d84a7b375",
          ],
          [
            "e62f9490d3d51da6395efd24e80919cc7d0f29c3f3fa48c6fff543becbd43352",
            "6d89ad7ba4876b0b22c2ca280c682862f342c8591f1daf5170e07bfd9ccafa7d",
          ],
          [
            "7f30ea2476b399b4957509c88f77d0191afa2ff5cb7b14fd6d8e7d65aaab1193",
            "ca5ef7d4b231c94c3b15389a5f6311e9daff7bb67b103e9880ef4bff637acaec",
          ],
          [
            "5098ff1e1d9f14fb46a210fada6c903fef0fb7b4a1dd1d9ac60a0361800b7a00",
            "9731141d81fc8f8084d37c6e7542006b3ee1b40d60dfe5362a5b132fd17ddc0",
          ],
          [
            "32b78c7de9ee512a72895be6b9cbefa6e2f3c4ccce445c96b9f2c81e2778ad58",
            "ee1849f513df71e32efc3896ee28260c73bb80547ae2275ba497237794c8753c",
          ],
          [
            "e2cb74fddc8e9fbcd076eef2a7c72b0ce37d50f08269dfc074b581550547a4f7",
            "d3aa2ed71c9dd2247a62df062736eb0baddea9e36122d2be8641abcb005cc4a4",
          ],
          [
            "8438447566d4d7bedadc299496ab357426009a35f235cb141be0d99cd10ae3a8",
            "c4e1020916980a4da5d01ac5e6ad330734ef0d7906631c4f2390426b2edd791f",
          ],
          [
            "4162d488b89402039b584c6fc6c308870587d9c46f660b878ab65c82c711d67e",
            "67163e903236289f776f22c25fb8a3afc1732f2b84b4e95dbda47ae5a0852649",
          ],
          [
            "3fad3fa84caf0f34f0f89bfd2dcf54fc175d767aec3e50684f3ba4a4bf5f683d",
            "cd1bc7cb6cc407bb2f0ca647c718a730cf71872e7d0d2a53fa20efcdfe61826",
          ],
          [
            "674f2600a3007a00568c1a7ce05d0816c1fb84bf1370798f1c69532faeb1a86b",
            "299d21f9413f33b3edf43b257004580b70db57da0b182259e09eecc69e0d38a5",
          ],
          [
            "d32f4da54ade74abb81b815ad1fb3b263d82d6c692714bcff87d29bd5ee9f08f",
            "f9429e738b8e53b968e99016c059707782e14f4535359d582fc416910b3eea87",
          ],
          [
            "30e4e670435385556e593657135845d36fbb6931f72b08cb1ed954f1e3ce3ff6",
            "462f9bce619898638499350113bbc9b10a878d35da70740dc695a559eb88db7b",
          ],
          [
            "be2062003c51cc3004682904330e4dee7f3dcd10b01e580bf1971b04d4cad297",
            "62188bc49d61e5428573d48a74e1c655b1c61090905682a0d5558ed72dccb9bc",
          ],
          [
            "93144423ace3451ed29e0fb9ac2af211cb6e84a601df5993c419859fff5df04a",
            "7c10dfb164c3425f5c71a3f9d7992038f1065224f72bb9d1d902a6d13037b47c",
          ],
          [
            "b015f8044f5fcbdcf21ca26d6c34fb8197829205c7b7d2a7cb66418c157b112c",
            "ab8c1e086d04e813744a655b2df8d5f83b3cdc6faa3088c1d3aea1454e3a1d5f",
          ],
          [
            "d5e9e1da649d97d89e4868117a465a3a4f8a18de57a140d36b3f2af341a21b52",
            "4cb04437f391ed73111a13cc1d4dd0db1693465c2240480d8955e8592f27447a",
          ],
          [
            "d3ae41047dd7ca065dbf8ed77b992439983005cd72e16d6f996a5316d36966bb",
            "bd1aeb21ad22ebb22a10f0303417c6d964f8cdd7df0aca614b10dc14d125ac46",
          ],
          [
            "463e2763d885f958fc66cdd22800f0a487197d0a82e377b49f80af87c897b065",
            "bfefacdb0e5d0fd7df3a311a94de062b26b80c61fbc97508b79992671ef7ca7f",
          ],
          [
            "7985fdfd127c0567c6f53ec1bb63ec3158e597c40bfe747c83cddfc910641917",
            "603c12daf3d9862ef2b25fe1de289aed24ed291e0ec6708703a5bd567f32ed03",
          ],
          [
            "74a1ad6b5f76e39db2dd249410eac7f99e74c59cb83d2d0ed5ff1543da7703e9",
            "cc6157ef18c9c63cd6193d83631bbea0093e0968942e8c33d5737fd790e0db08",
          ],
          [
            "30682a50703375f602d416664ba19b7fc9bab42c72747463a71d0896b22f6da3",
            "553e04f6b018b4fa6c8f39e7f311d3176290d0e0f19ca73f17714d9977a22ff8",
          ],
          [
            "9e2158f0d7c0d5f26c3791efefa79597654e7a2b2464f52b1ee6c1347769ef57",
            "712fcdd1b9053f09003a3481fa7762e9ffd7c8ef35a38509e2fbf2629008373",
          ],
          [
            "176e26989a43c9cfeba4029c202538c28172e566e3c4fce7322857f3be327d66",
            "ed8cc9d04b29eb877d270b4878dc43c19aefd31f4eee09ee7b47834c1fa4b1c3",
          ],
          [
            "75d46efea3771e6e68abb89a13ad747ecf1892393dfc4f1b7004788c50374da8",
            "9852390a99507679fd0b86fd2b39a868d7efc22151346e1a3ca4726586a6bed8",
          ],
          [
            "809a20c67d64900ffb698c4c825f6d5f2310fb0451c869345b7319f645605721",
            "9e994980d9917e22b76b061927fa04143d096ccc54963e6a5ebfa5f3f8e286c1",
          ],
          [
            "1b38903a43f7f114ed4500b4eac7083fdefece1cf29c63528d563446f972c180",
            "4036edc931a60ae889353f77fd53de4a2708b26b6f5da72ad3394119daf408f9",
          ],
        ],
      },
    };
  },
});

// node_modules/elliptic/lib/elliptic/curves.js
var require_curves = __commonJS({
  "node_modules/elliptic/lib/elliptic/curves.js"(exports) {
    "use strict";
    var curves = exports,
      hash = require_hash2(),
      curve = require_curve(),
      utils = require_utils3(),
      assert = utils.assert;
    function PresetCurve(options) {
      options.type === "short"
        ? (this.curve = new curve.short(options))
        : options.type === "edwards"
          ? (this.curve = new curve.edwards(options))
          : (this.curve = new curve.mont(options)),
        (this.g = this.curve.g),
        (this.n = this.curve.n),
        (this.hash = options.hash),
        assert(this.g.validate(), "Invalid curve"),
        assert(this.g.mul(this.n).isInfinity(), "Invalid curve, G*N != O");
    }
    PresetCurve.prototype = {};
    curves.PresetCurve = PresetCurve;
    function defineCurve(name, options) {
      Object.defineProperty(curves, name, {
        configurable: !0,
        enumerable: !0,
        get: function () {
          var curve2 = new PresetCurve(options);
          return (
            Object.defineProperty(curves, name, {
              configurable: !0,
              enumerable: !0,
              value: curve2,
            }),
            curve2
          );
        },
      });
    }
    defineCurve("p192", {
      type: "short",
      prime: "p192",
      p: "ffffffff ffffffff ffffffff fffffffe ffffffff ffffffff",
      a: "ffffffff ffffffff ffffffff fffffffe ffffffff fffffffc",
      b: "64210519 e59c80e7 0fa7e9ab 72243049 feb8deec c146b9b1",
      n: "ffffffff ffffffff ffffffff 99def836 146bc9b1 b4d22831",
      hash: hash.sha256,
      gRed: !1,
      g: [
        "188da80e b03090f6 7cbf20eb 43a18800 f4ff0afd 82ff1012",
        "07192b95 ffc8da78 631011ed 6b24cdd5 73f977a1 1e794811",
      ],
    });
    defineCurve("p224", {
      type: "short",
      prime: "p224",
      p: "ffffffff ffffffff ffffffff ffffffff 00000000 00000000 00000001",
      a: "ffffffff ffffffff ffffffff fffffffe ffffffff ffffffff fffffffe",
      b: "b4050a85 0c04b3ab f5413256 5044b0b7 d7bfd8ba 270b3943 2355ffb4",
      n: "ffffffff ffffffff ffffffff ffff16a2 e0b8f03e 13dd2945 5c5c2a3d",
      hash: hash.sha256,
      gRed: !1,
      g: [
        "b70e0cbd 6bb4bf7f 321390b9 4a03c1d3 56c21122 343280d6 115c1d21",
        "bd376388 b5f723fb 4c22dfe6 cd4375a0 5a074764 44d58199 85007e34",
      ],
    });
    defineCurve("p256", {
      type: "short",
      prime: null,
      p: "ffffffff 00000001 00000000 00000000 00000000 ffffffff ffffffff ffffffff",
      a: "ffffffff 00000001 00000000 00000000 00000000 ffffffff ffffffff fffffffc",
      b: "5ac635d8 aa3a93e7 b3ebbd55 769886bc 651d06b0 cc53b0f6 3bce3c3e 27d2604b",
      n: "ffffffff 00000000 ffffffff ffffffff bce6faad a7179e84 f3b9cac2 fc632551",
      hash: hash.sha256,
      gRed: !1,
      g: [
        "6b17d1f2 e12c4247 f8bce6e5 63a440f2 77037d81 2deb33a0 f4a13945 d898c296",
        "4fe342e2 fe1a7f9b 8ee7eb4a 7c0f9e16 2bce3357 6b315ece cbb64068 37bf51f5",
      ],
    });
    defineCurve("p384", {
      type: "short",
      prime: null,
      p: "ffffffff ffffffff ffffffff ffffffff ffffffff ffffffff ffffffff fffffffe ffffffff 00000000 00000000 ffffffff",
      a: "ffffffff ffffffff ffffffff ffffffff ffffffff ffffffff ffffffff fffffffe ffffffff 00000000 00000000 fffffffc",
      b: "b3312fa7 e23ee7e4 988e056b e3f82d19 181d9c6e fe814112 0314088f 5013875a c656398d 8a2ed19d 2a85c8ed d3ec2aef",
      n: "ffffffff ffffffff ffffffff ffffffff ffffffff ffffffff c7634d81 f4372ddf 581a0db2 48b0a77a ecec196a ccc52973",
      hash: hash.sha384,
      gRed: !1,
      g: [
        "aa87ca22 be8b0537 8eb1c71e f320ad74 6e1d3b62 8ba79b98 59f741e0 82542a38 5502f25d bf55296c 3a545e38 72760ab7",
        "3617de4a 96262c6f 5d9e98bf 9292dc29 f8f41dbd 289a147c e9da3113 b5f0b8c0 0a60b1ce 1d7e819d 7a431d7c 90ea0e5f",
      ],
    });
    defineCurve("p521", {
      type: "short",
      prime: null,
      p: "000001ff ffffffff ffffffff ffffffff ffffffff ffffffff ffffffff ffffffff ffffffff ffffffff ffffffff ffffffff ffffffff ffffffff ffffffff ffffffff ffffffff",
      a: "000001ff ffffffff ffffffff ffffffff ffffffff ffffffff ffffffff ffffffff ffffffff ffffffff ffffffff ffffffff ffffffff ffffffff ffffffff ffffffff fffffffc",
      b: "00000051 953eb961 8e1c9a1f 929a21a0 b68540ee a2da725b 99b315f3 b8b48991 8ef109e1 56193951 ec7e937b 1652c0bd 3bb1bf07 3573df88 3d2c34f1 ef451fd4 6b503f00",
      n: "000001ff ffffffff ffffffff ffffffff ffffffff ffffffff ffffffff ffffffff fffffffa 51868783 bf2f966b 7fcc0148 f709a5d0 3bb5c9b8 899c47ae bb6fb71e 91386409",
      hash: hash.sha512,
      gRed: !1,
      g: [
        "000000c6 858e06b7 0404e9cd 9e3ecb66 2395b442 9c648139 053fb521 f828af60 6b4d3dba a14b5e77 efe75928 fe1dc127 a2ffa8de 3348b3c1 856a429b f97e7e31 c2e5bd66",
        "00000118 39296a78 9a3bc004 5c8a5fb4 2c7d1bd9 98f54449 579b4468 17afbd17 273e662c 97ee7299 5ef42640 c550b901 3fad0761 353c7086 a272c240 88be9476 9fd16650",
      ],
    });
    defineCurve("curve25519", {
      type: "mont",
      prime: "p25519",
      p: "7fffffffffffffff ffffffffffffffff ffffffffffffffff ffffffffffffffed",
      a: "76d06",
      b: "1",
      n: "1000000000000000 0000000000000000 14def9dea2f79cd6 5812631a5cf5d3ed",
      hash: hash.sha256,
      gRed: !1,
      g: ["9"],
    });
    defineCurve("ed25519", {
      type: "edwards",
      prime: "p25519",
      p: "7fffffffffffffff ffffffffffffffff ffffffffffffffff ffffffffffffffed",
      a: "-1",
      c: "1",
      d: "52036cee2b6ffe73 8cc740797779e898 00700a4d4141d8ab 75eb4dca135978a3",
      n: "1000000000000000 0000000000000000 14def9dea2f79cd6 5812631a5cf5d3ed",
      hash: hash.sha256,
      gRed: !1,
      g: [
        "216936d3cd6e53fec0a4e231fdd6dc5c692cc7609525a7b2c9562d608f25d51a",
        "6666666666666666666666666666666666666666666666666666666666666658",
      ],
    });
    var pre;
    try {
      pre = require_secp256k1();
    } catch {
      pre = void 0;
    }
    defineCurve("secp256k1", {
      type: "short",
      prime: "k256",
      p: "ffffffff ffffffff ffffffff ffffffff ffffffff ffffffff fffffffe fffffc2f",
      a: "0",
      b: "7",
      n: "ffffffff ffffffff ffffffff fffffffe baaedce6 af48a03b bfd25e8c d0364141",
      h: "1",
      hash: hash.sha256,
      beta: "7ae96a2b657c07106e64479eac3434e99cf0497512f58995c1396c28719501ee",
      lambda: "5363ad4cc05c30e0a5261c028812645a122e22ea20816678df02967c1b23bd72",
      basis: [
        {
          a: "3086d221a7d46bcde86c90e49284eb15",
          b: "-e4437ed6010e88286f547fa90abfe4c3",
        },
        {
          a: "114ca50f7a8e2f3f657c1108d9d44cfd8",
          b: "3086d221a7d46bcde86c90e49284eb15",
        },
      ],
      gRed: !1,
      g: [
        "79be667ef9dcbbac55a06295ce870b07029bfcdb2dce28d959f2815b16f81798",
        "483ada7726a3c4655da4fbfc0e1108a8fd17b448a68554199c47d08ffb10d4b8",
        pre,
      ],
    });
  },
});

// node_modules/hmac-drbg/lib/hmac-drbg.js
var require_hmac_drbg = __commonJS({
  "node_modules/hmac-drbg/lib/hmac-drbg.js"(exports, module) {
    "use strict";
    var hash = require_hash2(),
      utils = require_utils2(),
      assert = require_minimalistic_assert();
    function HmacDRBG(options) {
      if (!(this instanceof HmacDRBG)) return new HmacDRBG(options);
      (this.hash = options.hash),
        (this.predResist = !!options.predResist),
        (this.outLen = this.hash.outSize),
        (this.minEntropy = options.minEntropy || this.hash.hmacStrength),
        (this._reseed = null),
        (this.reseedInterval = null),
        (this.K = null),
        (this.V = null);
      var entropy = utils.toArray(options.entropy, options.entropyEnc || "hex"),
        nonce = utils.toArray(options.nonce, options.nonceEnc || "hex"),
        pers = utils.toArray(options.pers, options.persEnc || "hex");
      assert(entropy.length >= this.minEntropy / 8, "Not enough entropy. Minimum is: " + this.minEntropy + " bits"),
        this._init(entropy, nonce, pers);
    }
    HmacDRBG.prototype = {};
    module.exports = HmacDRBG;
    HmacDRBG.prototype._init = function (entropy, nonce, pers) {
      var seed = entropy.concat(nonce).concat(pers);
      (this.K = new Array(this.outLen / 8)), (this.V = new Array(this.outLen / 8));
      for (var i = 0; i < this.V.length; i++) (this.K[i] = 0), (this.V[i] = 1);
      this._update(seed), (this._reseed = 1), (this.reseedInterval = 281474976710656);
    };
    HmacDRBG.prototype._hmac = function () {
      return new hash.hmac(this.hash, this.K);
    };
    HmacDRBG.prototype._update = function (seed) {
      var kmac = this._hmac().update(this.V).update([0]);
      seed && (kmac = kmac.update(seed)),
        (this.K = kmac.digest()),
        (this.V = this._hmac().update(this.V).digest()),
        seed &&
          ((this.K = this._hmac().update(this.V).update([1]).update(seed).digest()),
          (this.V = this._hmac().update(this.V).digest()));
    };
    HmacDRBG.prototype.reseed = function (entropy, entropyEnc, add, addEnc) {
      typeof entropyEnc != "string" && ((addEnc = add), (add = entropyEnc), (entropyEnc = null)),
        (entropy = utils.toArray(entropy, entropyEnc)),
        (add = utils.toArray(add, addEnc)),
        assert(entropy.length >= this.minEntropy / 8, "Not enough entropy. Minimum is: " + this.minEntropy + " bits"),
        this._update(entropy.concat(add || [])),
        (this._reseed = 1);
    };
    HmacDRBG.prototype.generate = function (len, enc, add, addEnc) {
      if (this._reseed > this.reseedInterval) throw new Error("Reseed is required");
      typeof enc != "string" && ((addEnc = add), (add = enc), (enc = null)),
        add && ((add = utils.toArray(add, addEnc || "hex")), this._update(add));
      for (var temp = []; temp.length < len; )
        (this.V = this._hmac().update(this.V).digest()), (temp = temp.concat(this.V));
      var res = temp.slice(0, len);
      return this._update(add), this._reseed++, utils.encode(res, enc);
    };
  },
});

// node_modules/elliptic/lib/elliptic/ec/key.js
var require_key = __commonJS({
  "node_modules/elliptic/lib/elliptic/ec/key.js"(exports, module) {
    "use strict";
    var BN = require_bn4(),
      utils = require_utils3(),
      assert = utils.assert;
    function KeyPair(ec, options) {
      (this.ec = ec),
        (this.priv = null),
        (this.pub = null),
        options.priv && this._importPrivate(options.priv, options.privEnc),
        options.pub && this._importPublic(options.pub, options.pubEnc);
    }
    KeyPair.prototype = {};
    module.exports = KeyPair;
    KeyPair.fromPublic = function (ec, pub, enc) {
      return pub instanceof KeyPair
        ? pub
        : new KeyPair(ec, {
            pub,
            pubEnc: enc,
          });
    };
    KeyPair.fromPrivate = function (ec, priv, enc) {
      return priv instanceof KeyPair
        ? priv
        : new KeyPair(ec, {
            priv,
            privEnc: enc,
          });
    };
    KeyPair.prototype.validate = function () {
      var pub = this.getPublic();
      return pub.isInfinity()
        ? { result: !1, reason: "Invalid public key" }
        : pub.validate()
          ? pub.mul(this.ec.curve.n).isInfinity()
            ? { result: !0, reason: null }
            : { result: !1, reason: "Public key * N != O" }
          : { result: !1, reason: "Public key is not a point" };
    };
    KeyPair.prototype.getPublic = function (compact, enc) {
      return (
        typeof compact == "string" && ((enc = compact), (compact = null)),
        this.pub || (this.pub = this.ec.g.mul(this.priv)),
        enc ? this.pub.encode(enc, compact) : this.pub
      );
    };
    KeyPair.prototype.getPrivate = function (enc) {
      return enc === "hex" ? this.priv.toString(16, 2) : this.priv;
    };
    KeyPair.prototype._importPrivate = function (key, enc) {
      (this.priv = new BN(key, enc || 16)), (this.priv = this.priv.umod(this.ec.curve.n));
    };
    KeyPair.prototype._importPublic = function (key, enc) {
      if (key.x || key.y) {
        this.ec.curve.type === "mont"
          ? assert(key.x, "Need x coordinate")
          : (this.ec.curve.type === "short" || this.ec.curve.type === "edwards") &&
            assert(key.x && key.y, "Need both x and y coordinate"),
          (this.pub = this.ec.curve.point(key.x, key.y));
        return;
      }
      this.pub = this.ec.curve.decodePoint(key, enc);
    };
    KeyPair.prototype.derive = function (pub) {
      return pub.validate() || assert(pub.validate(), "public point not validated"), pub.mul(this.priv).getX();
    };
    KeyPair.prototype.sign = function (msg, enc, options) {
      return this.ec.sign(msg, this, enc, options);
    };
    KeyPair.prototype.verify = function (msg, signature) {
      return this.ec.verify(msg, signature, this);
    };
    KeyPair.prototype.inspect = function () {
      return (
        "<Key priv: " + (this.priv && this.priv.toString(16, 2)) + " pub: " + (this.pub && this.pub.inspect()) + " >"
      );
    };
  },
});

// node_modules/elliptic/lib/elliptic/ec/signature.js
var require_signature = __commonJS({
  "node_modules/elliptic/lib/elliptic/ec/signature.js"(exports, module) {
    "use strict";
    var BN = require_bn4(),
      utils = require_utils3(),
      assert = utils.assert;
    function Signature(options, enc) {
      if (options instanceof Signature) return options;
      this._importDER(options, enc) ||
        ((this.r = new BN(options.r, 16)),
        (this.s = new BN(options.s, 16)),
        options.recoveryParam === void 0 ? (this.recoveryParam = null) : (this.recoveryParam = options.recoveryParam));
    }
    Signature.prototype = {};
    module.exports = Signature;
    function Position() {
      this.place = 0;
    }
    function getLength(buf, p) {
      var initial = buf[p.place++];
      if (!(initial & 128)) return initial;
      var octetLen = initial & 15;
      if (octetLen === 0 || octetLen > 4) return !1;
      for (var val = 0, i = 0, off = p.place; i < octetLen; i++, off++) (val <<= 8), (val |= buf[off]), (val >>>= 0);
      return val <= 127 ? !1 : ((p.place = off), val);
    }
    function rmPadding(buf) {
      for (var i = 0, len = buf.length - 1; !buf[i] && !(buf[i + 1] & 128) && i < len; ) i++;
      return i === 0 ? buf : buf.slice(i);
    }
    Signature.prototype._importDER = function (data, enc) {
      data = utils.toArray(data, enc);
      var p = new Position();
      if (data[p.place++] !== 48) return !1;
      var len = getLength(data, p);
      if (len === !1 || len + p.place !== data.length || data[p.place++] !== 2) return !1;
      var rlen = getLength(data, p);
      if (rlen === !1) return !1;
      var r = data.slice(p.place, rlen + p.place);
      if (((p.place += rlen), data[p.place++] !== 2)) return !1;
      var slen = getLength(data, p);
      if (slen === !1 || data.length !== slen + p.place) return !1;
      var s = data.slice(p.place, slen + p.place);
      if (r[0] === 0)
        if (r[1] & 128) r = r.slice(1);
        else return !1;
      if (s[0] === 0)
        if (s[1] & 128) s = s.slice(1);
        else return !1;
      return (this.r = new BN(r)), (this.s = new BN(s)), (this.recoveryParam = null), !0;
    };
    function constructLength(arr, len) {
      if (len < 128) {
        arr.push(len);
        return;
      }
      var octets = 1 + ((Math.log(len) / Math.LN2) >>> 3);
      for (arr.push(octets | 128); --octets; ) arr.push((len >>> (octets << 3)) & 255);
      arr.push(len);
    }
    Signature.prototype.toDER = function (enc) {
      var r = this.r.toArray(),
        s = this.s.toArray();
      for (
        r[0] & 128 && (r = [0].concat(r)), s[0] & 128 && (s = [0].concat(s)), r = rmPadding(r), s = rmPadding(s);
        !s[0] && !(s[1] & 128);

      )
        s = s.slice(1);
      var arr = [2];
      constructLength(arr, r.length), (arr = arr.concat(r)), arr.push(2), constructLength(arr, s.length);
      var backHalf = arr.concat(s),
        res = [48];
      return constructLength(res, backHalf.length), (res = res.concat(backHalf)), utils.encode(res, enc);
    };
  },
});

// node_modules/elliptic/lib/elliptic/ec/index.js
var require_ec = __commonJS({
  "node_modules/elliptic/lib/elliptic/ec/index.js"(exports, module) {
    "use strict";
    var BN = require_bn4(),
      HmacDRBG = require_hmac_drbg(),
      utils = require_utils3(),
      curves = require_curves(),
      rand = require_brorand(),
      assert = utils.assert,
      KeyPair = require_key(),
      Signature = require_signature();
    function EC(options) {
      if (!(this instanceof EC)) return new EC(options);
      typeof options == "string" &&
        (assert(Object.prototype.hasOwnProperty.$call(curves, options), "Unknown curve " + options),
        (options = curves[options])),
        options instanceof curves.PresetCurve && (options = { curve: options }),
        (this.curve = options.curve.curve),
        (this.n = this.curve.n),
        (this.nh = this.n.ushrn(1)),
        (this.g = this.curve.g),
        (this.g = options.curve.g),
        this.g.precompute(options.curve.n.bitLength() + 1),
        (this.hash = options.hash || options.curve.hash);
    }
    EC.prototype = {};
    module.exports = EC;
    EC.prototype.keyPair = function (options) {
      return new KeyPair(this, options);
    };
    EC.prototype.keyFromPrivate = function (priv, enc) {
      return KeyPair.fromPrivate(this, priv, enc);
    };
    EC.prototype.keyFromPublic = function (pub, enc) {
      return KeyPair.fromPublic(this, pub, enc);
    };
    EC.prototype.genKeyPair = function (options) {
      options || (options = {});
      for (
        var drbg = new HmacDRBG({
            hash: this.hash,
            pers: options.pers,
            persEnc: options.persEnc || "utf8",
            entropy: options.entropy || rand(this.hash.hmacStrength),
            entropyEnc: (options.entropy && options.entropyEnc) || "utf8",
            nonce: this.n.toArray(),
          }),
          bytes = this.n.byteLength(),
          ns2 = this.n.sub(new BN(2));
        ;

      ) {
        var priv = new BN(drbg.generate(bytes));
        if (!(priv.cmp(ns2) > 0)) return priv.iaddn(1), this.keyFromPrivate(priv);
      }
    };
    EC.prototype._truncateToN = function (msg, truncOnly) {
      var delta = msg.byteLength() * 8 - this.n.bitLength();
      return delta > 0 && (msg = msg.ushrn(delta)), !truncOnly && msg.cmp(this.n) >= 0 ? msg.sub(this.n) : msg;
    };
    EC.prototype.sign = function (msg, key, enc, options) {
      typeof enc == "object" && ((options = enc), (enc = null)),
        options || (options = {}),
        (key = this.keyFromPrivate(key, enc)),
        (msg = this._truncateToN(new BN(msg, 16)));
      for (
        var bytes = this.n.byteLength(),
          bkey = key.getPrivate().toArray("be", bytes),
          nonce = msg.toArray("be", bytes),
          drbg = new HmacDRBG({
            hash: this.hash,
            entropy: bkey,
            nonce,
            pers: options.pers,
            persEnc: options.persEnc || "utf8",
          }),
          ns1 = this.n.sub(new BN(1)),
          iter = 0;
        ;
        iter++
      ) {
        var k = options.k ? options.k(iter) : new BN(drbg.generate(this.n.byteLength()));
        if (((k = this._truncateToN(k, !0)), !(k.cmpn(1) <= 0 || k.cmp(ns1) >= 0))) {
          var kp = this.g.mul(k);
          if (!kp.isInfinity()) {
            var kpX = kp.getX(),
              r = kpX.umod(this.n);
            if (r.cmpn(0) !== 0) {
              var s = k.invm(this.n).mul(r.mul(key.getPrivate()).iadd(msg));
              if (((s = s.umod(this.n)), s.cmpn(0) !== 0)) {
                var recoveryParam = (kp.getY().isOdd() ? 1 : 0) | (kpX.cmp(r) !== 0 ? 2 : 0);
                return (
                  options.canonical && s.cmp(this.nh) > 0 && ((s = this.n.sub(s)), (recoveryParam ^= 1)),
                  new Signature({ r, s, recoveryParam })
                );
              }
            }
          }
        }
      }
    };
    EC.prototype.verify = function (msg, signature, key, enc) {
      (msg = this._truncateToN(new BN(msg, 16))),
        (key = this.keyFromPublic(key, enc)),
        (signature = new Signature(signature, "hex"));
      var r = signature.r,
        s = signature.s;
      if (r.cmpn(1) < 0 || r.cmp(this.n) >= 0 || s.cmpn(1) < 0 || s.cmp(this.n) >= 0) return !1;
      var sinv = s.invm(this.n),
        u1 = sinv.mul(msg).umod(this.n),
        u2 = sinv.mul(r).umod(this.n),
        p;
      return this.curve._maxwellTrick
        ? ((p = this.g.jmulAdd(u1, key.getPublic(), u2)), p.isInfinity() ? !1 : p.eqXToP(r))
        : ((p = this.g.mulAdd(u1, key.getPublic(), u2)), p.isInfinity() ? !1 : p.getX().umod(this.n).cmp(r) === 0);
    };
    EC.prototype.recoverPubKey = function (msg, signature, j, enc) {
      assert((3 & j) === j, "The recovery param is more than two bits"), (signature = new Signature(signature, enc));
      var n = this.n,
        e = new BN(msg),
        r = signature.r,
        s = signature.s,
        isYOdd = j & 1,
        isSecondKey = j >> 1;
      if (r.cmp(this.curve.p.umod(this.curve.n)) >= 0 && isSecondKey)
        throw new Error("Unable to find sencond key candinate");
      isSecondKey ? (r = this.curve.pointFromX(r.add(this.curve.n), isYOdd)) : (r = this.curve.pointFromX(r, isYOdd));
      var rInv = signature.r.invm(n),
        s1 = n.sub(e).mul(rInv).umod(n),
        s2 = s.mul(rInv).umod(n);
      return this.g.mulAdd(s1, r, s2);
    };
    EC.prototype.getKeyRecoveryParam = function (e, signature, Q, enc) {
      if (((signature = new Signature(signature, enc)), signature.recoveryParam !== null))
        return signature.recoveryParam;
      for (var i = 0; i < 4; i++) {
        var Qprime;
        try {
          Qprime = this.recoverPubKey(e, signature, i);
        } catch {
          continue;
        }
        if (Qprime.eq(Q)) return i;
      }
      throw new Error("Unable to find valid recovery factor");
    };
  },
});

// node_modules/elliptic/lib/elliptic/eddsa/key.js
var require_key2 = __commonJS({
  "node_modules/elliptic/lib/elliptic/eddsa/key.js"(exports, module) {
    "use strict";
    var utils = require_utils3(),
      assert = utils.assert,
      parseBytes = utils.parseBytes,
      cachedProperty = utils.cachedProperty;
    function KeyPair(eddsa, params) {
      (this.eddsa = eddsa),
        (this._secret = parseBytes(params.secret)),
        eddsa.isPoint(params.pub) ? (this._pub = params.pub) : (this._pubBytes = parseBytes(params.pub));
    }
    KeyPair.prototype = {};
    KeyPair.fromPublic = function (eddsa, pub) {
      return pub instanceof KeyPair ? pub : new KeyPair(eddsa, { pub });
    };
    KeyPair.fromSecret = function (eddsa, secret) {
      return secret instanceof KeyPair ? secret : new KeyPair(eddsa, { secret });
    };
    KeyPair.prototype.secret = function () {
      return this._secret;
    };
    cachedProperty(KeyPair, "pubBytes", function () {
      return this.eddsa.encodePoint(this.pub());
    });
    cachedProperty(KeyPair, "pub", function () {
      return this._pubBytes ? this.eddsa.decodePoint(this._pubBytes) : this.eddsa.g.mul(this.priv());
    });
    cachedProperty(KeyPair, "privBytes", function () {
      var eddsa = this.eddsa,
        hash = this.hash(),
        lastIx = eddsa.encodingLength - 1,
        a = hash.slice(0, eddsa.encodingLength);
      return (a[0] &= 248), (a[lastIx] &= 127), (a[lastIx] |= 64), a;
    });
    cachedProperty(KeyPair, "priv", function () {
      return this.eddsa.decodeInt(this.privBytes());
    });
    cachedProperty(KeyPair, "hash", function () {
      return this.eddsa.hash().update(this.secret()).digest();
    });
    cachedProperty(KeyPair, "messagePrefix", function () {
      return this.hash().slice(this.eddsa.encodingLength);
    });
    KeyPair.prototype.sign = function (message) {
      return assert(this._secret, "KeyPair can only verify"), this.eddsa.sign(message, this);
    };
    KeyPair.prototype.verify = function (message, sig) {
      return this.eddsa.verify(message, sig, this);
    };
    KeyPair.prototype.getSecret = function (enc) {
      return assert(this._secret, "KeyPair is public only"), utils.encode(this.secret(), enc);
    };
    KeyPair.prototype.getPublic = function (enc) {
      return utils.encode(this.pubBytes(), enc);
    };
    module.exports = KeyPair;
  },
});

// node_modules/elliptic/lib/elliptic/eddsa/signature.js
var require_signature2 = __commonJS({
  "node_modules/elliptic/lib/elliptic/eddsa/signature.js"(exports, module) {
    "use strict";
    var BN = require_bn4(),
      utils = require_utils3(),
      assert = utils.assert,
      cachedProperty = utils.cachedProperty,
      parseBytes = utils.parseBytes;
    function Signature(eddsa, sig) {
      (this.eddsa = eddsa),
        typeof sig != "object" && (sig = parseBytes(sig)),
        Array.isArray(sig) &&
          (sig = {
            R: sig.slice(0, eddsa.encodingLength),
            S: sig.slice(eddsa.encodingLength),
          }),
        // assert(sig.R && sig.S, "Signature without R or S"),
        eddsa.isPoint(sig.R) && (this._R = sig.R),
        sig.S instanceof BN && (this._S = sig.S),
        (this._Rencoded = Array.isArray(sig.R) ? sig.R : sig.Rencoded),
        (this._Sencoded = Array.isArray(sig.S) ? sig.S : sig.Sencoded);
    }
    Signature.prototype = {};
    cachedProperty(Signature, "S", function () {
      return this.eddsa.decodeInt(this.Sencoded());
    });
    cachedProperty(Signature, "R", function () {
      return this.eddsa.decodePoint(this.Rencoded());
    });
    cachedProperty(Signature, "Rencoded", function () {
      return this.eddsa.encodePoint(this.R());
    });
    cachedProperty(Signature, "Sencoded", function () {
      return this.eddsa.encodeInt(this.S());
    });
    Signature.prototype.toBytes = function () {
      return this.Rencoded().concat(this.Sencoded());
    };
    Signature.prototype.toHex = function () {
      return utils.encode(this.toBytes(), "hex").toUpperCase();
    };
    module.exports = Signature;
  },
});

// node_modules/elliptic/lib/elliptic/eddsa/index.js
var require_eddsa = __commonJS({
  "node_modules/elliptic/lib/elliptic/eddsa/index.js"(exports, module) {
    "use strict";
    var hash = require_hash2(),
      curves = require_curves(),
      utils = require_utils3(),
      assert = utils.assert,
      parseBytes = utils.parseBytes,
      KeyPair = require_key2(),
      Signature = require_signature2();
    function EDDSA(curve) {
      if ((assert(curve === "ed25519", "only tested with ed25519 so far"), !(this instanceof EDDSA)))
        return new EDDSA(curve);
      (curve = curves[curve].curve),
        (this.curve = curve),
        (this.g = curve.g),
        this.g.precompute(curve.n.bitLength() + 1),
        (this.pointClass = curve.point().constructor),
        (this.encodingLength = Math.ceil(curve.n.bitLength() / 8)),
        (this.hash = hash.sha512);
    }
    EDDSA.prototype = {};
    module.exports = EDDSA;
    EDDSA.prototype.sign = function (message, secret) {
      message = parseBytes(message);
      var key = this.keyFromSecret(secret),
        r = this.hashInt(key.messagePrefix(), message),
        R = this.g.mul(r),
        Rencoded = this.encodePoint(R),
        s_ = this.hashInt(Rencoded, key.pubBytes(), message).mul(key.priv()),
        S = r.add(s_).umod(this.curve.n);
      return this.makeSignature({ R, S, Rencoded });
    };
    EDDSA.prototype.verify = function (message, sig, pub) {
      (message = parseBytes(message)), (sig = this.makeSignature(sig));
      var key = this.keyFromPublic(pub),
        h = this.hashInt(sig.Rencoded(), key.pubBytes(), message),
        SG = this.g.mul(sig.S()),
        RplusAh = sig.R().add(key.pub().mul(h));
      return RplusAh.eq(SG);
    };
    EDDSA.prototype.hashInt = function () {
      for (var hash2 = this.hash(), i = 0; i < arguments.length; i++) hash2.update(arguments[i]);
      return utils.intFromLE(hash2.digest()).umod(this.curve.n);
    };
    EDDSA.prototype.keyFromPublic = function (pub) {
      return KeyPair.fromPublic(this, pub);
    };
    EDDSA.prototype.keyFromSecret = function (secret) {
      return KeyPair.fromSecret(this, secret);
    };
    EDDSA.prototype.makeSignature = function (sig) {
      return sig instanceof Signature ? sig : new Signature(this, sig);
    };
    EDDSA.prototype.encodePoint = function (point) {
      var enc = point.getY().toArray("le", this.encodingLength);
      return (enc[this.encodingLength - 1] |= point.getX().isOdd() ? 128 : 0), enc;
    };
    EDDSA.prototype.decodePoint = function (bytes) {
      bytes = utils.parseBytes(bytes);
      var lastIx = bytes.length - 1,
        normed = bytes.slice(0, lastIx).concat(bytes[lastIx] & -129),
        xIsOdd = (bytes[lastIx] & 128) !== 0,
        y = utils.intFromLE(normed);
      return this.curve.pointFromY(y, xIsOdd);
    };
    EDDSA.prototype.encodeInt = function (num) {
      return num.toArray("le", this.encodingLength);
    };
    EDDSA.prototype.decodeInt = function (bytes) {
      return utils.intFromLE(bytes);
    };
    EDDSA.prototype.isPoint = function (val) {
      return val instanceof this.pointClass;
    };
  },
});

// node_modules/elliptic/lib/elliptic.js
var require_elliptic = __commonJS({
  "node_modules/elliptic/lib/elliptic.js"(exports) {
    "use strict";
    var elliptic = exports;
    elliptic.utils = require_utils3();
    elliptic.rand = require_brorand();
    elliptic.curve = require_curve();
    elliptic.curves = require_curves();
    elliptic.ec = require_ec();
    elliptic.eddsa = require_eddsa();
  },
});

// node_modules/asn1.js/lib/asn1/base/reporter.js
var require_reporter = __commonJS({
  "node_modules/asn1.js/lib/asn1/base/reporter.js"(exports) {
    "use strict";
    var inherits = require_inherits_browser();
    function Reporter(options) {
      this._reporterState = {
        obj: null,
        path: [],
        options: options || {},
        errors: [],
      };
    }
    Reporter.prototype = {};
    exports.Reporter = Reporter;
    Reporter.prototype.isError = function (obj) {
      return obj instanceof ReporterError;
    };
    Reporter.prototype.save = function () {
      let state = this._reporterState;
      return { obj: state.obj, pathLen: state.path.length };
    };
    Reporter.prototype.restore = function (data) {
      let state = this._reporterState;
      (state.obj = data.obj), (state.path = state.path.slice(0, data.pathLen));
    };
    Reporter.prototype.enterKey = function (key) {
      return this._reporterState.path.push(key);
    };
    Reporter.prototype.exitKey = function (index) {
      let state = this._reporterState;
      state.path = state.path.slice(0, index - 1);
    };
    Reporter.prototype.leaveKey = function (index, key, value) {
      let state = this._reporterState;
      this.exitKey(index), state.obj !== null && (state.obj[key] = value);
    };
    Reporter.prototype.path = function () {
      return this._reporterState.path.join("/");
    };
    Reporter.prototype.enterObject = function () {
      let state = this._reporterState,
        prev = state.obj;
      return (state.obj = {}), prev;
    };
    Reporter.prototype.leaveObject = function (prev) {
      let state = this._reporterState,
        now = state.obj;
      return (state.obj = prev), now;
    };
    Reporter.prototype.error = function (msg) {
      let err,
        state = this._reporterState,
        inherited = msg instanceof ReporterError;
      if (
        (inherited
          ? (err = msg)
          : (err = new ReporterError(
              state.path
                .map(function (elem) {
                  return "[" + JSON.stringify(elem) + "]";
                })
                .join(""),
              msg.message || msg,
              msg.stack,
            )),
        !state.options.partial)
      )
        throw err;
      return inherited || state.errors.push(err), err;
    };
    Reporter.prototype.wrapResult = function (result) {
      let state = this._reporterState;
      return state.options.partial
        ? {
            result: this.isError(result) ? null : result,
            errors: state.errors,
          }
        : result;
    };
    function ReporterError(path, msg) {
      (this.path = path), this.rethrow(msg);
    }
    inherits(ReporterError, Error);
    ReporterError.prototype.rethrow = function (msg) {
      if (
        ((this.message = msg + " at: " + (this.path || "(shallow)")),
        Error.captureStackTrace && Error.captureStackTrace(this, ReporterError),
        !this.stack)
      )
        try {
          throw new Error(this.message);
        } catch (e) {
          this.stack = e.stack;
        }
      return this;
    };
  },
});

// node_modules/asn1.js/lib/asn1/constants/der.js
var require_der = __commonJS({
  "node_modules/asn1.js/lib/asn1/constants/der.js"(exports) {
    "use strict";
    function reverse(map) {
      let res = {};
      return (
        Object.keys(map).forEach(function (key) {
          (key | 0) == key && (key = key | 0);
          let value = map[key];
          res[value] = key;
        }),
        res
      );
    }
    exports.tagClass = {
      0: "universal",
      1: "application",
      2: "context",
      3: "private",
    };
    exports.tagClassByName = reverse(exports.tagClass);
    exports.tag = {
      0: "end",
      1: "bool",
      2: "int",
      3: "bitstr",
      4: "octstr",
      5: "null_",
      6: "objid",
      7: "objDesc",
      8: "external",
      9: "real",
      10: "enum",
      11: "embed",
      12: "utf8str",
      13: "relativeOid",
      16: "seq",
      17: "set",
      18: "numstr",
      19: "printstr",
      20: "t61str",
      21: "videostr",
      22: "ia5str",
      23: "utctime",
      24: "gentime",
      25: "graphstr",
      26: "iso646str",
      27: "genstr",
      28: "unistr",
      29: "charstr",
      30: "bmpstr",
    };
    exports.tagByName = reverse(exports.tag);
  },
});

// node_modules/create-ecdh/node_modules/bn.js/lib/bn.js
var require_bn6 = require_bn;

// node_modules/create-ecdh/browser.js
var require_browser9 = __commonJS({
  "node_modules/create-ecdh/browser.js"(exports, module) {
    var elliptic = require_elliptic(),
      BN = require_bn6();
    var aliases = {
      secp256k1: {
        name: "secp256k1",
        byteLength: 32,
      },
      secp224r1: {
        name: "p224",
        byteLength: 28,
      },
      prime256v1: {
        name: "p256",
        byteLength: 32,
      },
      prime192v1: {
        name: "p192",
        byteLength: 24,
      },
      ed25519: {
        name: "ed25519",
        byteLength: 32,
      },
      secp384r1: {
        name: "p384",
        byteLength: 48,
      },
      secp521r1: {
        name: "p521",
        byteLength: 66,
      },
    };
    aliases.p224 = aliases.secp224r1;
    aliases.p256 = aliases.secp256r1 = aliases.prime256v1;
    aliases.p192 = aliases.secp192r1 = aliases.prime192v1;
    aliases.p384 = aliases.secp384r1;
    aliases.p521 = aliases.secp521r1;
    function ECDH(curve) {
      (this.curveType = aliases[curve]),
        this.curveType ||
          (this.curveType = {
            name: curve,
          }),
        (this.curve = new elliptic.ec(this.curveType.name)),
        (this.keys = void 0);
    }
    ECDH.prototype = {};
    ECDH.prototype.generateKeys = function (enc, format) {
      return (this.keys = this.curve.genKeyPair()), this.getPublicKey(enc, format);
    };
    ECDH.prototype.computeSecret = function (other, inenc, enc) {
      (inenc = inenc || "utf8"), Buffer.isBuffer(other) || (other = new Buffer(other, inenc));
      var otherPub = this.curve.keyFromPublic(other).getPublic(),
        out = otherPub.mul(this.keys.getPrivate()).getX();
      return formatReturnValue(out, enc, this.curveType.byteLength);
    };
    ECDH.prototype.getPublicKey = function (enc, format) {
      var key = this.keys.getPublic(format === "compressed", !0);
      return (
        format === "hybrid" && (key[key.length - 1] % 2 ? (key[0] = 7) : (key[0] = 6)), formatReturnValue(key, enc)
      );
    };
    ECDH.prototype.getPrivateKey = function (enc) {
      return formatReturnValue(this.keys.getPrivate(), enc);
    };
    ECDH.prototype.setPublicKey = function (pub, enc) {
      return (
        (enc = enc || "utf8"), Buffer.isBuffer(pub) || (pub = new Buffer(pub, enc)), this.keys._importPublic(pub), this
      );
    };
    ECDH.prototype.setPrivateKey = function (priv, enc) {
      (enc = enc || "utf8"), Buffer.isBuffer(priv) || (priv = new Buffer(priv, enc));
      var _priv = new BN(priv);
      return (_priv = _priv.toString(16)), (this.keys = this.curve.genKeyPair()), this.keys._importPrivate(_priv), this;
    };
    function getFormat(format) {
      if (format) {
        if (format === "compressed") return POINT_CONVERSION_COMPRESSED;
        if (format === "hybrid") return POINT_CONVERSION_HYBRID;
        if (format !== "uncompressed") throw $ERR_CRYPTO_ECDH_INVALID_FORMAT("Invalid ECDH format: " + format);
      }
      return POINT_CONVERSION_UNCOMPRESSED;
    }
    function encode(buffer, encoding) {
      if (encoding && encoding !== "buffer") buffer = buffer.toString(encoding);
      return buffer;
    }
    ECDH.convertKey = function convertKey(key, curve, inEnc, outEnc, format) {
      validateString(curve, "curve");
      key = getArrayBufferOrView(key, "key", inEnc);
      const f = getFormat(format);
      const convertedKey = ecdhConvertKey(key, curve, f);
      return encode(convertedKey, outEnc);
    };
    module.exports.ECDH = ECDH;
    module.exports.createECDH = function (curve) {
      return new ECDH(curve);
    };
    function formatReturnValue(bn, enc, len) {
      Array.isArray(bn) || (bn = bn.toArray());
      var buf = new Buffer(bn);
      if (len && buf.length < len) {
        var zeros = new Buffer(len - buf.length);
        zeros.fill(0), (buf = Buffer.concat([zeros, buf]));
      }
      return enc ? buf.toString(enc) : buf;
    }
  },
});

// node_modules/randomfill/browser.js
var require_browser11 = __commonJS({
  "node_modules/randomfill/browser.js"(exports) {
    "use strict";
    var safeBuffer = require_safe_buffer(),
      randombytes = require_browser(),
      Buffer2 = safeBuffer.Buffer,
      kBufferMaxLength = safeBuffer.kMaxLength,
      kMaxUint32 = Math.pow(2, 32) - 1;
    function assertOffset(offset, length) {
      if (typeof offset != "number" || offset !== offset) throw new TypeError("offset must be a number");
      if (offset > kMaxUint32 || offset < 0) throw new TypeError("offset must be a uint32");
      if (offset > kBufferMaxLength || offset > length) throw new RangeError("offset out of range");
    }
    function assertSize(size, offset, length) {
      if (typeof size != "number" || size !== size) throw new TypeError("size must be a number");
      if (size > kMaxUint32 || size < 0) throw new TypeError("size must be a uint32");
      if (size + offset > length || size > kBufferMaxLength) throw new RangeError("buffer too small");
    }

    exports.randomFill = randomFill;
    exports.randomFillSync = randomFillSync;

    function randomFill(buf, offset, size, cb) {
      if (!Buffer2.isBuffer(buf) && !(buf instanceof global.Uint8Array))
        throw new TypeError('"buf" argument must be a Buffer or Uint8Array');
      if (typeof offset == "function") (cb = offset), (offset = 0), (size = buf.length);
      else if (typeof size == "function") (cb = size), (size = buf.length - offset);
      else if (typeof cb != "function") throw new TypeError('"cb" argument must be a function');
      return assertOffset(offset, buf.length), assertSize(size, offset, buf.length), actualFill(buf, offset, size, cb);
    }
    function actualFill(buf, offset, size, cb) {
      if (cb) {
        randombytes(size, function (err, bytes2) {
          if (err) return cb(err);
          bytes2.copy(buf, offset), cb(null, buf);
        });
        return;
      }
      var bytes = randombytes(size);
      return bytes.copy(buf, offset), buf;
    }
    function randomFillSync(buf, offset, size) {
      if ((typeof offset > "u" && (offset = 0), !Buffer2.isBuffer(buf) && !(buf instanceof global.Uint8Array)))
        throw new TypeError('"buf" argument must be a Buffer or Uint8Array');
      return (
        assertOffset(offset, buf.length),
        size === void 0 && (size = buf.length - offset),
        assertSize(size, offset, buf.length),
        actualFill(buf, offset, size)
      );
    }
  },
});

// node_modules/crypto-browserify/index.js
var require_crypto_browserify2 = __commonJS({
  "node_modules/crypto-browserify/index.js"(exports) {
    "use strict";
    exports.randomBytes = exports.rng = exports.pseudoRandomBytes = exports.prng = require_browser();
    var algos = require_algos(),
      algoKeys = Object.keys(algos),
      hashes = ["sha1", "sha224", "sha256", "sha384", "sha512", "md5", "rmd160"].concat(algoKeys);
    exports.getHashes = function () {
      return hashes;
    };
    exports.pbkdf2Sync = pbkdf2Sync;
    exports.pbkdf2 = pbkdf2;
    var aes = require_browser6();
    exports.Cipher = aes.Cipher;
    exports.createCipher = aes.createCipher;
    exports.Cipheriv = aes.Cipheriv;
    exports.createCipheriv = aes.createCipheriv;
    exports.Decipher = aes.Decipher;
    exports.createDecipher = aes.createDecipher;
    exports.Decipheriv = aes.Decipheriv;
    exports.createDecipheriv = aes.createDecipheriv;
    exports.getCiphers = getCiphers;
    exports.listCiphers = aes.listCiphers;

    const ecdh = require_browser9();
    exports.ECDH = ecdh.ECDH;
    exports.createECDH = ecdh.createECDH;
    exports.getRandomValues = values => crypto.getRandomValues(values);
    var rf = require_browser11();
    exports.randomFill = rf.randomFill;
    exports.randomFillSync = rf.randomFillSync;
    exports.constants = $processBindingConstants.crypto;
  },
});

// crypto.js
var crypto_exports = require_crypto_browserify2();

var getRandomValues = array => crypto.getRandomValues(array),
  randomUUID = () => crypto.randomUUID(),
  scryptSync =
    "scryptSync" in crypto
      ? (password, salt, keylen, options) => {
          let res = crypto.scryptSync(password, salt, keylen, options);
          return new Buffer(res);
        }
      : void 0,
  scrypt =
    "scryptSync" in crypto
      ? function (password, salt, keylen, options, callback) {
          if (
            (typeof options == "function" && ((callback = options), (options = void 0)), typeof callback != "function")
          ) {
            var err = new TypeError("callback must be a function");
            throw ((err.code = "ERR_INVALID_CALLBACK"), err);
          }
          try {
            let result = crypto.scryptSync(password, salt, keylen, options);
            process.nextTick(callback, null, new Buffer(result));
          } catch (err2) {
            throw err2;
          }
        }
      : void 0;
scrypt &&
  Object.defineProperty(scrypt, "name", {
    value: "::bunternal::",
  }),
  scryptSync &&
    Object.defineProperty(scryptSync, "name", {
      value: "::bunternal::",
    });

class KeyObject {
  // we use $bunNativePtr so that util.types.isKeyObject can detect it
  $bunNativePtr = undefined;
  constructor(key) {
    // TODO: check why this is fails
    // if(!(key instanceof CryptoKey)) {
    //   throw new TypeError("The \"key\" argument must be an instance of CryptoKey.");
    // }
    if (typeof key !== "object") {
      throw new TypeError('The "key" argument must be an instance of CryptoKey.');
    }
    this.$bunNativePtr = key;
  }

  get [Symbol.toStringTag]() {
    return "KeyObject";
  }

  static from(key) {
    if (key instanceof KeyObject) {
      key = key.$bunNativePtr;
    }
    return new KeyObject(key);
  }

  get asymmetricKeyDetails() {
    return asymmetricKeyDetails(this.$bunNativePtr);
  }

  get symmetricKeySize() {
    return symmetricKeySize(this.$bunNativePtr);
  }

  get asymmetricKeyType() {
    return asymmetricKeyType(this.$bunNativePtr);
  }

  ["export"](options) {
    switch (arguments.length) {
      case 0:
        switch (this.type) {
          case "secret":
            options = {
              format: "buffer",
            };
            break;
          case "public":
            options = {
              format: "pem",
              type: "spki",
            };
            break;
          case "private":
            options = {
              format: "pem",
              type: "pkcs8",
            };
            break;
        }
        break;
      case 1:
        if (typeof options === "object" && !options.format) {
          switch (this.type) {
            case "secret":
              options.format = "buffer";
              break;
            default:
              options.format = "pem";
              break;
          }
        }
    }
    return exports(this.$bunNativePtr, options);
  }

  equals(otherKey) {
    if (!(otherKey instanceof KeyObject)) {
      throw new TypeError("otherKey must be a KeyObject");
    }
    return equals(this.$bunNativePtr, otherKey.$bunNativePtr);
  }

  get type() {
    return this.$bunNativePtr.type;
  }
}

crypto_exports.generateKeySync = function (algorithm, options) {
  return KeyObject.from(generateKeySync(algorithm, options?.length));
};

crypto_exports.generateKey = function (algorithm, options, callback) {
  try {
    const key = KeyObject.from(generateKeySync(algorithm, options?.length));
    typeof callback === "function" && callback(null, KeyObject.from(key));
  } catch (err) {
    typeof callback === "function" && callback(err);
  }
};

function _generateKeyPairSync(algorithm, options) {
  const result = generateKeyPairSync(algorithm, options);
  if (result) {
    const publicKeyEncoding = options?.publicKeyEncoding;
    const privateKeyEncoding = options?.privateKeyEncoding;
    result.publicKey = publicKeyEncoding
      ? KeyObject.from(result.publicKey).export(publicKeyEncoding)
      : KeyObject.from(result.publicKey);
    result.privateKey = privateKeyEncoding
      ? KeyObject.from(result.privateKey).export(privateKeyEncoding)
      : KeyObject.from(result.privateKey);
  }
  return result;
}
crypto_exports.generateKeyPairSync = _generateKeyPairSync;

function _generateKeyPair(algorithm, options, callback) {
  try {
    const result = _generateKeyPairSync(algorithm, options);
    typeof callback === "function" && callback(null, result.publicKey, result.privateKey);
  } catch (err) {
    typeof callback === "function" && callback(err);
  }
}
const { defineCustomPromisifyArgs } = require("internal/promisify");
defineCustomPromisifyArgs(_generateKeyPair, ["publicKey", "privateKey"]);
crypto_exports.generateKeyPair = _generateKeyPair;

crypto_exports.createSecretKey = function (key, encoding) {
  if (key instanceof KeyObject || key instanceof CryptoKey) {
    if (key.type !== "secret") {
      const error = new TypeError(
        `ERR_CRYPTO_INVALID_KEY_OBJECT_TYPE: Invalid key object type ${key.type}, expected secret`,
      );
      error.code = "ERR_CRYPTO_INVALID_KEY_OBJECT_TYPE";
      throw error;
    }
    return KeyObject.from(key);
  }

  const buffer = getArrayBufferOrView(key, encoding || "utf8");
  return KeyObject.from(createSecretKey(buffer));
};

function _createPrivateKey(key) {
  if (typeof key === "string") {
    key = Buffer.from(key, "utf8");
    return KeyObject.from(createPrivateKey({ key, format: "pem" }));
  } else if (isAnyArrayBuffer(key) || isArrayBufferView(key)) {
    return KeyObject.from(createPrivateKey({ key, format: "pem" }));
  } else if (typeof key === "object") {
    if (key instanceof KeyObject || key instanceof CryptoKey) {
      const error = new TypeError(`ERR_CRYPTO_INVALID_KEY_OBJECT_TYPE: Invalid key object type ${key.type}`);
      error.code = "ERR_CRYPTO_INVALID_KEY_OBJECT_TYPE";
      throw error;
    } else {
      let actual_key = key.key;
      if (typeof actual_key === "string") {
        actual_key = Buffer.from(actual_key, key.encoding || "utf8");
        key.key = actual_key;
      } else if (actual_key instanceof KeyObject || actual_key instanceof CryptoKey) {
        const error = new TypeError(`ERR_CRYPTO_INVALID_KEY_OBJECT_TYPE: Invalid key object type ${key.type}`);
        error.code = "ERR_CRYPTO_INVALID_KEY_OBJECT_TYPE";
        throw error;
      }
      if (!isAnyArrayBuffer(actual_key) && !isArrayBufferView(actual_key) && typeof actual_key !== "object") {
        var error = new TypeError(
          `ERR_INVALID_ARG_TYPE: The "key" argument must be of type string or an instance of ArrayBuffer, Buffer, TypedArray, DataView or object. Received ` +
            actual_key,
        );
        error.code = "ERR_INVALID_ARG_TYPE";
        throw error;
      }
      if (!key.format) {
        key.format = "pem";
      }
      return KeyObject.from(createPrivateKey(key));
    }
  } else {
    var error = new TypeError(
      `ERR_INVALID_ARG_TYPE: The "key" argument must be of type string or an instance of ArrayBuffer, Buffer, TypedArray, DataView or object. Received ` +
        key,
    );
    error.code = "ERR_INVALID_ARG_TYPE";
    throw error;
  }
}
crypto_exports.createPrivateKey = _createPrivateKey;

function _createPublicKey(key) {
  if (typeof key === "string") {
    key = Buffer.from(key, "utf8");
    return KeyObject.from(createPublicKey({ key, format: "pem" }));
  } else if (isAnyArrayBuffer(key) || isArrayBufferView(key)) {
    return KeyObject.from(createPublicKey({ key, format: "pem" }));
  } else if (typeof key === "object") {
    if (key instanceof KeyObject || key instanceof CryptoKey) {
      if (key.type === "private") {
        return KeyObject.from(createPublicKey({ key: key.$bunNativePtr || key, format: "" }));
      }
      const error = new TypeError(
        `ERR_CRYPTO_INVALID_KEY_OBJECT_TYPE: Invalid key object type ${key.type}, expected private`,
      );
      error.code = "ERR_CRYPTO_INVALID_KEY_OBJECT_TYPE";
      throw error;
    } else {
      // must be an encrypted private key (this option is not documented at all)
      if (key.passphrase) {
        //TODO: handle encrypted keys in one native call
        let actual_key = key.key;
        if (typeof actual_key === "string") {
          actual_key = Buffer.from(actual_key, key.encoding || "utf8");
        }
        return KeyObject.from(
          createPublicKey({
            key: createPrivateKey({ key: actual_key, format: key.format || "pem", passphrase: key.passphrase }),
            format: "",
          }),
        );
      }
      let actual_key = key.key;
      if (typeof actual_key === "string") {
        actual_key = Buffer.from(actual_key, key.encoding || "utf8");
        key.key = actual_key;
      } else if (actual_key instanceof KeyObject || actual_key instanceof CryptoKey) {
        if (actual_key.type === "private") {
          return KeyObject.from(createPublicKey({ key: actual_key.$bunNativePtr || actual_key, format: "" }));
        }
        const error = new TypeError(
          `ERR_CRYPTO_INVALID_KEY_OBJECT_TYPE: Invalid key object type ${actual_key.type}, expected private`,
        );
        error.code = "ERR_CRYPTO_INVALID_KEY_OBJECT_TYPE";
        throw error;
      }
      if (!isAnyArrayBuffer(actual_key) && !isArrayBufferView(actual_key) && typeof actual_key !== "object") {
        var error = new TypeError(
          `ERR_INVALID_ARG_TYPE: The "key" argument must be of type string or an instance of ArrayBuffer, Buffer, TypedArray, DataView or object. Received ` +
            key,
        );
        error.code = "ERR_INVALID_ARG_TYPE";
        throw error;
      }
      if (!key.format) {
        key.format = "pem";
      }
      return KeyObject.from(createPublicKey(key));
    }
  } else {
    var error = new TypeError(
      `ERR_INVALID_ARG_TYPE: The "key" argument must be of type string or an instance of ArrayBuffer, Buffer, TypedArray, DataView or object. Received ` +
        key,
    );
    error.code = "ERR_INVALID_ARG_TYPE";
    throw error;
  }
}
crypto_exports.createPublicKey = _createPublicKey;
crypto_exports.KeyObject = KeyObject;
var webcrypto = crypto;
var _subtle = webcrypto.subtle;

// We are not allowed to call createPublicKey/createPrivateKey when we're already working with a
// KeyObject/CryptoKey of the same type (public/private).
function toCryptoKey(key, asPublic) {
  // Top level CryptoKey.
  if (key instanceof KeyObject || key instanceof CryptoKey) {
    if (asPublic && key.type === "private") {
      return _createPublicKey(key).$bunNativePtr;
    }
    return key.$bunNativePtr || key;
  }

  // Nested CryptoKey.
  if (key.key instanceof KeyObject || key.key instanceof CryptoKey) {
    if (asPublic && key.key.type === "private") {
      return _createPublicKey(key.key).$bunNativePtr;
    }
    return key.key.$bunNativePtr || key.key;
  }

  // One of string, ArrayBuffer, Buffer, TypedArray, DataView, or Object.
  return asPublic ? _createPublicKey(key).$bunNativePtr : _createPrivateKey(key).$bunNativePtr;
}

function doAsymmetricCipher(key, message, operation, isEncrypt) {
  // Our crypto bindings expect the key to be a `JSCryptoKey` property within an object.
  const cryptoKey = toCryptoKey(key, isEncrypt);
  const oaepLabel = typeof key.oaepLabel === "string" ? Buffer.from(key.oaepLabel, key.encoding) : key.oaepLabel;
  const keyObject = {
    key: cryptoKey,
    oaepHash: key.oaepHash,
    oaepLabel,
    padding: key.padding,
  };
  const buffer = typeof message === "string" ? Buffer.from(message, key.encoding) : message;
  return operation(keyObject, buffer);
}

crypto_exports.publicEncrypt = function (key, message) {
  return doAsymmetricCipher(key, message, publicEncrypt, true);
};

crypto_exports.privateDecrypt = function (key, message) {
  return doAsymmetricCipher(key, message, privateDecrypt, false);
};

function doAsymmetricSign(key, message, operation, isEncrypt) {
  // Our crypto bindings expect the key to be a `JSCryptoKey` property within an object.
  const cryptoKey = toCryptoKey(key, isEncrypt);
  const buffer = typeof message === "string" ? Buffer.from(message, key.encoding) : message;
  return operation(cryptoKey, buffer, key.padding);
}

crypto_exports.privateEncrypt = function (key, message) {
  return doAsymmetricSign(key, message, privateEncrypt, false);
};

crypto_exports.publicDecrypt = function (key, message) {
  return doAsymmetricSign(key, message, publicDecrypt, true);
};

crypto_exports.hash = function hash(algorithm, input, outputEncoding = "hex") {
  return CryptoHasher.hash(algorithm, input, outputEncoding);
};

crypto_exports.getFips = function getFips() {
  return 0;
};

crypto_exports.getRandomValues = getRandomValues;
crypto_exports.randomUUID = _randomUUID;
crypto_exports.randomInt = randomInt;
crypto_exports.getCurves = getCurves;
crypto_exports.getCipherInfo = getCipherInfo;
crypto_exports.scrypt = scrypt;
crypto_exports.scryptSync = scryptSync;
crypto_exports.timingSafeEqual = _timingSafeEqual;
crypto_exports.webcrypto = webcrypto;
crypto_exports.subtle = _subtle;
crypto_exports.X509Certificate = X509Certificate;
crypto_exports.Certificate = Certificate;

function Sign(algorithm, options): void {
  if (!(this instanceof Sign)) {
    return new Sign(algorithm, options);
  }

  validateString(algorithm, "algorithm");
  this[kHandle] = new _Sign();
  this[kHandle].init(algorithm);

  StreamModule.Writable.$apply(this, [options]);
}
$toClass(Sign, "Sign", StreamModule.Writable);

Sign.prototype._write = function _write(chunk, encoding, callback) {
  this.update(chunk, encoding);
  callback();
};

Sign.prototype.update = function update(data, encoding) {
  return this[kHandle].update(this, data, encoding);
};

Sign.prototype.sign = function sign(options, encoding) {
  return this[kHandle].sign(options, encoding);
};

crypto_exports.Sign = Sign;
crypto_exports.sign = sign;

function createSign(algorithm, options?) {
  return new Sign(algorithm, options);
}

crypto_exports.createSign = createSign;

function Verify(algorithm, options): void {
  if (!(this instanceof Verify)) {
    return new Verify(algorithm, options);
  }

  validateString(algorithm, "algorithm");
  this[kHandle] = new _Verify();
  this[kHandle].init(algorithm);

  StreamModule.Writable.$apply(this, [options]);
}
$toClass(Verify, "Verify", StreamModule.Writable);

Verify.prototype._write = Sign.prototype._write;
Verify.prototype.update = Sign.prototype.update;

Verify.prototype.verify = function verify(options, signature, sigEncoding) {
  return this[kHandle].verify(options, signature, sigEncoding);
};

crypto_exports.Verify = Verify;
crypto_exports.verify = verify;

function createVerify(algorithm, options?) {
  return new Verify(algorithm, options);
}

crypto_exports.createVerify = createVerify;

{
  function Hash(algorithm, options?): void {
    if (!new.target) {
      return new Hash(algorithm, options);
    }

    const handle = new _Hash(algorithm, options);
    this[kHandle] = handle;

    LazyTransform.$apply(this, [options]);
  }
  $toClass(Hash, "Hash", LazyTransform);

  Hash.prototype.copy = function copy(options) {
    return new Hash(this[kHandle], options);
  };

  Hash.prototype._transform = function _transform(chunk, encoding, callback) {
    this[kHandle].update(this, chunk, encoding);
    callback();
  };

  Hash.prototype._flush = function _flush(callback) {
    this.push(this[kHandle].digest(null, false));
    callback();
  };

  Hash.prototype.update = function update(data, encoding) {
    return this[kHandle].update(this, data, encoding);
  };

  Hash.prototype.digest = function digest(outputEncoding) {
    return this[kHandle].digest(outputEncoding);
  };

  crypto_exports.Hash = Hash;
  crypto_exports.createHash = function createHash(algorithm, options) {
    return new Hash(algorithm, options);
  };
}

{
  function Hmac(hmac, key, options?): void {
    if (!new.target) {
      return new Hmac(hmac, key, options);
    }

    const handle = new _Hmac(hmac, key, options);
    this[kHandle] = handle;

    LazyTransform.$apply(this, [options]);
  }
  $toClass(Hmac, "Hmac", LazyTransform);

  Hmac.prototype.update = function update(data, encoding) {
    return this[kHandle].update(this, data, encoding);
  };

  Hmac.prototype.digest = function digest(outputEncoding) {
    return this[kHandle].digest(outputEncoding);
  };

  Hmac.prototype._transform = function _transform(chunk, encoding, callback) {
    this[kHandle].update(this, chunk, encoding);
    callback();
  };
  Hmac.prototype._flush = function _flush(callback) {
    this.push(this[kHandle].digest());
    callback();
  };

  crypto_exports.Hmac = Hmac;
  crypto_exports.createHmac = function createHmac(hmac, key, options) {
    return new Hmac(hmac, key, options);
  };
}

export default crypto_exports;
/*! safe-buffer. MIT License. Feross Aboukhadijeh <https://feross.org/opensource> */

function createDiffieHellman(prime, enc, generator, genc) {
  return new _DiffieHellman(prime, enc, generator, genc);
}
crypto_exports.DiffieHellmanGroup = _DiffieHellmanGroup;
crypto_exports.getDiffieHellman = crypto_exports.createDiffieHellmanGroup = _DiffieHellmanGroup;
crypto_exports.createDiffieHellman = createDiffieHellman;
crypto_exports.DiffieHellman = _DiffieHellman;

crypto_exports.diffieHellman = function diffieHellman(options) {
  validateObject(options, "options");

  const { privateKey, publicKey } = options;

  if (!(privateKey instanceof KeyObject)) {
    throw $ERR_INVALID_ARG_VALUE("options.privateKey", privateKey);
  }

  if (!(publicKey instanceof KeyObject)) {
    throw $ERR_INVALID_ARG_VALUE("options.publicKey", publicKey);
  }

  if (privateKey.type !== "private") {
    throw $ERR_CRYPTO_INVALID_KEY_OBJECT_TYPE(privateKey.type, "private");
  }

  const publicKeyType = publicKey.type;
  if (publicKeyType !== "public" && publicKeyType !== "private") {
    throw $ERR_CRYPTO_INVALID_KEY_OBJECT_TYPE(publicKeyType, "private or public");
  }

  const privateType = privateKey.asymmetricKeyType;
  const publicType = publicKey.asymmetricKeyType;
  if (privateType !== publicType || !["dh", "ec", "x448", "x25519"].includes(privateType)) {
    throw $ERR_CRYPTO_INCOMPATIBLE_KEY(`Incompatible key types for Diffie-Hellman: ${privateType} and ${publicType}`);
  }

  return statelessDH(privateKey.$bunNativePtr, publicKey.$bunNativePtr);
};<|MERGE_RESOLUTION|>--- conflicted
+++ resolved
@@ -4056,8 +4056,6 @@
   },
 });
 
-<<<<<<< HEAD
-=======
 // node_modules/miller-rabin/lib/mr.js
 var require_mr = __commonJS({
   "node_modules/miller-rabin/lib/mr.js"(exports, module) {
@@ -4517,7 +4515,6 @@
   },
 });
 
->>>>>>> 6d0739f7
 // node_modules/elliptic/node_modules/bn.js/lib/bn.js
 var require_bn4 = require_bn;
 
