// Hardcoded module "node:crypto"
var __getOwnPropNames = Object.getOwnPropertyNames;
const StreamModule = require("node:stream");
const StringDecoder = require("node:string_decoder").StringDecoder;
const LazyTransform = require("internal/streams/lazy_transform");
const { CryptoHasher } = Bun;

const {
  symmetricKeySize,
  asymmetricKeyDetails,
  asymmetricKeyType,
  equals,
  exports,
  createSecretKey,
  createPublicKey,
  createPrivateKey,
  generateKeySync,
  generateKeyPairSync,
  publicEncrypt,
  privateDecrypt,
  privateEncrypt,
  publicDecrypt,
  X509Certificate,
} = $cpp("KeyObject.cpp", "createKeyObjectBinding");

const {
  statelessDH,
  getCurves,
  certVerifySpkac,
  certExportPublicKey,
  certExportChallenge,
  getCiphers,
  getCipherInfo,
  Sign: _Sign,
  sign,
  Verify: _Verify,
  verify,
  Hmac: _Hmac,
  Hash: _Hash,
  ECDH,
  DiffieHellman: _DiffieHellman,
  DiffieHellmanGroup: _DiffieHellmanGroup,
  checkPrime,
  checkPrimeSync,
  generatePrime,
  generatePrimeSync,
<<<<<<< HEAD
  Cipher: _Cipher,
=======
  hkdf,
  hkdfSync,
>>>>>>> a3585ff9
} = $cpp("node_crypto_binding.cpp", "createNodeCryptoBinding");

const {
  pbkdf2: _pbkdf2,
  pbkdf2Sync,
  timingSafeEqual,
  randomInt,
  randomUUID,
  randomBytes,
  randomFillSync,
  randomFill,
  secureHeapUsed,
  getFips,
  setFips,
  setEngine,
  getHashes,
} = $zig("node_crypto_binding.zig", "createNodeCryptoBindingZig");

const normalizeEncoding = $newZigFunction("node_util_binding.zig", "normalizeEncoding", 1);

const { validateObject, validateString } = require("internal/validators");

const kHandle = Symbol("kHandle");

function verifySpkac(spkac, encoding) {
  return certVerifySpkac(getArrayBufferOrView(spkac, "spkac", encoding));
}
function exportPublicKey(spkac, encoding) {
  return certExportPublicKey(getArrayBufferOrView(spkac, "spkac", encoding));
}
function exportChallenge(spkac, encoding) {
  return certExportChallenge(getArrayBufferOrView(spkac, "spkac", encoding));
}

function Certificate(): void {
  if (!new.target) {
    return new Certificate();
  }

  this.verifySpkac = verifySpkac;
  this.exportPublicKey = exportPublicKey;
  this.exportChallenge = exportChallenge;
}
Certificate.prototype = {};
Certificate.verifySpkac = verifySpkac;
Certificate.exportPublicKey = exportPublicKey;
Certificate.exportChallenge = exportChallenge;

var Buffer = globalThis.Buffer;
const { isAnyArrayBuffer, isArrayBufferView } = require("node:util/types");

function getArrayBufferOrView(buffer, name, encoding?) {
  if (buffer instanceof KeyObject) {
    if (buffer.type !== "secret") {
      const error = new TypeError(
        `ERR_CRYPTO_INVALID_KEY_OBJECT_TYPE: Invalid key object type ${key.type}, expected secret`,
      );
      error.code = "ERR_CRYPTO_INVALID_KEY_OBJECT_TYPE";
      throw error;
    }
    buffer = buffer.export();
  }
  if (isAnyArrayBuffer(buffer)) return buffer;
  if (typeof buffer === "string") {
    if (encoding === "buffer") encoding = "utf8";
    return Buffer.from(buffer, encoding);
  }
  if (!isArrayBufferView(buffer)) {
    var error = new TypeError(
      `ERR_INVALID_ARG_TYPE: The "${name}" argument must be of type string or an instance of ArrayBuffer, Buffer, TypedArray, or DataView. Received ` +
        buffer,
    );
    error.code = "ERR_INVALID_ARG_TYPE";
    throw error;
  }
  return buffer;
}

const crypto = globalThis.crypto;

var __commonJS = (cb, mod: typeof module | undefined = undefined) =>
  function () {
    return mod || (0, cb[__getOwnPropNames(cb)[0]])((mod = { exports: {} }).exports, mod), mod.exports;
  };

// node_modules/browserify-sign/browser/algorithms.json
var require_algorithms = __commonJS({
  "node_modules/browserify-sign/browser/algorithms.json"(exports, module) {
    module.exports = {
      sha224WithRSAEncryption: {
        sign: "rsa",
        hash: "sha224",
        id: "302d300d06096086480165030402040500041c",
      },
      "RSA-SHA224": {
        sign: "ecdsa/rsa",
        hash: "sha224",
        id: "302d300d06096086480165030402040500041c",
      },
      sha256WithRSAEncryption: {
        sign: "rsa",
        hash: "sha256",
        id: "3031300d060960864801650304020105000420",
      },
      "RSA-SHA256": {
        sign: "ecdsa/rsa",
        hash: "sha256",
        id: "3031300d060960864801650304020105000420",
      },
      sha384WithRSAEncryption: {
        sign: "rsa",
        hash: "sha384",
        id: "3041300d060960864801650304020205000430",
      },
      "RSA-SHA384": {
        sign: "ecdsa/rsa",
        hash: "sha384",
        id: "3041300d060960864801650304020205000430",
      },
      sha512WithRSAEncryption: {
        sign: "rsa",
        hash: "sha512",
        id: "3051300d060960864801650304020305000440",
      },
      "RSA-SHA512": {
        sign: "ecdsa/rsa",
        hash: "sha512",
        id: "3051300d060960864801650304020305000440",
      },
      "RSA-SHA1": {
        sign: "rsa",
        hash: "sha1",
        id: "3021300906052b0e03021a05000414",
      },
      "ecdsa-with-SHA1": {
        sign: "ecdsa",
        hash: "sha1",
        id: "3021300906052b0e03021a05000414",
      },
      sha1: {
        sign: "ecdsa/rsa",
        hash: "sha1",
        id: "3021300906052b0e03021a05000414",
      },
      sha256: {
        sign: "ecdsa/rsa",
        hash: "sha256",
        id: "3031300d060960864801650304020105000420",
      },
      sha224: {
        sign: "ecdsa/rsa",
        hash: "sha224",
        id: "302d300d06096086480165030402040500041c",
      },
      sha384: {
        sign: "ecdsa/rsa",
        hash: "sha384",
        id: "3041300d060960864801650304020205000430",
      },
      sha512: {
        sign: "ecdsa/rsa",
        hash: "sha512",
        id: "3051300d060960864801650304020305000440",
      },
      "DSA-SHA": {
        sign: "dsa",
        hash: "sha1",
        id: "",
      },
      "DSA-SHA1": {
        sign: "dsa",
        hash: "sha1",
        id: "",
      },
      DSA: {
        sign: "dsa",
        hash: "sha1",
        id: "",
      },
      "DSA-WITH-SHA224": {
        sign: "dsa",
        hash: "sha224",
        id: "",
      },
      "DSA-SHA224": {
        sign: "dsa",
        hash: "sha224",
        id: "",
      },
      "DSA-WITH-SHA256": {
        sign: "dsa",
        hash: "sha256",
        id: "",
      },
      "DSA-SHA256": {
        sign: "dsa",
        hash: "sha256",
        id: "",
      },
      "DSA-WITH-SHA384": {
        sign: "dsa",
        hash: "sha384",
        id: "",
      },
      "DSA-SHA384": {
        sign: "dsa",
        hash: "sha384",
        id: "",
      },
      "DSA-WITH-SHA512": {
        sign: "dsa",
        hash: "sha512",
        id: "",
      },
      "DSA-SHA512": {
        sign: "dsa",
        hash: "sha512",
        id: "",
      },
      "DSA-RIPEMD160": {
        sign: "dsa",
        hash: "rmd160",
        id: "",
      },
      ripemd160WithRSA: {
        sign: "rsa",
        hash: "rmd160",
        id: "3021300906052b2403020105000414",
      },
      "RSA-RIPEMD160": {
        sign: "rsa",
        hash: "rmd160",
        id: "3021300906052b2403020105000414",
      },
      md5WithRSAEncryption: {
        sign: "rsa",
        hash: "md5",
        id: "3020300c06082a864886f70d020505000410",
      },
      "RSA-MD5": {
        sign: "rsa",
        hash: "md5",
        id: "3020300c06082a864886f70d020505000410",
      },
    };
  },
});

// node_modules/browserify-sign/algos.js
var require_algos = __commonJS({
  "node_modules/browserify-sign/algos.js"(exports, module) {
    module.exports = require_algorithms();
  },
});

// node_modules/crypto-browserify/index.js
var require_crypto_browserify2 = __commonJS({
  "node_modules/crypto-browserify/index.js"(exports) {
    "use strict";
<<<<<<< HEAD
    var algos = require_algos(),
      algoKeys = Object.keys(algos),
      hashes = ["sha1", "sha224", "sha256", "sha384", "sha512", "md5", "rmd160"].concat(algoKeys);
    exports.getHashes = function () {
      return hashes;
    };
    exports.pbkdf2Sync = pbkdf2Sync;
    exports.pbkdf2 = pbkdf2;
=======
    var aes = require_browser6();
    exports.Cipher = aes.Cipher;
    exports.createCipher = aes.createCipher;
    exports.Cipheriv = aes.Cipheriv;
    exports.createCipheriv = aes.createCipheriv;
    exports.Decipher = aes.Decipher;
    exports.createDecipher = aes.createDecipher;
    exports.Decipheriv = aes.Decipheriv;
    exports.createDecipheriv = aes.createDecipheriv;
    exports.getCiphers = getCiphers;
    exports.listCiphers = aes.listCiphers;
>>>>>>> a3585ff9

    exports.getRandomValues = values => crypto.getRandomValues(values);
    exports.constants = $processBindingConstants.crypto;
  },
});

// crypto.js
var crypto_exports = require_crypto_browserify2();

var scryptSync =
    "scryptSync" in crypto
      ? (password, salt, keylen, options) => {
          let res = crypto.scryptSync(password, salt, keylen, options);
          return new Buffer(res);
        }
      : void 0,
  scrypt =
    "scryptSync" in crypto
      ? function (password, salt, keylen, options, callback) {
          if (
            (typeof options == "function" && ((callback = options), (options = void 0)), typeof callback != "function")
          ) {
            var err = new TypeError("callback must be a function");
            throw ((err.code = "ERR_INVALID_CALLBACK"), err);
          }
          try {
            let result = crypto.scryptSync(password, salt, keylen, options);
            process.nextTick(callback, null, new Buffer(result));
          } catch (err2) {
            throw err2;
          }
        }
      : void 0;
scrypt &&
  Object.defineProperty(scrypt, "name", {
    value: "::bunternal::",
  }),
  scryptSync &&
    Object.defineProperty(scryptSync, "name", {
      value: "::bunternal::",
    });

class KeyObject {
  // we use $bunNativePtr so that util.types.isKeyObject can detect it
  $bunNativePtr = undefined;
  constructor(key) {
    // TODO: check why this is fails
    // if(!(key instanceof CryptoKey)) {
    //   throw new TypeError("The \"key\" argument must be an instance of CryptoKey.");
    // }
    if (typeof key !== "object") {
      throw new TypeError('The "key" argument must be an instance of CryptoKey.');
    }
    this.$bunNativePtr = key;
  }

  get [Symbol.toStringTag]() {
    return "KeyObject";
  }

  static from(key) {
    if (key instanceof KeyObject) {
      key = key.$bunNativePtr;
    }
    return new KeyObject(key);
  }

  get asymmetricKeyDetails() {
    return asymmetricKeyDetails(this.$bunNativePtr);
  }

  get symmetricKeySize() {
    return symmetricKeySize(this.$bunNativePtr);
  }

  get asymmetricKeyType() {
    return asymmetricKeyType(this.$bunNativePtr);
  }

  ["export"](options) {
    switch (arguments.length) {
      case 0:
        switch (this.type) {
          case "secret":
            options = {
              format: "buffer",
            };
            break;
          case "public":
            options = {
              format: "pem",
              type: "spki",
            };
            break;
          case "private":
            options = {
              format: "pem",
              type: "pkcs8",
            };
            break;
        }
        break;
      case 1:
        if (typeof options === "object" && !options.format) {
          switch (this.type) {
            case "secret":
              options.format = "buffer";
              break;
            default:
              options.format = "pem";
              break;
          }
        }
    }
    return exports(this.$bunNativePtr, options);
  }

  equals(otherKey) {
    if (!(otherKey instanceof KeyObject)) {
      throw new TypeError("otherKey must be a KeyObject");
    }
    return equals(this.$bunNativePtr, otherKey.$bunNativePtr);
  }

  get type() {
    return this.$bunNativePtr.type;
  }
}

crypto_exports.generateKeySync = function (algorithm, options) {
  return KeyObject.from(generateKeySync(algorithm, options?.length));
};

crypto_exports.generateKey = function (algorithm, options, callback) {
  try {
    const key = KeyObject.from(generateKeySync(algorithm, options?.length));
    typeof callback === "function" && callback(null, KeyObject.from(key));
  } catch (err) {
    typeof callback === "function" && callback(err);
  }
};

function _generateKeyPairSync(algorithm, options) {
  const result = generateKeyPairSync(algorithm, options);
  if (result) {
    const publicKeyEncoding = options?.publicKeyEncoding;
    const privateKeyEncoding = options?.privateKeyEncoding;
    result.publicKey = publicKeyEncoding
      ? KeyObject.from(result.publicKey).export(publicKeyEncoding)
      : KeyObject.from(result.publicKey);
    result.privateKey = privateKeyEncoding
      ? KeyObject.from(result.privateKey).export(privateKeyEncoding)
      : KeyObject.from(result.privateKey);
  }
  return result;
}
crypto_exports.generateKeyPairSync = _generateKeyPairSync;

function _generateKeyPair(algorithm, options, callback) {
  try {
    const result = _generateKeyPairSync(algorithm, options);
    typeof callback === "function" && callback(null, result.publicKey, result.privateKey);
  } catch (err) {
    typeof callback === "function" && callback(err);
  }
}
const { defineCustomPromisifyArgs } = require("internal/promisify");
defineCustomPromisifyArgs(_generateKeyPair, ["publicKey", "privateKey"]);
crypto_exports.generateKeyPair = _generateKeyPair;

crypto_exports.createSecretKey = function (key, encoding) {
  if (key instanceof KeyObject || key instanceof CryptoKey) {
    if (key.type !== "secret") {
      const error = new TypeError(
        `ERR_CRYPTO_INVALID_KEY_OBJECT_TYPE: Invalid key object type ${key.type}, expected secret`,
      );
      error.code = "ERR_CRYPTO_INVALID_KEY_OBJECT_TYPE";
      throw error;
    }
    return KeyObject.from(key);
  }

  const buffer = getArrayBufferOrView(key, encoding || "utf8");
  return KeyObject.from(createSecretKey(buffer));
};

function _createPrivateKey(key) {
  if (typeof key === "string") {
    key = Buffer.from(key, "utf8");
    return KeyObject.from(createPrivateKey({ key, format: "pem" }));
  } else if (isAnyArrayBuffer(key) || isArrayBufferView(key)) {
    return KeyObject.from(createPrivateKey({ key, format: "pem" }));
  } else if (typeof key === "object") {
    if (key instanceof KeyObject || key instanceof CryptoKey) {
      const error = new TypeError(`ERR_CRYPTO_INVALID_KEY_OBJECT_TYPE: Invalid key object type ${key.type}`);
      error.code = "ERR_CRYPTO_INVALID_KEY_OBJECT_TYPE";
      throw error;
    } else {
      let actual_key = key.key;
      if (typeof actual_key === "string") {
        actual_key = Buffer.from(actual_key, key.encoding || "utf8");
        key.key = actual_key;
      } else if (actual_key instanceof KeyObject || actual_key instanceof CryptoKey) {
        const error = new TypeError(`ERR_CRYPTO_INVALID_KEY_OBJECT_TYPE: Invalid key object type ${key.type}`);
        error.code = "ERR_CRYPTO_INVALID_KEY_OBJECT_TYPE";
        throw error;
      }
      if (!isAnyArrayBuffer(actual_key) && !isArrayBufferView(actual_key) && typeof actual_key !== "object") {
        var error = new TypeError(
          `ERR_INVALID_ARG_TYPE: The "key" argument must be of type string or an instance of ArrayBuffer, Buffer, TypedArray, DataView or object. Received ` +
            actual_key,
        );
        error.code = "ERR_INVALID_ARG_TYPE";
        throw error;
      }
      if (!key.format) {
        key.format = "pem";
      }
      return KeyObject.from(createPrivateKey(key));
    }
  } else {
    var error = new TypeError(
      `ERR_INVALID_ARG_TYPE: The "key" argument must be of type string or an instance of ArrayBuffer, Buffer, TypedArray, DataView or object. Received ` +
        key,
    );
    error.code = "ERR_INVALID_ARG_TYPE";
    throw error;
  }
}
crypto_exports.createPrivateKey = _createPrivateKey;

function _createPublicKey(key) {
  if (typeof key === "string") {
    key = Buffer.from(key, "utf8");
    return KeyObject.from(createPublicKey({ key, format: "pem" }));
  } else if (isAnyArrayBuffer(key) || isArrayBufferView(key)) {
    return KeyObject.from(createPublicKey({ key, format: "pem" }));
  } else if (typeof key === "object") {
    if (key instanceof KeyObject || key instanceof CryptoKey) {
      if (key.type === "private") {
        return KeyObject.from(createPublicKey({ key: key.$bunNativePtr || key, format: "" }));
      }
      const error = new TypeError(
        `ERR_CRYPTO_INVALID_KEY_OBJECT_TYPE: Invalid key object type ${key.type}, expected private`,
      );
      error.code = "ERR_CRYPTO_INVALID_KEY_OBJECT_TYPE";
      throw error;
    } else {
      // must be an encrypted private key (this option is not documented at all)
      if (key.passphrase) {
        //TODO: handle encrypted keys in one native call
        let actual_key = key.key;
        if (typeof actual_key === "string") {
          actual_key = Buffer.from(actual_key, key.encoding || "utf8");
        }
        return KeyObject.from(
          createPublicKey({
            key: createPrivateKey({ key: actual_key, format: key.format || "pem", passphrase: key.passphrase }),
            format: "",
          }),
        );
      }
      let actual_key = key.key;
      if (typeof actual_key === "string") {
        actual_key = Buffer.from(actual_key, key.encoding || "utf8");
        key.key = actual_key;
      } else if (actual_key instanceof KeyObject || actual_key instanceof CryptoKey) {
        if (actual_key.type === "private") {
          return KeyObject.from(createPublicKey({ key: actual_key.$bunNativePtr || actual_key, format: "" }));
        }
        const error = new TypeError(
          `ERR_CRYPTO_INVALID_KEY_OBJECT_TYPE: Invalid key object type ${actual_key.type}, expected private`,
        );
        error.code = "ERR_CRYPTO_INVALID_KEY_OBJECT_TYPE";
        throw error;
      }
      if (!isAnyArrayBuffer(actual_key) && !isArrayBufferView(actual_key) && typeof actual_key !== "object") {
        var error = new TypeError(
          `ERR_INVALID_ARG_TYPE: The "key" argument must be of type string or an instance of ArrayBuffer, Buffer, TypedArray, DataView or object. Received ` +
            key,
        );
        error.code = "ERR_INVALID_ARG_TYPE";
        throw error;
      }
      if (!key.format) {
        key.format = "pem";
      }
      return KeyObject.from(createPublicKey(key));
    }
  } else {
    var error = new TypeError(
      `ERR_INVALID_ARG_TYPE: The "key" argument must be of type string or an instance of ArrayBuffer, Buffer, TypedArray, DataView or object. Received ` +
        key,
    );
    error.code = "ERR_INVALID_ARG_TYPE";
    throw error;
  }
}
crypto_exports.createPublicKey = _createPublicKey;
crypto_exports.KeyObject = KeyObject;
var webcrypto = crypto;
var _subtle = webcrypto.subtle;

// We are not allowed to call createPublicKey/createPrivateKey when we're already working with a
// KeyObject/CryptoKey of the same type (public/private).
function toCryptoKey(key, asPublic) {
  // Top level CryptoKey.
  if (key instanceof KeyObject || key instanceof CryptoKey) {
    if (asPublic && key.type === "private") {
      return _createPublicKey(key).$bunNativePtr;
    }
    return key.$bunNativePtr || key;
  }

  // Nested CryptoKey.
  if (key.key instanceof KeyObject || key.key instanceof CryptoKey) {
    if (asPublic && key.key.type === "private") {
      return _createPublicKey(key.key).$bunNativePtr;
    }
    return key.key.$bunNativePtr || key.key;
  }

  // One of string, ArrayBuffer, Buffer, TypedArray, DataView, or Object.
  return asPublic ? _createPublicKey(key).$bunNativePtr : _createPrivateKey(key).$bunNativePtr;
}

function doAsymmetricCipher(key, message, operation, isEncrypt) {
  // Our crypto bindings expect the key to be a `JSCryptoKey` property within an object.
  const cryptoKey = toCryptoKey(key, isEncrypt);
  const oaepLabel = typeof key.oaepLabel === "string" ? Buffer.from(key.oaepLabel, key.encoding) : key.oaepLabel;
  const keyObject = {
    key: cryptoKey,
    oaepHash: key.oaepHash,
    oaepLabel,
    padding: key.padding,
  };
  const buffer = typeof message === "string" ? Buffer.from(message, key.encoding) : message;
  return operation(keyObject, buffer);
}

crypto_exports.publicEncrypt = function (key, message) {
  return doAsymmetricCipher(key, message, publicEncrypt, true);
};

crypto_exports.privateDecrypt = function (key, message) {
  return doAsymmetricCipher(key, message, privateDecrypt, false);
};

function doAsymmetricSign(key, message, operation, isEncrypt) {
  // Our crypto bindings expect the key to be a `JSCryptoKey` property within an object.
  const cryptoKey = toCryptoKey(key, isEncrypt);
  const buffer = typeof message === "string" ? Buffer.from(message, key.encoding) : message;
  return operation(cryptoKey, buffer, key.padding);
}

crypto_exports.privateEncrypt = function (key, message) {
  return doAsymmetricSign(key, message, privateEncrypt, false);
};

crypto_exports.publicDecrypt = function (key, message) {
  return doAsymmetricSign(key, message, publicDecrypt, true);
};

crypto_exports.hash = function hash(algorithm, input, outputEncoding = "hex") {
  return CryptoHasher.hash(algorithm, input, outputEncoding);
};

// TODO: move this to zig
function pbkdf2(password, salt, iterations, keylen, digest, callback) {
  if (typeof digest === "function") {
    callback = digest;
    digest = undefined;
  }

  const promise = _pbkdf2(password, salt, iterations, keylen, digest, callback);
  if (callback) {
    promise.then(
      result => callback(null, result),
      err => callback(err),
    );
    return;
  }

  promise.then(() => {});
}

crypto_exports.pbkdf2 = pbkdf2;
crypto_exports.pbkdf2Sync = pbkdf2Sync;

crypto_exports.hkdf = hkdf;
crypto_exports.hkdfSync = hkdfSync;

crypto_exports.getCurves = getCurves;
crypto_exports.getCipherInfo = getCipherInfo;
crypto_exports.scrypt = scrypt;
crypto_exports.scryptSync = scryptSync;
crypto_exports.timingSafeEqual = timingSafeEqual;
crypto_exports.webcrypto = webcrypto;
crypto_exports.subtle = _subtle;
crypto_exports.X509Certificate = X509Certificate;
crypto_exports.Certificate = Certificate;

function Sign(algorithm, options): void {
  if (!(this instanceof Sign)) {
    return new Sign(algorithm, options);
  }

  validateString(algorithm, "algorithm");
  this[kHandle] = new _Sign();
  this[kHandle].init(algorithm);

  StreamModule.Writable.$apply(this, [options]);
}
$toClass(Sign, "Sign", StreamModule.Writable);

Sign.prototype._write = function _write(chunk, encoding, callback) {
  this.update(chunk, encoding);
  callback();
};

Sign.prototype.update = function update(data, encoding) {
  return this[kHandle].update(this, data, encoding);
};

Sign.prototype.sign = function sign(options, encoding) {
  return this[kHandle].sign(options, encoding);
};

crypto_exports.Sign = Sign;
crypto_exports.sign = sign;

function createSign(algorithm, options?) {
  return new Sign(algorithm, options);
}

crypto_exports.createSign = createSign;

function Verify(algorithm, options): void {
  if (!(this instanceof Verify)) {
    return new Verify(algorithm, options);
  }

  validateString(algorithm, "algorithm");
  this[kHandle] = new _Verify();
  this[kHandle].init(algorithm);

  StreamModule.Writable.$apply(this, [options]);
}
$toClass(Verify, "Verify", StreamModule.Writable);

Verify.prototype._write = Sign.prototype._write;
Verify.prototype.update = Sign.prototype.update;

Verify.prototype.verify = function verify(options, signature, sigEncoding) {
  return this[kHandle].verify(options, signature, sigEncoding);
};

crypto_exports.Verify = Verify;
crypto_exports.verify = verify;

function createVerify(algorithm, options?) {
  return new Verify(algorithm, options);
}

crypto_exports.createVerify = createVerify;

{
  function Hash(algorithm, options?): void {
    if (!new.target) {
      return new Hash(algorithm, options);
    }

    const handle = new _Hash(algorithm, options);
    this[kHandle] = handle;

    LazyTransform.$apply(this, [options]);
  }
  $toClass(Hash, "Hash", LazyTransform);

  Hash.prototype.copy = function copy(options) {
    return new Hash(this[kHandle], options);
  };

  Hash.prototype._transform = function _transform(chunk, encoding, callback) {
    this[kHandle].update(this, chunk, encoding);
    callback();
  };

  Hash.prototype._flush = function _flush(callback) {
    this.push(this[kHandle].digest(null, false));
    callback();
  };

  Hash.prototype.update = function update(data, encoding) {
    return this[kHandle].update(this, data, encoding);
  };

  Hash.prototype.digest = function digest(outputEncoding) {
    return this[kHandle].digest(outputEncoding);
  };

  crypto_exports.Hash = Hash;
  crypto_exports.createHash = function createHash(algorithm, options) {
    return new Hash(algorithm, options);
  };
}

{
  function Hmac(hmac, key, options?): void {
    if (!new.target) {
      return new Hmac(hmac, key, options);
    }

    const handle = new _Hmac(hmac, key, options);
    this[kHandle] = handle;

    LazyTransform.$apply(this, [options]);
  }
  $toClass(Hmac, "Hmac", LazyTransform);

  Hmac.prototype.update = function update(data, encoding) {
    return this[kHandle].update(this, data, encoding);
  };

  Hmac.prototype.digest = function digest(outputEncoding) {
    return this[kHandle].digest(outputEncoding);
  };

  Hmac.prototype._transform = function _transform(chunk, encoding, callback) {
    this[kHandle].update(this, chunk, encoding);
    callback();
  };
  Hmac.prototype._flush = function _flush(callback) {
    this.push(this[kHandle].digest());
    callback();
  };

  crypto_exports.Hmac = Hmac;
  crypto_exports.createHmac = function createHmac(hmac, key, options) {
    return new Hmac(hmac, key, options);
  };
}

crypto_exports.getHashes = getHashes;

crypto_exports.randomInt = randomInt;
crypto_exports.randomFill = randomFill;
crypto_exports.randomFillSync = randomFillSync;
crypto_exports.randomBytes = randomBytes;
crypto_exports.randomUUID = randomUUID;

crypto_exports.checkPrime = checkPrime;
crypto_exports.checkPrimeSync = checkPrimeSync;
crypto_exports.generatePrime = generatePrime;
crypto_exports.generatePrimeSync = generatePrimeSync;

crypto_exports.secureHeapUsed = secureHeapUsed;
crypto_exports.setEngine = setEngine;
crypto_exports.getFips = getFips;
crypto_exports.setFips = setFips;
Object.defineProperty(crypto_exports, "fips", {
  __proto__: null,
  get: getFips,
  set: setFips,
});

for (const rng of ["pseudoRandomBytes", "prng", "rng"]) {
  Object.defineProperty(crypto_exports, rng, {
    value: randomBytes,
    enumerable: false,
    configurable: true,
  });
}

export default crypto_exports;
/*! safe-buffer. MIT License. Feross Aboukhadijeh <https://feross.org/opensource> */

function createDiffieHellman(sizeOrKey, keyEncoding, generator, genEncoding) {
  return new _DiffieHellman(sizeOrKey, keyEncoding, generator, genEncoding);
}
crypto_exports.DiffieHellmanGroup = _DiffieHellmanGroup;
crypto_exports.getDiffieHellman = crypto_exports.createDiffieHellmanGroup = _DiffieHellmanGroup;
crypto_exports.createDiffieHellman = createDiffieHellman;
crypto_exports.DiffieHellman = _DiffieHellman;

crypto_exports.diffieHellman = function diffieHellman(options) {
  validateObject(options, "options");

  const { privateKey, publicKey } = options;

  if (!(privateKey instanceof KeyObject)) {
    throw $ERR_INVALID_ARG_VALUE("options.privateKey", privateKey);
  }

  if (!(publicKey instanceof KeyObject)) {
    throw $ERR_INVALID_ARG_VALUE("options.publicKey", publicKey);
  }

  if (privateKey.type !== "private") {
    throw $ERR_CRYPTO_INVALID_KEY_OBJECT_TYPE(privateKey.type, "private");
  }

  const publicKeyType = publicKey.type;
  if (publicKeyType !== "public" && publicKeyType !== "private") {
    throw $ERR_CRYPTO_INVALID_KEY_OBJECT_TYPE(publicKeyType, "private or public");
  }

  const privateType = privateKey.asymmetricKeyType;
  const publicType = publicKey.asymmetricKeyType;
  if (privateType !== publicType || !["dh", "ec", "x448", "x25519"].includes(privateType)) {
    throw $ERR_CRYPTO_INCOMPATIBLE_KEY("key types for Diffie-Hellman", `${privateType} and ${publicType}`);
  }

  return statelessDH(privateKey.$bunNativePtr, publicKey.$bunNativePtr);
};

crypto_exports.ECDH = ECDH;
crypto_exports.createECDH = function createECDH(curve) {
  return new ECDH(curve);
};

{
  function getDecoder(decoder, encoding) {
    const normalizedEncoding = normalizeEncoding(encoding);
    decoder ||= new StringDecoder(encoding);
    if (decoder.encoding !== normalizedEncoding) {
      if (normalizedEncoding === undefined) {
        throw $ERR_UNKNOWN_ENCODING(encoding);
      }

      // there's a test for this
      // https://github.com/nodejs/node/blob/6b4255434226491449b7d925038008439e5586b2/lib/internal/crypto/cipher.js#L100
      // https://github.com/nodejs/node/blob/6b4255434226491449b7d925038008439e5586b2/test/parallel/test-crypto-encoding-validation-error.js#L31
      throw $ERR_INTERNAL_ASSERTION("Cannot change encoding");
    }
    return decoder;
  }

  function setAutoPadding(ap) {
    this[kHandle].setAutoPadding(ap);
    return this;
  }

  function getAuthTag() {
    return this[kHandle].getAuthTag();
  }

  function setAuthTag(tagbuf, encoding) {
    this[kHandle].setAuthTag(tagbuf, encoding);
    return this;
  }

  function setAAD(aadbuf, options) {
    this[kHandle].setAAD(aadbuf, options);
    return this;
  }

  function _transform(chunk, encoding, callback) {
    this.push(this[kHandle].update(chunk, encoding));
    callback();
  }

  function _flush(callback) {
    try {
      this.push(this[kHandle].final());
    } catch (e) {
      callback(e);
      return;
    }
    callback();
  }

  function update(data, inputEncoding, outputEncoding) {
    const res = this[kHandle].update(data, inputEncoding);

    if (outputEncoding && outputEncoding !== "buffer") {
      this._decoder = getDecoder(this._decoder, outputEncoding);
      return this._decoder.write(res);
    }

    return res;
  }

  function final(outputEncoding) {
    const res = this[kHandle].final();

    if (outputEncoding && outputEncoding !== "buffer") {
      this._decoder = getDecoder(this._decoder, outputEncoding);
      return this._decoder.end(res);
    }

    return res;
  }

  function Cipheriv(cipher, key, iv, options): void {
    if (!new.target) {
      return new Cipheriv(cipher, key, iv, options);
    }

    this[kHandle] = new _Cipher(false, cipher, key, iv, options);
    LazyTransform.$apply(this, [options]);
    this._decoder = null;
  }
  $toClass(Cipheriv, "Cipheriv", LazyTransform);

  Cipheriv.prototype.setAutoPadding = setAutoPadding;
  Cipheriv.prototype.getAuthTag = getAuthTag;
  Cipheriv.prototype.setAAD = setAAD;
  Cipheriv.prototype._transform = _transform;
  Cipheriv.prototype._flush = _flush;
  Cipheriv.prototype.update = update;
  Cipheriv.prototype.final = final;

  function Decipheriv(cipher, key, iv, options): void {
    if (!new.target) {
      return new Decipheriv(cipher, key, iv, options);
    }

    this[kHandle] = new _Cipher(true, cipher, key, iv, options);
    LazyTransform.$apply(this, [options]);
    this._decoder = null;
  }
  $toClass(Decipheriv, "Decipheriv", LazyTransform);

  Decipheriv.prototype.setAutoPadding = setAutoPadding;
  Decipheriv.prototype.setAuthTag = setAuthTag;
  Decipheriv.prototype.setAAD = setAAD;
  Decipheriv.prototype._transform = _transform;
  Decipheriv.prototype._flush = _flush;
  Decipheriv.prototype.update = update;
  Decipheriv.prototype.final = final;

  crypto_exports.Cipheriv = Cipheriv;
  crypto_exports.Decipheriv = Decipheriv;
  crypto_exports.createCipheriv = function createCipheriv(cipher, key, iv, options) {
    return new Cipheriv(cipher, key, iv, options);
  };
  crypto_exports.createDecipheriv = function createDecipheriv(cipher, key, iv, options) {
    return new Decipheriv(cipher, key, iv, options);
  };
  crypto_exports.getCiphers = getCiphers;
}<|MERGE_RESOLUTION|>--- conflicted
+++ resolved
@@ -1,5 +1,4 @@
 // Hardcoded module "node:crypto"
-var __getOwnPropNames = Object.getOwnPropertyNames;
 const StreamModule = require("node:stream");
 const StringDecoder = require("node:string_decoder").StringDecoder;
 const LazyTransform = require("internal/streams/lazy_transform");
@@ -44,12 +43,9 @@
   checkPrimeSync,
   generatePrime,
   generatePrimeSync,
-<<<<<<< HEAD
-  Cipher: _Cipher,
-=======
+  Cipher,
   hkdf,
   hkdfSync,
->>>>>>> a3585ff9
 } = $cpp("node_crypto_binding.cpp", "createNodeCryptoBinding");
 
 const {
@@ -130,215 +126,10 @@
 
 const crypto = globalThis.crypto;
 
-var __commonJS = (cb, mod: typeof module | undefined = undefined) =>
-  function () {
-    return mod || (0, cb[__getOwnPropNames(cb)[0]])((mod = { exports: {} }).exports, mod), mod.exports;
-  };
-
-// node_modules/browserify-sign/browser/algorithms.json
-var require_algorithms = __commonJS({
-  "node_modules/browserify-sign/browser/algorithms.json"(exports, module) {
-    module.exports = {
-      sha224WithRSAEncryption: {
-        sign: "rsa",
-        hash: "sha224",
-        id: "302d300d06096086480165030402040500041c",
-      },
-      "RSA-SHA224": {
-        sign: "ecdsa/rsa",
-        hash: "sha224",
-        id: "302d300d06096086480165030402040500041c",
-      },
-      sha256WithRSAEncryption: {
-        sign: "rsa",
-        hash: "sha256",
-        id: "3031300d060960864801650304020105000420",
-      },
-      "RSA-SHA256": {
-        sign: "ecdsa/rsa",
-        hash: "sha256",
-        id: "3031300d060960864801650304020105000420",
-      },
-      sha384WithRSAEncryption: {
-        sign: "rsa",
-        hash: "sha384",
-        id: "3041300d060960864801650304020205000430",
-      },
-      "RSA-SHA384": {
-        sign: "ecdsa/rsa",
-        hash: "sha384",
-        id: "3041300d060960864801650304020205000430",
-      },
-      sha512WithRSAEncryption: {
-        sign: "rsa",
-        hash: "sha512",
-        id: "3051300d060960864801650304020305000440",
-      },
-      "RSA-SHA512": {
-        sign: "ecdsa/rsa",
-        hash: "sha512",
-        id: "3051300d060960864801650304020305000440",
-      },
-      "RSA-SHA1": {
-        sign: "rsa",
-        hash: "sha1",
-        id: "3021300906052b0e03021a05000414",
-      },
-      "ecdsa-with-SHA1": {
-        sign: "ecdsa",
-        hash: "sha1",
-        id: "3021300906052b0e03021a05000414",
-      },
-      sha1: {
-        sign: "ecdsa/rsa",
-        hash: "sha1",
-        id: "3021300906052b0e03021a05000414",
-      },
-      sha256: {
-        sign: "ecdsa/rsa",
-        hash: "sha256",
-        id: "3031300d060960864801650304020105000420",
-      },
-      sha224: {
-        sign: "ecdsa/rsa",
-        hash: "sha224",
-        id: "302d300d06096086480165030402040500041c",
-      },
-      sha384: {
-        sign: "ecdsa/rsa",
-        hash: "sha384",
-        id: "3041300d060960864801650304020205000430",
-      },
-      sha512: {
-        sign: "ecdsa/rsa",
-        hash: "sha512",
-        id: "3051300d060960864801650304020305000440",
-      },
-      "DSA-SHA": {
-        sign: "dsa",
-        hash: "sha1",
-        id: "",
-      },
-      "DSA-SHA1": {
-        sign: "dsa",
-        hash: "sha1",
-        id: "",
-      },
-      DSA: {
-        sign: "dsa",
-        hash: "sha1",
-        id: "",
-      },
-      "DSA-WITH-SHA224": {
-        sign: "dsa",
-        hash: "sha224",
-        id: "",
-      },
-      "DSA-SHA224": {
-        sign: "dsa",
-        hash: "sha224",
-        id: "",
-      },
-      "DSA-WITH-SHA256": {
-        sign: "dsa",
-        hash: "sha256",
-        id: "",
-      },
-      "DSA-SHA256": {
-        sign: "dsa",
-        hash: "sha256",
-        id: "",
-      },
-      "DSA-WITH-SHA384": {
-        sign: "dsa",
-        hash: "sha384",
-        id: "",
-      },
-      "DSA-SHA384": {
-        sign: "dsa",
-        hash: "sha384",
-        id: "",
-      },
-      "DSA-WITH-SHA512": {
-        sign: "dsa",
-        hash: "sha512",
-        id: "",
-      },
-      "DSA-SHA512": {
-        sign: "dsa",
-        hash: "sha512",
-        id: "",
-      },
-      "DSA-RIPEMD160": {
-        sign: "dsa",
-        hash: "rmd160",
-        id: "",
-      },
-      ripemd160WithRSA: {
-        sign: "rsa",
-        hash: "rmd160",
-        id: "3021300906052b2403020105000414",
-      },
-      "RSA-RIPEMD160": {
-        sign: "rsa",
-        hash: "rmd160",
-        id: "3021300906052b2403020105000414",
-      },
-      md5WithRSAEncryption: {
-        sign: "rsa",
-        hash: "md5",
-        id: "3020300c06082a864886f70d020505000410",
-      },
-      "RSA-MD5": {
-        sign: "rsa",
-        hash: "md5",
-        id: "3020300c06082a864886f70d020505000410",
-      },
-    };
-  },
-});
-
-// node_modules/browserify-sign/algos.js
-var require_algos = __commonJS({
-  "node_modules/browserify-sign/algos.js"(exports, module) {
-    module.exports = require_algorithms();
-  },
-});
-
-// node_modules/crypto-browserify/index.js
-var require_crypto_browserify2 = __commonJS({
-  "node_modules/crypto-browserify/index.js"(exports) {
-    "use strict";
-<<<<<<< HEAD
-    var algos = require_algos(),
-      algoKeys = Object.keys(algos),
-      hashes = ["sha1", "sha224", "sha256", "sha384", "sha512", "md5", "rmd160"].concat(algoKeys);
-    exports.getHashes = function () {
-      return hashes;
-    };
-    exports.pbkdf2Sync = pbkdf2Sync;
-    exports.pbkdf2 = pbkdf2;
-=======
-    var aes = require_browser6();
-    exports.Cipher = aes.Cipher;
-    exports.createCipher = aes.createCipher;
-    exports.Cipheriv = aes.Cipheriv;
-    exports.createCipheriv = aes.createCipheriv;
-    exports.Decipher = aes.Decipher;
-    exports.createDecipher = aes.createDecipher;
-    exports.Decipheriv = aes.Decipheriv;
-    exports.createDecipheriv = aes.createDecipheriv;
-    exports.getCiphers = getCiphers;
-    exports.listCiphers = aes.listCiphers;
->>>>>>> a3585ff9
-
-    exports.getRandomValues = values => crypto.getRandomValues(values);
-    exports.constants = $processBindingConstants.crypto;
-  },
-});
-
-// crypto.js
-var crypto_exports = require_crypto_browserify2();
+var crypto_exports: any = {};
+
+crypto_exports.getRandomValues = crypto.getRandomValues;
+crypto_exports.constants = $processBindingConstants.crypto;
 
 var scryptSync =
     "scryptSync" in crypto
@@ -1030,7 +821,7 @@
       return new Cipheriv(cipher, key, iv, options);
     }
 
-    this[kHandle] = new _Cipher(false, cipher, key, iv, options);
+    this[kHandle] = new Cipher(false, cipher, key, iv, options);
     LazyTransform.$apply(this, [options]);
     this._decoder = null;
   }
@@ -1049,7 +840,7 @@
       return new Decipheriv(cipher, key, iv, options);
     }
 
-    this[kHandle] = new _Cipher(true, cipher, key, iv, options);
+    this[kHandle] = new Cipher(true, cipher, key, iv, options);
     LazyTransform.$apply(this, [options]);
     this._decoder = null;
   }
