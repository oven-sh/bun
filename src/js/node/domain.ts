<<<<<<< HEAD
// Import Events
var EventEmitter = require("node:events");
=======
let EventEmitter;
const { ERR_UNHANDLED_ERROR } = require("internal/errors");
>>>>>>> a2f1a87f

const ObjectDefineProperty = Object.defineProperty;

// Export Domain
var domain: any = {};
domain.createDomain = domain.create = function () {
  if (!EventEmitter) {
    EventEmitter = require("node:events");
  }
  var d = new EventEmitter();

  function emitError(e) {
    e ||= $ERR_UNHANDLED_ERROR();
    if (typeof e === "object") {
      e.domainEmitter = this;
      ObjectDefineProperty(e, "domain", {
        __proto__: null,
        configurable: true,
        enumerable: false,
        value: domain,
        writable: true,
      });
      e.domainThrown = false;
    }
    d.emit("error", e);
  }

  d.add = function (emitter) {
    emitter.on("error", emitError);
  };
  d.remove = function (emitter) {
    emitter.removeListener("error", emitError);
  };
  d.bind = function (fn) {
    return function () {
      var args = Array.prototype.slice.$call(arguments);
      try {
        fn.$apply(null, args);
      } catch (err) {
        emitError(err);
      }
    };
  };
  d.intercept = function (fn) {
    return function (err) {
      if (err) {
        emitError(err);
      } else {
        var args = Array.prototype.slice.$call(arguments, 1);
        try {
          fn.$apply(null, args);
        } catch (err) {
          emitError(err);
        }
      }
    };
  };
  d.run = function (fn) {
    try {
      fn();
    } catch (err) {
      emitError(err);
    }
    return this;
  };
  d.dispose = function () {
    this.removeAllListeners();
    return this;
  };
  d.enter = d.exit = function () {
    return this;
  };
  return d;
};
export default domain;<|MERGE_RESOLUTION|>--- conflicted
+++ resolved
@@ -1,10 +1,5 @@
-<<<<<<< HEAD
 // Import Events
-var EventEmitter = require("node:events");
-=======
 let EventEmitter;
-const { ERR_UNHANDLED_ERROR } = require("internal/errors");
->>>>>>> a2f1a87f
 
 const ObjectDefineProperty = Object.defineProperty;
 
