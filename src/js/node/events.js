// Reimplementation of https://nodejs.org/api/events.html
// Reference: https://github.com/nodejs/node/blob/main/lib/events.js
const { throwNotImplemented } = require("$shared");

const SymbolFor = Symbol.for;
const kCapture = Symbol("kCapture");
const kErrorMonitor = SymbolFor("events.errorMonitor");
const kMaxEventTargetListeners = Symbol("events.maxEventTargetListeners");
const kMaxEventTargetListenersWarned = Symbol("events.maxEventTargetListenersWarned");
const kWatermarkData = SymbolFor("nodejs.watermarkData");
const kRejection = SymbolFor("nodejs.rejection");
const captureRejectionSymbol = SymbolFor("nodejs.rejection");
const ArrayPrototypeSlice = Array.prototype.slice;

var defaultMaxListeners = 10;

// EventEmitter must be a standard function because some old code will do weird tricks like `EventEmitter.$apply(this)`.
const EventEmitter = function EventEmitter(opts) {
  if (this._events === undefined || this._events === this.__proto__._events) {
    this._events = { __proto__: null };
    this._eventsCount = 0;
  }

  this._maxListeners ??= undefined;
  if ((this[kCapture] = opts?.captureRejections ? Boolean(opts?.captureRejections) : EventEmitterPrototype[kCapture])) {
    this.emit = emitWithRejectionCapture;
  }
};
const EventEmitterPrototype = (EventEmitter.prototype = {});

EventEmitterPrototype._events = undefined;
EventEmitterPrototype._eventsCount = 0;
EventEmitterPrototype._maxListeners = undefined;
EventEmitterPrototype.setMaxListeners = function setMaxListeners(n) {
  validateNumber(n, "setMaxListeners", 0);
  this._maxListeners = n;
  return this;
};

EventEmitterPrototype.constructor = EventEmitter;

EventEmitterPrototype.getMaxListeners = function getMaxListeners() {
  return this._maxListeners ?? defaultMaxListeners;
};

function emitError(emitter, args) {
  var { _events: events } = emitter;
  args[0] ??= new Error("Unhandled error.");
  if (!events) throw args[0];
  var errorMonitor = events[kErrorMonitor];
  if (errorMonitor) {
    for (var handler of ArrayPrototypeSlice.$call(errorMonitor)) {
      handler.$apply(emitter, args);
    }
  }
  var handlers = events.error;
  if (!handlers) throw args[0];
  for (var handler of ArrayPrototypeSlice.$call(handlers)) {
    handler.$apply(emitter, args);
  }
  return true;
}

function addCatch(emitter, promise, type, args) {
  promise.then(undefined, function (err) {
    // The callback is called with nextTick to avoid a follow-up rejection from this promise.
    process.nextTick(emitUnhandledRejectionOrErr, emitter, err, type, args);
  });
}

function emitUnhandledRejectionOrErr(emitter, err, type, args) {
  if (typeof emitter[kRejection] === "function") {
    emitter[kRejection](err, type, ...args);
  } else {
    // If the error handler throws, it is not catchable and it will end up in 'uncaughtException'.
    // We restore the previous value of kCapture in case the uncaughtException is present
    // and the exception is handled.
    try {
      emitter[kCapture] = false;
      emitter.emit("error", err);
    } finally {
      emitter[kCapture] = true;
    }
  }
}

const emitWithoutRejectionCapture = function emit(type, ...args) {
  if (type === "error") {
    return emitError(this, args);
  }
  var { _events: events } = this;
  if (events === undefined) return false;
  var handlers = events[type];
  if (handlers === undefined) return false;
<<<<<<< HEAD

  for (var handler of [...handlers]) {
    handler.$apply(this, args);
=======
  // Clone handlers array if necessary since handlers can be added/removed during the loop.
  // Cloning is skipped for performance reasons in the case of exactly one attached handler
  // since array length changes have no side-effects in a for-loop of length 1.
  const maybeClonedHandlers = handlers.length > 1 ? handlers.slice() : handlers;
  for (let i = 0, { length } = maybeClonedHandlers; i < length; i++) {
    const handler = maybeClonedHandlers[i];
    // For performance reasons Function.call(...) is used whenever possible.
    switch (args.length) {
      case 0:
        handler.call(this);
        break;
      case 1:
        handler.call(this, args[0]);
        break;
      case 2:
        handler.call(this, args[0], args[1]);
        break;
      case 3:
        handler.call(this, args[0], args[1], args[2]);
        break;
      default:
        handler.apply(this, args);
        break;
    }
>>>>>>> 6504bfef
  }
  return true;
};

const emitWithRejectionCapture = function emit(type, ...args) {
  if (type === "error") {
    return emitError(this, args);
  }
  var { _events: events } = this;
  if (events === undefined) return false;
  var handlers = events[type];
  if (handlers === undefined) return false;
<<<<<<< HEAD
  for (var handler of [...handlers]) {
    var result = handler.$apply(this, args);
=======
  // Clone handlers array if necessary since handlers can be added/removed during the loop.
  // Cloning is skipped for performance reasons in the case of exactly one attached handler
  // since array length changes have no side-effects in a for-loop of length 1.
  const maybeClonedHandlers = handlers.length > 1 ? handlers.slice() : handlers;
  for (let i = 0, { length } = maybeClonedHandlers; i < length; i++) {
    const handler = maybeClonedHandlers[i];
    let result;
    // For performance reasons Function.call(...) is used whenever possible.
    switch (args.length) {
      case 0:
        result = handler.call(this);
        break;
      case 1:
        result = handler.call(this, args[0]);
        break;
      case 2:
        result = handler.call(this, args[0], args[1]);
        break;
      case 3:
        result = handler.call(this, args[0], args[1], args[2]);
        break;
      default:
        result = handler.apply(this, args);
        break;
    }
>>>>>>> 6504bfef
    if (result !== undefined && $isPromise(result)) {
      addCatch(this, result, type, args);
    }
  }
  return true;
};

EventEmitterPrototype.emit = emitWithoutRejectionCapture;

EventEmitterPrototype.addListener = function addListener(type, fn) {
  checkListener(fn);
  var events = this._events;
  if (!events) {
    events = this._events = { __proto__: null };
    this._eventsCount = 0;
  } else if (events.newListener) {
    this.emit("newListener", type, fn.listener ?? fn);
  }
  var handlers = events[type];
  if (!handlers) {
    events[type] = [fn];
    this._eventsCount++;
  } else {
    handlers.push(fn);
    var m = this._maxListeners ?? defaultMaxListeners;
    if (m > 0 && handlers.length > m && !handlers.warned) {
      overflowWarning(this, type, handlers);
    }
  }
  return this;
};

EventEmitterPrototype.on = EventEmitterPrototype.addListener;

EventEmitterPrototype.prependListener = function prependListener(type, fn) {
  checkListener(fn);
  var events = this._events;
  if (!events) {
    events = this._events = { __proto__: null };
    this._eventsCount = 0;
  } else if (events.newListener) {
    this.emit("newListener", type, fn.listener ?? fn);
  }
  var handlers = events[type];
  if (!handlers) {
    events[type] = [fn];
    this._eventsCount++;
  } else {
    handlers.unshift(fn);
    var m = this._maxListeners ?? defaultMaxListeners;
    if (m > 0 && handlers.length > m && !handlers.warned) {
      overflowWarning(this, type, handlers);
    }
  }
  return this;
};

function overflowWarning(emitter, type, handlers) {
  handlers.warned = true;
  const warn = new Error(
    `Possible EventEmitter memory leak detected. ${handlers.length} ${String(type)} listeners ` +
      `added to [${emitter.constructor.name}]. Use emitter.setMaxListeners() to increase limit`,
  );
  warn.name = "MaxListenersExceededWarning";
  warn.emitter = emitter;
  warn.type = type;
  warn.count = handlers.length;
  process.emitWarning(warn);
}

function onceWrapper(type, listener, ...args) {
  this.removeListener(type, listener);
  listener.$apply(this, args);
}

EventEmitterPrototype.once = function once(type, fn) {
  checkListener(fn);
  const bound = onceWrapper.bind(this, type, fn);
  bound.listener = fn;
  this.addListener(type, bound);
  return this;
};

EventEmitterPrototype.prependOnceListener = function prependOnceListener(type, fn) {
  checkListener(fn);
  const bound = onceWrapper.bind(this, type, fn);
  bound.listener = fn;
  this.prependListener(type, bound);
  return this;
};

EventEmitterPrototype.removeListener = function removeListener(type, fn) {
  checkListener(fn);
  var { _events: events } = this;
  if (!events) return this;
  var handlers = events[type];
  if (!handlers) return this;
  var length = handlers.length;
  let position = -1;
  for (let i = length - 1; i >= 0; i--) {
    if (handlers[i] === fn || handlers[i].listener === fn) {
      position = i;
      break;
    }
  }
  if (position < 0) return this;
  if (position === 0) {
    handlers.shift();
  } else {
    handlers.splice(position, 1);
  }
  if (handlers.length === 0) {
    delete events[type];
    this._eventsCount--;
  }
  return this;
};

EventEmitterPrototype.off = EventEmitterPrototype.removeListener;

EventEmitterPrototype.removeAllListeners = function removeAllListeners(type) {
  var { _events: events } = this;
  if (type && events) {
    if (events[type]) {
      delete events[type];
      this._eventsCount--;
    }
  } else {
    this._events = { __proto__: null };
  }
  return this;
};

EventEmitterPrototype.listeners = function listeners(type) {
  var { _events: events } = this;
  if (!events) return [];
  var handlers = events[type];
  if (!handlers) return [];
  return handlers.map(x => x.listener ?? x);
};

EventEmitterPrototype.rawListeners = function rawListeners(type) {
  var { _events } = this;
  if (!_events) return [];
  var handlers = _events[type];
  if (!handlers) return [];
  return handlers.slice();
};

EventEmitterPrototype.listenerCount = function listenerCount(type) {
  var { _events: events } = this;
  if (!events) return 0;
  return events[type]?.length ?? 0;
};

EventEmitterPrototype.eventNames = function eventNames() {
  return this._eventsCount > 0 ? Reflect.ownKeys(this._events) : [];
};

EventEmitterPrototype[kCapture] = false;

function once(emitter, type, options) {
  var signal = options?.signal;
  validateAbortSignal(signal, "options.signal");
  if (signal?.aborted) {
    throw new AbortError(undefined, { cause: signal?.reason });
  }
  return new Promise((resolve, reject) => {
    const errorListener = err => {
      emitter.removeListener(type, resolver);
      if (signal != null) {
        eventTargetAgnosticRemoveListener(signal, "abort", abortListener);
      }
      reject(err);
    };
    const resolver = (...args) => {
      if (typeof emitter.removeListener === "function") {
        emitter.removeListener("error", errorListener);
      }
      if (signal != null) {
        eventTargetAgnosticRemoveListener(signal, "abort", abortListener);
      }
      resolve(args);
    };
    eventTargetAgnosticAddListener(emitter, type, resolver, { once: true });
    if (type !== "error" && typeof emitter.once === "function") {
      // EventTarget does not have `error` event semantics like Node
      // EventEmitters, we listen to `error` events only on EventEmitters.
      emitter.once("error", errorListener);
    }
    function abortListener() {
      eventTargetAgnosticRemoveListener(emitter, type, resolver);
      eventTargetAgnosticRemoveListener(emitter, "error", errorListener);
      reject(new AbortError(undefined, { cause: signal?.reason }));
    }
    if (signal != null) {
      eventTargetAgnosticAddListener(signal, "abort", abortListener, { once: true });
    }
  });
}

function on(emitter, type, options) {
  var { signal, close, highWatermark = Number.MAX_SAFE_INTEGER, lowWatermark = 1 } = options || {};
  throwNotImplemented("events.on", 2679);
}

function getEventListeners(emitter, type) {
  if (emitter instanceof EventTarget) {
    throwNotImplemented("getEventListeners with an EventTarget", 2678);
  }
  return emitter.listeners(type);
}

function setMaxListeners(n, ...eventTargets) {
  validateNumber(n, "setMaxListeners", 0);
  var length;
  if (eventTargets && (length = eventTargets.length)) {
    for (let i = 0; i < length; i++) {
      eventTargets[i].setMaxListeners(n);
    }
  } else {
    defaultMaxListeners = n;
  }
}

function listenerCount(emitter, type) {
  return emitter.listenerCount(type);
}

function eventTargetAgnosticRemoveListener(emitter, name, listener, flags) {
  if (typeof emitter.removeListener === "function") {
    emitter.removeListener(name, listener);
  } else {
    emitter.removeEventListener(name, listener, flags);
  }
}

function eventTargetAgnosticAddListener(emitter, name, listener, flags) {
  if (typeof emitter.on === "function") {
    if (flags.once) emitter.once(name, listener);
    else emitter.on(name, listener);
  } else {
    emitter.addEventListener(name, listener, flags);
  }
}

class AbortError extends Error {
  constructor(message = "The operation was aborted", options = undefined) {
    if (options !== undefined && typeof options !== "object") {
      throw new codes.ERR_INVALID_ARG_TYPE("options", "Object", options);
    }
    super(message, options);
    this.code = "ABORT_ERR";
    this.name = "AbortError";
  }
}

function ERR_INVALID_ARG_TYPE(name, type, value) {
  const err = new TypeError(`The "${name}" argument must be of type ${type}. Received ${value}`);
  err.code = "ERR_INVALID_ARG_TYPE";
  return err;
}

function ERR_OUT_OF_RANGE(name, range, value) {
  const err = new RangeError(`The "${name}" argument is out of range. It must be ${range}. Received ${value}`);
  err.code = "ERR_OUT_OF_RANGE";
  return err;
}

function validateAbortSignal(signal, name) {
  if (signal !== undefined && (signal === null || typeof signal !== "object" || !("aborted" in signal))) {
    throw new ERR_INVALID_ARG_TYPE(name, "AbortSignal", signal);
  }
}

function validateNumber(value, name, min = undefined, max) {
  if (typeof value !== "number") throw new ERR_INVALID_ARG_TYPE(name, "number", value);
  if (
    (min != null && value < min) ||
    (max != null && value > max) ||
    ((min != null || max != null) && Number.isNaN(value))
  ) {
    throw new ERR_OUT_OF_RANGE(
      name,
      `${min != null ? `>= ${min}` : ""}${min != null && max != null ? " && " : ""}${max != null ? `<= ${max}` : ""}`,
      value,
    );
  }
}

function checkListener(listener) {
  if (typeof listener !== "function") {
    throw new TypeError("The listener must be a function");
  }
}

let AsyncResource = null;

class EventEmitterAsyncResource extends EventEmitter {
  triggerAsyncId;
  asyncResource;

  constructor(options) {
    if (!AsyncResource) {
      AsyncResource = require("node:async_hooks").AsyncResource;
    }
    var { captureRejections = false, triggerAsyncId, name = new.target.name, requireManualDestroy } = options || {};
    super({ captureRejections });
    this.triggerAsyncId = triggerAsyncId ?? 0;
    this.asyncResource = new AsyncResource(name, { triggerAsyncId, requireManualDestroy });
  }

  emit(...args) {
    this.asyncResource.runInAsyncScope(() => super.emit(...args));
  }

  emitDestroy() {
    this.asyncResource.emitDestroy();
  }
}

Object.defineProperties(EventEmitter, {
  captureRejections: {
    get() {
      return EventEmitterPrototype[kCapture];
    },
    set(value) {
      validateBoolean(value, "EventEmitter.captureRejections");

      EventEmitterPrototype[kCapture] = value;
    },
    enumerable: true,
  },
  defaultMaxListeners: {
    enumerable: true,
    get: () => {
      return defaultMaxListeners;
    },
    set: arg => {
      validateNumber(arg, "defaultMaxListeners", 0);
      defaultMaxListeners = arg;
    },
  },
  kMaxEventTargetListeners: {
    value: kMaxEventTargetListeners,
    enumerable: false,
    configurable: false,
    writable: false,
  },
  kMaxEventTargetListenersWarned: {
    value: kMaxEventTargetListenersWarned,
    enumerable: false,
    configurable: false,
    writable: false,
  },
});
Object.assign(EventEmitter, {
  once,
  on,
  getEventListeners,
  // getMaxListeners,
  setMaxListeners,
  EventEmitter,
  usingDomains: false,
  captureRejectionSymbol,
  EventEmitterAsyncResource,
  errorMonitor: kErrorMonitor,
  setMaxListeners,
  init: EventEmitter,
  listenerCount,
});

export default EventEmitter;<|MERGE_RESOLUTION|>--- conflicted
+++ resolved
@@ -92,11 +92,6 @@
   if (events === undefined) return false;
   var handlers = events[type];
   if (handlers === undefined) return false;
-<<<<<<< HEAD
-
-  for (var handler of [...handlers]) {
-    handler.$apply(this, args);
-=======
   // Clone handlers array if necessary since handlers can be added/removed during the loop.
   // Cloning is skipped for performance reasons in the case of exactly one attached handler
   // since array length changes have no side-effects in a for-loop of length 1.
@@ -106,22 +101,21 @@
     // For performance reasons Function.call(...) is used whenever possible.
     switch (args.length) {
       case 0:
-        handler.call(this);
+        handler.$call(this);
         break;
       case 1:
-        handler.call(this, args[0]);
+        handler.$call(this, args[0]);
         break;
       case 2:
-        handler.call(this, args[0], args[1]);
+        handler.$call(this, args[0], args[1]);
         break;
       case 3:
-        handler.call(this, args[0], args[1], args[2]);
+        handler.$call(this, args[0], args[1], args[2]);
         break;
       default:
-        handler.apply(this, args);
-        break;
-    }
->>>>>>> 6504bfef
+        handler.$apply(this, args);
+        break;
+    }
   }
   return true;
 };
@@ -134,10 +128,6 @@
   if (events === undefined) return false;
   var handlers = events[type];
   if (handlers === undefined) return false;
-<<<<<<< HEAD
-  for (var handler of [...handlers]) {
-    var result = handler.$apply(this, args);
-=======
   // Clone handlers array if necessary since handlers can be added/removed during the loop.
   // Cloning is skipped for performance reasons in the case of exactly one attached handler
   // since array length changes have no side-effects in a for-loop of length 1.
@@ -148,22 +138,21 @@
     // For performance reasons Function.call(...) is used whenever possible.
     switch (args.length) {
       case 0:
-        result = handler.call(this);
+        result = handler.$call(this);
         break;
       case 1:
-        result = handler.call(this, args[0]);
+        result = handler.$call(this, args[0]);
         break;
       case 2:
-        result = handler.call(this, args[0], args[1]);
+        result = handler.$call(this, args[0], args[1]);
         break;
       case 3:
-        result = handler.call(this, args[0], args[1], args[2]);
+        result = handler.$call(this, args[0], args[1], args[2]);
         break;
       default:
-        result = handler.apply(this, args);
-        break;
-    }
->>>>>>> 6504bfef
+        result = handler.$apply(this, args);
+        break;
+    }
     if (result !== undefined && $isPromise(result)) {
       addCatch(this, result, type, args);
     }
