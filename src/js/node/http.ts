// Hardcoded module "node:http"
const EventEmitter = require("node:events");
const { isTypedArray } = require("node:util/types");
const { Duplex, Readable, Writable } = require("node:stream");
const dns: typeof import("dns") = require("node:dns");

const headerCharRegex = /[^\t\x20-\x7e\x80-\xff]/;
/**
 * True if val contains an invalid field-vchar
 *  field-value    = *( field-content / obs-fold )
 *  field-content  = field-vchar [ 1*( SP / HTAB ) field-vchar ]
 *  field-vchar    = VCHAR / obs-text
 */
function checkInvalidHeaderChar(val: string) {
  return RegExpPrototypeExec.call(headerCharRegex, val) !== null;
}

const validateHeaderName = (name, label) => {
  if (typeof name !== "string" || !name || !checkIsHttpToken(name)) {
    // throw new ERR_INVALID_HTTP_TOKEN(label || "Header name", name);
    throw new Error("ERR_INVALID_HTTP_TOKEN");
  }
};

const validateHeaderValue = (name, value) => {
  if (value === undefined) {
    // throw new ERR_HTTP_INVALID_HEADER_VALUE(value, name);
    throw new Error("ERR_HTTP_INVALID_HEADER_VALUE");
  }
  if (checkInvalidHeaderChar(value)) {
    // throw new ERR_INVALID_CHAR("header content", name);
    throw new Error("ERR_INVALID_CHAR");
  }
};

// Cheaper to duplicate this than to import it from node:net
function isIPv6(input) {
  const v4Seg = "(?:[0-9]|[1-9][0-9]|1[0-9][0-9]|2[0-4][0-9]|25[0-5])";
  const v4Str = `(${v4Seg}[.]){3}${v4Seg}`;
  const v6Seg = "(?:[0-9a-fA-F]{1,4})";
  const IPv6Reg = new RegExp(
    "^(" +
      `(?:${v6Seg}:){7}(?:${v6Seg}|:)|` +
      `(?:${v6Seg}:){6}(?:${v4Str}|:${v6Seg}|:)|` +
      `(?:${v6Seg}:){5}(?::${v4Str}|(:${v6Seg}){1,2}|:)|` +
      `(?:${v6Seg}:){4}(?:(:${v6Seg}){0,1}:${v4Str}|(:${v6Seg}){1,3}|:)|` +
      `(?:${v6Seg}:){3}(?:(:${v6Seg}){0,2}:${v4Str}|(:${v6Seg}){1,4}|:)|` +
      `(?:${v6Seg}:){2}(?:(:${v6Seg}){0,3}:${v4Str}|(:${v6Seg}){1,5}|:)|` +
      `(?:${v6Seg}:){1}(?:(:${v6Seg}){0,4}:${v4Str}|(:${v6Seg}){1,6}|:)|` +
      `(?::((?::${v6Seg}){0,5}:${v4Str}|(?::${v6Seg}){1,7}|:))` +
      ")(%[0-9a-zA-Z-.:]{1,})?$",
  );

  return IPv6Reg.test(input);
}

// TODO: add primordial for URL
// Importing from node:url is unnecessary
const { URL } = globalThis;

const globalReportError = globalThis.reportError;
const setTimeout = globalThis.setTimeout;
const fetch = Bun.fetch;
const nop = () => {};

const kEmptyObject = Object.freeze(Object.create(null));
const kOutHeaders = Symbol.for("kOutHeaders");
const kEndCalled = Symbol.for("kEndCalled");
const kAbortController = Symbol.for("kAbortController");
const kClearTimeout = Symbol("kClearTimeout");

const kCorked = Symbol.for("kCorked");
const searchParamsSymbol = Symbol.for("query"); // This is the symbol used in Node

// Primordials
const StringPrototypeSlice = String.prototype.slice;
const StringPrototypeStartsWith = String.prototype.startsWith;
const StringPrototypeToUpperCase = String.prototype.toUpperCase;
const StringPrototypeIncludes = String.prototype.includes;
const StringPrototypeCharCodeAt = String.prototype.charCodeAt;
const StringPrototypeIndexOf = String.prototype.indexOf;
const ArrayIsArray = Array.isArray;
const RegExpPrototypeExec = RegExp.prototype.exec;
const ObjectAssign = Object.assign;
const ObjectPrototypeHasOwnProperty = Object.prototype.hasOwnProperty;

const INVALID_PATH_REGEX = /[^\u0021-\u00ff]/;
const NODE_HTTP_WARNING =
  "WARN: Agent is mostly unused in Bun's implementation of http. If you see strange behavior, this is probably the cause.";

var _defaultHTTPSAgent;
var kInternalRequest = Symbol("kInternalRequest");
const kInternalSocketData = Symbol.for("::bunternal::");

const kEmptyBuffer = Buffer.alloc(0);

function isValidTLSArray(obj) {
  if (typeof obj === "string" || isTypedArray(obj) || obj instanceof ArrayBuffer || obj instanceof Blob) return true;
  if (Array.isArray(obj)) {
    for (var i = 0; i < obj.length; i++) {
      if (typeof obj !== "string" && !isTypedArray(obj) && !(obj instanceof ArrayBuffer) && !(obj instanceof Blob))
        return false;
    }
    return true;
  }
}

class ERR_INVALID_ARG_TYPE extends TypeError {
  constructor(name, expected, actual) {
    super(`The ${name} argument must be of type ${expected}. Received type ${typeof actual}`);
    this.code = "ERR_INVALID_ARG_TYPE";
  }
}

function validateMsecs(numberlike: any, field: string) {
  if (typeof numberlike !== "number" || numberlike < 0) {
    throw new ERR_INVALID_ARG_TYPE(field, "number", numberlike);
  }

  return numberlike;
}
function validateFunction(callable: any, field: string) {
  if (typeof callable !== "function") {
    throw new ERR_INVALID_ARG_TYPE(field, "Function", callable);
  }

  return callable;
}

function getHeader(headers, name) {
  if (!headers) return;
  const result = headers.get(name);
  return result == null ? undefined : result;
}

type FakeSocket = InstanceType<typeof FakeSocket>;
var FakeSocket = class Socket extends Duplex {
  [kInternalSocketData]: any;
  bytesRead = 0;
  bytesWritten = 0;
  connecting = false;
  remoteAddress: string | null = null;
  remotePort;
  timeout = 0;

  isServer = false;

  address() {
    return {
      address: this.localAddress,
      family: this.localFamily,
      port: this.localPort,
    };
  }

  get bufferSize() {
    return this.writableLength;
  }

  connect(port, host, connectListener) {
    return this;
  }

  _destroy(err, callback) {}

  _final(callback) {}

  get localAddress() {
    return "127.0.0.1";
  }

  get localFamily() {
    return "IPv4";
  }

  get localPort() {
    return 80;
  }

  get pending() {
    return this.connecting;
  }

  _read(size) {}

  get readyState() {
    if (this.connecting) return "opening";
    if (this.readable) {
      return this.writable ? "open" : "readOnly";
    } else {
      return this.writable ? "writeOnly" : "closed";
    }
  }

  ref() {}

  get remoteFamily() {
    return "IPv4";
  }

  resetAndDestroy() {}

  setKeepAlive(enable = false, initialDelay = 0) {}

  setNoDelay(noDelay = true) {
    return this;
  }

  setTimeout(timeout, callback) {
    return this;
  }

  unref() {}

  _write(chunk, encoding, callback) {}
};

function createServer(options, callback) {
  return new Server(options, callback);
}

class Agent extends EventEmitter {
  defaultPort = 80;
  protocol = "http:";
  options;
  requests;
  sockets;
  freeSockets;

  keepAliveMsecs;
  keepAlive;
  maxSockets;
  maxFreeSockets;
  scheduling;
  maxTotalSockets;
  totalSocketCount;

  #fakeSocket;

  static get globalAgent() {
    return globalAgent;
  }

  static get defaultMaxSockets() {
    return Infinity;
  }

  constructor(options = kEmptyObject) {
    super();
    this.options = options = { ...options, path: null };
    if (options.noDelay === undefined) options.noDelay = true;

    // Don't confuse net and make it think that we're connecting to a pipe
    this.requests = kEmptyObject;
    this.sockets = kEmptyObject;
    this.freeSockets = kEmptyObject;

    this.keepAliveMsecs = options.keepAliveMsecs || 1000;
    this.keepAlive = options.keepAlive || false;
    this.maxSockets = options.maxSockets || Agent.defaultMaxSockets;
    this.maxFreeSockets = options.maxFreeSockets || 256;
    this.scheduling = options.scheduling || "lifo";
    this.maxTotalSockets = options.maxTotalSockets;
    this.totalSocketCount = 0;
    this.defaultPort = options.defaultPort || 80;
    this.protocol = options.protocol || "http:";
  }

  createConnection() {
    $debug(`${NODE_HTTP_WARNING}\n`, "WARN: Agent.createConnection is a no-op, returns fake socket");
    return (this.#fakeSocket ??= new FakeSocket());
  }

  getName(options = kEmptyObject) {
    let name = `http:${options.host || "localhost"}:`;
    if (options.port) name += options.port;
    name += ":";
    if (options.localAddress) name += options.localAddress;
    // Pacify parallel/test-http-agent-getname by only appending
    // the ':' when options.family is set.
    if (options.family === 4 || options.family === 6) name += `:${options.family}`;
    if (options.socketPath) name += `:${options.socketPath}`;
    return name;
  }

  addRequest() {
    $debug(`${NODE_HTTP_WARNING}\n`, "WARN: Agent.addRequest is a no-op");
  }

  createSocket(req, options, cb) {
    $debug(`${NODE_HTTP_WARNING}\n`, "WARN: Agent.createSocket returns fake socket");
    cb(null, (this.#fakeSocket ??= new FakeSocket()));
  }

  removeSocket() {
    $debug(`${NODE_HTTP_WARNING}\n`, "WARN: Agent.removeSocket is a no-op");
  }

  keepSocketAlive() {
    $debug(`${NODE_HTTP_WARNING}\n`, "WARN: Agent.keepSocketAlive is a no-op");

    return true;
  }

  reuseSocket() {
    $debug(`${NODE_HTTP_WARNING}\n`, "WARN: Agent.reuseSocket is a no-op");
  }

  destroy() {
    $debug(`${NODE_HTTP_WARNING}\n`, "WARN: Agent.destroy is a no-op");
  }
}
function emitListeningNextTick(self, onListen, err, hostname, port) {
  if (typeof onListen === "function") {
    try {
      onListen(err, hostname, port);
    } catch (err) {
      self.emit("error", err);
    }
  }

  self.listening = !err;

  if (err) {
    self.emit("error", err);
  } else {
    self.emit("listening", hostname, port);
  }
}

class Server extends EventEmitter {
  #server;
  #options;
  #tls;
  #is_tls = false;
  listening = false;
  serverName;

  constructor(options, callback) {
    super();

    if (typeof options === "function") {
      callback = options;
      options = {};
    } else if (options == null || typeof options === "object") {
      options = { ...options };
      this.#tls = null;
      let key = options.key;
      if (key) {
        if (!isValidTLSArray(key)) {
          throw new TypeError(
            "key argument must be an string, Buffer, TypedArray, BunFile or an array containing string, Buffer, TypedArray or BunFile",
          );
        }
        this.#is_tls = true;
      }
      let cert = options.cert;
      if (cert) {
        if (!isValidTLSArray(cert)) {
          throw new TypeError(
            "cert argument must be an string, Buffer, TypedArray, BunFile or an array containing string, Buffer, TypedArray or BunFile",
          );
        }
        this.#is_tls = true;
      }

      let ca = options.ca;
      if (ca) {
        if (!isValidTLSArray(ca)) {
          throw new TypeError(
            "ca argument must be an string, Buffer, TypedArray, BunFile or an array containing string, Buffer, TypedArray or BunFile",
          );
        }
        this.#is_tls = true;
      }
      let passphrase = options.passphrase;
      if (passphrase && typeof passphrase !== "string") {
        throw new TypeError("passphrase argument must be an string");
      }

      let serverName = options.servername;
      if (serverName && typeof serverName !== "string") {
        throw new TypeError("servername argument must be an string");
      }

      let secureOptions = options.secureOptions || 0;
      if (secureOptions && typeof secureOptions !== "number") {
        throw new TypeError("secureOptions argument must be an number");
      }

      if (this.#is_tls) {
        this.#tls = {
          serverName,
          key: key,
          cert: cert,
          ca: ca,
          passphrase: passphrase,
          secureOptions: secureOptions,
        };
      } else {
        this.#tls = null;
      }
    } else {
      throw new Error("bun-http-polyfill: invalid arguments");
    }

    this.#options = options;

    if (callback) this.on("request", callback);
  }

  closeAllConnections() {
    const server = this.#server;
    if (!server) {
      return;
    }
    this.#server = undefined;
    server.stop(true);
    this.emit("close");
  }

  closeIdleConnections() {
    // not actually implemented
  }

  close(optionalCallback?) {
    const server = this.#server;
    if (!server) {
      if (typeof optionalCallback === "function")
        process.nextTick(optionalCallback, new Error("Server is not running"));
      return;
    }
    this.#server = undefined;
    if (typeof optionalCallback === "function") this.once("close", optionalCallback);
    server.stop();
    this.emit("close");
  }

  address() {
    if (!this.#server) return null;

    const address = this.#server.hostname;
    return {
      address,
      family: isIPv6(address) ? "IPv6" : "IPv4",
      port: this.#server.port,
    };
  }

  listen(port, host, backlog, onListen) {
    const server = this;
    let socketPath;
    if (typeof port == "string" && !Number.isSafeInteger(Number(port))) {
      socketPath = port;
    }
    if (typeof host === "function") {
      onListen = host;
      host = undefined;
    }

    if (typeof port === "function") {
      onListen = port;
    } else if (typeof port === "object") {
      port?.signal?.addEventListener("abort", () => {
        this.close();
      });

      host = port?.host;
      port = port?.port;

      if (typeof port?.callback === "function") onListen = port?.callback;
    }

    if (typeof backlog === "function") {
      onListen = backlog;
    }

    const ResponseClass = this.#options.ServerResponse || ServerResponse;
    const RequestClass = this.#options.IncomingMessage || IncomingMessage;

    const onAddress = (err?: ErrnoException | null, ip?: string, family?: number) => {
      if (err) {
        setTimeout(emitListeningNextTick, 1, this, onListen, err);
        return;
      }
<<<<<<< HEAD
      try {
        const tls = this.#tls;
        if (tls) {
          this.serverName = tls.serverName || ip || "localhost";
        }
        this.#server = Bun.serve<any>({
          tls,
          port,
          hostname: ip,
          // Bindings to be used for WS Server
          websocket: {
            open(ws) {
              ws.data.open(ws);
            },
            message(ws, message) {
              ws.data.message(ws, message);
            },
            close(ws, code, reason) {
              ws.data.close(ws, code, reason);
            },
            drain(ws) {
              ws.data.drain(ws);
            },
=======
      this.#server = Bun.serve<any>({
        tls,
        port,
        hostname: host,
        unix: socketPath,
        // Bindings to be used for WS Server
        websocket: {
          open(ws) {
            ws.data.open(ws);
          },
          message(ws, message) {
            ws.data.message(ws, message);
          },
          close(ws, code, reason) {
            ws.data.close(ws, code, reason);
>>>>>>> ffe4f561
          },
          fetch(req, _server) {
            var pendingResponse;
            var pendingError;
            var rejectFunction, resolveFunction;
            var reject = err => {
              if (pendingError) return;
              pendingError = err;
              if (rejectFunction) rejectFunction(err);
            };

            var reply = function (resp) {
              if (pendingResponse) return;
              pendingResponse = resp;
              if (resolveFunction) resolveFunction(resp);
            };

            const http_req = new RequestClass(req);
            const http_res = new ResponseClass({ reply, req: http_req });

            http_req.once("error", err => reject(err));
            http_res.once("error", err => reject(err));

            const upgrade = req.headers.get("upgrade");
            if (upgrade) {
              const socket = new FakeSocket();
              socket[kInternalSocketData] = [_server, http_res, req];
              server.emit("upgrade", http_req, socket, kEmptyBuffer);
            } else {
              server.emit("request", http_req, http_res);
            }

            if (pendingError) {
              throw pendingError;
            }

            if (pendingResponse) {
              return pendingResponse;
            }

            return new Promise((resolve, reject) => {
              resolveFunction = resolve;
              rejectFunction = reject;
            });
          },
<<<<<<< HEAD
        });
        setTimeout(emitListeningNextTick, 1, this, onListen, null, this.#server.hostname, this.#server.port);
      } catch (err) {
        setTimeout(emitListeningNextTick, 1, this, onListen, err);
      }
    };
    if (host) {
      dns.lookup(host, onAddress);
    } else {
      onAddress();
=======
        },
        fetch(req, _server) {
          var pendingResponse;
          var pendingError;
          var rejectFunction, resolveFunction;
          var reject = err => {
            if (pendingError) return;
            pendingError = err;
            if (rejectFunction) rejectFunction(err);
          };

          var reply = function (resp) {
            if (pendingResponse) return;
            pendingResponse = resp;
            if (resolveFunction) resolveFunction(resp);
          };

          const http_req = new RequestClass(req);
          const http_res = new ResponseClass({ reply, req: http_req });

          http_req.once("error", err => reject(err));
          http_res.once("error", err => reject(err));

          const upgrade = req.headers.get("upgrade");
          if (upgrade) {
            const socket = http_req.socket;
            socket[kInternalSocketData] = [_server, http_res, req];
            server.emit("upgrade", http_req, socket, kEmptyBuffer);
          } else {
            server.emit("request", http_req, http_res);
          }

          if (pendingError) {
            throw pendingError;
          }

          if (pendingResponse) {
            return pendingResponse;
          }

          return new Promise((resolve, reject) => {
            resolveFunction = resolve;
            rejectFunction = reject;
          });
        },
      });
      setTimeout(emitListeningNextTick, 1, this, onListen, null, this.#server.hostname, this.#server.port);
    } catch (err) {
      setTimeout(emitListeningNextTick, 1, this, onListen, err);
>>>>>>> ffe4f561
    }

    return this;
  }
  setTimeout(msecs, callback) {}
}

function assignHeaders(object, req) {
  var headers = req.headers.toJSON();
  const rawHeaders = $newArrayWithSize(req.headers.count * 2);
  var i = 0;
  for (const key in headers) {
    rawHeaders[i++] = key;
    rawHeaders[i++] = headers[key];
  }
  object.headers = headers;
  object.rawHeaders = rawHeaders;
}
function destroyBodyStreamNT(bodyStream) {
  bodyStream.destroy();
}

var defaultIncomingOpts = { type: "request" };

function getDefaultHTTPSAgent() {
  return (_defaultHTTPSAgent ??= new Agent({ defaultPort: 443, protocol: "https:" }));
}

class IncomingMessage extends Readable {
  method: string;
  complete: boolean;

  constructor(req, defaultIncomingOpts) {
    const method = req.method;

    super();

    const url = new URL(req.url);

    var { type = "request", [kInternalRequest]: nodeReq } = defaultIncomingOpts || {};

    this.#noBody =
      type === "request" // TODO: Add logic for checking for body on response
        ? "GET" === method ||
          "HEAD" === method ||
          "TRACE" === method ||
          "CONNECT" === method ||
          "OPTIONS" === method ||
          (parseInt(req.headers.get("Content-Length") || "") || 0) === 0
        : false;

    this.#req = req;
    this.method = method;
    this.#type = type;
    this.complete = !!this.#noBody;

    this.#bodyStream = undefined;
    const socket = new FakeSocket();
    socket.remoteAddress = url.hostname;
    socket.remotePort = url.port;
    this.#fakeSocket = socket;

    this.url = url.pathname + url.search;
    this.#nodeReq = this.req = nodeReq;
    assignHeaders(this, req);
  }

  headers;
  rawHeaders;
  _consuming = false;
  _dumped = false;
  #bodyStream: ReadableStreamDefaultReader | undefined;
  #fakeSocket: FakeSocket | undefined;
  #noBody = false;
  #aborted = false;
  #req;
  url;
  #type;
  #nodeReq;

  _construct(callback) {
    // TODO: streaming
    if (this.#type === "response" || this.#noBody) {
      callback();
      return;
    }

    const contentLength = this.#req.headers.get("content-length");
    const length = contentLength ? parseInt(contentLength, 10) : 0;
    if (length === 0) {
      this.#noBody = true;
      callback();
      return;
    }

    callback();
  }

  async #consumeStream(reader: ReadableStreamDefaultReader) {
    while (true) {
      var { done, value } = await reader.readMany();
      if (this.#aborted) return;
      if (done) {
        this.push(null);
        this.destroy();
        break;
      }
      for (var v of value) {
        this.push(v);
      }
    }
  }

  _read(size) {
    if (this.#noBody) {
      this.push(null);
      this.complete = true;
    } else if (this.#bodyStream == null) {
      const reader = this.#req.body?.getReader() as ReadableStreamDefaultReader;
      if (!reader) {
        this.push(null);
        return;
      }
      this.#bodyStream = reader;
      this.#consumeStream(reader);
    }
  }

  get aborted() {
    return this.#aborted;
  }

  #abort() {
    if (this.#aborted) return;
    this.#aborted = true;
    var bodyStream = this.#bodyStream;
    if (!bodyStream) return;
    bodyStream.cancel();
    this.complete = true;
    this.#bodyStream = undefined;
    this.push(null);
  }

  get connection() {
    return this.#fakeSocket;
  }

  get statusCode() {
    return this.#req.status;
  }

  get statusMessage() {
    return STATUS_CODES[this.#req.status];
  }

  get httpVersion() {
    return "1.1";
  }

  get rawTrailers() {
    return [];
  }

  get httpVersionMajor() {
    return 1;
  }

  get httpVersionMinor() {
    return 1;
  }

  get trailers() {
    return kEmptyObject;
  }

  get socket() {
    return (this.#fakeSocket ??= new FakeSocket());
  }

  set socket(val) {
    this.#fakeSocket = val;
  }

  setTimeout(msecs, callback) {
    throw new Error("not implemented");
  }
}

function emitErrorNt(msg, err, callback) {
  callback(err);
  if (typeof msg.emit === "function" && !msg._closed) {
    msg.emit("error", err);
  }
}

function onError(self, err, cb) {
  process.nextTick(() => emitErrorNt(self, err, cb));
}

function write_(msg, chunk, encoding, callback, fromEnd) {
  if (typeof callback !== "function") callback = nop;

  let len;
  if (chunk === null) {
    // throw new ERR_STREAM_NULL_VALUES();
    throw new Error("ERR_STREAM_NULL_VALUES");
  } else if (typeof chunk === "string") {
    len = Buffer.byteLength(chunk, encoding);
  } else {
    throw new Error("Invalid arg type for chunk");
    // throw new ERR_INVALID_ARG_TYPE(
    //   "chunk",
    //   ["string", "Buffer", "Uint8Array"],
    //   chunk,
    // );
  }

  let err;
  if (msg.finished) {
    // err = new ERR_STREAM_WRITE_AFTER_END();
    err = new Error("ERR_STREAM_WRITE_AFTER_END");
  } else if (msg.destroyed) {
    // err = new ERR_STREAM_DESTROYED("write");
    err = new Error("ERR_STREAM_DESTROYED");
  }

  if (err) {
    if (!msg.destroyed) {
      onError(msg, err, callback);
    } else {
      process.nextTick(callback, err);
    }
    return false;
  }

  if (!msg._header) {
    if (fromEnd) {
      msg._contentLength = len;
    }
    // msg._implicitHeader();
  }

  if (!msg._hasBody) {
    $debug("This type of response MUST NOT have a body. " + "Ignoring write() calls.");
    process.nextTick(callback);
    return true;
  }

  // if (!fromEnd && msg.socket && !msg.socket.writableCorked) {
  //   msg.socket.cork();
  //   process.nextTick(connectionCorkNT, msg.socket);
  // }

  return true;
}

class OutgoingMessage extends Writable {
  #headers;
  headersSent = false;
  sendDate = true;
  req;
  timeout;

  #finished = false;
  [kEndCalled] = false;

  #fakeSocket;
  #timeoutTimer?: Timer;
  [kAbortController]: AbortController | null = null;

  // Express "compress" package uses this
  _implicitHeader() {}

  // For compat with IncomingRequest
  get headers() {
    if (!this.#headers) return kEmptyObject;
    return this.#headers.toJSON();
  }

  get shouldKeepAlive() {
    return true;
  }

  get chunkedEncoding() {
    return false;
  }

  set chunkedEncoding(value) {
    // throw new Error('not implemented');
  }

  set shouldKeepAlive(value) {
    // throw new Error('not implemented');
  }

  get useChunkedEncodingByDefault() {
    return true;
  }

  set useChunkedEncodingByDefault(value) {
    // throw new Error('not implemented');
  }

  get socket() {
    return (this.#fakeSocket ??= new FakeSocket());
  }

  set socket(val) {
    this.#fakeSocket = val;
  }

  get connection() {
    return this.socket;
  }

  get finished() {
    return this.#finished;
  }

  appendHeader(name, value) {
    var headers = (this.#headers ??= new Headers());
    headers.append(name, value);
  }

  flushHeaders() {}

  getHeader(name) {
    return getHeader(this.#headers, name);
  }

  getHeaders() {
    if (!this.#headers) return kEmptyObject;
    return this.#headers.toJSON();
  }

  getHeaderNames() {
    var headers = this.#headers;
    if (!headers) return [];
    return Array.from(headers.keys());
  }

  removeHeader(name) {
    if (!this.#headers) return;
    this.#headers.delete(name);
  }

  setHeader(name, value) {
    var headers = (this.#headers ??= new Headers());
    headers.set(name, value);
    return this;
  }

  hasHeader(name) {
    if (!this.#headers) return false;
    return this.#headers.has(name);
  }

  addTrailers(headers) {
    throw new Error("not implemented");
  }

  [kClearTimeout]() {
    if (this.#timeoutTimer) {
      clearTimeout(this.#timeoutTimer);
      this.removeAllListeners("timeout");
      this.#timeoutTimer = undefined;
    }
  }

  #onTimeout() {
    this.#timeoutTimer = undefined;
    this[kAbortController]?.abort();
    this.emit("timeout");
  }

  setTimeout(msecs, callback) {
    if (this.destroyed) return this;

    this.timeout = msecs = validateMsecs(msecs, "msecs");

    // Attempt to clear an existing timer in both cases -
    //  even if it will be rescheduled we don't want to leak an existing timer.
    clearTimeout(this.#timeoutTimer!);

    if (msecs === 0) {
      if (callback !== undefined) {
        validateFunction(callback, "callback");
        this.removeListener("timeout", callback);
      }

      this.#timeoutTimer = undefined;
    } else {
      this.#timeoutTimer = setTimeout(this.#onTimeout.bind(this), msecs).unref();

      if (callback !== undefined) {
        validateFunction(callback, "callback");
        this.once("timeout", callback);
      }
    }

    return this;
  }
}

let OriginalWriteHeadFn, OriginalImplicitHeadFn;
class ServerResponse extends Writable {
  declare _writableState: any;

  constructor({ req, reply }) {
    super();
    this.req = req;
    this._reply = reply;
    this.sendDate = true;
    this.statusCode = 200;
    this.headersSent = false;
    this.statusMessage = undefined;
    this.#controller = undefined;
    this.#firstWrite = undefined;
    this._writableState.decodeStrings = false;
    this.#deferred = undefined;

    // this is matching node's behaviour
    // https://github.com/nodejs/node/blob/cf8c6994e0f764af02da4fa70bc5962142181bf3/lib/_http_server.js#L192
    if (req.method === "HEAD") this._hasBody = false;
  }

  req;
  _reply;
  sendDate;
  statusCode;
  #headers;
  headersSent = false;
  statusMessage;
  #controller;
  #firstWrite;
  _sent100 = false;
  _defaultKeepAlive = false;
  _removedConnection = false;
  _removedContLen = false;
  _hasBody = true;
  #deferred: (() => void) | undefined = undefined;
  #finished = false;
  // Express "compress" package uses this
  _implicitHeader() {
    // @ts-ignore
    this.writeHead(this.statusCode);
  }

  _write(chunk, encoding, callback) {
    if (!this.#firstWrite && !this.headersSent) {
      this.#firstWrite = chunk;
      callback();
      return;
    }

    this.#ensureReadableStreamController(controller => {
      controller.write(chunk);
      callback();
    });
  }

  _writev(chunks, callback) {
    if (chunks.length === 1 && !this.headersSent && !this.#firstWrite) {
      this.#firstWrite = chunks[0].chunk;
      callback();
      return;
    }

    this.#ensureReadableStreamController(controller => {
      for (const chunk of chunks) {
        controller.write(chunk.chunk);
      }

      callback();
    });
  }

  #ensureReadableStreamController(run) {
    var thisController = this.#controller;
    if (thisController) return run(thisController);
    this.headersSent = true;
    var firstWrite = this.#firstWrite;
    this.#firstWrite = undefined;
    this._reply(
      new Response(
        new ReadableStream({
          type: "direct",
          pull: controller => {
            this.#controller = controller;
            if (firstWrite) controller.write(firstWrite);
            firstWrite = undefined;
            run(controller);
            if (!this.#finished) {
              return new Promise(resolve => {
                this.#deferred = resolve;
              });
            }
          },
        }),
        {
          headers: this.#headers,
          status: this.statusCode,
          statusText: this.statusMessage ?? STATUS_CODES[this.statusCode],
        },
      ),
    );
  }

  #drainHeadersIfObservable() {
    if (this._implicitHeader === OriginalImplicitHeadFn && this.writeHead === OriginalWriteHeadFn) {
      return;
    }

    this._implicitHeader();
  }

  _final(callback) {
    if (!this.headersSent) {
      var data = this.#firstWrite || "";
      this.#firstWrite = undefined;
      this.#finished = true;
      this.#drainHeadersIfObservable();
      this._reply(
        new Response(data, {
          headers: this.#headers,
          status: this.statusCode,
          statusText: this.statusMessage ?? STATUS_CODES[this.statusCode],
        }),
      );
      callback && callback();
      return;
    }

    this.#finished = true;
    this.#ensureReadableStreamController(controller => {
      controller.end();

      callback();
      var deferred = this.#deferred;
      if (deferred) {
        this.#deferred = undefined;
        deferred();
      }
    });
  }

  writeProcessing() {
    throw new Error("not implemented");
  }

  addTrailers(headers) {
    throw new Error("not implemented");
  }

  assignSocket(socket) {
    throw new Error("not implemented");
  }

  detachSocket(socket) {
    throw new Error("not implemented");
  }

  writeContinue(callback) {
    throw new Error("not implemented");
  }

  setTimeout(msecs, callback) {
    throw new Error("not implemented");
  }

  get shouldKeepAlive() {
    return true;
  }

  get chunkedEncoding() {
    return false;
  }

  set chunkedEncoding(value) {
    // throw new Error('not implemented');
  }

  set shouldKeepAlive(value) {
    // throw new Error('not implemented');
  }

  get useChunkedEncodingByDefault() {
    return true;
  }

  set useChunkedEncodingByDefault(value) {
    // throw new Error('not implemented');
  }

  appendHeader(name, value) {
    var headers = (this.#headers ??= new Headers());
    headers.append(name, value);
  }

  flushHeaders() {}

  getHeader(name) {
    return getHeader(this.#headers, name);
  }

  getHeaders() {
    var headers = this.#headers;
    if (!headers) return kEmptyObject;
    return headers.toJSON();
  }

  getHeaderNames() {
    var headers = this.#headers;
    if (!headers) return [];
    return Array.from(headers.keys());
  }

  removeHeader(name) {
    if (!this.#headers) return;
    this.#headers.delete(name);
  }

  setHeader(name, value) {
    var headers = (this.#headers ??= new Headers());
    headers.set(name, value);
    return this;
  }

  hasHeader(name) {
    if (!this.#headers) return false;
    return this.#headers.has(name);
  }

  writeHead(statusCode, statusMessage, headers) {
    _writeHead(statusCode, statusMessage, headers, this);

    return this;
  }
}

OriginalWriteHeadFn = ServerResponse.prototype.writeHead;
OriginalImplicitHeadFn = ServerResponse.prototype._implicitHeader;

class ClientRequest extends OutgoingMessage {
  #timeout;
  #res: IncomingMessage | null = null;
  #upgradeOrConnect = false;
  #parser = null;
  #maxHeadersCount = null;
  #reusedSocket = false;
  #host;
  #protocol;
  #method;
  #port;
  #useDefaultPort;
  #joinDuplicateHeaders;
  #maxHeaderSize;
  #agent = globalAgent;
  #path;
  #socketPath;

  #bodyChunks: Buffer[] | null = null;
  #fetchRequest;
  #signal: AbortSignal | null = null;
  [kAbortController]: AbortController | null = null;
  #timeoutTimer?: Timer = undefined;
  #options;
  #finished;

  get path() {
    return this.#path;
  }

  get port() {
    return this.#port;
  }

  get method() {
    return this.#method;
  }

  get host() {
    return this.#host;
  }

  get protocol() {
    return this.#protocol;
  }

  _write(chunk, encoding, callback) {
    if (!this.#bodyChunks) {
      this.#bodyChunks = [chunk];
      callback();
      return;
    }
    this.#bodyChunks.push(chunk);
    callback();
  }

  _writev(chunks, callback) {
    if (!this.#bodyChunks) {
      this.#bodyChunks = chunks;
      callback();
      return;
    }
    this.#bodyChunks.push(...chunks);
    callback();
  }

  _final(callback) {
    this.#finished = true;
    this[kAbortController] = new AbortController();
    this[kAbortController].signal.addEventListener("abort", () => {
      this[kClearTimeout]();
    });
    if (this.#signal?.aborted) {
      this[kAbortController].abort();
    }

    var method = this.#method,
      body = this.#bodyChunks?.length === 1 ? this.#bodyChunks[0] : Buffer.concat(this.#bodyChunks || []);

    let url: string;
    let proxy: string | undefined;
    if (this.#path.startsWith("http://") || this.#path.startsWith("https://")) {
      url = this.#path;
      proxy = `${this.#protocol}//${this.#host}${this.#useDefaultPort ? "" : ":" + this.#port}`;
    } else {
      url = `${this.#protocol}//${this.#host}${this.#useDefaultPort ? "" : ":" + this.#port}${this.#path}`;
    }
    try {
      //@ts-ignore
      this.#fetchRequest = fetch(url, {
        method,
        headers: this.getHeaders(),
        body: body && method !== "GET" && method !== "HEAD" && method !== "OPTIONS" ? body : undefined,
        redirect: "manual",
        verbose: !!$debug,
        signal: this[kAbortController].signal,
        proxy: proxy,

        // Timeouts are handled via this.setTimeout.
        timeout: false,
        // Disable auto gzip/deflate
        decompress: false,
      })
        .then(response => {
          var res = (this.#res = new IncomingMessage(response, {
            type: "response",
            [kInternalRequest]: this,
          }));
          this.emit("response", res);
        })
        .catch(err => {
          if (!!$debug) globalReportError(err);
          this.emit("error", err);
        })
        .finally(() => {
          this.#fetchRequest = null;
          this[kClearTimeout]();
        });
    } catch (err) {
      if (!!$debug) globalReportError(err);
      this.emit("error", err);
    } finally {
      callback();
    }
  }

  get aborted() {
    return this.#signal?.aborted || !!this[kAbortController]?.signal.aborted;
  }

  abort() {
    if (this.aborted) return;
    this[kAbortController]!.abort();
    // TODO: Close stream if body streaming
  }

  constructor(input, options, cb) {
    super();

    if (typeof input === "string") {
      const urlStr = input;
      try {
        var urlObject = new URL(urlStr);
      } catch (e) {
        throw new TypeError(`Invalid URL: ${urlStr}`);
      }
      input = urlToHttpOptions(urlObject);
    } else if (input && typeof input === "object" && input instanceof URL) {
      // url.URL instance
      input = urlToHttpOptions(input);
    } else {
      cb = options;
      options = input;
      input = null;
    }

    if (typeof options === "function") {
      cb = options;
      options = input || kEmptyObject;
    } else {
      options = ObjectAssign(input || {}, options);
    }

    var defaultAgent = options._defaultAgent || Agent.globalAgent;

    let protocol = options.protocol;
    if (!protocol) {
      if (options.port === 443) {
        protocol = "https:";
      } else {
        protocol = defaultAgent.protocol || "http:";
      }
    }
    this.#protocol = protocol;

    switch (this.#agent?.protocol) {
      case undefined: {
        break;
      }
      case "http:": {
        if (protocol === "https:") {
          defaultAgent = this.#agent = getDefaultHTTPSAgent();
          break;
        }
      }
      case "https:": {
        if (protocol === "https") {
          defaultAgent = this.#agent = Agent.globalAgent;
          break;
        }
      }
      default: {
        break;
      }
    }

    if (options.path) {
      const path = String(options.path);
      if (RegExpPrototypeExec.call(INVALID_PATH_REGEX, path) !== null) {
        $debug('Path contains unescaped characters: "%s"', path);
        throw new Error("Path contains unescaped characters");
        // throw new ERR_UNESCAPED_CHARACTERS("Request path");
      }
    }

    // Since we don't implement Agent, we don't need this
    if (protocol !== "http:" && protocol !== "https:" && protocol) {
      const expectedProtocol = defaultAgent?.protocol ?? "http:";
      throw new Error(`Protocol mismatch. Expected: ${expectedProtocol}. Got: ${protocol}`);
      // throw new ERR_INVALID_PROTOCOL(protocol, expectedProtocol);
    }

    const defaultPort = protocol === "https:" ? 443 : 80;

    this.#port = options.port || options.defaultPort || this.#agent?.defaultPort || defaultPort;
    this.#useDefaultPort = this.#port === defaultPort;
    const host =
      (this.#host =
      options.host =
        validateHost(options.hostname, "hostname") || validateHost(options.host, "host") || "localhost");

    // const setHost = options.setHost === undefined || Boolean(options.setHost);

    this.#socketPath = options.socketPath;

    const signal = options.signal;
    if (signal) {
      //We still want to control abort function and timeout so signal call our AbortController
      signal.addEventListener("abort", () => {
        this[kAbortController]?.abort();
      });
      this.#signal = signal;
    }
    let method = options.method;
    const methodIsString = typeof method === "string";
    if (method !== null && method !== undefined && !methodIsString) {
      // throw new ERR_INVALID_ARG_TYPE("options.method", "string", method);
      throw new Error("ERR_INVALID_ARG_TYPE: options.method");
    }

    if (methodIsString && method) {
      if (!checkIsHttpToken(method)) {
        // throw new ERR_INVALID_HTTP_TOKEN("Method", method);
        throw new Error("ERR_INVALID_HTTP_TOKEN: Method");
      }
      method = this.#method = StringPrototypeToUpperCase.call(method);
    } else {
      method = this.#method = "GET";
    }

    const _maxHeaderSize = options.maxHeaderSize;
    // TODO: Validators
    // if (maxHeaderSize !== undefined)
    //   validateInteger(maxHeaderSize, "maxHeaderSize", 0);
    this.#maxHeaderSize = _maxHeaderSize;

    // const insecureHTTPParser = options.insecureHTTPParser;
    // if (insecureHTTPParser !== undefined) {
    //   validateBoolean(insecureHTTPParser, 'options.insecureHTTPParser');
    // }

    // this.insecureHTTPParser = insecureHTTPParser;
    var _joinDuplicateHeaders = options.joinDuplicateHeaders;
    if (_joinDuplicateHeaders !== undefined) {
      // TODO: Validators
      // validateBoolean(
      //   options.joinDuplicateHeaders,
      //   "options.joinDuplicateHeaders",
      // );
    }

    this.#joinDuplicateHeaders = _joinDuplicateHeaders;

    this.#path = options.path || "/";
    if (cb) {
      this.once("response", cb);
    }

    $debug(`new ClientRequest: ${this.#method} ${this.#protocol}//${this.#host}:${this.#port}${this.#path}`);

    // if (
    //   method === "GET" ||
    //   method === "HEAD" ||
    //   method === "DELETE" ||
    //   method === "OPTIONS" ||
    //   method === "TRACE" ||
    //   method === "CONNECT"
    // ) {
    //   this.useChunkedEncodingByDefault = false;
    // } else {
    //   this.useChunkedEncodingByDefault = true;
    // }

    this.#finished = false;
    this.#res = null;
    this.#upgradeOrConnect = false;
    this.#parser = null;
    this.#maxHeadersCount = null;
    this.#reusedSocket = false;
    this.#host = host;
    this.#protocol = protocol;

    var timeout = options.timeout;
    if (timeout !== undefined && timeout !== 0) {
      this.setTimeout(timeout, undefined);
    }

    const headersArray = ArrayIsArray(headers);
    if (!headersArray) {
      var headers = options.headers;
      if (headers) {
        for (let key in headers) {
          this.setHeader(key, headers[key]);
        }
      }

      // if (host && !this.getHeader("host") && setHost) {
      //   let hostHeader = host;

      //   // For the Host header, ensure that IPv6 addresses are enclosed
      //   // in square brackets, as defined by URI formatting
      //   // https://tools.ietf.org/html/rfc3986#section-3.2.2
      //   const posColon = StringPrototypeIndexOf.call(hostHeader, ":");
      //   if (
      //     posColon !== -1 &&
      //     StringPrototypeIncludes(hostHeader, ":", posColon + 1) &&
      //     StringPrototypeCharCodeAt(hostHeader, 0) !== 91 /* '[' */
      //   ) {
      //     hostHeader = `[${hostHeader}]`;
      //   }

      //   if (port && +port !== defaultPort) {
      //     hostHeader += ":" + port;
      //   }
      //   this.setHeader("Host", hostHeader);
      // }

      var auth = options.auth;
      if (auth && !this.getHeader("Authorization")) {
        this.setHeader("Authorization", "Basic " + Buffer.from(auth).toString("base64"));
      }

      //   if (this.getHeader("expect")) {
      //     if (this._header) {
      //       throw new ERR_HTTP_HEADERS_SENT("render");
      //     }

      //     this._storeHeader(
      //       this.method + " " + this.path + " HTTP/1.1\r\n",
      //       this[kOutHeaders],
      //     );
      //   }
      // } else {
      //   this._storeHeader(
      //     this.method + " " + this.path + " HTTP/1.1\r\n",
      //     options.headers,
      //   );
    }

    // this[kUniqueHeaders] = parseUniqueHeadersOption(options.uniqueHeaders);

    var { signal: _signal, ...optsWithoutSignal } = options;
    this.#options = optsWithoutSignal;
  }

  setSocketKeepAlive(enable = true, initialDelay = 0) {
    $debug(`${NODE_HTTP_WARNING}\n`, "WARN: ClientRequest.setSocketKeepAlive is a no-op");
  }

  setNoDelay(noDelay = true) {
    $debug(`${NODE_HTTP_WARNING}\n`, "WARN: ClientRequest.setNoDelay is a no-op");
  }

  [kClearTimeout]() {
    if (this.#timeoutTimer) {
      clearTimeout(this.#timeoutTimer);
      this.#timeoutTimer = undefined;
      this.removeAllListeners("timeout");
    }
  }

  #onTimeout() {
    this.#timeoutTimer = undefined;
    this[kAbortController]?.abort();
    this.emit("timeout");
  }

  setTimeout(msecs, callback) {
    if (this.destroyed) return this;

    this.timeout = msecs = validateMsecs(msecs, "msecs");

    // Attempt to clear an existing timer in both cases -
    //  even if it will be rescheduled we don't want to leak an existing timer.
    clearTimeout(this.#timeoutTimer!);

    if (msecs === 0) {
      if (callback !== undefined) {
        validateFunction(callback, "callback");
        this.removeListener("timeout", callback);
      }

      this.#timeoutTimer = undefined;
    } else {
      this.#timeoutTimer = setTimeout(this.#onTimeout.bind(this), msecs).unref();

      if (callback !== undefined) {
        validateFunction(callback, "callback");
        this.once("timeout", callback);
      }
    }

    return this;
  }
}

function urlToHttpOptions(url) {
  var { protocol, hostname, hash, search, pathname, href, port, username, password } = url;
  return {
    protocol,
    hostname:
      typeof hostname === "string" && StringPrototypeStartsWith.call(hostname, "[")
        ? StringPrototypeSlice.call(hostname, 1, -1)
        : hostname,
    hash,
    search,
    pathname,
    path: `${pathname || ""}${search || ""}`,
    href,
    port: port ? Number(port) : protocol === "https:" ? 443 : protocol === "http:" ? 80 : undefined,
    auth: username || password ? `${decodeURIComponent(username)}:${decodeURIComponent(password)}` : undefined,
  };
}

function validateHost(host, name) {
  if (host !== null && host !== undefined && typeof host !== "string") {
    // throw new ERR_INVALID_ARG_TYPE(
    //   `options.${name}`,
    //   ["string", "undefined", "null"],
    //   host,
    // );
    throw new Error("Invalid arg type in options");
  }
  return host;
}

const tokenRegExp = /^[\^_`a-zA-Z\-0-9!#$%&'*+.|~]+$/;
/**
 * Verifies that the given val is a valid HTTP token
 * per the rules defined in RFC 7230
 * See https://tools.ietf.org/html/rfc7230#section-3.2.6
 */
function checkIsHttpToken(val) {
  return RegExpPrototypeExec.call(tokenRegExp, val) !== null;
}

// Copyright Joyent, Inc. and other Node contributors.
//
// Permission is hereby granted, free of charge, to any person obtaining a
// copy of this software and associated documentation files (the
// "Software"), to deal in the Software without restriction, including
// without limitation the rights to use, copy, modify, merge, publish,
// distribute, sublicense, and/or sell copies of the Software, and to permit
// persons to whom the Software is furnished to do so, subject to the
// following conditions:
//
// The above copyright notice and this permission notice shall be included
// in all copies or substantial portions of the Software.
//
// THE SOFTWARE IS PROVIDED "AS IS", WITHOUT WARRANTY OF ANY KIND, EXPRESS
// OR IMPLIED, INCLUDING BUT NOT LIMITED TO THE WARRANTIES OF
// MERCHANTABILITY, FITNESS FOR A PARTICULAR PURPOSE AND NONINFRINGEMENT. IN
// NO EVENT SHALL THE AUTHORS OR COPYRIGHT HOLDERS BE LIABLE FOR ANY CLAIM,
// DAMAGES OR OTHER LIABILITY, WHETHER IN AN ACTION OF CONTRACT, TORT OR
// OTHERWISE, ARISING FROM, OUT OF OR IN CONNECTION WITH THE SOFTWARE OR THE
// USE OR OTHER DEALINGS IN THE SOFTWARE.

const METHODS = [
  "ACL",
  "BIND",
  "CHECKOUT",
  "CONNECT",
  "COPY",
  "DELETE",
  "GET",
  "HEAD",
  "LINK",
  "LOCK",
  "M-SEARCH",
  "MERGE",
  "MKACTIVITY",
  "MKCALENDAR",
  "MKCOL",
  "MOVE",
  "NOTIFY",
  "OPTIONS",
  "PATCH",
  "POST",
  "PROPFIND",
  "PROPPATCH",
  "PURGE",
  "PUT",
  "REBIND",
  "REPORT",
  "SEARCH",
  "SOURCE",
  "SUBSCRIBE",
  "TRACE",
  "UNBIND",
  "UNLINK",
  "UNLOCK",
  "UNSUBSCRIBE",
];

const STATUS_CODES = {
  100: "Continue",
  101: "Switching Protocols",
  102: "Processing",
  103: "Early Hints",
  200: "OK",
  201: "Created",
  202: "Accepted",
  203: "Non-Authoritative Information",
  204: "No Content",
  205: "Reset Content",
  206: "Partial Content",
  207: "Multi-Status",
  208: "Already Reported",
  226: "IM Used",
  300: "Multiple Choices",
  301: "Moved Permanently",
  302: "Found",
  303: "See Other",
  304: "Not Modified",
  305: "Use Proxy",
  307: "Temporary Redirect",
  308: "Permanent Redirect",
  400: "Bad Request",
  401: "Unauthorized",
  402: "Payment Required",
  403: "Forbidden",
  404: "Not Found",
  405: "Method Not Allowed",
  406: "Not Acceptable",
  407: "Proxy Authentication Required",
  408: "Request Timeout",
  409: "Conflict",
  410: "Gone",
  411: "Length Required",
  412: "Precondition Failed",
  413: "Payload Too Large",
  414: "URI Too Long",
  415: "Unsupported Media Type",
  416: "Range Not Satisfiable",
  417: "Expectation Failed",
  418: "I'm a Teapot",
  421: "Misdirected Request",
  422: "Unprocessable Entity",
  423: "Locked",
  424: "Failed Dependency",
  425: "Too Early",
  426: "Upgrade Required",
  428: "Precondition Required",
  429: "Too Many Requests",
  431: "Request Header Fields Too Large",
  451: "Unavailable For Legal Reasons",
  500: "Internal Server Error",
  501: "Not Implemented",
  502: "Bad Gateway",
  503: "Service Unavailable",
  504: "Gateway Timeout",
  505: "HTTP Version Not Supported",
  506: "Variant Also Negotiates",
  507: "Insufficient Storage",
  508: "Loop Detected",
  509: "Bandwidth Limit Exceeded",
  510: "Not Extended",
  511: "Network Authentication Required",
};

function _normalizeArgs(args) {
  let arr;

  if (args.length === 0) {
    arr = [{}, null];
    // arr[normalizedArgsSymbol] = true;
    return arr;
  }

  const arg0 = args[0];
  let options: any = {};
  if (typeof arg0 === "object" && arg0 !== null) {
    // (options[...][, cb])
    options = arg0;
    // } else if (isPipeName(arg0)) {
    // (path[...][, cb])
    // options.path = arg0;
  } else {
    // ([port][, host][...][, cb])
    options.port = arg0;
    if (args.length > 1 && typeof args[1] === "string") {
      options.host = args[1];
    }
  }

  const cb = args[args.length - 1];
  if (typeof cb !== "function") arr = [options, null];
  else arr = [options, cb];

  // arr[normalizedArgsSymbol] = true;
  return arr;
}

function _writeHead(statusCode, reason, obj, response) {
  statusCode |= 0;
  if (statusCode < 100 || statusCode > 999) {
    throw new Error("status code must be between 100 and 999");
  }

  if (typeof reason === "string") {
    // writeHead(statusCode, reasonPhrase[, headers])
    response.statusMessage = reason;
  } else {
    // writeHead(statusCode[, headers])
    if (!response.statusMessage) response.statusMessage = STATUS_CODES[statusCode] || "unknown";
    obj = reason;
  }
  response.statusCode = statusCode;

  {
    // Slow-case: when progressive API and header fields are passed.
    let k;
    if (Array.isArray(obj)) {
      if (obj.length % 2 !== 0) {
        throw new Error("raw headers must have an even number of elements");
      }

      for (let n = 0; n < obj.length; n += 2) {
        k = obj[n + 0];
        if (k) response.setHeader(k, obj[n + 1]);
      }
    } else if (obj) {
      const keys = Object.keys(obj);
      // Retain for(;;) loop for performance reasons
      // Refs: https://github.com/nodejs/node/pull/30958
      for (let i = 0; i < keys.length; i++) {
        k = keys[i];
        if (k) response.setHeader(k, obj[k]);
      }
    }
  }

  if (statusCode === 204 || statusCode === 304 || (statusCode >= 100 && statusCode <= 199)) {
    // RFC 2616, 10.2.5:
    // The 204 response MUST NOT include a message-body, and thus is always
    // terminated by the first empty line after the header fields.
    // RFC 2616, 10.3.5:
    // The 304 response MUST NOT contain a message-body, and thus is always
    // terminated by the first empty line after the header fields.
    // RFC 2616, 10.1 Informational 1xx:
    // This class of status code indicates a provisional response,
    // consisting only of the Status-Line and optional headers, and is
    // terminated by an empty line.
    response._hasBody = false;
  }
}

/**
 * Makes an HTTP request.
 * @param {string | URL} url
 * @param {HTTPRequestOptions} [options]
 * @param {Function} [cb]
 * @returns {ClientRequest}
 */
function request(url, options, cb) {
  return new ClientRequest(url, options, cb);
}

/**
 * Makes a `GET` HTTP request.
 * @param {string | URL} url
 * @param {HTTPRequestOptions} [options]
 * @param {Function} [cb]
 * @returns {ClientRequest}
 */
function get(url, options, cb) {
  const req = request(url, options, cb);
  req.end();
  return req;
}

var globalAgent = new Agent();
export default {
  Agent,
  Server,
  METHODS,
  STATUS_CODES,
  createServer,
  ServerResponse,
  IncomingMessage,
  request,
  get,
  maxHeaderSize: 16384,
  validateHeaderName,
  validateHeaderValue,
  setMaxIdleHTTPParsers(max) {
    $debug(`${NODE_HTTP_WARNING}\n`, "setMaxIdleHTTPParsers() is a no-op");
  },
  globalAgent,
  ClientRequest,
  OutgoingMessage,
};<|MERGE_RESOLUTION|>--- conflicted
+++ resolved
@@ -483,7 +483,6 @@
         setTimeout(emitListeningNextTick, 1, this, onListen, err);
         return;
       }
-<<<<<<< HEAD
       try {
         const tls = this.#tls;
         if (tls) {
@@ -493,6 +492,7 @@
           tls,
           port,
           hostname: ip,
+          unix: socketPath,
           // Bindings to be used for WS Server
           websocket: {
             open(ws) {
@@ -507,23 +507,6 @@
             drain(ws) {
               ws.data.drain(ws);
             },
-=======
-      this.#server = Bun.serve<any>({
-        tls,
-        port,
-        hostname: host,
-        unix: socketPath,
-        // Bindings to be used for WS Server
-        websocket: {
-          open(ws) {
-            ws.data.open(ws);
-          },
-          message(ws, message) {
-            ws.data.message(ws, message);
-          },
-          close(ws, code, reason) {
-            ws.data.close(ws, code, reason);
->>>>>>> ffe4f561
           },
           fetch(req, _server) {
             var pendingResponse;
@@ -549,7 +532,7 @@
 
             const upgrade = req.headers.get("upgrade");
             if (upgrade) {
-              const socket = new FakeSocket();
+              const socket = http_req.socket;
               socket[kInternalSocketData] = [_server, http_res, req];
               server.emit("upgrade", http_req, socket, kEmptyBuffer);
             } else {
@@ -569,7 +552,6 @@
               rejectFunction = reject;
             });
           },
-<<<<<<< HEAD
         });
         setTimeout(emitListeningNextTick, 1, this, onListen, null, this.#server.hostname, this.#server.port);
       } catch (err) {
@@ -580,57 +562,6 @@
       dns.lookup(host, onAddress);
     } else {
       onAddress();
-=======
-        },
-        fetch(req, _server) {
-          var pendingResponse;
-          var pendingError;
-          var rejectFunction, resolveFunction;
-          var reject = err => {
-            if (pendingError) return;
-            pendingError = err;
-            if (rejectFunction) rejectFunction(err);
-          };
-
-          var reply = function (resp) {
-            if (pendingResponse) return;
-            pendingResponse = resp;
-            if (resolveFunction) resolveFunction(resp);
-          };
-
-          const http_req = new RequestClass(req);
-          const http_res = new ResponseClass({ reply, req: http_req });
-
-          http_req.once("error", err => reject(err));
-          http_res.once("error", err => reject(err));
-
-          const upgrade = req.headers.get("upgrade");
-          if (upgrade) {
-            const socket = http_req.socket;
-            socket[kInternalSocketData] = [_server, http_res, req];
-            server.emit("upgrade", http_req, socket, kEmptyBuffer);
-          } else {
-            server.emit("request", http_req, http_res);
-          }
-
-          if (pendingError) {
-            throw pendingError;
-          }
-
-          if (pendingResponse) {
-            return pendingResponse;
-          }
-
-          return new Promise((resolve, reject) => {
-            resolveFunction = resolve;
-            rejectFunction = reject;
-          });
-        },
-      });
-      setTimeout(emitListeningNextTick, 1, this, onListen, null, this.#server.hostname, this.#server.port);
-    } catch (err) {
-      setTimeout(emitListeningNextTick, 1, this, onListen, err);
->>>>>>> ffe4f561
     }
 
     return this;
