--- conflicted
+++ resolved
@@ -3347,13 +3347,9 @@
   globalAgent,
   ClientRequest,
   OutgoingMessage,
-<<<<<<< HEAD
-};
-
-export default http_exports;
-=======
   WebSocket,
   CloseEvent,
   MessageEvent,
 };
->>>>>>> b612bc4f
+
+export default http_exports;