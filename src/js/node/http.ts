const enum ClientRequestEmitState {
  socket = 1,
  prefinish = 2,
  finish = 3,
  response = 4,
}

const enum NodeHTTPResponseAbortEvent {
  none = 0,
  abort = 1,
  timeout = 2,
}
const enum NodeHTTPIncomingRequestType {
  FetchRequest,
  FetchResponse,
  NodeHTTPResponse,
}
const enum NodeHTTPHeaderState {
  none,
  assigned,
  sent,
}
const enum NodeHTTPBodyReadState {
  none,
  pending = 1 << 1,
  done = 1 << 2,
  hasBufferedDataDuringPause = 1 << 3,
}

const headerStateSymbol = Symbol("headerState");
// used for pretending to emit events in the right order
const kEmitState = Symbol("emitState");

const abortedSymbol = Symbol("aborted");
const bodyStreamSymbol = Symbol("bodyStream");
const closedSymbol = Symbol("closed");
const controllerSymbol = Symbol("controller");
const runSymbol = Symbol("run");
const deferredSymbol = Symbol("deferred");
const eofInProgress = Symbol("eofInProgress");
const fakeSocketSymbol = Symbol("fakeSocket");
const firstWriteSymbol = Symbol("firstWrite");
const headersSymbol = Symbol("headers");
const isTlsSymbol = Symbol("is_tls");
const kClearTimeout = Symbol("kClearTimeout");
const kfakeSocket = Symbol("kfakeSocket");
const kHandle = Symbol("handle");
const kRealListen = Symbol("kRealListen");
const noBodySymbol = Symbol("noBody");
const optionsSymbol = Symbol("options");
const reqSymbol = Symbol("req");
const timeoutTimerSymbol = Symbol("timeoutTimer");
const tlsSymbol = Symbol("tls");
const typeSymbol = Symbol("type");
const webRequestOrResponse = Symbol("FetchAPI");
const statusCodeSymbol = Symbol("statusCode");
const kEndCalled = Symbol.for("kEndCalled");
const kAbortController = Symbol.for("kAbortController");
const statusMessageSymbol = Symbol("statusMessage");
const kInternalSocketData = Symbol.for("::bunternal::");
const serverSymbol = Symbol.for("::bunternal::");
const kPendingCallbacks = Symbol("pendingCallbacks");
const kRequest = Symbol("request");
const kCloseCallback = Symbol("closeCallback");

const kEmptyObject = Object.freeze(Object.create(null));

const { kDeprecatedReplySymbol } = require("internal/http");
const EventEmitter: typeof import("node:events").EventEmitter = require("node:events");
const { isTypedArray, isArrayBuffer } = require("node:util/types");
const { Duplex, Readable, Stream } = require("node:stream");
const { isPrimary } = require("internal/cluster/isPrimary");
const { kAutoDestroyed } = require("internal/shared");
const { urlToHttpOptions } = require("internal/url");
<<<<<<< HEAD
const {
  validateFunction,
  checkIsHttpToken,
  validateLinkHeaderValue,
  validateObject,
  validateInteger,
} = require("internal/validators");
const { isIPv6 } = require("node:net");
=======
const { validateFunction, checkIsHttpToken, validateLinkHeaderValue, validateObject } = require("internal/validators");
const { isIP, isIPv6 } = require("node:net");
const dns = require("node:dns");
>>>>>>> 8ebd5d53
const ObjectKeys = Object.keys;

const {
  getHeader,
  setHeader,
  assignHeaders: assignHeadersFast,
  assignEventCallback,
  setRequestTimeout,
  setServerIdleTimeout,
  Response,
  Request,
  Headers,
  Blob,
  headersTuple,
  webRequestOrResponseHasBodyValue,
  getCompleteWebRequestOrResponseBodyValueAsArrayBuffer,
  drainMicrotasks,
} = $cpp("NodeHTTP.cpp", "createNodeHTTPInternalBinding") as {
  getHeader: (headers: Headers, name: string) => string | undefined;
  setHeader: (headers: Headers, name: string, value: string) => void;
  assignHeaders: (object: any, req: Request, headersTuple: any) => boolean;
  assignEventCallback: (req: Request, callback: (event: number) => void) => void;
  setRequestTimeout: (req: Request, timeout: number) => void;
  setServerIdleTimeout: (server: any, timeout: number) => void;
  Response: (typeof globalThis)["Response"];
  Request: (typeof globalThis)["Request"];
  Headers: (typeof globalThis)["Headers"];
  Blob: (typeof globalThis)["Blob"];
  headersTuple: any;
  webRequestOrResponseHasBodyValue: (arg: any) => boolean;
  getCompleteWebRequestOrResponseBodyValueAsArrayBuffer: (arg: any) => ArrayBuffer | undefined;
};

let cluster;
const sendHelper = $newZigFunction("node_cluster_binding.zig", "sendHelperChild", 3);
const getBunServerAllClosedPromise = $newZigFunction("node_http_binding.zig", "getBunServerAllClosedPromise", 1);
const getRawKeys = $newCppFunction("JSFetchHeaders.cpp", "jsFetchHeaders_getRawKeys", 0);

// TODO: make this more robust.
function isAbortError(err) {
  return err?.name === "AbortError";
}

const ObjectDefineProperty = Object.defineProperty;

const GlobalPromise = globalThis.Promise;
const headerCharRegex = /[^\t\x20-\x7e\x80-\xff]/;
/**
 * True if val contains an invalid field-vchar
 *  field-value    = *( field-content / obs-fold )
 *  field-content  = field-vchar [ 1*( SP / HTAB ) field-vchar ]
 *  field-vchar    = VCHAR / obs-text
 */
function checkInvalidHeaderChar(val: string) {
  return RegExpPrototypeExec.$call(headerCharRegex, val) !== null;
}

const validateHeaderName = (name, label?) => {
  if (typeof name !== "string" || !name || !checkIsHttpToken(name)) {
    throw $ERR_INVALID_HTTP_TOKEN(label || "Header name", name);
  }
};

const validateHeaderValue = (name, value) => {
  if (value === undefined) {
    throw $ERR_HTTP_INVALID_HEADER_VALUE(value, name);
  }
  if (checkInvalidHeaderChar(value)) {
    throw $ERR_INVALID_CHAR("header content", name);
  }
};

// TODO: add primordial for URL
// Importing from node:url is unnecessary
const { URL, WebSocket, CloseEvent, MessageEvent } = globalThis;

const globalReportError = globalThis.reportError;
const setTimeout = globalThis.setTimeout;
const fetch = Bun.fetch;
const nop = () => {};

// Primordials
const StringPrototypeSlice = String.prototype.slice;
const StringPrototypeStartsWith = String.prototype.startsWith;
const StringPrototypeToUpperCase = String.prototype.toUpperCase;
const StringPrototypeIndexOf = String.prototype.indexOf;
const StringPrototypeIncludes = String.prototype.includes;
const StringPrototypeCharCodeAt = String.prototype.charCodeAt;
const RegExpPrototypeExec = RegExp.prototype.exec;
const ObjectAssign = Object.assign;

const INVALID_PATH_REGEX = /[^\u0021-\u00ff]/;
const NODE_HTTP_WARNING =
  "WARN: Agent is mostly unused in Bun's implementation of http. If you see strange behavior, this is probably the cause.";

const kEmptyBuffer = Buffer.alloc(0);

function isValidTLSArray(obj) {
  if (typeof obj === "string" || isTypedArray(obj) || isArrayBuffer(obj) || $inheritsBlob(obj)) return true;
  if (Array.isArray(obj)) {
    for (var i = 0; i < obj.length; i++) {
      const item = obj[i];
      if (typeof item !== "string" && !isTypedArray(item) && !isArrayBuffer(item) && !$inheritsBlob(item)) return false; // prettier-ignore
    }
    return true;
  }
  return false;
}

function validateMsecs(numberlike: any, field: string) {
  if (typeof numberlike !== "number" || numberlike < 0) {
    throw $ERR_INVALID_ARG_TYPE(field, "number", numberlike);
  }

  return numberlike;
}

type FakeSocket = InstanceType<typeof FakeSocket>;
var FakeSocket = class Socket extends Duplex {
  [kInternalSocketData]!: [typeof Server, typeof OutgoingMessage, typeof Request];
  bytesRead = 0;
  bytesWritten = 0;
  connecting = false;
  timeout = 0;
  isServer = false;

  #address;
  address() {
    // Call server.requestIP() without doing any property getter twice.
    var internalData;
    return (this.#address ??=
      (internalData = this[kInternalSocketData])?.[0]?.[serverSymbol].requestIP(internalData[2]) ?? {});
  }

  get bufferSize() {
    return this.writableLength;
  }

  connect(port, host, connectListener) {
    return this;
  }

  _destroy(err, callback) {
    const socketData = this[kInternalSocketData];
    if (!socketData) return; // sometimes 'this' is Socket not FakeSocket
    if (!socketData[1]["req"][kAutoDestroyed]) socketData[1].end();
  }

  _final(callback) {}

  get localAddress() {
    return this.address() ? "127.0.0.1" : undefined;
  }

  get localFamily() {
    return "IPv4";
  }

  get localPort() {
    return 80;
  }

  get pending() {
    return this.connecting;
  }

  _read(size) {}

  get readyState() {
    if (this.connecting) return "opening";
    if (this.readable) {
      return this.writable ? "open" : "readOnly";
    } else {
      return this.writable ? "writeOnly" : "closed";
    }
  }

  ref() {
    return this;
  }

  get remoteAddress() {
    return this.address()?.address;
  }

  set remoteAddress(val) {
    // initialize the object so that other properties wouldn't be lost
    this.address().address = val;
  }

  get remotePort() {
    return this.address()?.port;
  }

  set remotePort(val) {
    // initialize the object so that other properties wouldn't be lost
    this.address().port = val;
  }

  get remoteFamily() {
    return this.address()?.family;
  }

  set remoteFamily(val) {
    // initialize the object so that other properties wouldn't be lost
    this.address().family = val;
  }

  resetAndDestroy() {}

  setKeepAlive(enable = false, initialDelay = 0) {}

  setNoDelay(noDelay = true) {
    return this;
  }

  setTimeout(timeout, callback) {
    const socketData = this[kInternalSocketData];
    if (!socketData) return; // sometimes 'this' is Socket not FakeSocket

    const [server, http_res, req] = socketData;
    http_res?.req?.setTimeout(timeout, callback);
    return this;
  }

  unref() {
    return this;
  }

  _write(chunk, encoding, callback) {}
};

class ConnResetException extends Error {
  constructor(msg) {
    super(msg);
    this.code = "ECONNRESET";
    this.name = "ConnResetException";
  }
}

const NodeHTTPServerSocket = class Socket extends Duplex {
  bytesRead = 0;
  bytesWritten = 0;
  connecting = false;
  timeout = 0;
  [kHandle];
  server: Server;
  _httpMessage;

  constructor(server: Server, handle, encrypted) {
    super();
    this.server = server;
    this[kHandle] = handle;
    handle.onclose = this.#onClose.bind(this);
    handle.duplex = this;
    this.encrypted = encrypted;
    this.on("timeout", onNodeHTTPServerSocketTimeout);
  }

  #closeHandle(handle, callback) {
    this[kHandle] = undefined;
    handle.onclose = this.#onCloseForDestroy.bind(this, callback);
    handle.close();
    // lets sync check and destroy the request if it's not complete
    const message = this._httpMessage;
    const req = message?.req;
    if (req && !req.complete) {
      // at this point the handle is not destroyed yet, lets destroy the request
      req.destroy(new ConnResetException("aborted"));
    }
  }
  #onClose() {
    this[kHandle] = null;
    const message = this._httpMessage;
    const req = message?.req;
    if (req && !req.complete && !req[kHandle]?.upgraded) {
      // At this point the socket is already destroyed; let's avoid UAF
      req[kHandle] = undefined;
      req.destroy(new ConnResetException("aborted"));
    }
  }
  #onCloseForDestroy(closeCallback) {
    this.#onClose();
    $isCallable(closeCallback) && closeCallback();
  }

  address() {
    return this[kHandle]?.remoteAddress || null;
  }

  get bufferSize() {
    return this.writableLength;
  }

  connect(port, host, connectListener) {
    return this;
  }

  _destroy(err, callback) {
    const handle = this[kHandle];
    if (!handle) {
      $isCallable(callback) && callback(err);
      return;
    }
    if (handle.closed) {
      const onclose = handle.onclose;
      handle.onclose = null;
      if ($isCallable(onclose)) {
        onclose.$call(handle);
      }
      $isCallable(callback) && callback(err);
      return;
    }

    this.#closeHandle(handle, callback);
  }

  _final(callback) {
    const handle = this[kHandle];
    if (!handle) {
      callback();
      return;
    }
    this.#closeHandle(handle, callback);
  }

  get localAddress() {
    return this[kHandle]?.localAddress?.address;
  }

  get localFamily() {
    return this[kHandle]?.localAddress?.family;
  }

  get localPort() {
    return this[kHandle]?.localAddress?.port;
  }

  get pending() {
    return this.connecting;
  }

  _read(size) {}

  get readyState() {
    if (this.connecting) return "opening";
    if (this.readable) {
      return this.writable ? "open" : "readOnly";
    } else {
      return this.writable ? "writeOnly" : "closed";
    }
  }

  ref() {
    return this;
  }

  get remoteAddress() {
    return this.address()?.address;
  }

  set remoteAddress(val) {
    // initialize the object so that other properties wouldn't be lost
    this.address().address = val;
  }

  get remotePort() {
    return this.address()?.port;
  }

  set remotePort(val) {
    // initialize the object so that other properties wouldn't be lost
    this.address().port = val;
  }

  get remoteFamily() {
    return this.address()?.family;
  }

  set remoteFamily(val) {
    // initialize the object so that other properties wouldn't be lost
    this.address().family = val;
  }

  resetAndDestroy() {}

  setKeepAlive(enable = false, initialDelay = 0) {}

  setNoDelay(noDelay = true) {
    return this;
  }

  setTimeout(timeout, callback) {
    return this;
  }

  unref() {
    return this;
  }

  _write(chunk, encoding, callback) {}

  pause() {
    const message = this._httpMessage;
    const handle = this[kHandle];
    const response = handle?.response;
    if (response && message) {
      response.pause();
    }
    return super.pause();
  }

  resume() {
    const message = this._httpMessage;
    const handle = this[kHandle];
    const response = handle?.response;
    if (response && message) {
      response.resume();
    }
    return super.resume();
  }

  get [kInternalSocketData]() {
    return this[kHandle]?.response;
  }
} as unknown as typeof import("node:net").Socket;

function createServer(options, callback) {
  return new Server(options, callback);
}

function Agent(options = kEmptyObject) {
  if (!(this instanceof Agent)) return new Agent(options);

  EventEmitter.$apply(this, []);

  this.defaultPort = 80;
  this.protocol = "http:";

  this.options = options = { ...options, path: null };
  if (options.noDelay === undefined) options.noDelay = true;

  // Don't confuse net and make it think that we're connecting to a pipe
  this.requests = Object.create(null);
  this.sockets = Object.create(null);
  this.freeSockets = Object.create(null);

  this.keepAliveMsecs = options.keepAliveMsecs || 1000;
  this.keepAlive = options.keepAlive || false;
  this.maxSockets = options.maxSockets || Agent.defaultMaxSockets;
  this.maxFreeSockets = options.maxFreeSockets || 256;
  this.scheduling = options.scheduling || "lifo";
  this.maxTotalSockets = options.maxTotalSockets;
  this.totalSocketCount = 0;
  this.defaultPort = options.defaultPort || 80;
  this.protocol = options.protocol || "http:";
}
$toClass(Agent, "Agent", EventEmitter);

Object.defineProperty(FakeSocket, "name", { value: "Socket" });
Object.defineProperty(NodeHTTPServerSocket, "name", { value: "Socket" });

ObjectDefineProperty(Agent, "globalAgent", {
  get: function () {
    return globalAgent;
  },
});

ObjectDefineProperty(Agent, "defaultMaxSockets", {
  get: function () {
    return Infinity;
  },
});

Agent.prototype.createConnection = function () {
  $debug(`${NODE_HTTP_WARNING}\n`, "WARN: Agent.createConnection is a no-op, returns fake socket");
  return (this[kfakeSocket] ??= new FakeSocket());
};

Agent.prototype.getName = function (options = kEmptyObject) {
  let name = `http:${options.host || "localhost"}:`;
  if (options.port) name += options.port;
  name += ":";
  if (options.localAddress) name += options.localAddress;
  // Pacify parallel/test-http-agent-getname by only appending
  // the ':' when options.family is set.
  if (options.family === 4 || options.family === 6) name += `:${options.family}`;
  if (options.socketPath) name += `:${options.socketPath}`;
  return name;
};

Agent.prototype.addRequest = function () {
  $debug(`${NODE_HTTP_WARNING}\n`, "WARN: Agent.addRequest is a no-op");
};

Agent.prototype.createSocket = function (req, options, cb) {
  $debug(`${NODE_HTTP_WARNING}\n`, "WARN: Agent.createSocket returns fake socket");
  cb(null, (this[kfakeSocket] ??= new FakeSocket()));
};

Agent.prototype.removeSocket = function () {
  $debug(`${NODE_HTTP_WARNING}\n`, "WARN: Agent.removeSocket is a no-op");
};

Agent.prototype.keepSocketAlive = function () {
  $debug(`${NODE_HTTP_WARNING}\n`, "WARN: Agent.keepSocketAlive is a no-op");
  return true;
};

Agent.prototype.reuseSocket = function () {
  $debug(`${NODE_HTTP_WARNING}\n`, "WARN: Agent.reuseSocket is a no-op");
};

Agent.prototype.destroy = function () {
  $debug(`${NODE_HTTP_WARNING}\n`, "WARN: Agent.destroy is a no-op");
};

function emitListeningNextTick(self, hostname, port) {
  if ((self.listening = !!self[serverSymbol])) {
    // TODO: remove the arguments
    // Note does not pass any arguments.
    self.emit("listening", null, hostname, port);
  }
}

type Server = InstanceType<typeof Server>;
const Server = function Server(options, callback) {
  if (!(this instanceof Server)) return new Server(options, callback);
  EventEmitter.$call(this);

  this.listening = false;
  this._unref = false;
  this.maxRequestsPerSocket = 0;
  this[kInternalSocketData] = undefined;
  this[tlsSymbol] = null;

  if (typeof options === "function") {
    callback = options;
    options = {};
  } else if (options == null) {
    options = {};
  } else {
    validateObject(options, "options");
    options = { ...options };
    let key = options.key;
    if (key) {
      if (!isValidTLSArray(key)) {
        throw new TypeError(
          "key argument must be an string, Buffer, TypedArray, BunFile or an array containing string, Buffer, TypedArray or BunFile",
        );
      }
      this[isTlsSymbol] = true;
    }
    let cert = options.cert;
    if (cert) {
      if (!isValidTLSArray(cert)) {
        throw new TypeError(
          "cert argument must be an string, Buffer, TypedArray, BunFile or an array containing string, Buffer, TypedArray or BunFile",
        );
      }
      this[isTlsSymbol] = true;
    }

    let ca = options.ca;
    if (ca) {
      if (!isValidTLSArray(ca)) {
        throw new TypeError(
          "ca argument must be an string, Buffer, TypedArray, BunFile or an array containing string, Buffer, TypedArray or BunFile",
        );
      }
      this[isTlsSymbol] = true;
    }
    let passphrase = options.passphrase;
    if (passphrase && typeof passphrase !== "string") {
      throw new TypeError("passphrase argument must be an string");
    }

    let serverName = options.servername;
    if (serverName && typeof serverName !== "string") {
      throw new TypeError("servername argument must be an string");
    }

    let secureOptions = options.secureOptions || 0;
    if (secureOptions && typeof secureOptions !== "number") {
      throw new TypeError("secureOptions argument must be an number");
    }

    if (this[isTlsSymbol]) {
      this[tlsSymbol] = {
        serverName,
        key,
        cert,
        ca,
        passphrase,
        secureOptions,
      };
    } else {
      this[tlsSymbol] = null;
    }
  }

  this[optionsSymbol] = options;

  if (callback) this.on("request", callback);
  return this;
} as unknown as typeof import("node:http").Server;
Object.defineProperty(Server, "name", { value: "Server" });

function onRequestEvent(event) {
  const [server, http_res, req] = this.socket[kInternalSocketData];

  if (!http_res.finished) {
    switch (event) {
      case NodeHTTPResponseAbortEvent.timeout:
        this.emit("timeout");
        server.emit("timeout", req.socket);
        break;
      case NodeHTTPResponseAbortEvent.abort:
        http_res.finished = true;
        this.destroy();
        break;
    }
  }
}

function onServerRequestEvent(this: NodeHTTPServerSocket, event: NodeHTTPResponseAbortEvent) {
  const server: Server = this?.server;
  const socket: NodeHTTPServerSocket = this;
  switch (event) {
    case NodeHTTPResponseAbortEvent.abort: {
      if (!socket.destroyed) {
        socket.destroy();
      }
      break;
    }
    case NodeHTTPResponseAbortEvent.timeout: {
      socket.emit("timeout");
      break;
    }
  }
}

const ServerPrototype = {
  constructor: Server,
  __proto__: EventEmitter.prototype,
  ref() {
    this._unref = false;
    this[serverSymbol]?.ref?.();
    return this;
  },

  unref() {
    this._unref = true;
    this[serverSymbol]?.unref?.();
    return this;
  },

  closeAllConnections() {
    const server = this[serverSymbol];
    if (!server) {
      return;
    }
    this[serverSymbol] = undefined;
    server.stop(true);
  },

  closeIdleConnections() {
    // not actually implemented
  },

  close(optionalCallback?) {
    const server = this[serverSymbol];
    if (!server) {
      if (typeof optionalCallback === "function") process.nextTick(optionalCallback, $ERR_SERVER_NOT_RUNNING());
      return;
    }
    this[serverSymbol] = undefined;
    if (typeof optionalCallback === "function") setCloseCallback(this, optionalCallback);
    server.stop();
  },

  [Symbol.asyncDispose]() {
    const { resolve, reject, promise } = Promise.withResolvers();
    this.close(function (err, ...args) {
      if (err) reject(err);
      else resolve(...args);
    });
    return promise;
  },

  address() {
    if (!this[serverSymbol]) return null;
    return this[serverSymbol].address;
  },

  listen() {
    const server = this;
    let port, host, onListen;
    let socketPath;
    let tls = this[tlsSymbol];

    // This logic must align with:
    // - https://github.com/nodejs/node/blob/2eff28fb7a93d3f672f80b582f664a7c701569fb/lib/net.js#L274-L307
    if (arguments.length > 0) {
      if (($isObject(arguments[0]) || $isCallable(arguments[0])) && arguments[0] !== null) {
        // (options[...][, cb])
        port = arguments[0].port;
        host = arguments[0].host;
        socketPath = arguments[0].path;

        const otherTLS = arguments[0].tls;
        if (otherTLS && $isObject(otherTLS)) {
          tls = otherTLS;
        }
      } else if (typeof arguments[0] === "string" && !(Number(arguments[0]) >= 0)) {
        // (path[...][, cb])
        socketPath = arguments[0];
      } else {
        // ([port][, host][...][, cb])
        port = arguments[0];
        if (arguments.length > 1 && typeof arguments[1] === "string") {
          host = arguments[1];
        }
      }
    }

    // Bun defaults to port 3000.
    // Node defaults to port 0.
    if (port === undefined && !socketPath) {
      port = 0;
    }

    if (typeof port === "string") {
      const portNumber = parseInt(port);
      if (!Number.isNaN(portNumber)) {
        port = portNumber;
      }
    }

    if ($isCallable(arguments[arguments.length - 1])) {
      onListen = arguments[arguments.length - 1];
    }

    try {
      // listenInCluster

      if (isPrimary) {
        server[kRealListen](tls, port, host, socketPath, false, onListen);
        return this;
      }

      if (cluster === undefined) cluster = require("node:cluster");

      // TODO: our net.Server and http.Server use different Bun APIs and our IPC doesnt support sending and receiving handles yet. use reusePort instead for now.

      // const serverQuery = {
      //   // address: address,
      //   port: port,
      //   addressType: 4,
      //   // fd: fd,
      //   // flags,
      //   // backlog,
      //   // ...options,
      // };
      // cluster._getServer(server, serverQuery, function listenOnPrimaryHandle(err, handle) {
      //   // err = checkBindError(err, port, handle);
      //   // if (err) {
      //   //   throw new ExceptionWithHostPort(err, "bind", address, port);
      //   // }
      //   if (err) {
      //     throw err;
      //   }
      //   server[kRealListen](port, host, socketPath, onListen);
      // });

      server.once("listening", () => {
        cluster.worker.state = "listening";
        const address = server.address();
        const message = {
          act: "listening",
          port: (address && address.port) || port,
          data: null,
          addressType: 4,
        };
        sendHelper(message, null);
      });

      server[kRealListen](tls, port, host, socketPath, true, onListen);
    } catch (err) {
      setTimeout(() => server.emit("error", err), 1);
    }

    return this;
  },

  [kRealListen](tls, port, host, socketPath, reusePort, onListen) {
    {
      const ResponseClass = this[optionsSymbol].ServerResponse || ServerResponse;
      const RequestClass = this[optionsSymbol].IncomingMessage || IncomingMessage;
      const canUseInternalAssignSocket =
        ResponseClass?.prototype.assignSocket === ServerResponse.prototype.assignSocket;
      let isHTTPS = false;
      let server = this;

      if (tls) {
        this.serverName = tls.serverName || host || "localhost";
      }

      this[serverSymbol] = Bun.serve<any>({
        idleTimeout: 0, // nodejs dont have a idleTimeout by default
        tls,
        port,
        hostname: host,
        unix: socketPath,
        reusePort,
        // Bindings to be used for WS Server
        websocket: {
          open(ws) {
            ws.data.open(ws);
          },
          message(ws, message) {
            ws.data.message(ws, message);
          },
          close(ws, code, reason) {
            ws.data.close(ws, code, reason);
          },
          drain(ws) {
            ws.data.drain(ws);
          },
          ping(ws, data) {
            ws.data.ping(ws, data);
          },
          pong(ws, data) {
            ws.data.pong(ws, data);
          },
        },
        maxRequestBodySize: Number.MAX_SAFE_INTEGER,

        onNodeHTTPRequest(
          bunServer,
          url: string,
          method: string,
          headersObject: Record<string, string>,
          headersArray: string[],
          handle,
          hasBody: boolean,
          socketHandle,
          isSocketNew,
          socket,
        ) {
          const prevIsNextIncomingMessageHTTPS = isNextIncomingMessageHTTPS;
          isNextIncomingMessageHTTPS = isHTTPS;
          if (!socket) {
            socket = new NodeHTTPServerSocket(server, socketHandle, !!tls);
          }

          const http_req = new RequestClass(kHandle, url, method, headersObject, headersArray, handle, hasBody, socket);
          const http_res = new ResponseClass(http_req, {
            [kHandle]: handle,
          });
          isNextIncomingMessageHTTPS = prevIsNextIncomingMessageHTTPS;
          drainMicrotasks();

          let capturedError;
          let rejectFunction;
          let errorCallback = err => {
            if (capturedError) return;
            capturedError = err;
            if (rejectFunction) rejectFunction(err);
            handle && (handle.onabort = undefined);
            handle = undefined;
          };

          let resolveFunction;
          let didFinish = false;

          handle.onabort = onServerRequestEvent.bind(socket);
          const isRequestsLimitSet = typeof server.maxRequestsPerSocket === "number" && server.maxRequestsPerSocket > 0;
          let reachedRequestsLimit = false;
          if (isRequestsLimitSet) {
            const requestCount = (socket._requestCount || 0) + 1;
            socket._requestCount = requestCount;
            if (server.maxRequestsPerSocket < requestCount) {
              reachedRequestsLimit = true;
            }
          }

          if (isSocketNew && !reachedRequestsLimit) {
            server.emit("connection", socket);
          }

          socket[kRequest] = http_req;

          if (canUseInternalAssignSocket) {
            // ~10% performance improvement in JavaScriptCore due to avoiding .once("close", ...) and removing a listener
            assignSocketInternal(http_res, socket);
          } else {
            http_res.assignSocket(socket);
          }

          function onClose() {
            didFinish = true;
            resolveFunction && resolveFunction();
          }

          setCloseCallback(http_res, onClose);
          if (reachedRequestsLimit) {
            server.emit("dropRequest", http_req, socket);
            http_res.writeHead(503);
            http_res.end();
            socket.destroy();
          } else if (http_req.headers.upgrade) {
            server.emit("upgrade", http_req, socket, kEmptyBuffer);
          } else if (http_req.headers.expect === "100-continue") {
            if (server.listenerCount("checkContinue") > 0) {
              server.emit("checkContinue", http_req, http_res);
            } else {
              http_res.writeContinue();
              server.emit("request", http_req, http_res);
            }
          } else {
            server.emit("request", http_req, http_res);
          }

          socket.cork();

          if (capturedError) {
            handle = undefined;
            http_res[kCloseCallback] = undefined;
            http_res.detachSocket(socket);
            throw capturedError;
          }

          if (handle.finished || didFinish) {
            handle = undefined;
            http_res[kCloseCallback] = undefined;
            http_res.detachSocket(socket);
            return;
          }

          const { reject, resolve, promise } = $newPromiseCapability(Promise);
          resolveFunction = resolve;
          rejectFunction = reject;

          return promise;
        },

        // Be very careful not to access (web) Request object
        // properties:
        // - request.url
        // - request.headers
        //
        // We want to avoid triggering the getter for these properties because
        // that will cause the data to be cloned twice, which costs memory & performance.
        // fetch(req, _server) {
        //   var pendingResponse;
        //   var pendingError;
        //   var reject = err => {
        //     if (pendingError) return;
        //     pendingError = err;
        //     if (rejectFunction) rejectFunction(err);
        //   };
        //   var reply = function (resp) {
        //     if (pendingResponse) return;
        //     pendingResponse = resp;
        //     if (resolveFunction) resolveFunction(resp);
        //   };
        //   const prevIsNextIncomingMessageHTTPS = isNextIncomingMessageHTTPS;
        //   isNextIncomingMessageHTTPS = isHTTPS;
        //   const http_req = new RequestClass(req, {
        //     [typeSymbol]: NodeHTTPIncomingRequestType.FetchRequest,
        //   });
        //   assignEventCallback(req, onRequestEvent.bind(http_req));
        //   isNextIncomingMessageHTTPS = prevIsNextIncomingMessageHTTPS;

        //   const upgrade = http_req.headers.upgrade;
        //   const http_res = new ResponseClass(http_req, { [kDeprecatedReplySymbol]: reply });
        //   http_req.socket[kInternalSocketData] = [server, http_res, req];
        //   server.emit("connection", http_req.socket);
        //   const rejectFn = err => reject(err);
        //   http_req.once("error", rejectFn);
        //   http_res.once("error", rejectFn);
        //   if (upgrade) {
        //     server.emit("upgrade", http_req, http_req.socket, kEmptyBuffer);
        //   } else {
        //     server.emit("request", http_req, http_res);
        //   }

        //   if (pendingError) {
        //     throw pendingError;
        //   }

        //   if (pendingResponse) {
        //     return pendingResponse;
        //   }

        //   var { promise, resolve: resolveFunction, reject: rejectFunction } = $newPromiseCapability(GlobalPromise);
        //   return promise;
        // },
      });
      getBunServerAllClosedPromise(this[serverSymbol]).$then(emitCloseNTServer.bind(this));
      isHTTPS = this[serverSymbol].protocol === "https";

      if (this?._unref) {
        this[serverSymbol]?.unref?.();
      }

      if ($isCallable(onListen)) {
        this.once("listening", onListen);
      }

      setTimeout(emitListeningNextTick, 1, this, this[serverSymbol].hostname, this[serverSymbol].port);
    }
  },

  setTimeout(msecs, callback) {
    const server = this[serverSymbol];
    if (server) {
      setServerIdleTimeout(server, Math.ceil(msecs / 1000));
      typeof callback === "function" && this.once("timeout", callback);
    }
    return this;
  },
};
Server.prototype = ServerPrototype;
$setPrototypeDirect.$call(Server, EventEmitter);

function assignHeadersSlow(object, req) {
  const headers = req.headers;
  var outHeaders = Object.create(null);
  const rawHeaders: string[] = [];
  var i = 0;
  for (let key in headers) {
    var originalKey = key;
    var value = headers[originalKey];

    key = key.toLowerCase();

    if (key !== "set-cookie") {
      value = String(value);
      $putByValDirect(rawHeaders, i++, originalKey);
      $putByValDirect(rawHeaders, i++, value);
      outHeaders[key] = value;
    } else {
      if ($isJSArray(value)) {
        outHeaders[key] = value.slice();

        for (let entry of value) {
          $putByValDirect(rawHeaders, i++, originalKey);
          $putByValDirect(rawHeaders, i++, entry);
        }
      } else {
        value = String(value);
        outHeaders[key] = [value];
        $putByValDirect(rawHeaders, i++, originalKey);
        $putByValDirect(rawHeaders, i++, value);
      }
    }
  }
  object.headers = outHeaders;
  object.rawHeaders = rawHeaders;
}

function assignHeaders(object, req) {
  // This fast path is an 8% speedup for a "hello world" node:http server, and a 7% speedup for a "hello world" express server
  if (assignHeadersFast(req, object, headersTuple)) {
    const headers = $getInternalField(headersTuple, 0);
    const rawHeaders = $getInternalField(headersTuple, 1);
    $putInternalField(headersTuple, 0, undefined);
    $putInternalField(headersTuple, 1, undefined);
    object.headers = headers;
    object.rawHeaders = rawHeaders;
    return true;
  } else {
    assignHeadersSlow(object, req);
    return false;
  }
}

var defaultIncomingOpts = { type: "request" };

function requestHasNoBody(method, req) {
  if ("GET" === method || "HEAD" === method || "TRACE" === method || "CONNECT" === method || "OPTIONS" === method)
    return true;
  const headers = req?.headers;
  const contentLength = headers?.["content-length"];
  if (!parseInt(contentLength, 10)) return true;

  return false;
}

// This lets us skip some URL parsing
var isNextIncomingMessageHTTPS = false;

function emitEOFIncomingMessageOuter(self) {
  self.push(null);
  self.complete = true;
}
function emitEOFIncomingMessage(self) {
  self[eofInProgress] = true;
  process.nextTick(emitEOFIncomingMessageOuter, self);
}

function hasServerResponseFinished(self, chunk, callback) {
  const finished = self.finished;

  if (chunk) {
    const destroyed = self.destroyed;

    if (finished || destroyed) {
      let err;
      if (finished) {
        err = $ERR_STREAM_WRITE_AFTER_END();
      } else if (destroyed) {
        err = $ERR_STREAM_DESTROYED("Stream is destroyed");
      }

      if (!destroyed) {
        process.nextTick(emitErrorNt, self, err, callback);
      } else if ($isCallable(callback)) {
        process.nextTick(callback, err);
      }

      return true;
    }
  } else if (finished) {
    if ($isCallable(callback)) {
      if (!self.writableFinished) {
        self.on("finish", callback);
      } else {
        callback($ERR_STREAM_ALREADY_FINISHED("end"));
      }
    }

    return true;
  }

  return false;
}

function onIncomingMessagePauseNodeHTTPResponse(this: IncomingMessage) {
  const handle = this[kHandle];
  if (handle && !this.destroyed) {
    const paused = handle.pause();
  }
}

function onIncomingMessageResumeNodeHTTPResponse(this: IncomingMessage) {
  const handle = this[kHandle];
  if (handle && !this.destroyed) {
    const resumed = handle.resume();
    if (resumed && resumed !== true) {
      const bodyReadState = handle.hasBody;
      if ((bodyReadState & NodeHTTPBodyReadState.done) !== 0) {
        emitEOFIncomingMessage(this);
      }
      this.push(resumed);
    }
  }
}

function IncomingMessage(req, defaultIncomingOpts) {
  this[abortedSymbol] = false;
  this[eofInProgress] = false;
  this._consuming = false;
  this._dumped = false;
  this.complete = false;
  this._closed = false;

  // (url, method, headers, rawHeaders, handle, hasBody)
  if (req === kHandle) {
    this[typeSymbol] = NodeHTTPIncomingRequestType.NodeHTTPResponse;
    this.url = arguments[1];
    this.method = arguments[2];
    this.headers = arguments[3];
    this.rawHeaders = arguments[4];
    this[kHandle] = arguments[5];
    this[noBodySymbol] = !arguments[6];
    this[fakeSocketSymbol] = arguments[7];
    Readable.$call(this);

    // If there's a body, pay attention to pause/resume events
    if (arguments[6]) {
      this.on("pause", onIncomingMessagePauseNodeHTTPResponse);
      this.on("resume", onIncomingMessageResumeNodeHTTPResponse);
    }
  } else {
    this[noBodySymbol] = false;
    Readable.$call(this);
    var { [typeSymbol]: type, [reqSymbol]: nodeReq } = defaultIncomingOpts || {};

    this[webRequestOrResponse] = req;
    this[typeSymbol] = type;
    this[bodyStreamSymbol] = undefined;
    this[statusMessageSymbol] = (req as Response)?.statusText || null;
    this[statusCodeSymbol] = (req as Response)?.status || 200;

    if (type === NodeHTTPIncomingRequestType.FetchRequest || type === NodeHTTPIncomingRequestType.FetchResponse) {
      if (!assignHeaders(this, req)) {
        this[fakeSocketSymbol] = req;
      }
    } else {
      // Node defaults url and method to null.
      this.url = "";
      this.method = null;
      this.rawHeaders = [];
    }

    this[noBodySymbol] =
      type === NodeHTTPIncomingRequestType.FetchRequest // TODO: Add logic for checking for body on response
        ? requestHasNoBody(this.method, this)
        : false;

    if (isNextIncomingMessageHTTPS) {
      this.socket.encrypted = true;
      isNextIncomingMessageHTTPS = false;
    }
  }

  this._readableState.readingMore = true;
}

function onDataIncomingMessage(
  this: import("node:http").IncomingMessage,
  chunk,
  isLast,
  aborted: NodeHTTPResponseAbortEvent,
) {
  if (aborted === NodeHTTPResponseAbortEvent.abort) {
    this.destroy();
    return;
  }

  if (chunk && !this._dumped) this.push(chunk);

  if (isLast) {
    emitEOFIncomingMessage(this);
  }
}

const IncomingMessagePrototype = {
  constructor: IncomingMessage,
  __proto__: Readable.prototype,
  _construct(callback) {
    // TODO: streaming
    const type = this[typeSymbol];

    if (type === NodeHTTPIncomingRequestType.FetchResponse) {
      if (!webRequestOrResponseHasBodyValue(this[webRequestOrResponse])) {
        this.complete = true;
        this.push(null);
      }
    }

    callback();
  },
  // Call this instead of resume() if we want to just
  // dump all the data to /dev/null
  _dump() {
    if (!this._dumped) {
      this._dumped = true;
      // If there is buffered data, it may trigger 'data' events.
      // Remove 'data' event listeners explicitly.
      this.removeAllListeners("data");
      const handle = this[kHandle];
      if (handle) {
        handle.ondata = undefined;
      }
      this.resume();
    }
  },
  _read(size) {
    if (!this._consuming) {
      this._readableState.readingMore = false;
      this._consuming = true;
    }

    if (this[eofInProgress]) {
      // There is a nextTick pending that will emit EOF
      return;
    }

    let internalRequest;
    if (this[noBodySymbol]) {
      emitEOFIncomingMessage(this);
      return;
    } else if ((internalRequest = this[kHandle])) {
      const bodyReadState = internalRequest.hasBody;

      if (
        (bodyReadState & NodeHTTPBodyReadState.done) !== 0 ||
        bodyReadState === NodeHTTPBodyReadState.none ||
        this._dumped
      ) {
        emitEOFIncomingMessage(this);
      }

      if ((bodyReadState & NodeHTTPBodyReadState.hasBufferedDataDuringPause) !== 0) {
        const drained = internalRequest.drainRequestBody();
        if (drained && !this._dumped) {
          this.push(drained);
        }
      }

      if (!internalRequest.ondata) {
        internalRequest.ondata = onDataIncomingMessage.bind(this);
        internalRequest.hasCustomOnData = false;
      }

      return true;
    } else if (this[bodyStreamSymbol] == null) {
      // If it's all available right now, we skip going through ReadableStream.
      let completeBody = getCompleteWebRequestOrResponseBodyValueAsArrayBuffer(this[webRequestOrResponse]);
      if (completeBody) {
        $assert(completeBody instanceof ArrayBuffer, "completeBody is not an ArrayBuffer");
        $assert(completeBody.byteLength > 0, "completeBody should not be empty");

        // They're ignoring the data. Let's not do anything with it.
        if (!this._dumped) {
          this.push(new Buffer(completeBody));
        }
        emitEOFIncomingMessage(this);
        return;
      }

      const reader = this[webRequestOrResponse].body?.getReader?.() as ReadableStreamDefaultReader;
      if (!reader) {
        emitEOFIncomingMessage(this);
        return;
      }

      this[bodyStreamSymbol] = reader;
      consumeStream(this, reader);
    }

    return;
  },
  _finish() {
    this.emit("prefinish");
  },
  _destroy: function IncomingMessage_destroy(err, cb) {
    const shouldEmitAborted = !this.readableEnded || !this.complete;

    if (shouldEmitAborted) {
      this[abortedSymbol] = true;
      // IncomingMessage emits 'aborted'.
      // Client emits 'abort'.
      this.emit("aborted");
    }

    // Suppress "AbortError" from fetch() because we emit this in the 'aborted' event
    if (isAbortError(err)) {
      err = undefined;
    }

    var nodeHTTPResponse = this[kHandle];
    if (nodeHTTPResponse) {
      this[kHandle] = undefined;
      nodeHTTPResponse.onabort = nodeHTTPResponse.ondata = undefined;
      if (!nodeHTTPResponse.finished && shouldEmitAborted) {
        nodeHTTPResponse.abort();
      }
      const socket = this.socket;
      if (socket && !socket.destroyed && shouldEmitAborted) {
        socket.destroy(err);
      }
    } else {
      const stream = this[bodyStreamSymbol];
      this[bodyStreamSymbol] = undefined;
      const streamState = stream?.$state;

      if (streamState === $streamReadable || streamState === $streamWaiting || streamState === $streamWritable) {
        stream?.cancel?.().catch(nop);
      }

      const socket = this[fakeSocketSymbol];
      if (socket && !socket.destroyed && shouldEmitAborted) {
        socket.destroy(err);
      }
    }

    if ($isCallable(cb)) {
      emitErrorNextTickIfErrorListenerNT(this, err, cb);
    }
  },
  get aborted() {
    return this[abortedSymbol];
  },
  set aborted(value) {
    this[abortedSymbol] = value;
  },
  get connection() {
    return (this[fakeSocketSymbol] ??= new FakeSocket());
  },
  get statusCode() {
    return this[statusCodeSymbol];
  },
  set statusCode(value) {
    if (!(value in STATUS_CODES)) return;
    this[statusCodeSymbol] = value;
  },
  get statusMessage() {
    return this[statusMessageSymbol];
  },
  set statusMessage(value) {
    this[statusMessageSymbol] = value;
  },
  get httpVersion() {
    return "1.1";
  },
  set httpVersion(value) {
    // noop
  },
  get httpVersionMajor() {
    return 1;
  },
  set httpVersionMajor(value) {
    // noop
  },
  get httpVersionMinor() {
    return 1;
  },
  set httpVersionMinor(value) {
    // noop
  },
  get rawTrailers() {
    return [];
  },
  set rawTrailers(value) {
    // noop
  },
  get trailers() {
    return kEmptyObject;
  },
  set trailers(value) {
    // noop
  },
  setTimeout(msecs, callback) {
    this.take;
    const req = this[kHandle] || this[webRequestOrResponse];

    if (req) {
      setRequestTimeout(req, Math.ceil(msecs / 1000));
      typeof callback === "function" && this.once("timeout", callback);
    }
    return this;
  },
  get socket() {
    return (this[fakeSocketSymbol] ??= new FakeSocket());
  },
  set socket(value) {
    this[fakeSocketSymbol] = value;
  },
} satisfies typeof import("node:http").IncomingMessage.prototype;
IncomingMessage.prototype = IncomingMessagePrototype;
$setPrototypeDirect.$call(IncomingMessage, Readable);

async function consumeStream(self, reader: ReadableStreamDefaultReader) {
  var done = false,
    value,
    aborted = false;
  try {
    while (true) {
      const result = reader.readMany();
      if ($isPromise(result)) {
        ({ done, value } = await result);
      } else {
        ({ done, value } = result);
      }

      if (self.destroyed || (aborted = self[abortedSymbol])) {
        break;
      }
      if (!self._dumped) {
        for (var v of value) {
          self.push(v);
        }
      }

      if (self.destroyed || (aborted = self[abortedSymbol]) || done) {
        break;
      }
    }
  } catch (err) {
    if (aborted || self.destroyed) return;
    self.destroy(err);
  } finally {
    reader?.cancel?.().catch?.(nop);
  }

  if (!self.complete) {
    emitEOFIncomingMessage(self);
  }
}

function OutgoingMessage(options) {
  if (!new.target) {
    return new OutgoingMessage(options);
  }

  Stream.$call(this, options);

  this.sendDate = true;
  this.finished = false;
  this[headerStateSymbol] = NodeHTTPHeaderState.none;
  this[kAbortController] = null;

  this.writable = true;
  this.destroyed = false;
  this._hasBody = true;
  this._trailer = "";
  this._contentLength = null;
  this._closed = false;
  this._header = null;
  this._headerSent = false;
}
const OutgoingMessagePrototype = {
  constructor: OutgoingMessage,
  __proto__: Stream.prototype,

  // These are fields which we do not use in our implementation, but are observable in Node.js.
  _keepAliveTimeout: 0,
  _defaultKeepAlive: true,
  shouldKeepAlive: true,
  _onPendingData: function nop() {},
  outputSize: 0,
  outputData: [],
  strictContentLength: false,
  _removedTE: false,
  _removedContLen: false,
  _removedConnection: false,
  usesChunkedEncodingByDefault: true,
  _closed: false,

  appendHeader(name, value) {
    var headers = (this[headersSymbol] ??= new Headers());
    headers.append(name, value);
    return this;
  },

  _implicitHeader() {
    throw $ERR_METHOD_NOT_IMPLEMENTED("_implicitHeader()");
  },
  flushHeaders() {},
  getHeader(name) {
    return getHeader(this[headersSymbol], name);
  },

  // Overridden by ClientRequest and ServerResponse; this version will be called only if the user constructs OutgoingMessage directly.
  write(chunk, encoding, callback) {
    if ($isCallable(chunk)) {
      callback = chunk;
      chunk = undefined;
    } else if ($isCallable(encoding)) {
      callback = encoding;
      encoding = undefined;
    } else if (!$isCallable(callback)) {
      callback = undefined;
      encoding = undefined;
    }
    hasServerResponseFinished(this, chunk, callback);
    if (chunk) {
      const len = Buffer.byteLength(chunk, encoding || (typeof chunk === "string" ? "utf8" : "buffer"));
      if (len > 0) {
        this.outputSize += len;
        this.outputData.push(chunk);
      }
    }
    return this.writableHighWaterMark >= this.outputSize;
  },

  getHeaderNames() {
    var headers = this[headersSymbol];
    if (!headers) return [];
    return Array.from(headers.keys());
  },

  getRawHeaderNames() {
    var headers = this[headersSymbol];
    if (!headers) return [];
    return getRawKeys.$call(headers);
  },

  getHeaders() {
    const headers = this[headersSymbol];
    if (!headers) return kEmptyObject;
    return headers.toJSON();
  },

  removeHeader(name) {
    if (this[headerStateSymbol] === NodeHTTPHeaderState.sent) {
      throw $ERR_HTTP_HEADERS_SENT("remove");
    }
    const headers = this[headersSymbol];
    if (!headers) return;
    headers.delete(name);
  },

  setHeader(name, value) {
    validateHeaderName(name);
    const headers = (this[headersSymbol] ??= new Headers());
    setHeader(headers, name, value);
    return this;
  },

  hasHeader(name) {
    const headers = this[headersSymbol];
    if (!headers) return false;
    return headers.has(name);
  },

  get headers() {
    const headers = this[headersSymbol];
    if (!headers) return kEmptyObject;
    return headers.toJSON();
  },
  set headers(value) {
    this[headersSymbol] = new Headers(value);
  },

  addTrailers(headers) {
    throw new Error("not implemented");
  },

  setTimeout(msecs, callback) {
    if (this.destroyed) return this;

    this.timeout = msecs = validateMsecs(msecs, "msecs");

    // Attempt to clear an existing timer in both cases -
    //  even if it will be rescheduled we don't want to leak an existing timer.
    clearTimeout(this[timeoutTimerSymbol]);

    if (msecs === 0) {
      if (callback != null) {
        if (!$isCallable(callback)) validateFunction(callback, "callback");
        this.removeListener("timeout", callback);
      }

      this[timeoutTimerSymbol] = undefined;
    } else {
      this[timeoutTimerSymbol] = setTimeout(onTimeout.bind(this), msecs).unref();

      if (callback != null) {
        if (!$isCallable(callback)) validateFunction(callback, "callback");
        this.once("timeout", callback);
      }
    }

    return this;
  },

  get connection() {
    return this.socket;
  },

  get socket() {
    this[fakeSocketSymbol] = this[fakeSocketSymbol] ?? new FakeSocket();
    return this[fakeSocketSymbol];
  },

  set socket(value) {
    this[fakeSocketSymbol] = value;
  },

  get chunkedEncoding() {
    return false;
  },

  set chunkedEncoding(value) {
    // noop
  },

  get writableObjectMode() {
    return false;
  },

  get writableLength() {
    return 0;
  },

  get writableHighWaterMark() {
    return 16 * 1024;
  },

  get writableNeedDrain() {
    return !this.destroyed && !this.finished && this[kBodyChunks] && this[kBodyChunks].length > 0;
  },

  get writableEnded() {
    return this.finished;
  },

  get writableFinished() {
    return this.finished && !!(this[kEmitState] & (1 << ClientRequestEmitState.finish));
  },

  _send(data, encoding, callback, byteLength) {
    if (this.destroyed) {
      return false;
    }
    return this.write(data, encoding, callback);
  },
  end(chunk, encoding, callback) {
    return this;
  },
  destroy(err?: Error) {
    if (this.destroyed) return this;
    const handle = this[kHandle];
    this.destroyed = true;
    if (handle) {
      handle.abort();
    }
    return this;
  },
};
OutgoingMessage.prototype = OutgoingMessagePrototype;
$setPrototypeDirect.$call(OutgoingMessage, Stream);

function onNodeHTTPServerSocketTimeout() {
  const req = this[kRequest];
  const reqTimeout = req && !req.complete && req.emit("timeout", this);
  const res = this._httpMessage;
  const resTimeout = res && res.emit("timeout", this);
  const serverTimeout = this.server.emit("timeout", this);

  if (!reqTimeout && !resTimeout && !serverTimeout) this.destroy();
}

function onTimeout() {
  this[timeoutTimerSymbol] = undefined;
  this[kAbortController]?.abort();
  const handle = this[kHandle];

  this.emit("timeout");
  if (handle) {
    handle.abort();
  }
}

function emitContinueAndSocketNT(self) {
  if (self.destroyed) return;
  // Ref: https://github.com/nodejs/node/blob/f63e8b7fa7a4b5e041ddec67307609ec8837154f/lib/_http_client.js#L803-L839
  if (!(self[kEmitState] & (1 << ClientRequestEmitState.socket))) {
    self[kEmitState] |= 1 << ClientRequestEmitState.socket;
    self.emit("socket", self.socket);
  }

  // Emit continue event for the client (internally we auto handle it)
  if (!self._closed && self.getHeader("expect") === "100-continue") {
    self.emit("continue");
  }
}
function emitCloseNT(self) {
  if (!self._closed) {
    self.destroyed = true;
    self._closed = true;
    callCloseCallback(self);
    self.emit("close");
  }
}

function emitCloseNTAndComplete(self) {
  if (!self._closed) {
    self._closed = true;
    callCloseCallback(self);
    self.emit("close");
  }

  self.complete = true;
}

function emitRequestCloseNT(self) {
  callCloseCallback(self);
  self.emit("close");
}

function onServerResponseClose() {
  // EventEmitter.emit makes a copy of the 'close' listeners array before
  // calling the listeners. detachSocket() unregisters onServerResponseClose
  // but if detachSocket() is called, directly or indirectly, by a 'close'
  // listener, onServerResponseClose is still in that copy of the listeners
  // array. That is, in the example below, b still gets called even though
  // it's been removed by a:
  //
  //   const EventEmitter = require('events');
  //   const obj = new EventEmitter();
  //   obj.on('event', a);
  //   obj.on('event', b);
  //   function a() { obj.removeListener('event', b) }
  //   function b() { throw "BAM!" }
  //   obj.emit('event');  // throws
  //
  // Ergo, we need to deal with stale 'close' events and handle the case
  // where the ServerResponse object has already been deconstructed.
  // Fortunately, that requires only a single if check. :-)
  const httpMessage = this._httpMessage;
  if (httpMessage) {
    emitCloseNT(httpMessage);
  }
}

let OriginalWriteHeadFn, OriginalImplicitHeadFn;

function ServerResponse(req, options) {
  if (!(this instanceof ServerResponse)) {
    return new ServerResponse(req, options);
  }

  if ((this[kDeprecatedReplySymbol] = options?.[kDeprecatedReplySymbol])) {
    this[controllerSymbol] = undefined;
    this[firstWriteSymbol] = undefined;
    this[deferredSymbol] = undefined;
    this.write = ServerResponse_writeDeprecated;
    this.end = ServerResponse_finalDeprecated;
  }

  OutgoingMessage.$call(this, options);

  this.req = req;
  this.sendDate = true;
  this._sent100 = false;
  this[headerStateSymbol] = NodeHTTPHeaderState.none;
  this[kPendingCallbacks] = [];
  this.finished = false;

  // this is matching node's behaviour
  // https://github.com/nodejs/node/blob/cf8c6994e0f764af02da4fa70bc5962142181bf3/lib/_http_server.js#L192
  if (req.method === "HEAD") this._hasBody = false;

  const handle = options?.[kHandle];

  if (handle) {
    this[kHandle] = handle;
  }
}

function callWriteHeadIfObservable(self, headerState) {
  if (
    headerState === NodeHTTPHeaderState.none &&
    !(self.writeHead === OriginalWriteHeadFn && self._implicitHeader === OriginalImplicitHeadFn)
  ) {
    self.writeHead(self.statusCode, self.statusMessage, self[headersSymbol]);
  }
}

const ServerResponsePrototype = {
  constructor: ServerResponse,
  __proto__: OutgoingMessage.prototype,

  // Unused but observable fields:
  _removedConnection: false,
  _removedContLen: false,
  _hasBody: true,
  get headersSent() {
    return (
      this[headerStateSymbol] === NodeHTTPHeaderState.sent || this[headerStateSymbol] === NodeHTTPHeaderState.assigned
    );
  },
  set headersSent(value) {
    this[headerStateSymbol] = value ? NodeHTTPHeaderState.sent : NodeHTTPHeaderState.none;
  },
  _writeRaw(chunk, encoding, callback) {
    return this.socket.write(chunk, encoding, callback);
  },

  writeEarlyHints(hints, cb) {
    let head = "HTTP/1.1 103 Early Hints\r\n";

    validateObject(hints, "hints");

    if (hints.link === null || hints.link === undefined) {
      return;
    }

    const link = validateLinkHeaderValue(hints.link);

    if (link.length === 0) {
      return;
    }

    head += "Link: " + link + "\r\n";

    for (const key of ObjectKeys(hints)) {
      if (key !== "link") {
        head += key + ": " + hints[key] + "\r\n";
      }
    }

    head += "\r\n";

    this._writeRaw(head, "ascii", cb);
  },

  writeProcessing(cb) {
    this._writeRaw("HTTP/1.1 102 Processing\r\n\r\n", "ascii", cb);
  },
  writeContinue(cb) {
    this.socket[kHandle]?.response?.writeContinue();
    cb?.();
  },

  // This end method is actually on the OutgoingMessage prototype in Node.js
  // But we don't want it for the fetch() response version.
  end(chunk, encoding, callback) {
    const handle = this[kHandle];
    if (handle?.aborted) {
      return this;
    }

    if ($isCallable(chunk)) {
      callback = chunk;
      chunk = undefined;
      encoding = undefined;
    } else if ($isCallable(encoding)) {
      callback = encoding;
      encoding = undefined;
    } else if (!$isCallable(callback)) {
      callback = undefined;
    }

    if (hasServerResponseFinished(this, chunk, callback)) {
      return this;
    }

    if (chunk && !this._hasBody) {
      if (this.req?.method === "HEAD") {
        chunk = undefined;
      } else {
        throw $ERR_HTTP_BODY_NOT_ALLOWED();
      }
    }

    if (!handle) {
      if (typeof callback === "function") {
        process.nextTick(callback);
      }
      return this;
    }

    const headerState = this[headerStateSymbol];
    callWriteHeadIfObservable(this, headerState);

    if (headerState !== NodeHTTPHeaderState.sent) {
      handle.cork(() => {
        handle.writeHead(this.statusCode, this.statusMessage, this[headersSymbol]);

        // If handle.writeHead throws, we don't want headersSent to be set to true.
        // So we set it here.
        this[headerStateSymbol] = NodeHTTPHeaderState.sent;

        // https://github.com/nodejs/node/blob/2eff28fb7a93d3f672f80b582f664a7c701569fb/lib/_http_outgoing.js#L987
        this._contentLength = handle.end(chunk, encoding);
      });
    } else {
      // If there's no data but you already called end, then you're done.
      // We can ignore it in that case.
      if (!(!chunk && handle.ended) && !handle.aborted) {
        handle.end(chunk, encoding);
      }
    }
    this._header = " ";
    const req = this.req;
    const socket = req.socket;
    if (!req._consuming && !req?._readableState?.resumeScheduled) {
      req._dump();
    }
    this.detachSocket(socket);
    this.finished = true;
    this.emit("prefinish");
    this._callPendingCallbacks();

    if (callback) {
      process.nextTick(
        function (callback, self) {
          // In Node.js, the "finish" event triggers the "close" event.
          // So it shouldn't become closed === true until after "finish" is emitted and the callback is called.
          self.emit("finish");
          try {
            callback();
          } catch (err) {
            self.emit("error", err);
          }

          process.nextTick(emitCloseNT, self);
        },
        callback,
        this,
      );
    } else {
      process.nextTick(function (self) {
        self.emit("finish");
        process.nextTick(emitCloseNT, self);
      }, this);
    }

    return this;
  },

  get writable() {
    return !hasServerResponseFinished(this);
  },

  write(chunk, encoding, callback) {
    const handle = this[kHandle];

    if ($isCallable(chunk)) {
      callback = chunk;
      chunk = undefined;
      encoding = undefined;
    } else if ($isCallable(encoding)) {
      callback = encoding;
      encoding = undefined;
    } else if (!$isCallable(callback)) {
      callback = undefined;
    }

    if (hasServerResponseFinished(this, chunk, callback)) {
      return false;
    }
    if (chunk && !this._hasBody) {
      throw $ERR_HTTP_BODY_NOT_ALLOWED();
    }
    let result = 0;

    const headerState = this[headerStateSymbol];
    callWriteHeadIfObservable(this, headerState);

    if (!handle) {
      if (this.socket) {
        return this.socket.write(chunk, encoding, callback);
      } else {
        return OutgoingMessagePrototype.write.$call(this, chunk, encoding, callback);
      }
    }

    if (this[headerStateSymbol] !== NodeHTTPHeaderState.sent) {
      handle.cork(() => {
        handle.writeHead(this.statusCode, this.statusMessage, this[headersSymbol]);

        // If handle.writeHead throws, we don't want headersSent to be set to true.
        // So we set it here.
        this[headerStateSymbol] = NodeHTTPHeaderState.sent;

        result = handle.write(chunk, encoding);
      });
    } else {
      result = handle.write(chunk, encoding);
    }

    if (result < 0) {
      if (callback) {
        // The write was buffered due to backpressure.
        // We need to defer the callback until the write actually goes through.
        this[kPendingCallbacks].push(callback);
      }
      return false;
    }

    if (result >= 0) {
      this._callPendingCallbacks();
      if (callback) {
        process.nextTick(callback);
      }
      this.emit("drain");
    }

    return true;
  },

  _callPendingCallbacks() {
    const originalLength = this[kPendingCallbacks].length;

    for (let i = 0; i < originalLength; ++i) {
      process.nextTick(this[kPendingCallbacks][i]);
    }

    if (this[kPendingCallbacks].length == originalLength) {
      // If the array wasn't somehow appended to, just set it to an empty array
      this[kPendingCallbacks] = [];
    } else {
      // Otherwise, splice it.
      this[kPendingCallbacks].splice(0, originalLength);
    }
  },

  _finish() {
    this.emit("prefinish");
  },

  detachSocket(socket) {
    if (socket._httpMessage === this) {
      socket[kCloseCallback] && (socket[kCloseCallback] = undefined);
      socket.removeListener("close", onServerResponseClose);
      socket._httpMessage = null;
    }

    this.socket = null;
  },

  _implicitHeader() {
    // @ts-ignore
    this.writeHead(this.statusCode);
  },

  get writableNeedDrain() {
    return !this.destroyed && !this.finished && (this[kHandle]?.bufferedAmount ?? 1) !== 0;
  },

  get writableFinished() {
    return !!(this.finished && (!this[kHandle] || this[kHandle].finished));
  },

  get writableLength() {
    return 16 * 1024;
  },

  get writableHighWaterMark() {
    return 64 * 1024;
  },

  get closed() {
    return this._closed;
  },

  _send(data, encoding, callback, byteLength) {
    const handle = this[kHandle];
    if (!handle) {
      return OutgoingMessagePrototype._send.$apply(this, arguments);
    }

    if (this[headerStateSymbol] !== NodeHTTPHeaderState.sent) {
      handle.cork(() => {
        handle.writeHead(this.statusCode, this.statusMessage, this[headersSymbol]);
        this[headerStateSymbol] = NodeHTTPHeaderState.sent;
        handle.write(data, encoding, callback);
      });
    } else {
      handle.write(data, encoding, callback);
    }
  },

  writeHead(statusCode, statusMessage, headers) {
    if (this[headerStateSymbol] === NodeHTTPHeaderState.none) {
      _writeHead(statusCode, statusMessage, headers, this);
      updateHasBody(this, statusCode);
      this[headerStateSymbol] = NodeHTTPHeaderState.assigned;
    }

    return this;
  },

  assignSocket(socket) {
    if (socket._httpMessage) {
      throw $ERR_HTTP_SOCKET_ASSIGNED("Socket already assigned");
    }
    socket._httpMessage = this;
    socket.once("close", onServerResponseClose);
    this.socket = socket;
    this.emit("socket", socket);
  },

  statusMessage: undefined,
  statusCode: 200,

  get shouldKeepAlive() {
    return this[kHandle]?.shouldKeepAlive ?? true;
  },
  set shouldKeepAlive(value) {
    // throw new Error('not implemented');
  },

  get chunkedEncoding() {
    return false;
  },
  set chunkedEncoding(value) {
    // throw new Error('not implemented');
  },

  get useChunkedEncodingByDefault() {
    return true;
  },
  set useChunkedEncodingByDefault(value) {
    // throw new Error('not implemented');
  },

  destroy(err?: Error) {
    if (this.destroyed) return this;
    const handle = this[kHandle];
    this.destroyed = true;
    if (handle) {
      handle.abort();
    }
    return this;
  },

  emit(event) {
    if (event === "close") {
      callCloseCallback(this);
    }
    return Stream.prototype.emit.$apply(this, arguments);
  },

  flushHeaders() {
    this._implicitHeader();

    const handle = this[kHandle];
    if (handle && !this.headersSent) {
      this[headerStateSymbol] = NodeHTTPHeaderState.sent;
      handle.writeHead(this.statusCode, this.statusMessage, this[headersSymbol]);
    }
  },
} satisfies typeof import("node:http").ServerResponse.prototype;
ServerResponse.prototype = ServerResponsePrototype;
$setPrototypeDirect.$call(ServerResponse, Stream);

const ServerResponse_writeDeprecated = function _write(chunk, encoding, callback) {
  if ($isCallable(encoding)) {
    callback = encoding;
    encoding = undefined;
  }
  if (!$isCallable(callback)) {
    callback = undefined;
  }
  if (encoding && encoding !== "buffer") {
    chunk = Buffer.from(chunk, encoding);
  }
  if (this.destroyed || this.finished) {
    if (chunk) {
      emitErrorNextTickIfErrorListenerNT(this, $ERR_STREAM_WRITE_AFTER_END(), callback);
    }
    return false;
  }
  if (this[firstWriteSymbol] === undefined && !this.headersSent) {
    this[firstWriteSymbol] = chunk;
    if (callback) callback();
    return;
  }

  ensureReadableStreamController.$call(this, controller => {
    controller.write(chunk);
    if (callback) callback();
  });
};

function ensureReadableStreamController(run) {
  const thisController = this[controllerSymbol];
  if (thisController) return run(thisController);
  this.headersSent = true;
  let firstWrite = this[firstWriteSymbol];
  const old_run = this[runSymbol];
  if (old_run) {
    old_run.push(run);
    return;
  }
  this[runSymbol] = [run];
  this[kDeprecatedReplySymbol](
    new Response(
      new ReadableStream({
        type: "direct",
        pull: controller => {
          this[controllerSymbol] = controller;
          if (firstWrite) controller.write(firstWrite);
          firstWrite = undefined;
          for (let run of this[runSymbol]) {
            run(controller);
          }
          if (!this.finished) {
            const { promise, resolve } = $newPromiseCapability(GlobalPromise);
            this[deferredSymbol] = resolve;
            return promise;
          }
        },
      }),
      {
        headers: this[headersSymbol],
        status: this.statusCode,
        statusText: this.statusMessage ?? STATUS_CODES[this.statusCode],
      },
    ),
  );
}

function drainHeadersIfObservable() {
  if (this._implicitHeader === OriginalImplicitHeadFn && this.writeHead === OriginalWriteHeadFn) {
    return;
  }

  this._implicitHeader();
}

function ServerResponsePrototypeOnWritable(this: import("node:http").ServerResponse, optionalCallback) {
  if (optionalCallback) {
    optionalCallback();
  }

  if (!this.finished && !this.destroyed) {
    this.emit("drain");
  }
}

function ServerResponse_finalDeprecated(chunk, encoding, callback) {
  if ($isCallable(encoding)) {
    callback = encoding;
    encoding = undefined;
  }
  if (!$isCallable(callback)) {
    callback = undefined;
  }

  if (this.destroyed || this.finished) {
    if (chunk) {
      emitErrorNextTickIfErrorListenerNT(this, $ERR_STREAM_WRITE_AFTER_END(), callback);
    }
    return false;
  }
  if (encoding && encoding !== "buffer") {
    chunk = Buffer.from(chunk, encoding);
  }
  const req = this.req;
  const shouldEmitClose = req && req.emit && !this.finished;
  if (!this.headersSent) {
    let data = this[firstWriteSymbol];
    if (chunk) {
      if (data) {
        if (encoding) {
          data = Buffer.from(data, encoding);
        }

        data = new Blob([data, chunk]);
      } else {
        data = chunk;
      }
    } else if (!data) {
      data = undefined;
    } else {
      data = new Blob([data]);
    }

    this[firstWriteSymbol] = undefined;
    this.finished = true;
    this.headersSent = true; // https://github.com/oven-sh/bun/issues/3458
    drainHeadersIfObservable.$call(this);
    this[kDeprecatedReplySymbol](
      new Response(data, {
        headers: this[headersSymbol],
        status: this.statusCode,
        statusText: this.statusMessage ?? STATUS_CODES[this.statusCode],
      }),
    );
    if (shouldEmitClose) {
      req.complete = true;
      process.nextTick(emitRequestCloseNT, req);
    }
    callback?.();
    return;
  }

  this.finished = true;
  ensureReadableStreamController.$call(this, controller => {
    if (chunk && encoding) {
      chunk = Buffer.from(chunk, encoding);
    }

    let prom;
    if (chunk) {
      controller.write(chunk);
      prom = controller.end();
    } else {
      prom = controller.end();
    }

    const handler = () => {
      callback();
      const deferred = this[deferredSymbol];
      if (deferred) {
        this[deferredSymbol] = undefined;
        deferred();
      }
    };
    if ($isPromise(prom)) prom.then(handler, handler);
    else handler();
  });
}

// ServerResponse.prototype._final = ServerResponse_finalDeprecated;

ServerResponse.prototype.writeHeader = ServerResponse.prototype.writeHead;

OriginalWriteHeadFn = ServerResponse.prototype.writeHead;
OriginalImplicitHeadFn = ServerResponse.prototype._implicitHeader;

const kPath = Symbol("path");
const kPort = Symbol("port");
const kMethod = Symbol("method");
const kHost = Symbol("host");
const kProtocol = Symbol("protocol");
const kAgent = Symbol("agent");
const kFetchRequest = Symbol("fetchRequest");
const kTls = Symbol("tls");
const kUseDefaultPort = Symbol("useDefaultPort");
const kBodyChunks = Symbol("bodyChunks");
const kRes = Symbol("res");
const kUpgradeOrConnect = Symbol("upgradeOrConnect");
const kParser = Symbol("parser");
const kMaxHeadersCount = Symbol("maxHeadersCount");
const kReusedSocket = Symbol("reusedSocket");
const kTimeoutTimer = Symbol("timeoutTimer");
const kOptions = Symbol("options");
const kSocketPath = Symbol("socketPath");
const kSignal = Symbol("signal");
const kMaxHeaderSize = Symbol("maxHeaderSize");
const kJoinDuplicateHeaders = Symbol("joinDuplicateHeaders");

function ClientRequest(input, options, cb) {
  if (!(this instanceof ClientRequest)) {
    return new (ClientRequest as any)(input, options, cb);
  }

  this.write = (chunk, encoding, callback) => {
    if (this.destroyed) return false;
    if ($isCallable(chunk)) {
      callback = chunk;
      chunk = undefined;
      encoding = undefined;
    } else if ($isCallable(encoding)) {
      callback = encoding;
      encoding = undefined;
    } else if (!$isCallable(callback)) {
      callback = undefined;
    }

    return write_(chunk, encoding, callback);
  };

  let writeCount = 0;
  let resolveNextChunk: ((end: boolean) => void) | undefined = end => {};

  const pushChunk = chunk => {
    this[kBodyChunks].push(chunk);
    if (writeCount > 1) {
      startFetch();
    }
    resolveNextChunk?.(false);
  };

  const write_ = (chunk, encoding, callback) => {
    const MAX_FAKE_BACKPRESSURE_SIZE = 1024 * 1024;
    const canSkipReEncodingData =
      // UTF-8 string:
      (typeof chunk === "string" && (encoding === "utf-8" || encoding === "utf8" || !encoding)) ||
      // Buffer
      ($isTypedArrayView(chunk) && (!encoding || encoding === "buffer" || encoding === "utf-8"));
    let bodySize = 0;
    if (!canSkipReEncodingData) {
      chunk = Buffer.from(chunk, encoding);
    }
    bodySize = chunk.length;
    writeCount++;

    if (!this[kBodyChunks]) {
      this[kBodyChunks] = [];
      pushChunk(chunk);

      if (callback) callback();
      return true;
    }

    // Signal fake backpressure if the body size is > 1024 * 1024
    // So that code which loops forever until backpressure is signaled
    // will eventually exit.

    for (let chunk of this[kBodyChunks]) {
      bodySize += chunk.length;
      if (bodySize >= MAX_FAKE_BACKPRESSURE_SIZE) {
        break;
      }
    }
    pushChunk(chunk);

    if (callback) callback();
    return bodySize < MAX_FAKE_BACKPRESSURE_SIZE;
  };

  const oldEnd = this.end;

  this.end = function (chunk, encoding, callback) {
    oldEnd?.$call(this, chunk, encoding, callback);

    if ($isCallable(chunk)) {
      callback = chunk;
      chunk = undefined;
      encoding = undefined;
    } else if ($isCallable(encoding)) {
      callback = encoding;
      encoding = undefined;
    } else if (!$isCallable(callback)) {
      callback = undefined;
    }

    if (chunk) {
      if (this.finished) {
        emitErrorNextTickIfErrorListenerNT(this, $ERR_STREAM_WRITE_AFTER_END(), callback);
        return this;
      }

      write_(chunk, encoding, null);
    } else if (this.finished) {
      if (callback) {
        if (!this.writableFinished) {
          this.on("finish", callback);
        } else {
          callback($ERR_STREAM_ALREADY_FINISHED("end"));
        }
      }
    }

    if (callback) {
      this.once("finish", callback);
    }

    if (!this.finished) {
      send();
      resolveNextChunk?.(true);
    }

    return this;
  };

  this.destroy = function (err?: Error) {
    if (this.destroyed) return this;
    this.destroyed = true;

    const res = this.res;

    // If we're aborting, we don't care about any more response data.
    if (res) {
      res._dump();
    }

    this.finished = true;

    // If request is destroyed we abort the current response
    this[kAbortController]?.abort?.();
    this.socket.destroy(err);

    return this;
  };

  this._ensureTls = () => {
    if (this[kTls] === null) this[kTls] = {};
    return this[kTls];
  };

  const socketCloseListener = () => {
    this.destroyed = true;

    const res = this.res;
    if (res) {
      // Socket closed before we emitted 'end' below.
      if (!res.complete) {
        res.destroy(new ConnResetException("aborted"));
      }
      if (!this._closed) {
        this._closed = true;
        callCloseCallback(this);
        this.emit("close");
      }
      if (!res.aborted && res.readable) {
        res.push(null);
      }
    } else if (!this._closed) {
      this._closed = true;
      callCloseCallback(this);
      this.emit("close");
    }
  };

  const onAbort = (err?: Error) => {
    this[kClearTimeout]?.();
    socketCloseListener();
    if (!this[abortedSymbol]) {
      process.nextTick(emitAbortNextTick, this);
      this[abortedSymbol] = true;
    }
  };

  let fetching = false;

  const startFetch = (customBody?) => {
    if (fetching) {
      return false;
    }

    fetching = true;

    const method = this[kMethod];

    let keepalive = true;
    const agentKeepalive = this[kAgent]?.keepalive;
    if (agentKeepalive !== undefined) {
      keepalive = agentKeepalive;
    }

    const protocol = this[kProtocol];
    const path = this[kPath];
    let host = this[kHost];

    const getURL = host => {
      if (isIPv6(host)) {
        host = `[${host}]`;
      }

      if (path.startsWith("http://") || path.startsWith("https://")) {
        return [path`${protocol}//${host}${this[kUseDefaultPort] ? "" : ":" + this[kPort]}`];
      } else {
        let proxy: string | undefined;
        const url = `${protocol}//${host}${this[kUseDefaultPort] ? "" : ":" + this[kPort]}${path}`;
        // support agent proxy url/string for http/https
        try {
          // getters can throw
          const agentProxy = this[kAgent]?.proxy;
          // this should work for URL like objects and strings
          proxy = agentProxy?.href || agentProxy;
        } catch {}
        return [url, proxy];
      }
    };

    const go = (url, proxy, softFail = false) => {
      const tls =
        protocol === "https:" && this[kTls] ? { ...this[kTls], serverName: this[kTls].servername } : undefined;

      const fetchOptions: any = {
        method,
        headers: this.getHeaders(),
        redirect: "manual",
        signal: this[kAbortController]?.signal,
        // Timeouts are handled via this.setTimeout.
        timeout: false,
        // Disable auto gzip/deflate
        decompress: false,
        keepalive,
      };
      let keepOpen = false;

      if (customBody === undefined) {
        fetchOptions.duplex = "half";
        keepOpen = true;
      }

      if (method !== "GET" && method !== "HEAD" && method !== "OPTIONS") {
        const self = this;
        if (customBody !== undefined) {
          fetchOptions.body = customBody;
        } else {
          fetchOptions.body = async function* () {
            while (self[kBodyChunks]?.length > 0) {
              yield self[kBodyChunks].shift();
            }

            if (self[kBodyChunks]?.length === 0) {
              self.emit("drain");
            }

            while (!self.finished) {
              yield await new Promise(resolve => {
                resolveNextChunk = end => {
                  resolveNextChunk = undefined;
                  if (end) {
                    resolve(undefined);
                  } else {
                    resolve(self[kBodyChunks].shift());
                  }
                };
              });

              if (self[kBodyChunks]?.length === 0) {
                self.emit("drain");
              }
            }

            handleResponse?.();
          };
        }
      }

      if (tls) {
        fetchOptions.tls = tls;
      }

      if (!!$debug) {
        fetchOptions.verbose = true;
      }

      if (proxy) {
        fetchOptions.proxy = proxy;
      }

      const socketPath = this[kSocketPath];

      if (socketPath) {
        fetchOptions.unix = socketPath;
      }

      //@ts-ignore
      this[kFetchRequest] = fetch(url, fetchOptions).then(response => {
        if (this.aborted) {
          maybeEmitClose();
          return;
        }

        handleResponse = () => {
          this[kFetchRequest] = null;
          this[kClearTimeout]();
          handleResponse = undefined;
          const prevIsHTTPS = isNextIncomingMessageHTTPS;
          isNextIncomingMessageHTTPS = response.url.startsWith("https:");
          var res = (this.res = new IncomingMessage(response, {
            [typeSymbol]: NodeHTTPIncomingRequestType.FetchResponse,
            [reqSymbol]: this,
          }));
          isNextIncomingMessageHTTPS = prevIsHTTPS;
          res.req = this;
          process.nextTick(
            (self, res) => {
              // If the user did not listen for the 'response' event, then they
              // can't possibly read the data, so we ._dump() it into the void
              // so that the socket doesn't hang there in a paused state.
              if (self.aborted || !self.emit("response", res)) {
                res._dump();
              }
            },
            this,
            res,
          );
          maybeEmitClose();
          if (res.statusCode === 304) {
            res.complete = true;
            maybeEmitClose();
            return;
          }
        };

        if (!keepOpen) {
          handleResponse();
        }

        onEnd();
      });

      if (!softFail) {
        // Don't emit an error if we're iterating over multiple possible addresses and we haven't reached the end yet.
        // This is for the happy eyeballs implementation.
        this[kFetchRequest]
          .catch(err => {
            // Node treats AbortError separately.
            // The "abort" listener on the abort controller should have called this
            if (isAbortError(err)) {
              return;
            }

            if (!!$debug) globalReportError(err);

            this.emit("error", err);
          })
          .finally(() => {
            if (!keepOpen) {
              fetching = false;
              this[kFetchRequest] = null;
              this[kClearTimeout]();
            }
          });
      }

      return this[kFetchRequest];
    };

    if (isIP(host) || !options.lookup) {
      // Don't need to bother with lookup if it's already an IP address or no lookup function is provided.
      const [url, proxy] = getURL(host);
      go(url, proxy, false);
      return true;
    }

    options.lookup(host, { all: true }, (err, results) => {
      if (err) {
        if (!!$debug) globalReportError(err);
        this.emit("error", err);
        return;
      }

      let candidates = results.sort((a, b) => b.family - a.family); // prefer IPv6

      const fail = (message, name, code, syscall) => {
        const error = new Error(message);
        error.name = name;
        error.code = code;
        error.syscall = syscall;
        if (!!$debug) globalReportError(error);
        this.emit("error", error);
      };

      if (candidates.length === 0) {
        fail("No records found", "DNSException", "ENOTFOUND", "getaddrinfo");
        return;
      }

      if (!this.hasHeader("Host")) {
        this.setHeader("Host", `${host}:${port}`);
      }

      // We want to try all possible addresses, beginning with the IPv6 ones, until one succeeds.
      // All addresses except for the last are allowed to "soft fail" -- instead of reporting
      // an error to the user, we'll just skip to the next address.
      // The last address is required to work, and if it fails we'll throw an error.

      const iterate = () => {
        if (candidates.length === 0) {
          // If we get to this point, it means that none of the addresses could be connected to.
          fail(`connect ECONNREFUSED ${host}:${port}`, "Error", "ECONNREFUSED", "connect");
          return;
        }

        const [url, proxy] = getURL(candidates.shift().address);
        go(url, proxy, candidates.length > 0).catch(iterate);
      };

      iterate();
    });

    return true;
  };

  let onEnd = () => {};
  let handleResponse: (() => void) | undefined = () => {};

  const send = () => {
    this.finished = true;
    const controller = new AbortController();
    this[kAbortController] = controller;
    controller.signal.addEventListener("abort", onAbort, { once: true });

    var body = this[kBodyChunks] && this[kBodyChunks].length > 1 ? new Blob(this[kBodyChunks]) : this[kBodyChunks]?.[0];

    try {
      startFetch(body);
      onEnd = () => {
        handleResponse?.();
      };
    } catch (err) {
      if (!!$debug) globalReportError(err);
      this.emit("error", err);
    } finally {
      process.nextTick(maybeEmitFinish.bind(this));
    }
  };

  // --- For faking the events in the right order ---
  const maybeEmitSocket = () => {
    if (!(this[kEmitState] & (1 << ClientRequestEmitState.socket))) {
      this[kEmitState] |= 1 << ClientRequestEmitState.socket;
      this.emit("socket", this.socket);
    }
  };

  const maybeEmitPrefinish = () => {
    maybeEmitSocket();

    if (!(this[kEmitState] & (1 << ClientRequestEmitState.prefinish))) {
      this[kEmitState] |= 1 << ClientRequestEmitState.prefinish;
      this.emit("prefinish");
    }
  };

  const maybeEmitFinish = () => {
    maybeEmitPrefinish();

    if (!(this[kEmitState] & (1 << ClientRequestEmitState.finish))) {
      this[kEmitState] |= 1 << ClientRequestEmitState.finish;
      this.emit("finish");
    }
  };

  const maybeEmitClose = () => {
    maybeEmitPrefinish();

    if (!this._closed) {
      process.nextTick(emitCloseNTAndComplete, this);
    }
  };

  this.abort = () => {
    if (this.aborted) return;
    this[abortedSymbol] = true;
    process.nextTick(emitAbortNextTick, this);
    this[kAbortController]?.abort?.();
    this.destroy();
  };

  if (typeof input === "string") {
    const urlStr = input;
    try {
      var urlObject = new URL(urlStr);
    } catch (e) {
      throw $ERR_INVALID_URL(`Invalid URL: ${urlStr}`);
    }
    input = urlToHttpOptions(urlObject);
  } else if (input && typeof input === "object" && input instanceof URL) {
    // url.URL instance
    input = urlToHttpOptions(input);
  } else {
    cb = options;
    options = input;
    input = null;
  }

  if (typeof options === "function") {
    cb = options;
    options = input || kEmptyObject;
  } else {
    options = ObjectAssign(input || {}, options);
  }

  this[kTls] = null;
  this[kAbortController] = null;

  let agent = options.agent;
  const defaultAgent = options._defaultAgent || Agent.globalAgent;
  if (agent === false) {
    agent = new defaultAgent.constructor();
  } else if (agent == null) {
    agent = defaultAgent;
  } else if (typeof agent.addRequest !== "function") {
    throw $ERR_INVALID_ARG_TYPE("options.agent", "Agent-like Object, undefined, or false", agent);
  }
  this[kAgent] = agent;
  this.destroyed = false;

  const protocol = options.protocol || defaultAgent.protocol;
  let expectedProtocol = defaultAgent.protocol;
  if (this.agent.protocol) {
    expectedProtocol = this.agent.protocol;
  }
  if (protocol !== expectedProtocol) {
    throw $ERR_INVALID_PROTOCOL(protocol, expectedProtocol);
  }
  this[kProtocol] = protocol;

  if (options.path) {
    const path = String(options.path);
    if (RegExpPrototypeExec.$call(INVALID_PATH_REGEX, path) !== null) {
      throw $ERR_UNESCAPED_CHARACTERS("Request path");
    }
  }

  const defaultPort = options.defaultPort || this[kAgent].defaultPort;
  const port = (this[kPort] = options.port || defaultPort || 80);
  this[kUseDefaultPort] = this[kPort] === defaultPort;
  const host =
    (this[kHost] =
    options.host =
      validateHost(options.hostname, "hostname") || validateHost(options.host, "host") || "localhost");

  const setHost = options.setHost === undefined || Boolean(options.setHost);

  this[kSocketPath] = options.socketPath;

  const signal = options.signal;
  if (signal) {
    //We still want to control abort function and timeout so signal call our AbortController
    signal.addEventListener(
      "abort",
      () => {
        this[kAbortController]?.abort?.();
      },
      { once: true },
    );
    this[kSignal] = signal;
  }
  let method = options.method;
  const methodIsString = typeof method === "string";
  if (method !== null && method !== undefined && !methodIsString) {
    throw $ERR_INVALID_ARG_TYPE("options.method", "string", method);
  }

  if (methodIsString && method) {
    if (!checkIsHttpToken(method)) {
      throw $ERR_INVALID_HTTP_TOKEN("Method", method);
    }
    method = this[kMethod] = StringPrototypeToUpperCase.$call(method);
  } else {
    method = this[kMethod] = "GET";
  }

  const _maxHeaderSize = options.maxHeaderSize;
  // TODO: Validators
  // if (maxHeaderSize !== undefined)
  //   validateInteger(maxHeaderSize, "maxHeaderSize", 0);
  this[kMaxHeaderSize] = _maxHeaderSize;

  // const insecureHTTPParser = options.insecureHTTPParser;
  // if (insecureHTTPParser !== undefined) {
  //   validateBoolean(insecureHTTPParser, 'options.insecureHTTPParser');
  // }

  // this.insecureHTTPParser = insecureHTTPParser;
  var _joinDuplicateHeaders = options.joinDuplicateHeaders;
  if (_joinDuplicateHeaders !== undefined) {
    // TODO: Validators
    // validateBoolean(
    //   options.joinDuplicateHeaders,
    //   "options.joinDuplicateHeaders",
    // );
  }

  this[kJoinDuplicateHeaders] = _joinDuplicateHeaders;
  if (options.pfx) {
    throw new Error("pfx is not supported");
  }

  if (options.rejectUnauthorized !== undefined) this._ensureTls().rejectUnauthorized = options.rejectUnauthorized;
  else {
    let agentRejectUnauthorized = agent?.options?.rejectUnauthorized;
    if (agentRejectUnauthorized !== undefined) this._ensureTls().rejectUnauthorized = agentRejectUnauthorized;
    else {
      // popular https-proxy-agent uses connectOpts
      agentRejectUnauthorized = agent?.connectOpts?.rejectUnauthorized;
      if (agentRejectUnauthorized !== undefined) this._ensureTls().rejectUnauthorized = agentRejectUnauthorized;
    }
  }
  if (options.ca) {
    if (!isValidTLSArray(options.ca))
      throw new TypeError(
        "ca argument must be an string, Buffer, TypedArray, BunFile or an array containing string, Buffer, TypedArray or BunFile",
      );
    this._ensureTls().ca = options.ca;
  }
  if (options.cert) {
    if (!isValidTLSArray(options.cert))
      throw new TypeError(
        "cert argument must be an string, Buffer, TypedArray, BunFile or an array containing string, Buffer, TypedArray or BunFile",
      );
    this._ensureTls().cert = options.cert;
  }
  if (options.key) {
    if (!isValidTLSArray(options.key))
      throw new TypeError(
        "key argument must be an string, Buffer, TypedArray, BunFile or an array containing string, Buffer, TypedArray or BunFile",
      );
    this._ensureTls().key = options.key;
  }
  if (options.passphrase) {
    if (typeof options.passphrase !== "string") throw new TypeError("passphrase argument must be a string");
    this._ensureTls().passphrase = options.passphrase;
  }
  if (options.ciphers) {
    if (typeof options.ciphers !== "string") throw new TypeError("ciphers argument must be a string");
    this._ensureTls().ciphers = options.ciphers;
  }
  if (options.servername) {
    if (typeof options.servername !== "string") throw new TypeError("servername argument must be a string");
    this._ensureTls().servername = options.servername;
  }

  if (options.secureOptions) {
    if (typeof options.secureOptions !== "number") throw new TypeError("secureOptions argument must be a string");
    this._ensureTls().secureOptions = options.secureOptions;
  }
  this[kPath] = options.path || "/";
  if (cb) {
    this.once("response", cb);
  }

  $debug(`new ClientRequest: ${this[kMethod]} ${this[kProtocol]}//${this[kHost]}:${this[kPort]}${this[kPath]}`);

  // if (
  //   method === "GET" ||
  //   method === "HEAD" ||
  //   method === "DELETE" ||
  //   method === "OPTIONS" ||
  //   method === "TRACE" ||
  //   method === "CONNECT"
  // ) {
  //   this.useChunkedEncodingByDefault = false;
  // } else {
  //   this.useChunkedEncodingByDefault = true;
  // }

  this.finished = false;
  this[kRes] = null;
  this[kUpgradeOrConnect] = false;
  this[kParser] = null;
  this[kMaxHeadersCount] = null;
  this[kReusedSocket] = false;
  this[kHost] = host;
  this[kProtocol] = protocol;

  const timeout = options.timeout;
  if (timeout !== undefined && timeout !== 0) {
    this.setTimeout(timeout, undefined);
  }

  const { headers } = options;
  const headersArray = $isJSArray(headers);
  if (!headersArray) {
    if (headers) {
      for (let key in headers) {
        this.setHeader(key, headers[key]);
      }
    }

    // if (host && !this.getHeader("host") && setHost) {
    //   let hostHeader = host;

    //   // For the Host header, ensure that IPv6 addresses are enclosed
    //   // in square brackets, as defined by URI formatting
    //   // https://tools.ietf.org/html/rfc3986#section-3.2.2
    //   const posColon = StringPrototypeIndexOf.$call(hostHeader, ":");
    //   if (
    //     posColon !== -1 &&
    //     StringPrototypeIncludes.$call(hostHeader, ":", posColon + 1) &&
    //     StringPrototypeCharCodeAt.$call(hostHeader, 0) !== 91 /* '[' */
    //   ) {
    //     hostHeader = `[${hostHeader}]`;
    //   }

    //   if (port && +port !== defaultPort) {
    //     hostHeader += ":" + port;
    //   }
    //   this.setHeader("Host", hostHeader);
    // }

    var auth = options.auth;
    if (auth && !this.getHeader("Authorization")) {
      this.setHeader("Authorization", "Basic " + Buffer.from(auth).toString("base64"));
    }

    //   if (this.getHeader("expect")) {
    //     if (this._header) {
    //       throw new ERR_HTTP_HEADERS_SENT("render");
    //     }

    //     this._storeHeader(
    //       this.method + " " + this.path + " HTTP/1.1\r\n",
    //       this[kOutHeaders],
    //     );
    //   }
    // } else {
    //   this._storeHeader(
    //     this.method + " " + this.path + " HTTP/1.1\r\n",
    //     options.headers,
    //   );
  }

  // this[kUniqueHeaders] = parseUniqueHeadersOption(options.uniqueHeaders);

  const { signal: _signal, ...optsWithoutSignal } = options;
  this[kOptions] = optsWithoutSignal;

  this._httpMessage = this;

  process.nextTick(emitContinueAndSocketNT, this);

  this[kEmitState] = 0;

  this.setSocketKeepAlive = (enable = true, initialDelay = 0) => {
    $debug(`${NODE_HTTP_WARNING}\n`, "WARN: ClientRequest.setSocketKeepAlive is a no-op");
  };

  this.setNoDelay = (noDelay = true) => {
    $debug(`${NODE_HTTP_WARNING}\n`, "WARN: ClientRequest.setNoDelay is a no-op");
  };

  this[kClearTimeout] = () => {
    const timeoutTimer = this[kTimeoutTimer];
    if (timeoutTimer) {
      clearTimeout(timeoutTimer);
      this[kTimeoutTimer] = undefined;
      this.removeAllListeners("timeout");
    }
  };

  const onTimeout = () => {
    this[kTimeoutTimer] = undefined;
    this[kAbortController]?.abort?.();
    this.emit("timeout");
  };

  this.setTimeout = (msecs, callback) => {
    if (this.destroyed) return this;

    this.timeout = msecs = validateMsecs(msecs, "msecs");

    // Attempt to clear an existing timer in both cases -
    //  even if it will be rescheduled we don't want to leak an existing timer.
    clearTimeout(this[kTimeoutTimer]!);

    if (msecs === 0) {
      if (callback !== undefined) {
        validateFunction(callback, "callback");
        this.removeListener("timeout", callback);
      }

      this[kTimeoutTimer] = undefined;
    } else {
      this[kTimeoutTimer] = setTimeout(onTimeout, msecs).unref();

      if (callback !== undefined) {
        validateFunction(callback, "callback");
        this.once("timeout", callback);
      }
    }

    return this;
  };
}

const ClientRequestPrototype = {
  constructor: ClientRequest,
  __proto__: OutgoingMessage.prototype,

  get path() {
    return this[kPath];
  },

  get port() {
    return this[kPort];
  },

  get method() {
    return this[kMethod];
  },

  get host() {
    return this[kHost];
  },

  get protocol() {
    return this[kProtocol];
  },

  get agent() {
    return this[kAgent];
  },

  set agent(value) {
    this[kAgent] = value;
  },

  get aborted() {
    return this[abortedSymbol] || this[kSignal]?.aborted || !!this[kAbortController]?.signal?.aborted;
  },

  set aborted(value) {
    this[abortedSymbol] = value;
  },

  get writable() {
    return !this.finished;
  },
};

ClientRequest.prototype = ClientRequestPrototype;
$setPrototypeDirect.$call(ClientRequest, OutgoingMessage);

function validateHost(host, name) {
  if (host !== null && host !== undefined && typeof host !== "string") {
    throw $ERR_INVALID_ARG_TYPE(`options.${name}`, ["string", "undefined", "null"], host);
  }
  return host;
}

// Copyright Joyent, Inc. and other Node contributors.
//
// Permission is hereby granted, free of charge, to any person obtaining a
// copy of this software and associated documentation files (the
// "Software"), to deal in the Software without restriction, including
// without limitation the rights to use, copy, modify, merge, publish,
// distribute, sublicense, and/or sell copies of the Software, and to permit
// persons to whom the Software is furnished to do so, subject to the
// following conditions:
//
// The above copyright notice and this permission notice shall be included
// in all copies or substantial portions of the Software.
//
// THE SOFTWARE IS PROVIDED "AS IS", WITHOUT WARRANTY OF ANY KIND, EXPRESS
// OR IMPLIED, INCLUDING BUT NOT LIMITED TO THE WARRANTIES OF
// MERCHANTABILITY, FITNESS FOR A PARTICULAR PURPOSE AND NONINFRINGEMENT. IN
// NO EVENT SHALL THE AUTHORS OR COPYRIGHT HOLDERS BE LIABLE FOR ANY CLAIM,
// DAMAGES OR OTHER LIABILITY, WHETHER IN AN ACTION OF CONTRACT, TORT OR
// OTHERWISE, ARISING FROM, OUT OF OR IN CONNECTION WITH THE SOFTWARE OR THE
// USE OR OTHER DEALINGS IN THE SOFTWARE.

const METHODS = [
  "ACL",
  "BIND",
  "CHECKOUT",
  "CONNECT",
  "COPY",
  "DELETE",
  "GET",
  "HEAD",
  "LINK",
  "LOCK",
  "M-SEARCH",
  "MERGE",
  "MKACTIVITY",
  "MKCALENDAR",
  "MKCOL",
  "MOVE",
  "NOTIFY",
  "OPTIONS",
  "PATCH",
  "POST",
  "PROPFIND",
  "PROPPATCH",
  "PURGE",
  "PUT",
  "QUERY",
  "REBIND",
  "REPORT",
  "SEARCH",
  "SOURCE",
  "SUBSCRIBE",
  "TRACE",
  "UNBIND",
  "UNLINK",
  "UNLOCK",
  "UNSUBSCRIBE",
];

const STATUS_CODES = {
  100: "Continue",
  101: "Switching Protocols",
  102: "Processing",
  103: "Early Hints",
  200: "OK",
  201: "Created",
  202: "Accepted",
  203: "Non-Authoritative Information",
  204: "No Content",
  205: "Reset Content",
  206: "Partial Content",
  207: "Multi-Status",
  208: "Already Reported",
  226: "IM Used",
  300: "Multiple Choices",
  301: "Moved Permanently",
  302: "Found",
  303: "See Other",
  304: "Not Modified",
  305: "Use Proxy",
  307: "Temporary Redirect",
  308: "Permanent Redirect",
  400: "Bad Request",
  401: "Unauthorized",
  402: "Payment Required",
  403: "Forbidden",
  404: "Not Found",
  405: "Method Not Allowed",
  406: "Not Acceptable",
  407: "Proxy Authentication Required",
  408: "Request Timeout",
  409: "Conflict",
  410: "Gone",
  411: "Length Required",
  412: "Precondition Failed",
  413: "Payload Too Large",
  414: "URI Too Long",
  415: "Unsupported Media Type",
  416: "Range Not Satisfiable",
  417: "Expectation Failed",
  418: "I'm a Teapot",
  421: "Misdirected Request",
  422: "Unprocessable Entity",
  423: "Locked",
  424: "Failed Dependency",
  425: "Too Early",
  426: "Upgrade Required",
  428: "Precondition Required",
  429: "Too Many Requests",
  431: "Request Header Fields Too Large",
  451: "Unavailable For Legal Reasons",
  500: "Internal Server Error",
  501: "Not Implemented",
  502: "Bad Gateway",
  503: "Service Unavailable",
  504: "Gateway Timeout",
  505: "HTTP Version Not Supported",
  506: "Variant Also Negotiates",
  507: "Insufficient Storage",
  508: "Loop Detected",
  509: "Bandwidth Limit Exceeded",
  510: "Not Extended",
  511: "Network Authentication Required",
};

function _normalizeArgs(args) {
  let arr;

  if (args.length === 0) {
    arr = [{}, null];
    // arr[normalizedArgsSymbol] = true;
    return arr;
  }

  const arg0 = args[0];
  let options: any = {};
  if (typeof arg0 === "object" && arg0 !== null) {
    // (options[...][, cb])
    options = arg0;
    // } else if (isPipeName(arg0)) {
    // (path[...][, cb])
    // options.path = arg0;
  } else {
    // ([port][, host][...][, cb])
    options.port = arg0;
    if (args.length > 1 && typeof args[1] === "string") {
      options.host = args[1];
    }
  }

  const cb = args[args.length - 1];
  if (typeof cb !== "function") arr = [options, null];
  else arr = [options, cb];

  // arr[normalizedArgsSymbol] = true;
  return arr;
}

function _writeHead(statusCode, reason, obj, response) {
  statusCode |= 0;
  if (statusCode < 100 || statusCode > 999) {
    throw $ERR_HTTP_INVALID_STATUS_CODE(statusCode);
  }

  if (typeof reason === "string") {
    // writeHead(statusCode, reasonPhrase[, headers])
    response.statusMessage = reason;
  } else {
    // writeHead(statusCode[, headers])
    if (!response.statusMessage) response.statusMessage = STATUS_CODES[statusCode] || "unknown";
    obj ??= reason;
  }
  response.statusCode = statusCode;

  {
    // Slow-case: when progressive API and header fields are passed.
    let k;

    if ($isArray(obj)) {
      // Append all the headers provided in the array:
      if (obj.length && $isArray(obj[0])) {
        for (let i = 0; i < obj.length; i++) {
          const k = obj[i];
          if (k) response.appendHeader(k[0], k[1]);
        }
      } else {
        if (obj.length % 2 !== 0) {
          throw new Error("raw headers must have an even number of elements");
        }

        for (let n = 0; n < obj.length; n += 2) {
          k = obj[n + 0];
          if (k) response.setHeader(k, obj[n + 1]);
        }
      }
    } else if (obj) {
      const keys = Object.keys(obj);
      // Retain for(;;) loop for performance reasons
      // Refs: https://github.com/nodejs/node/pull/30958
      for (let i = 0; i < keys.length; i++) {
        k = keys[i];
        if (k) response.setHeader(k, obj[k]);
      }
    }
  }

  updateHasBody(response, statusCode);
}

function updateHasBody(response, statusCode) {
  // RFC 2616, 10.2.5:
  // The 204 response MUST NOT include a message-body, and thus is always
  // terminated by the first empty line after the header fields.
  // RFC 2616, 10.3.5:
  // The 304 response MUST NOT contain a message-body, and thus is always
  // terminated by the first empty line after the header fields.
  // RFC 2616, 10.1 Informational 1xx:
  // This class of status code indicates a provisional response,
  // consisting only of the Status-Line and optional headers, and is
  // terminated by an empty line.
  if (statusCode === 204 || statusCode === 304 || (statusCode >= 100 && statusCode <= 199)) {
    response._hasBody = false;
  } else {
    response._hasBody = true;
  }
}
function ServerResponse_writevDeprecated(chunks, callback) {
  if (chunks.length === 1 && !this.headersSent && this[firstWriteSymbol] === undefined) {
    this[firstWriteSymbol] = chunks[0].chunk;
    callback();
    return;
  }

  ensureReadableStreamController.$call(this, controller => {
    for (const chunk of chunks) {
      controller.write(chunk.chunk);
    }

    callback();
  });
}

/**
 * Makes an HTTP request.
 * @param {string | URL} url
 * @param {HTTPRequestOptions} [options]
 * @param {Function} [cb]
 * @returns {ClientRequest}
 */
function request(url, options, cb) {
  return new ClientRequest(url, options, cb);
}

function emitCloseServer(self: Server) {
  callCloseCallback(self);
  self.emit("close");
}
function emitCloseNTServer(this: Server) {
  process.nextTick(emitCloseServer, this);
}

/**
 * Makes a `GET` HTTP request.
 * @param {string | URL} url
 * @param {HTTPRequestOptions} [options]
 * @param {Function} [cb]
 * @returns {ClientRequest}
 */
function get(url, options, cb) {
  const req = request(url, options, cb);
  req.end();
  return req;
}

function onError(self, error, cb) {
  if ($isCallable(cb)) {
    cb(error);
  }
}

function emitErrorNt(msg, err, callback) {
  if ($isCallable(callback)) {
    callback(err);
  }
  if ($isCallable(msg.emit) && !msg.destroyed) {
    msg.emit("error", err);
  }
}

function emitErrorNextTickIfErrorListenerNT(self, err, cb) {
  process.nextTick(emitErrorNextTickIfErrorListener, self, err, cb);
}

function emitErrorNextTickIfErrorListener(self, err, cb) {
  if ($isCallable(cb)) {
    // This is to keep backward compatible behavior.
    // An error is emitted only if there are listeners attached to the event.
    if (self.listenerCount("error") == 0) {
      cb();
    } else {
      cb(err);
    }
  }
}

function emitAbortNextTick(self) {
  self.emit("abort");
}

function callCloseCallback(self) {
  if (self[kCloseCallback]) {
    self[kCloseCallback]();
    self[kCloseCallback] = undefined;
  }
}

function setCloseCallback(self, callback) {
  if (callback === self[kCloseCallback]) {
    return;
  }
  if (self[kCloseCallback]) {
    throw new Error("Close callback already set");
  }
  self[kCloseCallback] = callback;
}

function assignSocketInternal(self, socket) {
  if (socket._httpMessage) {
    throw $ERR_HTTP_SOCKET_ASSIGNED("Socket already assigned");
  }
  socket._httpMessage = self;
  setCloseCallback(socket, onServerResponseClose);
  self.socket = socket;
  self.emit("socket", socket);
}

const setMaxHTTPHeaderSize = $newZigFunction("node_http_binding.zig", "setMaxHTTPHeaderSize", 1);
const getMaxHTTPHeaderSize = $newZigFunction("node_http_binding.zig", "getMaxHTTPHeaderSize", 0);

var globalAgent = new Agent();
const http_exports = {
  Agent,
  Server,
  METHODS,
  STATUS_CODES,
  createServer,
  ServerResponse,
  IncomingMessage,
  request,
  get,
  get maxHeaderSize() {
    return getMaxHTTPHeaderSize();
  },
  set maxHeaderSize(value) {
    setMaxHTTPHeaderSize(value);
  },
  validateHeaderName,
  validateHeaderValue,
  setMaxIdleHTTPParsers(max) {
    validateInteger(max, "max", 1);
    $debug(`${NODE_HTTP_WARNING}\n`, "setMaxIdleHTTPParsers() is a no-op");
  },
  globalAgent,
  ClientRequest,
  OutgoingMessage,
  WebSocket,
  CloseEvent,
  MessageEvent,
};

export default http_exports;<|MERGE_RESOLUTION|>--- conflicted
+++ resolved
@@ -72,20 +72,9 @@
 const { isPrimary } = require("internal/cluster/isPrimary");
 const { kAutoDestroyed } = require("internal/shared");
 const { urlToHttpOptions } = require("internal/url");
-<<<<<<< HEAD
-const {
-  validateFunction,
-  checkIsHttpToken,
-  validateLinkHeaderValue,
-  validateObject,
-  validateInteger,
-} = require("internal/validators");
-const { isIPv6 } = require("node:net");
-=======
-const { validateFunction, checkIsHttpToken, validateLinkHeaderValue, validateObject } = require("internal/validators");
+const { validateFunction, checkIsHttpToken, validateLinkHeaderValue, validateObject, validateInteger } = require("internal/validators");
 const { isIP, isIPv6 } = require("node:net");
 const dns = require("node:dns");
->>>>>>> 8ebd5d53
 const ObjectKeys = Object.keys;
 
 const {
