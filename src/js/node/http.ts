--- conflicted
+++ resolved
@@ -393,20 +393,8 @@
       $isCallable(callback) && callback(err);
       return;
     }
-<<<<<<< HEAD
+    
     this.#closeHandle(handle, callback);
-=======
-    this[kHandle] = undefined;
-    handle.onclose = this.#onCloseForDestroy.bind(this, callback);
-    handle.close();
-    // lets sync check and destroy the request if it's not complete
-    const message = this._httpMessage;
-    const req = message?.req;
-    if (req && !req.complete) {
-      // at this point the handle is not destroyed yet, lets destroy the request
-      req.destroy(new ConnResetException("aborted"));
-    }
->>>>>>> fdd181d6
   }
 
   _final(callback) {
@@ -2035,12 +2023,7 @@
         req._dump();
       }
       this.detachSocket(socket);
-<<<<<<< HEAD
-      this[finishedSymbol] = this.finished = true;
-=======
       this.finished = true;
-
->>>>>>> fdd181d6
       this.emit("prefinish");
       this._callPendingCallbacks();
 
