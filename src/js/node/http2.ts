// Hardcoded module "node:http2"
/*
 * Portions of this code are derived from the Node.js project (https://nodejs.org/),
 * originally developed by Node.js contributors and Joyent, Inc.
 *
 * Copyright Node.js contributors. All rights reserved.
 * Copyright Joyent, Inc. and other Node contributors. All rights reserved.
 *
 * Permission is hereby granted, free of charge, to any person obtaining a copy
 * of this software and associated documentation files (the "Software"), to deal
 * in the Software without restriction, including without limitation the rights
 * to use, copy, modify, merge, publish, distribute, sublicense, and/or sell
 * copies of the Software, and to permit persons to whom the Software is
 * furnished to do so, subject to the following conditions:
 *
 * The above copyright notice and this permission notice shall be included in
 * all copies or substantial portions of the Software.
 *
 * THE SOFTWARE IS PROVIDED "AS IS", WITHOUT WARRANTY OF ANY KIND, EXPRESS OR
 * IMPLIED, INCLUDING BUT NOT LIMITED TO THE WARRANTIES OF MERCHANTABILITY,
 * FITNESS FOR A PARTICULAR PURPOSE AND NONINFRINGEMENT. IN NO EVENT SHALL THE
 * AUTHORS OR COPYRIGHT HOLDERS BE LIABLE FOR ANY CLAIM, DAMAGES OR OTHER
 * LIABILITY, WHETHER IN AN ACTION OF CONTRACT, TORT OR OTHERWISE, ARISING FROM,
 * OUT OF OR IN CONNECTION WITH THE SOFTWARE OR THE USE OR OTHER DEALINGS IN
 * THE SOFTWARE.
 *
 * Modifications were made to the original code.
 */
const { isTypedArray } = require("node:util/types");
const { hideFromStack, throwNotImplemented } = require("internal/shared");
const { STATUS_CODES } = require("internal/http");
const tls = require("node:tls");
const net = require("node:net");
const fs = require("node:fs");
const { $data } = require("node:fs/promises");
const FileHandle = $data.FileHandle;
const bunTLSConnectOptions = Symbol.for("::buntlsconnectoptions::");
const bunSocketServerOptions = Symbol.for("::bunnetserveroptions::");
const kInfoHeaders = Symbol("sent-info-headers");
const kProxySocket = Symbol("proxySocket");
const kSessions = Symbol("sessions");
const kQuotedString = /^[\x09\x20-\x5b\x5d-\x7e\x80-\xff]*$/;
const MAX_ADDITIONAL_SETTINGS = 10;
const Stream = require("node:stream");
const { Readable } = Stream;
type Http2ConnectOptions = {
  settings?: Settings;
  protocol?: "https:" | "http:";
  createConnection?: Function;
};
const TLSSocket = tls.TLSSocket;
const Socket = net.Socket;
const EventEmitter = require("node:events");
const { Duplex } = Stream;
<<<<<<< HEAD

=======
>>>>>>> 5b7fd9ed
const { SafeArrayIterator, SafeSet } = require("internal/primordials");

const RegExpPrototypeExec = RegExp.prototype.exec;
const ObjectAssign = Object.assign;
const ArrayIsArray = Array.isArray;
const ObjectKeys = Object.keys;
const FunctionPrototypeBind = Function.prototype.bind;
const StringPrototypeTrim = String.prototype.trim;
const ArrayPrototypePush = Array.prototype.push;
const StringPrototypeToLowerCase = String.prototype.toLowerCase;
const StringPrototypeIncludes = String.prototype.includes;
const ObjectPrototypeHasOwnProperty = Object.prototype.hasOwnProperty;
const DatePrototypeToUTCString = Date.prototype.toUTCString;
const DatePrototypeGetMilliseconds = Date.prototype.getMilliseconds;

const H2FrameParser = $zig("h2_frame_parser.zig", "H2FrameParserConstructor");
const assertSettings = $newZigFunction("h2_frame_parser.zig", "jsAssertSettings", 1);
const getPackedSettings = $newZigFunction("h2_frame_parser.zig", "jsGetPackedSettings", 1);
const getUnpackedSettings = $newZigFunction("h2_frame_parser.zig", "jsGetUnpackedSettings", 1);

const sensitiveHeaders = Symbol.for("nodejs.http2.sensitiveHeaders");
const bunHTTP2Native = Symbol.for("::bunhttp2native::");

const bunHTTP2Socket = Symbol.for("::bunhttp2socket::");
const bunHTTP2OriginSet = Symbol("::bunhttp2originset::");
const bunHTTP2StreamFinal = Symbol.for("::bunHTTP2StreamFinal::");

const bunHTTP2StreamStatus = Symbol.for("::bunhttp2StreamStatus::");

const bunHTTP2Session = Symbol.for("::bunhttp2session::");
const bunHTTP2Headers = Symbol.for("::bunhttp2headers::");

const ReflectGetPrototypeOf = Reflect.getPrototypeOf;

const kBeginSend = Symbol("begin-send");
const kServer = Symbol("server");
const kState = Symbol("state");
const kStream = Symbol("stream");
const kResponse = Symbol("response");
const kHeaders = Symbol("headers");
const kRawHeaders = Symbol("rawHeaders");
const kTrailers = Symbol("trailers");
const kRawTrailers = Symbol("rawTrailers");
const kSetHeader = Symbol("setHeader");
const kAppendHeader = Symbol("appendHeader");
const kAborted = Symbol("aborted");
const kRequest = Symbol("request");
const kHeadRequest = Symbol("headRequest");
const kMaxStreams = 2 ** 32 - 1;
const kMaxInt = 4294967295;
const kMaxWindowSize = 2 ** 31 - 1;
const {
  validateInteger,
  validateString,
  validateObject,
  validateFunction,
  checkIsHttpToken,
  validateLinkHeaderValue,
  validateUint32,
  validateInt32,
  validateBuffer,
  validateNumber,
} = require("internal/validators");

let utcCache;

function utcDate() {
  if (!utcCache) cache();
  return utcCache;
}
function emitEventNT(self: any, event: string, ...args: any[]) {
  if (self.listenerCount(event) > 0) {
    self.emit(event, ...args);
  }
}
function emitErrorNT(self: any, error: any, destroy: boolean) {
  if (destroy) {
    if (self.listenerCount("error") > 0) {
      self.destroy(error);
    } else {
      self.destroy();
    }
  } else if (self.listenerCount("error") > 0) {
    self.emit("error", error);
  }
}

function emitOutofStreamErrorNT(self: any) {
  self.destroy($ERR_HTTP2_OUT_OF_STREAMS());
}
function cache() {
  const d = new Date();
  utcCache = d.toUTCString();
  setTimeout(resetCache, 1000 - d.getMilliseconds()).unref();
}

function resetCache() {
  utcCache = undefined;
}

function getAuthority(headers) {
  // For non-CONNECT requests, HTTP/2 allows either :authority
  // or Host to be used equivalently. The first is preferred
  // when making HTTP/2 requests, and the latter is preferred
  // when converting from an HTTP/1 message.
  if (headers[HTTP2_HEADER_AUTHORITY] !== undefined) return headers[HTTP2_HEADER_AUTHORITY];
  if (headers[HTTP2_HEADER_HOST] !== undefined) return headers[HTTP2_HEADER_HOST];
}
function onStreamData(chunk) {
  const request = this[kRequest];
  if (request !== undefined && !request.push(chunk)) this.pause();
}

function onStreamTrailers(trailers, flags, rawTrailers) {
  const request = this[kRequest];
  if (request !== undefined) {
    ObjectAssign(request[kTrailers], trailers);
    ArrayPrototypePush.$call(request[kRawTrailers], ...new SafeArrayIterator(rawTrailers));
  }
}

function onStreamEnd() {
  // Cause the request stream to end as well.
  const request = this[kRequest];
  if (request !== undefined) this[kRequest].push(null);
}

function onStreamError(error) {
  // This is purposefully left blank
  //
  // errors in compatibility mode are
  // not forwarded to the request
  // and response objects.
}

function onRequestPause() {
  this[kStream].pause();
}

function onRequestResume() {
  this[kStream].resume();
}

function onStreamDrain() {
  const response = this[kResponse];
  if (response !== undefined) response.emit("drain");
}

function onStreamAbortedResponse() {
  // no-op for now
}

function onStreamAbortedRequest() {
  const request = this[kRequest];
  if (request !== undefined && request[kState].closed === false) {
    request[kAborted] = true;
    request.emit("aborted");
  }
}

function resumeStream(stream) {
  stream.resume();
}

function onStreamTrailersReady() {
  this.sendTrailers(this[kResponse][kTrailers]);
}

function onStreamCloseResponse() {
  const res = this[kResponse];
  if (res === undefined) return;

  const state = res[kState];

  if (this.headRequest !== state.headRequest) return;

  state.closed = true;

  this.removeListener("wantTrailers", onStreamTrailersReady);
  this[kResponse] = undefined;
  res.emit("finish");

  res.emit("close");
}
function onStreamCloseRequest() {
  const req = this[kRequest];

  if (req === undefined) return;

  const state = req[kState];
  state.closed = true;

  req.push(null);
  // If the user didn't interact with incoming data and didn't pipe it,
  // dump it for compatibility with http1
  if (!state.didRead && !req._readableState.resumeScheduled) req.resume();

  this[kRequest] = undefined;

  req.emit("close");
}

function onStreamTimeout() {
  this.emit("timeout");
}

function isPseudoHeader(name) {
  switch (name) {
    case HTTP2_HEADER_STATUS: // :status
    case HTTP2_HEADER_METHOD: // :method
    case HTTP2_HEADER_PATH: // :path
    case HTTP2_HEADER_AUTHORITY: // :authority
    case HTTP2_HEADER_SCHEME: // :scheme
      return true;
    default:
      return false;
  }
}

function isConnectionHeaderAllowed(name, value) {
  return name !== HTTP2_HEADER_CONNECTION || value === "trailers";
}
let statusConnectionHeaderWarned = false;
let statusMessageWarned = false;
function statusMessageWarn() {
  if (statusMessageWarned === false) {
    process.emitWarning("Status message is not supported by HTTP/2 (RFC7540 8.1.2.4)", "UnsupportedWarning");
    statusMessageWarned = true;
  }
}

function connectionHeaderMessageWarn() {
  if (statusConnectionHeaderWarned === false) {
    process.emitWarning(
      "The provided connection header is not valid, " +
        "the value will be dropped from the header and " +
        "will never be in use.",
      "UnsupportedWarning",
    );
    statusConnectionHeaderWarned = true;
  }
}

function assertValidHeader(name, value) {
  if (name === "" || typeof name !== "string" || StringPrototypeIncludes.$call(name, " ")) {
    throw $ERR_INVALID_HTTP_TOKEN("Header name", name);
  }
  if (isPseudoHeader(name)) {
    throw $ERR_HTTP2_PSEUDOHEADER_NOT_ALLOWED();
  }
  if (value === undefined || value === null) {
    throw $ERR_HTTP2_INVALID_HEADER_VALUE(value, name);
  }
  if (!isConnectionHeaderAllowed(name, value)) {
    connectionHeaderMessageWarn();
  }
}
function assertIsObject(value: any, name: string, types?: string): asserts value is object {
  if (value !== undefined && (!$isObject(value) || $isArray(value))) {
    throw $ERR_INVALID_ARG_TYPE(name, types || "Object", value);
  }
}

function assertIsArray(value: any, name: string, types?: string): asserts value is any[] {
  if (value !== undefined && !$isArray(value)) {
    throw $ERR_INVALID_ARG_TYPE(name, types || "Array", value);
  }
}
hideFromStack(assertIsObject);
hideFromStack(assertIsArray);
hideFromStack(assertValidHeader);

class Http2ServerRequest extends Readable {
  [kState];
  [kHeaders];
  [kRawHeaders];
  [kTrailers];
  [kRawTrailers];
  [kStream];
  [kAborted];

  constructor(stream, headers, options, rawHeaders) {
    super({ autoDestroy: false, ...options });
    this[kState] = {
      closed: false,
      didRead: false,
    };
    // Headers in HTTP/1 are not initialized using Object.create(null) which,
    // although preferable, would simply break too much code. Ergo header
    // initialization using Object.create(null) in HTTP/2 is intentional.
    this[kHeaders] = headers;
    this[kRawHeaders] = rawHeaders;
    this[kTrailers] = {};
    this[kRawTrailers] = [];
    this[kStream] = stream;
    this[kAborted] = false;
    stream[kRequest] = this;

    // Pause the stream..
    stream.on("trailers", onStreamTrailers);
    stream.on("end", onStreamEnd);
    stream.on("error", onStreamError);
    stream.on("aborted", onStreamAbortedRequest);
    stream.on("close", onStreamCloseRequest);
    stream.on("timeout", onStreamTimeout.bind(this));
    this.on("pause", onRequestPause);
    this.on("resume", onRequestResume);
  }

  get aborted() {
    return this[kAborted];
  }

  get complete() {
    return this[kAborted] || this.readableEnded || this[kState].closed || this[kStream].destroyed;
  }

  get stream() {
    return this[kStream];
  }

  get headers() {
    return this[kHeaders];
  }

  get rawHeaders() {
    return this[kRawHeaders];
  }

  get trailers() {
    return this[kTrailers];
  }

  get rawTrailers() {
    return this[kRawTrailers];
  }

  get httpVersionMajor() {
    return 2;
  }

  get httpVersionMinor() {
    return 0;
  }

  get httpVersion() {
    return "2.0";
  }

  get socket() {
    const stream = this[kStream];
    const proxySocket = stream[kProxySocket];
    if (proxySocket == null) return (stream[kProxySocket] = new Proxy(stream, proxyCompatSocketHandler));
    return proxySocket;
  }

  get connection() {
    return this.socket;
  }

  _read(nread) {
    const state = this[kState];
    if (!state.didRead) {
      state.didRead = true;
      this[kStream].on("data", onStreamData);
    } else {
      process.nextTick(resumeStream, this[kStream]);
    }
  }

  get method() {
    return this[kHeaders][HTTP2_HEADER_METHOD];
  }

  set method(method) {
    validateString(method, "method");
    if (StringPrototypeTrim.$call(method) === "") throw $ERR_INVALID_ARG_VALUE("method", method);
    this[kHeaders][HTTP2_HEADER_METHOD] = method;
  }

  get authority() {
    return getAuthority(this[kHeaders]);
  }

  get scheme() {
    return this[kHeaders][HTTP2_HEADER_SCHEME];
  }

  get url() {
    return this[kHeaders][HTTP2_HEADER_PATH];
  }

  set url(url) {
    this[kHeaders][HTTP2_HEADER_PATH] = url;
  }

  setTimeout(msecs, callback) {
    if (!this[kState].closed) this[kStream].setTimeout(msecs, callback);
    return this;
  }
}
class Http2ServerResponse extends Stream {
  [kState];
  [kHeaders];
  [kTrailers];
  [kStream];

  constructor(stream, options?) {
    super(options);
    this[kState] = {
      closed: false,
      ending: false,
      destroyed: false,
      headRequest: false,
      sendDate: true,
      statusCode: HTTP_STATUS_OK,
    };
    this[kHeaders] = Object.create(null);
    this[kTrailers] = Object.create(null);
    this[kStream] = stream;
    stream[kResponse] = this;
    this.writable = true;
    this.req = stream[kRequest];
    stream.on("drain", onStreamDrain);
    stream.on("aborted", onStreamAbortedResponse);
    stream.on("close", onStreamCloseResponse);
    stream.on("wantTrailers", onStreamTrailersReady);
    stream.on("timeout", onStreamTimeout.bind(this));
  }

  // User land modules such as finalhandler just check truthiness of this
  // but if someone is actually trying to use this for more than that
  // then we simply can't support such use cases
  get _header() {
    return this.headersSent;
  }

  get writableEnded() {
    const state = this[kState];
    return state.ending;
  }

  get finished() {
    const state = this[kState];
    return state.ending;
  }

  get socket() {
    // This is compatible with http1 which removes socket reference
    // only from ServerResponse but not IncomingMessage
    if (this[kState].closed) return undefined;
    return this[kStream]?.[bunHTTP2Session]?.socket;
  }

  get connection() {
    return this.socket;
  }

  get stream() {
    return this[kStream];
  }

  get headersSent() {
    return this[kStream].headersSent;
  }

  get sendDate() {
    return this[kState].sendDate;
  }

  set sendDate(bool) {
    this[kState].sendDate = Boolean(bool);
  }

  get statusCode() {
    return this[kState].statusCode;
  }

  get writableCorked() {
    return this[kStream].writableCorked;
  }

  get writableHighWaterMark() {
    return this[kStream].writableHighWaterMark;
  }

  get writableFinished() {
    return this[kStream].writableFinished;
  }

  get writableLength() {
    return this[kStream].writableLength;
  }

  set statusCode(code) {
    code |= 0;
    if (code >= 100 && code < 200) throw $ERR_HTTP2_INFO_STATUS_NOT_ALLOWED();
    if (code < 100 || code > 599) throw $ERR_HTTP2_STATUS_INVALID(code);
    this[kState].statusCode = code;
  }

  setTrailer(name, value) {
    validateString(name, "name");
    name = StringPrototypeToLowerCase.$call(StringPrototypeTrim.$call(name));
    assertValidHeader(name, value);
    this[kTrailers][name] = value;
  }

  addTrailers(headers) {
    const keys = ObjectKeys(headers);
    let key = "";
    for (let i = 0; i < keys.length; i++) {
      key = keys[i];
      this.setTrailer(key, headers[key]);
    }
  }

  getHeader(name) {
    validateString(name, "name");
    name = StringPrototypeToLowerCase.$call(StringPrototypeTrim.$call(name));
    return this[kHeaders][name];
  }

  getHeaderNames() {
    return ObjectKeys(this[kHeaders]);
  }

  getHeaders() {
    const headers = Object.create(null);
    return ObjectAssign(headers, this[kHeaders]);
  }

  hasHeader(name) {
    validateString(name, "name");
    name = StringPrototypeToLowerCase.$call(StringPrototypeTrim.$call(name));
    return ObjectPrototypeHasOwnProperty.$call(this[kHeaders], name);
  }

  removeHeader(name) {
    validateString(name, "name");
    if (this[kStream].headersSent) throw $ERR_HTTP2_HEADERS_SENT();

    name = StringPrototypeToLowerCase.$call(StringPrototypeTrim.$call(name));

    if (name === "date") {
      this[kState].sendDate = false;

      return;
    }

    delete this[kHeaders][name];
  }

  setHeader(name, value) {
    validateString(name, "name");
    if (this[kStream].headersSent) throw $ERR_HTTP2_HEADERS_SENT();

    this[kSetHeader](name, value);
  }

  [kSetHeader](name, value) {
    name = StringPrototypeToLowerCase.$call(StringPrototypeTrim.$call(name));
    assertValidHeader(name, value);

    if (!isConnectionHeaderAllowed(name, value)) {
      return;
    }

    if (name[0] === ":") assertValidPseudoHeader(name);
    else if (!checkIsHttpToken(name)) this.destroy($ERR_INVALID_HTTP_TOKEN("Header name", name));

    this[kHeaders][name] = value;
  }

  appendHeader(name, value) {
    validateString(name, "name");
    if (this[kStream].headersSent) throw $ERR_HTTP2_HEADERS_SENT();

    this[kAppendHeader](name, value);
  }

  [kAppendHeader](name, value) {
    name = StringPrototypeToLowerCase.$call(StringPrototypeTrim.$call(name));
    assertValidHeader(name, value);

    if (!isConnectionHeaderAllowed(name, value)) {
      return;
    }

    if (name[0] === ":") assertValidPseudoHeader(name);
    else if (!checkIsHttpToken(name)) this.destroy($ERR_INVALID_HTTP_TOKEN("Header name", name));

    // Handle various possible cases the same as OutgoingMessage.appendHeader:
    const headers = this[kHeaders];
    if (headers === null || !headers[name]) {
      return this.setHeader(name, value);
    }

    if (!ArrayIsArray(headers[name])) {
      headers[name] = [headers[name]];
    }

    const existingValues = headers[name];
    if (ArrayIsArray(value)) {
      for (let i = 0, length = value.length; i < length; i++) {
        existingValues.push(value[i]);
      }
    } else {
      existingValues.push(value);
    }
  }

  get statusMessage() {
    statusMessageWarn();

    return "";
  }

  set statusMessage(msg) {
    statusMessageWarn();
  }

  flushHeaders() {
    const state = this[kState];
    if (!state.closed && !this[kStream].headersSent) this.writeHead(state.statusCode);
  }

  writeHead(statusCode, statusMessage?, headers?) {
    const state = this[kState];

    if (state.closed || this.stream.destroyed) return this;
    if (this[kStream].headersSent) throw $ERR_HTTP2_HEADERS_SENT();

    if (typeof statusMessage === "string") statusMessageWarn();

    if (headers === undefined && typeof statusMessage === "object") headers = statusMessage;

    let i;
    if (ArrayIsArray(headers)) {
      if (this[kHeaders]) {
        // Headers in obj should override previous headers but still
        // allow explicit duplicates. To do so, we first remove any
        // existing conflicts, then use appendHeader. This is the
        // slow path, which only applies when you use setHeader and
        // then pass headers in writeHead too.

        // We need to handle both the tuple and flat array formats, just
        // like the logic further below.
        if (headers.length && ArrayIsArray(headers[0])) {
          for (let n = 0; n < headers.length; n += 1) {
            const key = headers[n + 0][0];
            this.removeHeader(key);
          }
        } else {
          for (let n = 0; n < headers.length; n += 2) {
            const key = headers[n + 0];
            this.removeHeader(key);
          }
        }
      }

      // Append all the headers provided in the array:
      if (headers.length && ArrayIsArray(headers[0])) {
        for (i = 0; i < headers.length; i++) {
          const header = headers[i];
          this[kAppendHeader](header[0], header[1]);
        }
      } else {
        if (headers.length % 2 !== 0) {
          throw $ERR_INVALID_ARG_VALUE("headers", headers);
        }

        for (i = 0; i < headers.length; i += 2) {
          this[kAppendHeader](headers[i], headers[i + 1]);
        }
      }
    } else if (typeof headers === "object") {
      const keys = ObjectKeys(headers);
      let key = "";
      for (i = 0; i < keys.length; i++) {
        key = keys[i];
        this[kSetHeader](key, headers[key]);
      }
    }

    state.statusCode = statusCode;
    this[kBeginSend]();

    return this;
  }

  cork() {
    this[kStream].cork();
  }

  uncork() {
    this[kStream].uncork();
  }

  write(chunk, encoding, cb?) {
    const state = this[kState];

    if (typeof encoding === "function") {
      cb = encoding;
      encoding = "utf8";
    }

    let err;
    if (state.ending) {
      err = $ERR_STREAM_WRITE_AFTER_END();
    } else if (state.closed) {
      err = $ERR_HTTP2_INVALID_STREAM();
    } else if (state.destroyed) {
      return false;
    }

    if (err) {
      if (typeof cb === "function") process.nextTick(cb, err);
      this.destroy(err);
      return false;
    }

    const stream = this[kStream];
    if (!stream.headersSent) this.writeHead(state.statusCode);
    return stream.write(chunk, encoding, cb);
  }

  end(chunk, encoding, cb) {
    const stream = this[kStream];
    const state = this[kState];

    if (typeof chunk === "function") {
      cb = chunk;
      chunk = null;
    } else if (typeof encoding === "function") {
      cb = encoding;
      encoding = "utf8";
    }

    if ((state.closed || state.ending) && state.headRequest === stream.headRequest) {
      if (typeof cb === "function") {
        process.nextTick(cb);
      }
      return this;
    }

    if (chunk !== null && chunk !== undefined) this.write(chunk, encoding);

    state.headRequest = stream.headRequest;
    state.ending = true;

    if (typeof cb === "function") {
      if (stream.writableEnded) this.once("finish", cb);
      else stream.once("finish", cb);
    }

    if (!stream.headersSent) this.writeHead(this[kState].statusCode);

    if (this[kState].closed || stream.destroyed) onStreamCloseResponse.$call(stream);
    else stream.end();

    return this;
  }

  destroy(err) {
    if (this[kState].destroyed) return;

    this[kState].destroyed = true;
    this[kStream].destroy(err);
  }

  setTimeout(msecs, callback) {
    if (this[kState].closed) return;
    this[kStream].setTimeout(msecs, callback);
  }

  createPushResponse(headers, callback) {
    validateFunction(callback, "callback");
    if (this[kState].closed) {
      const error = $ERR_HTTP2_INVALID_STREAM();
      process.nextTick(callback, error);
      return;
    }
    this[kStream].pushStream(headers, {}, (err, stream, headers, options) => {
      if (err) {
        callback(err);
        return;
      }
      callback(null, new Http2ServerResponse(stream));
    });
  }

  [kBeginSend]() {
    const state = this[kState];
    const headers = this[kHeaders];
    headers[HTTP2_HEADER_STATUS] = state.statusCode;
    const options = {
      endStream: state.ending,
      waitForTrailers: true,
      sendDate: state.sendDate,
    };
    this[kStream].respond(headers, options);
  }

  // TODO doesn't support callbacks
  writeContinue() {
    const stream = this[kStream];
    if (stream.headersSent || this[kState].closed) return false;
    stream.additionalHeaders({
      [HTTP2_HEADER_STATUS]: HTTP_STATUS_CONTINUE,
    });
    return true;
  }

  writeEarlyHints(hints) {
    validateObject(hints, "hints");
    const headers = Object.create(null);
    const linkHeaderValue = validateLinkHeaderValue(hints.link);
    for (const key of ObjectKeys(hints)) {
      if (key !== "link") {
        headers[key] = hints[key];
      }
    }
    if (linkHeaderValue.length === 0) {
      return false;
    }
    const stream = this[kStream];
    if (stream.headersSent || this[kState].closed) return false;
    stream.additionalHeaders({
      ...headers,
      [HTTP2_HEADER_STATUS]: HTTP_STATUS_EARLY_HINTS,
      Link: linkHeaderValue,
    });
    return true;
  }
}

function onServerStream(Http2ServerRequest, Http2ServerResponse, stream, headers, flags, rawHeaders) {
  const server = this;
  const request = new Http2ServerRequest(stream, headers, undefined, rawHeaders);
  const response = new Http2ServerResponse(stream);

  // Check for the CONNECT method
  const method = headers[HTTP2_HEADER_METHOD];
  if (method === "CONNECT") {
    if (!server.emit("connect", request, response)) {
      response.statusCode = HTTP_STATUS_METHOD_NOT_ALLOWED;
      response.end();
    }
    return;
  }

  // Check for Expectations
  if (headers.expect !== undefined) {
    if (headers.expect === "100-continue") {
      if (server.listenerCount("checkContinue")) {
        server.emit("checkContinue", request, response);
      } else {
        response.writeContinue();
        server.emit("request", request, response);
      }
    } else if (server.listenerCount("checkExpectation")) {
      server.emit("checkExpectation", request, response);
    } else {
      response.statusCode = HTTP_STATUS_EXPECTATION_FAILED;
      response.end();
    }
    return;
  }

  server.emit("request", request, response);
}

const proxyCompatSocketHandler = {
  has(stream, prop) {
    const ref = stream.session !== undefined ? stream.session[bunHTTP2Socket] : stream;
    return prop in stream || prop in ref;
  },

  get(stream, prop) {
    switch (prop) {
      case "on":
      case "once":
      case "end":
      case "emit":
      case "destroy":
        return stream[prop].bind(stream);
      case "writable":
      case "destroyed":
        return stream[prop];
      case "readable": {
        if (stream.destroyed) return false;
        const request = stream[kRequest];
        return request ? request.readable : stream.readable;
      }
      case "setTimeout": {
        const session = stream.session;
        if (session !== undefined) return session.setTimeout.bind(session);
        return stream.setTimeout.bind(stream);
      }
      case "write":
      case "read":
      case "pause":
      case "resume":
        throw $ERR_HTTP2_NO_SOCKET_MANIPULATION();
      default: {
        const ref = stream.session !== undefined ? stream.session[bunHTTP2Socket] : stream;
        const value = ref[prop];
        return typeof value === "function" ? value.bind(ref) : value;
      }
    }
  },
  getPrototypeOf(stream) {
    if (stream.session !== undefined) return ReflectGetPrototypeOf(stream.session[bunHTTP2Socket]);
    return ReflectGetPrototypeOf(stream);
  },
  set(stream, prop, value) {
    switch (prop) {
      case "writable":
      case "readable":
      case "destroyed":
      case "on":
      case "once":
      case "end":
      case "emit":
      case "destroy":
        stream[prop] = value;
        return true;
      case "setTimeout": {
        const session = stream.session;
        if (session !== undefined) session.setTimeout = value;
        else stream.setTimeout = value;
        return true;
      }
      case "write":
      case "read":
      case "pause":
      case "resume":
        throw $ERR_HTTP2_NO_SOCKET_MANIPULATION();
      default: {
        const ref = stream.session !== undefined ? stream.session[bunHTTP2Socket] : stream;
        ref[prop] = value;
        return true;
      }
    }
  },
};
const proxySocketHandler = {
  get(session, prop) {
    switch (prop) {
      case "setTimeout":
      case "ref":
      case "unref":
        return FunctionPrototypeBind.$call(session[prop], session);
      case "destroy":
      case "emit":
      case "end":
      case "pause":
      case "read":
      case "resume":
      case "write":
      case "setEncoding":
      case "setKeepAlive":
      case "setNoDelay":
        throw $ERR_HTTP2_NO_SOCKET_MANIPULATION();
      default: {
        const socket = session[bunHTTP2Socket];
        if (!socket) {
          throw $ERR_HTTP2_SOCKET_UNBOUND();
        }
        const value = socket[prop];
        return typeof value === "function" ? FunctionPrototypeBind.$call(value, socket) : value;
      }
    }
  },
  getPrototypeOf(session) {
    const socket = session[bunHTTP2Socket];
    if (!socket) {
      throw $ERR_HTTP2_SOCKET_UNBOUND();
    }
    return ReflectGetPrototypeOf(socket);
  },
  set(session, prop, value) {
    switch (prop) {
      case "setTimeout":
      case "ref":
      case "unref":
        session[prop] = value;
        return true;
      case "destroy":
      case "emit":
      case "end":
      case "pause":
      case "read":
      case "resume":
      case "write":
      case "setEncoding":
      case "setKeepAlive":
      case "setNoDelay":
        throw $ERR_HTTP2_NO_SOCKET_MANIPULATION();
      default: {
        const socket = session[bunHTTP2Socket];
        if (!socket) {
          throw $ERR_HTTP2_SOCKET_UNBOUND();
        }
        socket[prop] = value;
        return true;
      }
    }
  },
};
const nameForErrorCode = [
  "NGHTTP2_NO_ERROR",
  "NGHTTP2_PROTOCOL_ERROR",
  "NGHTTP2_INTERNAL_ERROR",
  "NGHTTP2_FLOW_CONTROL_ERROR",
  "NGHTTP2_SETTINGS_TIMEOUT",
  "NGHTTP2_STREAM_CLOSED",
  "NGHTTP2_FRAME_SIZE_ERROR",
  "NGHTTP2_REFUSED_STREAM",
  "NGHTTP2_CANCEL",
  "NGHTTP2_COMPRESSION_ERROR",
  "NGHTTP2_CONNECT_ERROR",
  "NGHTTP2_ENHANCE_YOUR_CALM",
  "NGHTTP2_INADEQUATE_SECURITY",
  "NGHTTP2_HTTP_1_1_REQUIRED",
];
const constants = {
  NGHTTP2_ERR_FRAME_SIZE_ERROR: -522,
  NGHTTP2_SESSION_SERVER: 0,
  NGHTTP2_SESSION_CLIENT: 1,
  NGHTTP2_STREAM_STATE_IDLE: 1,
  NGHTTP2_STREAM_STATE_OPEN: 2,
  NGHTTP2_STREAM_STATE_RESERVED_LOCAL: 3,
  NGHTTP2_STREAM_STATE_RESERVED_REMOTE: 4,
  NGHTTP2_STREAM_STATE_HALF_CLOSED_LOCAL: 5,
  NGHTTP2_STREAM_STATE_HALF_CLOSED_REMOTE: 6,
  NGHTTP2_STREAM_STATE_CLOSED: 7,
  NGHTTP2_FLAG_NONE: 0,
  NGHTTP2_FLAG_END_STREAM: 1,
  NGHTTP2_FLAG_END_HEADERS: 4,
  NGHTTP2_FLAG_ACK: 1,
  NGHTTP2_FLAG_PADDED: 8,
  NGHTTP2_FLAG_PRIORITY: 32,
  DEFAULT_SETTINGS_HEADER_TABLE_SIZE: 4096,
  DEFAULT_SETTINGS_ENABLE_PUSH: 1,
  DEFAULT_SETTINGS_MAX_CONCURRENT_STREAMS: 4294967295,
  DEFAULT_SETTINGS_INITIAL_WINDOW_SIZE: 65535,
  DEFAULT_SETTINGS_MAX_FRAME_SIZE: 16384,
  DEFAULT_SETTINGS_MAX_HEADER_LIST_SIZE: 65535,
  DEFAULT_SETTINGS_ENABLE_CONNECT_PROTOCOL: 0,
  MAX_MAX_FRAME_SIZE: 16777215,
  MIN_MAX_FRAME_SIZE: 16384,
  MAX_INITIAL_WINDOW_SIZE: 2147483647,
  NGHTTP2_SETTINGS_HEADER_TABLE_SIZE: 1,
  NGHTTP2_SETTINGS_ENABLE_PUSH: 2,
  NGHTTP2_SETTINGS_MAX_CONCURRENT_STREAMS: 3,
  NGHTTP2_SETTINGS_INITIAL_WINDOW_SIZE: 4,
  NGHTTP2_SETTINGS_MAX_FRAME_SIZE: 5,
  NGHTTP2_SETTINGS_MAX_HEADER_LIST_SIZE: 6,
  NGHTTP2_SETTINGS_ENABLE_CONNECT_PROTOCOL: 8,
  PADDING_STRATEGY_NONE: 0,
  PADDING_STRATEGY_ALIGNED: 1,
  PADDING_STRATEGY_MAX: 2,
  PADDING_STRATEGY_CALLBACK: 1,
  NGHTTP2_NO_ERROR: 0,
  NGHTTP2_PROTOCOL_ERROR: 1,
  NGHTTP2_INTERNAL_ERROR: 2,
  NGHTTP2_FLOW_CONTROL_ERROR: 3,
  NGHTTP2_SETTINGS_TIMEOUT: 4,
  NGHTTP2_STREAM_CLOSED: 5,
  NGHTTP2_FRAME_SIZE_ERROR: 6,
  NGHTTP2_REFUSED_STREAM: 7,
  NGHTTP2_CANCEL: 8,
  NGHTTP2_COMPRESSION_ERROR: 9,
  NGHTTP2_CONNECT_ERROR: 10,
  NGHTTP2_ENHANCE_YOUR_CALM: 11,
  NGHTTP2_INADEQUATE_SECURITY: 12,
  NGHTTP2_HTTP_1_1_REQUIRED: 13,
  NGHTTP2_DEFAULT_WEIGHT: 16,
  HTTP2_HEADER_STATUS: ":status",
  HTTP2_HEADER_METHOD: ":method",
  HTTP2_HEADER_AUTHORITY: ":authority",
  HTTP2_HEADER_SCHEME: ":scheme",
  HTTP2_HEADER_PATH: ":path",
  HTTP2_HEADER_PROTOCOL: ":protocol",
  HTTP2_HEADER_ACCEPT_ENCODING: "accept-encoding",
  HTTP2_HEADER_ACCEPT_LANGUAGE: "accept-language",
  HTTP2_HEADER_ACCEPT_RANGES: "accept-ranges",
  HTTP2_HEADER_ACCEPT: "accept",
  HTTP2_HEADER_ACCESS_CONTROL_ALLOW_CREDENTIALS: "access-control-allow-credentials",
  HTTP2_HEADER_ACCESS_CONTROL_ALLOW_HEADERS: "access-control-allow-headers",
  HTTP2_HEADER_ACCESS_CONTROL_ALLOW_METHODS: "access-control-allow-methods",
  HTTP2_HEADER_ACCESS_CONTROL_ALLOW_ORIGIN: "access-control-allow-origin",
  HTTP2_HEADER_ACCESS_CONTROL_EXPOSE_HEADERS: "access-control-expose-headers",
  HTTP2_HEADER_ACCESS_CONTROL_REQUEST_HEADERS: "access-control-request-headers",
  HTTP2_HEADER_ACCESS_CONTROL_REQUEST_METHOD: "access-control-request-method",
  HTTP2_HEADER_AGE: "age",
  HTTP2_HEADER_AUTHORIZATION: "authorization",
  HTTP2_HEADER_CACHE_CONTROL: "cache-control",
  HTTP2_HEADER_CONNECTION: "connection",
  HTTP2_HEADER_CONTENT_DISPOSITION: "content-disposition",
  HTTP2_HEADER_CONTENT_ENCODING: "content-encoding",
  HTTP2_HEADER_CONTENT_LENGTH: "content-length",
  HTTP2_HEADER_CONTENT_TYPE: "content-type",
  HTTP2_HEADER_COOKIE: "cookie",
  HTTP2_HEADER_DATE: "date",
  HTTP2_HEADER_ETAG: "etag",
  HTTP2_HEADER_FORWARDED: "forwarded",
  HTTP2_HEADER_HOST: "host",
  HTTP2_HEADER_IF_MODIFIED_SINCE: "if-modified-since",
  HTTP2_HEADER_IF_NONE_MATCH: "if-none-match",
  HTTP2_HEADER_IF_RANGE: "if-range",
  HTTP2_HEADER_LAST_MODIFIED: "last-modified",
  HTTP2_HEADER_LINK: "link",
  HTTP2_HEADER_LOCATION: "location",
  HTTP2_HEADER_RANGE: "range",
  HTTP2_HEADER_REFERER: "referer",
  HTTP2_HEADER_SERVER: "server",
  HTTP2_HEADER_SET_COOKIE: "set-cookie",
  HTTP2_HEADER_STRICT_TRANSPORT_SECURITY: "strict-transport-security",
  HTTP2_HEADER_TRANSFER_ENCODING: "transfer-encoding",
  HTTP2_HEADER_TE: "te",
  HTTP2_HEADER_UPGRADE_INSECURE_REQUESTS: "upgrade-insecure-requests",
  HTTP2_HEADER_UPGRADE: "upgrade",
  HTTP2_HEADER_USER_AGENT: "user-agent",
  HTTP2_HEADER_VARY: "vary",
  HTTP2_HEADER_X_CONTENT_TYPE_OPTIONS: "x-content-type-options",
  HTTP2_HEADER_X_FRAME_OPTIONS: "x-frame-options",
  HTTP2_HEADER_KEEP_ALIVE: "keep-alive",
  HTTP2_HEADER_PROXY_CONNECTION: "proxy-connection",
  HTTP2_HEADER_X_XSS_PROTECTION: "x-xss-protection",
  HTTP2_HEADER_ALT_SVC: "alt-svc",
  HTTP2_HEADER_CONTENT_SECURITY_POLICY: "content-security-policy",
  HTTP2_HEADER_EARLY_DATA: "early-data",
  HTTP2_HEADER_EXPECT_CT: "expect-ct",
  HTTP2_HEADER_ORIGIN: "origin",
  HTTP2_HEADER_PURPOSE: "purpose",
  HTTP2_HEADER_TIMING_ALLOW_ORIGIN: "timing-allow-origin",
  HTTP2_HEADER_X_FORWARDED_FOR: "x-forwarded-for",
  HTTP2_HEADER_PRIORITY: "priority",
  HTTP2_HEADER_ACCEPT_CHARSET: "accept-charset",
  HTTP2_HEADER_ACCESS_CONTROL_MAX_AGE: "access-control-max-age",
  HTTP2_HEADER_ALLOW: "allow",
  HTTP2_HEADER_CONTENT_LANGUAGE: "content-language",
  HTTP2_HEADER_CONTENT_LOCATION: "content-location",
  HTTP2_HEADER_CONTENT_MD5: "content-md5",
  HTTP2_HEADER_CONTENT_RANGE: "content-range",
  HTTP2_HEADER_DNT: "dnt",
  HTTP2_HEADER_EXPECT: "expect",
  HTTP2_HEADER_EXPIRES: "expires",
  HTTP2_HEADER_FROM: "from",
  HTTP2_HEADER_IF_MATCH: "if-match",
  HTTP2_HEADER_IF_UNMODIFIED_SINCE: "if-unmodified-since",
  HTTP2_HEADER_MAX_FORWARDS: "max-forwards",
  HTTP2_HEADER_PREFER: "prefer",
  HTTP2_HEADER_PROXY_AUTHENTICATE: "proxy-authenticate",
  HTTP2_HEADER_PROXY_AUTHORIZATION: "proxy-authorization",
  HTTP2_HEADER_REFRESH: "refresh",
  HTTP2_HEADER_RETRY_AFTER: "retry-after",
  HTTP2_HEADER_TRAILER: "trailer",
  HTTP2_HEADER_TK: "tk",
  HTTP2_HEADER_VIA: "via",
  HTTP2_HEADER_WARNING: "warning",
  HTTP2_HEADER_WWW_AUTHENTICATE: "www-authenticate",
  HTTP2_HEADER_HTTP2_SETTINGS: "http2-settings",
  HTTP2_METHOD_ACL: "ACL",
  HTTP2_METHOD_BASELINE_CONTROL: "BASELINE-CONTROL",
  HTTP2_METHOD_BIND: "BIND",
  HTTP2_METHOD_CHECKIN: "CHECKIN",
  HTTP2_METHOD_CHECKOUT: "CHECKOUT",
  HTTP2_METHOD_CONNECT: "CONNECT",
  HTTP2_METHOD_COPY: "COPY",
  HTTP2_METHOD_DELETE: "DELETE",
  HTTP2_METHOD_GET: "GET",
  HTTP2_METHOD_HEAD: "HEAD",
  HTTP2_METHOD_LABEL: "LABEL",
  HTTP2_METHOD_LINK: "LINK",
  HTTP2_METHOD_LOCK: "LOCK",
  HTTP2_METHOD_MERGE: "MERGE",
  HTTP2_METHOD_MKACTIVITY: "MKACTIVITY",
  HTTP2_METHOD_MKCALENDAR: "MKCALENDAR",
  HTTP2_METHOD_MKCOL: "MKCOL",
  HTTP2_METHOD_MKREDIRECTREF: "MKREDIRECTREF",
  HTTP2_METHOD_MKWORKSPACE: "MKWORKSPACE",
  HTTP2_METHOD_MOVE: "MOVE",
  HTTP2_METHOD_OPTIONS: "OPTIONS",
  HTTP2_METHOD_ORDERPATCH: "ORDERPATCH",
  HTTP2_METHOD_PATCH: "PATCH",
  HTTP2_METHOD_POST: "POST",
  HTTP2_METHOD_PRI: "PRI",
  HTTP2_METHOD_PROPFIND: "PROPFIND",
  HTTP2_METHOD_PROPPATCH: "PROPPATCH",
  HTTP2_METHOD_PUT: "PUT",
  HTTP2_METHOD_REBIND: "REBIND",
  HTTP2_METHOD_REPORT: "REPORT",
  HTTP2_METHOD_SEARCH: "SEARCH",
  HTTP2_METHOD_TRACE: "TRACE",
  HTTP2_METHOD_UNBIND: "UNBIND",
  HTTP2_METHOD_UNCHECKOUT: "UNCHECKOUT",
  HTTP2_METHOD_UNLINK: "UNLINK",
  HTTP2_METHOD_UNLOCK: "UNLOCK",
  HTTP2_METHOD_UPDATE: "UPDATE",
  HTTP2_METHOD_UPDATEREDIRECTREF: "UPDATEREDIRECTREF",
  HTTP2_METHOD_VERSION_CONTROL: "VERSION-CONTROL",
  HTTP_STATUS_CONTINUE: 100,
  HTTP_STATUS_SWITCHING_PROTOCOLS: 101,
  HTTP_STATUS_PROCESSING: 102,
  HTTP_STATUS_EARLY_HINTS: 103,
  HTTP_STATUS_OK: 200,
  HTTP_STATUS_CREATED: 201,
  HTTP_STATUS_ACCEPTED: 202,
  HTTP_STATUS_NON_AUTHORITATIVE_INFORMATION: 203,
  HTTP_STATUS_NO_CONTENT: 204,
  HTTP_STATUS_RESET_CONTENT: 205,
  HTTP_STATUS_PARTIAL_CONTENT: 206,
  HTTP_STATUS_MULTI_STATUS: 207,
  HTTP_STATUS_ALREADY_REPORTED: 208,
  HTTP_STATUS_IM_USED: 226,
  HTTP_STATUS_MULTIPLE_CHOICES: 300,
  HTTP_STATUS_MOVED_PERMANENTLY: 301,
  HTTP_STATUS_FOUND: 302,
  HTTP_STATUS_SEE_OTHER: 303,
  HTTP_STATUS_NOT_MODIFIED: 304,
  HTTP_STATUS_USE_PROXY: 305,
  HTTP_STATUS_TEMPORARY_REDIRECT: 307,
  HTTP_STATUS_PERMANENT_REDIRECT: 308,
  HTTP_STATUS_BAD_REQUEST: 400,
  HTTP_STATUS_UNAUTHORIZED: 401,
  HTTP_STATUS_PAYMENT_REQUIRED: 402,
  HTTP_STATUS_FORBIDDEN: 403,
  HTTP_STATUS_NOT_FOUND: 404,
  HTTP_STATUS_METHOD_NOT_ALLOWED: 405,
  HTTP_STATUS_NOT_ACCEPTABLE: 406,
  HTTP_STATUS_PROXY_AUTHENTICATION_REQUIRED: 407,
  HTTP_STATUS_REQUEST_TIMEOUT: 408,
  HTTP_STATUS_CONFLICT: 409,
  HTTP_STATUS_GONE: 410,
  HTTP_STATUS_LENGTH_REQUIRED: 411,
  HTTP_STATUS_PRECONDITION_FAILED: 412,
  HTTP_STATUS_PAYLOAD_TOO_LARGE: 413,
  HTTP_STATUS_URI_TOO_LONG: 414,
  HTTP_STATUS_UNSUPPORTED_MEDIA_TYPE: 415,
  HTTP_STATUS_RANGE_NOT_SATISFIABLE: 416,
  HTTP_STATUS_EXPECTATION_FAILED: 417,
  HTTP_STATUS_TEAPOT: 418,
  HTTP_STATUS_MISDIRECTED_REQUEST: 421,
  HTTP_STATUS_UNPROCESSABLE_ENTITY: 422,
  HTTP_STATUS_LOCKED: 423,
  HTTP_STATUS_FAILED_DEPENDENCY: 424,
  HTTP_STATUS_TOO_EARLY: 425,
  HTTP_STATUS_UPGRADE_REQUIRED: 426,
  HTTP_STATUS_PRECONDITION_REQUIRED: 428,
  HTTP_STATUS_TOO_MANY_REQUESTS: 429,
  HTTP_STATUS_REQUEST_HEADER_FIELDS_TOO_LARGE: 431,
  HTTP_STATUS_UNAVAILABLE_FOR_LEGAL_REASONS: 451,
  HTTP_STATUS_INTERNAL_SERVER_ERROR: 500,
  HTTP_STATUS_NOT_IMPLEMENTED: 501,
  HTTP_STATUS_BAD_GATEWAY: 502,
  HTTP_STATUS_SERVICE_UNAVAILABLE: 503,
  HTTP_STATUS_GATEWAY_TIMEOUT: 504,
  HTTP_STATUS_HTTP_VERSION_NOT_SUPPORTED: 505,
  HTTP_STATUS_VARIANT_ALSO_NEGOTIATES: 506,
  HTTP_STATUS_INSUFFICIENT_STORAGE: 507,
  HTTP_STATUS_LOOP_DETECTED: 508,
  HTTP_STATUS_BANDWIDTH_LIMIT_EXCEEDED: 509,
  HTTP_STATUS_NOT_EXTENDED: 510,
  HTTP_STATUS_NETWORK_AUTHENTICATION_REQUIRED: 511,
};
const {
  NGHTTP2_ERR_FRAME_SIZE_ERROR,
  NGHTTP2_SESSION_SERVER,
  NGHTTP2_SESSION_CLIENT,
  NGHTTP2_STREAM_STATE_IDLE,
  NGHTTP2_STREAM_STATE_OPEN,
  NGHTTP2_STREAM_STATE_RESERVED_LOCAL,
  NGHTTP2_STREAM_STATE_RESERVED_REMOTE,
  NGHTTP2_STREAM_STATE_HALF_CLOSED_LOCAL,
  NGHTTP2_STREAM_STATE_HALF_CLOSED_REMOTE,
  NGHTTP2_STREAM_STATE_CLOSED,
  NGHTTP2_FLAG_NONE,
  NGHTTP2_FLAG_END_STREAM,
  NGHTTP2_FLAG_END_HEADERS,
  NGHTTP2_FLAG_ACK,
  NGHTTP2_FLAG_PADDED,
  NGHTTP2_FLAG_PRIORITY,
  DEFAULT_SETTINGS_HEADER_TABLE_SIZE,
  DEFAULT_SETTINGS_ENABLE_PUSH,
  DEFAULT_SETTINGS_MAX_CONCURRENT_STREAMS,
  DEFAULT_SETTINGS_INITIAL_WINDOW_SIZE,
  DEFAULT_SETTINGS_MAX_FRAME_SIZE,
  DEFAULT_SETTINGS_MAX_HEADER_LIST_SIZE,
  DEFAULT_SETTINGS_ENABLE_CONNECT_PROTOCOL,
  MAX_MAX_FRAME_SIZE,
  MIN_MAX_FRAME_SIZE,
  MAX_INITIAL_WINDOW_SIZE,
  NGHTTP2_SETTINGS_HEADER_TABLE_SIZE,
  NGHTTP2_SETTINGS_ENABLE_PUSH,
  NGHTTP2_SETTINGS_MAX_CONCURRENT_STREAMS,
  NGHTTP2_SETTINGS_INITIAL_WINDOW_SIZE,
  NGHTTP2_SETTINGS_MAX_FRAME_SIZE,
  NGHTTP2_SETTINGS_MAX_HEADER_LIST_SIZE,
  NGHTTP2_SETTINGS_ENABLE_CONNECT_PROTOCOL,
  PADDING_STRATEGY_NONE,
  PADDING_STRATEGY_ALIGNED,
  PADDING_STRATEGY_MAX,
  PADDING_STRATEGY_CALLBACK,
  NGHTTP2_NO_ERROR,
  NGHTTP2_PROTOCOL_ERROR,
  NGHTTP2_INTERNAL_ERROR,
  NGHTTP2_FLOW_CONTROL_ERROR,
  NGHTTP2_SETTINGS_TIMEOUT,
  NGHTTP2_STREAM_CLOSED,
  NGHTTP2_FRAME_SIZE_ERROR,
  NGHTTP2_REFUSED_STREAM,
  NGHTTP2_CANCEL,
  NGHTTP2_COMPRESSION_ERROR,
  NGHTTP2_CONNECT_ERROR,
  NGHTTP2_ENHANCE_YOUR_CALM,
  NGHTTP2_INADEQUATE_SECURITY,
  NGHTTP2_HTTP_1_1_REQUIRED,
  NGHTTP2_DEFAULT_WEIGHT,
  HTTP2_HEADER_STATUS,
  HTTP2_HEADER_METHOD,
  HTTP2_HEADER_AUTHORITY,
  HTTP2_HEADER_SCHEME,
  HTTP2_HEADER_PATH,
  HTTP2_HEADER_PROTOCOL,
  HTTP2_HEADER_ACCEPT_ENCODING,
  HTTP2_HEADER_ACCEPT_LANGUAGE,
  HTTP2_HEADER_ACCEPT_RANGES,
  HTTP2_HEADER_ACCEPT,
  HTTP2_HEADER_ACCESS_CONTROL_ALLOW_CREDENTIALS,
  HTTP2_HEADER_ACCESS_CONTROL_ALLOW_HEADERS,
  HTTP2_HEADER_ACCESS_CONTROL_ALLOW_METHODS,
  HTTP2_HEADER_ACCESS_CONTROL_ALLOW_ORIGIN,
  HTTP2_HEADER_ACCESS_CONTROL_EXPOSE_HEADERS,
  HTTP2_HEADER_ACCESS_CONTROL_REQUEST_HEADERS,
  HTTP2_HEADER_ACCESS_CONTROL_REQUEST_METHOD,
  HTTP2_HEADER_AGE,
  HTTP2_HEADER_AUTHORIZATION,
  HTTP2_HEADER_CACHE_CONTROL,
  HTTP2_HEADER_CONNECTION,
  HTTP2_HEADER_CONTENT_DISPOSITION,
  HTTP2_HEADER_CONTENT_ENCODING,
  HTTP2_HEADER_CONTENT_LENGTH,
  HTTP2_HEADER_CONTENT_TYPE,
  HTTP2_HEADER_COOKIE,
  HTTP2_HEADER_DATE,
  HTTP2_HEADER_ETAG,
  HTTP2_HEADER_FORWARDED,
  HTTP2_HEADER_HOST,
  HTTP2_HEADER_IF_MODIFIED_SINCE,
  HTTP2_HEADER_IF_NONE_MATCH,
  HTTP2_HEADER_IF_RANGE,
  HTTP2_HEADER_LAST_MODIFIED,
  HTTP2_HEADER_LINK,
  HTTP2_HEADER_LOCATION,
  HTTP2_HEADER_RANGE,
  HTTP2_HEADER_REFERER,
  HTTP2_HEADER_SERVER,
  HTTP2_HEADER_SET_COOKIE,
  HTTP2_HEADER_STRICT_TRANSPORT_SECURITY,
  HTTP2_HEADER_TRANSFER_ENCODING,
  HTTP2_HEADER_TE,
  HTTP2_HEADER_UPGRADE_INSECURE_REQUESTS,
  HTTP2_HEADER_UPGRADE,
  HTTP2_HEADER_USER_AGENT,
  HTTP2_HEADER_VARY,
  HTTP2_HEADER_X_CONTENT_TYPE_OPTIONS,
  HTTP2_HEADER_X_FRAME_OPTIONS,
  HTTP2_HEADER_KEEP_ALIVE,
  HTTP2_HEADER_PROXY_CONNECTION,
  HTTP2_HEADER_X_XSS_PROTECTION,
  HTTP2_HEADER_ALT_SVC,
  HTTP2_HEADER_CONTENT_SECURITY_POLICY,
  HTTP2_HEADER_EARLY_DATA,
  HTTP2_HEADER_EXPECT_CT,
  HTTP2_HEADER_ORIGIN,
  HTTP2_HEADER_PURPOSE,
  HTTP2_HEADER_TIMING_ALLOW_ORIGIN,
  HTTP2_HEADER_X_FORWARDED_FOR,
  HTTP2_HEADER_PRIORITY,
  HTTP2_HEADER_ACCEPT_CHARSET,
  HTTP2_HEADER_ACCESS_CONTROL_MAX_AGE,
  HTTP2_HEADER_ALLOW,
  HTTP2_HEADER_CONTENT_LANGUAGE,
  HTTP2_HEADER_CONTENT_LOCATION,
  HTTP2_HEADER_CONTENT_MD5,
  HTTP2_HEADER_CONTENT_RANGE,
  HTTP2_HEADER_DNT,
  HTTP2_HEADER_EXPECT,
  HTTP2_HEADER_EXPIRES,
  HTTP2_HEADER_FROM,
  HTTP2_HEADER_IF_MATCH,
  HTTP2_HEADER_IF_UNMODIFIED_SINCE,
  HTTP2_HEADER_MAX_FORWARDS,
  HTTP2_HEADER_PREFER,
  HTTP2_HEADER_PROXY_AUTHENTICATE,
  HTTP2_HEADER_PROXY_AUTHORIZATION,
  HTTP2_HEADER_REFRESH,
  HTTP2_HEADER_RETRY_AFTER,
  HTTP2_HEADER_TRAILER,
  HTTP2_HEADER_TK,
  HTTP2_HEADER_VIA,
  HTTP2_HEADER_WARNING,
  HTTP2_HEADER_WWW_AUTHENTICATE,
  HTTP2_HEADER_HTTP2_SETTINGS,
  HTTP2_METHOD_ACL,
  HTTP2_METHOD_BASELINE_CONTROL,
  HTTP2_METHOD_BIND,
  HTTP2_METHOD_CHECKIN,
  HTTP2_METHOD_CHECKOUT,
  HTTP2_METHOD_CONNECT,
  HTTP2_METHOD_COPY,
  HTTP2_METHOD_DELETE,
  HTTP2_METHOD_GET,
  HTTP2_METHOD_HEAD,
  HTTP2_METHOD_LABEL,
  HTTP2_METHOD_LINK,
  HTTP2_METHOD_LOCK,
  HTTP2_METHOD_MERGE,
  HTTP2_METHOD_MKACTIVITY,
  HTTP2_METHOD_MKCALENDAR,
  HTTP2_METHOD_MKCOL,
  HTTP2_METHOD_MKREDIRECTREF,
  HTTP2_METHOD_MKWORKSPACE,
  HTTP2_METHOD_MOVE,
  HTTP2_METHOD_OPTIONS,
  HTTP2_METHOD_ORDERPATCH,
  HTTP2_METHOD_PATCH,
  HTTP2_METHOD_POST,
  HTTP2_METHOD_PRI,
  HTTP2_METHOD_PROPFIND,
  HTTP2_METHOD_PROPPATCH,
  HTTP2_METHOD_PUT,
  HTTP2_METHOD_REBIND,
  HTTP2_METHOD_REPORT,
  HTTP2_METHOD_SEARCH,
  HTTP2_METHOD_TRACE,
  HTTP2_METHOD_UNBIND,
  HTTP2_METHOD_UNCHECKOUT,
  HTTP2_METHOD_UNLINK,
  HTTP2_METHOD_UNLOCK,
  HTTP2_METHOD_UPDATE,
  HTTP2_METHOD_UPDATEREDIRECTREF,
  HTTP2_METHOD_VERSION_CONTROL,
  HTTP_STATUS_CONTINUE,
  HTTP_STATUS_SWITCHING_PROTOCOLS,
  HTTP_STATUS_PROCESSING,
  HTTP_STATUS_EARLY_HINTS,
  HTTP_STATUS_OK,
  HTTP_STATUS_CREATED,
  HTTP_STATUS_ACCEPTED,
  HTTP_STATUS_NON_AUTHORITATIVE_INFORMATION,
  HTTP_STATUS_NO_CONTENT,
  HTTP_STATUS_RESET_CONTENT,
  HTTP_STATUS_PARTIAL_CONTENT,
  HTTP_STATUS_MULTI_STATUS,
  HTTP_STATUS_ALREADY_REPORTED,
  HTTP_STATUS_IM_USED,
  HTTP_STATUS_MULTIPLE_CHOICES,
  HTTP_STATUS_MOVED_PERMANENTLY,
  HTTP_STATUS_FOUND,
  HTTP_STATUS_SEE_OTHER,
  HTTP_STATUS_NOT_MODIFIED,
  HTTP_STATUS_USE_PROXY,
  HTTP_STATUS_TEMPORARY_REDIRECT,
  HTTP_STATUS_PERMANENT_REDIRECT,
  HTTP_STATUS_BAD_REQUEST,
  HTTP_STATUS_UNAUTHORIZED,
  HTTP_STATUS_PAYMENT_REQUIRED,
  HTTP_STATUS_FORBIDDEN,
  HTTP_STATUS_NOT_FOUND,
  HTTP_STATUS_METHOD_NOT_ALLOWED,
  HTTP_STATUS_NOT_ACCEPTABLE,
  HTTP_STATUS_PROXY_AUTHENTICATION_REQUIRED,
  HTTP_STATUS_REQUEST_TIMEOUT,
  HTTP_STATUS_CONFLICT,
  HTTP_STATUS_GONE,
  HTTP_STATUS_LENGTH_REQUIRED,
  HTTP_STATUS_PRECONDITION_FAILED,
  HTTP_STATUS_PAYLOAD_TOO_LARGE,
  HTTP_STATUS_URI_TOO_LONG,
  HTTP_STATUS_UNSUPPORTED_MEDIA_TYPE,
  HTTP_STATUS_RANGE_NOT_SATISFIABLE,
  HTTP_STATUS_EXPECTATION_FAILED,
  HTTP_STATUS_TEAPOT,
  HTTP_STATUS_MISDIRECTED_REQUEST,
  HTTP_STATUS_UNPROCESSABLE_ENTITY,
  HTTP_STATUS_LOCKED,
  HTTP_STATUS_FAILED_DEPENDENCY,
  HTTP_STATUS_TOO_EARLY,
  HTTP_STATUS_UPGRADE_REQUIRED,
  HTTP_STATUS_PRECONDITION_REQUIRED,
  HTTP_STATUS_TOO_MANY_REQUESTS,
  HTTP_STATUS_REQUEST_HEADER_FIELDS_TOO_LARGE,
  HTTP_STATUS_UNAVAILABLE_FOR_LEGAL_REASONS,
  HTTP_STATUS_INTERNAL_SERVER_ERROR,
  HTTP_STATUS_NOT_IMPLEMENTED,
  HTTP_STATUS_BAD_GATEWAY,
  HTTP_STATUS_SERVICE_UNAVAILABLE,
  HTTP_STATUS_GATEWAY_TIMEOUT,
  HTTP_STATUS_HTTP_VERSION_NOT_SUPPORTED,
  HTTP_STATUS_VARIANT_ALSO_NEGOTIATES,
  HTTP_STATUS_INSUFFICIENT_STORAGE,
  HTTP_STATUS_LOOP_DETECTED,
  HTTP_STATUS_BANDWIDTH_LIMIT_EXCEEDED,
  HTTP_STATUS_NOT_EXTENDED,
  HTTP_STATUS_NETWORK_AUTHENTICATION_REQUIRED,
} = constants;

//TODO: desconstruct used constants.

// This set is defined strictly by the HTTP/2 specification. Only
// :-prefixed headers defined by that specification may be added to
// this set.
const kValidPseudoHeaders = new SafeSet([
  HTTP2_HEADER_STATUS,
  HTTP2_HEADER_METHOD,
  HTTP2_HEADER_AUTHORITY,
  HTTP2_HEADER_SCHEME,
  HTTP2_HEADER_PATH,
  HTTP2_HEADER_PROTOCOL,
]);
const kSingleValueHeaders = new SafeSet([
  HTTP2_HEADER_STATUS,
  HTTP2_HEADER_METHOD,
  HTTP2_HEADER_AUTHORITY,
  HTTP2_HEADER_SCHEME,
  HTTP2_HEADER_PATH,
  HTTP2_HEADER_PROTOCOL,
  HTTP2_HEADER_ACCESS_CONTROL_ALLOW_CREDENTIALS,
  HTTP2_HEADER_ACCESS_CONTROL_MAX_AGE,
  HTTP2_HEADER_ACCESS_CONTROL_REQUEST_METHOD,
  HTTP2_HEADER_AGE,
  HTTP2_HEADER_AUTHORIZATION,
  HTTP2_HEADER_CONTENT_ENCODING,
  HTTP2_HEADER_CONTENT_LANGUAGE,
  HTTP2_HEADER_CONTENT_LENGTH,
  HTTP2_HEADER_CONTENT_LOCATION,
  HTTP2_HEADER_CONTENT_MD5,
  HTTP2_HEADER_CONTENT_RANGE,
  HTTP2_HEADER_CONTENT_TYPE,
  HTTP2_HEADER_DATE,
  HTTP2_HEADER_DNT,
  HTTP2_HEADER_ETAG,
  HTTP2_HEADER_EXPIRES,
  HTTP2_HEADER_FROM,
  HTTP2_HEADER_HOST,
  HTTP2_HEADER_IF_MATCH,
  HTTP2_HEADER_IF_MODIFIED_SINCE,
  HTTP2_HEADER_IF_NONE_MATCH,
  HTTP2_HEADER_IF_RANGE,
  HTTP2_HEADER_IF_UNMODIFIED_SINCE,
  HTTP2_HEADER_LAST_MODIFIED,
  HTTP2_HEADER_LOCATION,
  HTTP2_HEADER_MAX_FORWARDS,
  HTTP2_HEADER_PROXY_AUTHORIZATION,
  HTTP2_HEADER_RANGE,
  HTTP2_HEADER_REFERER,
  HTTP2_HEADER_RETRY_AFTER,
  HTTP2_HEADER_TK,
  HTTP2_HEADER_UPGRADE_INSECURE_REQUESTS,
  HTTP2_HEADER_USER_AGENT,
  HTTP2_HEADER_X_CONTENT_TYPE_OPTIONS,
]);

function assertValidPseudoHeader(key) {
  if (!kValidPseudoHeaders.has(key)) {
    throw $ERR_HTTP2_INVALID_PSEUDOHEADER(key);
  }
}
hideFromStack(assertValidPseudoHeader);

const NoPayloadMethods = new Set([HTTP2_METHOD_DELETE, HTTP2_METHOD_GET, HTTP2_METHOD_HEAD]);

type Settings = {
  headerTableSize: number;
  enablePush: boolean;
  maxConcurrentStreams: number;
  initialWindowSize: number;
  maxFrameSize: number;
  maxHeaderListSize: number;
  maxHeaderSize: number;
};

class Http2Session extends EventEmitter {
  [bunHTTP2Socket]: TLSSocket | Socket | null;
  [bunHTTP2OriginSet]: Set<string> | undefined = undefined;
  [EventEmitter.captureRejectionSymbol](err, event, ...args) {
    switch (event) {
      case "stream": {
        const stream = args[0];
        stream.destroy(err);
        break;
      }
      default:
        this.destroy(err);
    }
  }
}

function streamErrorFromCode(code: number) {
  if (code === 0xe) {
    return $ERR_HTTP2_MAX_PENDING_SETTINGS_ACK();
  }
  return $ERR_HTTP2_STREAM_ERROR(nameForErrorCode[code] || code);
}
hideFromStack(streamErrorFromCode);
function sessionErrorFromCode(code: number) {
  if (code === 0xe) {
    return $ERR_HTTP2_MAX_PENDING_SETTINGS_ACK();
  }
  return $ERR_HTTP2_SESSION_ERROR(nameForErrorCode[code] || code);
}
hideFromStack(sessionErrorFromCode);

function assertSession(session) {
  if (!session) {
    throw $ERR_HTTP2_INVALID_SESSION();
  }
}
hideFromStack(assertSession);

function pushToStream(stream, data) {
  if (data && stream[bunHTTP2StreamStatus] & StreamState.Closed) {
    if (!stream._readableState.ended) {
      // closed, but not ended, so resume and push null to end the stream
      stream.resume();
      stream.push(null);
    }
    return;
  }

  stream.push(data);
}

enum StreamState {
  EndedCalled = 1 << 0, // 00001 = 1
  WantTrailer = 1 << 1, // 00010 = 2
  FinalCalled = 1 << 2, // 00100 = 4
  Closed = 1 << 3, // 01000 = 8
  StreamResponded = 1 << 4, // 10000 = 16
  WritableClosed = 1 << 5, // 100000 = 32
}
function markWritableDone(stream: Http2Stream) {
  const _final = stream[bunHTTP2StreamFinal];
  if (typeof _final === "function") {
    stream[bunHTTP2StreamFinal] = null;
    _final();
    stream[bunHTTP2StreamStatus] |= StreamState.WritableClosed | StreamState.FinalCalled;
    return;
  }
  stream[bunHTTP2StreamStatus] |= StreamState.WritableClosed;
}
function markStreamClosed(stream: Http2Stream) {
  const status = stream[bunHTTP2StreamStatus];

  if ((status & StreamState.Closed) === 0) {
    stream[bunHTTP2StreamStatus] = status | StreamState.Closed;

    markWritableDone(stream);
  }
}
function rstNextTick(id: number, rstCode: number) {
  const session = this as Http2Session;
  session[bunHTTP2Native]?.rstStream(id, rstCode);
}
class Http2Stream extends Duplex {
  #id: number;
  [bunHTTP2Session]: ClientHttp2Session | ServerHttp2Session | null = null;
  [bunHTTP2StreamFinal]: VoidFunction | null = null;
  [bunHTTP2StreamStatus]: number = 0;

  rstCode: number | undefined = undefined;
  [bunHTTP2Headers]: any;
  [kInfoHeaders]: any;
  #sentTrailers: any;
  [kAborted]: boolean = false;
  [kHeadRequest]: boolean = false;
  constructor(streamId, session, headers) {
    super({
      decodeStrings: false,
      autoDestroy: false,
    });
    this.#id = streamId;
    this[bunHTTP2Session] = session;
    this[bunHTTP2Headers] = headers;
  }

  get scheme() {
    const headers = this[bunHTTP2Headers];
    if (headers) return headers[":scheme"] || "https";
    return "https";
  }

  get id() {
    return this.#id;
  }

  get pending() {
    return !this.#id;
  }

  get bufferSize() {
    const session = this[bunHTTP2Session];
    if (!session) return 0;
    // native queued + socket queued
    return session.bufferSize() + (session[bunHTTP2Socket]?.bufferSize || 0);
  }

  get sentHeaders() {
    return this[bunHTTP2Headers];
  }

  get sentInfoHeaders() {
    return this[kInfoHeaders] || [];
  }

  get sentTrailers() {
    return this.#sentTrailers;
  }
  get headRequest() {
    return !!this[kHeadRequest];
  }

  sendTrailers(headers) {
    const session = this[bunHTTP2Session];

    if (this.destroyed || this.closed) {
      throw $ERR_HTTP2_INVALID_STREAM();
    }

    if (this.#sentTrailers) {
      throw $ERR_HTTP2_TRAILERS_ALREADY_SENT();
    }
    assertSession(session);

    if ((this[bunHTTP2StreamStatus] & StreamState.WantTrailer) === 0) {
      throw $ERR_HTTP2_TRAILERS_NOT_READY();
    }

    if (headers == undefined) {
      headers = {};
    } else if (!$isObject(headers)) {
      throw $ERR_INVALID_ARG_TYPE("headers", "object", headers);
    } else {
      headers = { ...headers };
    }
    const sensitives = headers[sensitiveHeaders];
    const sensitiveNames = {};
    delete headers[sensitiveHeaders];
    if (sensitives) {
      if (!$isJSArray(sensitives)) {
        throw $ERR_INVALID_ARG_VALUE("headers[http2.neverIndex]", sensitives);
      }
      for (let i = 0; i < sensitives.length; i++) {
        sensitiveNames[sensitives[i]] = true;
      }
    }
    session[bunHTTP2Native]?.sendTrailers(this.#id, headers, sensitiveNames);
    this.#sentTrailers = headers;
  }

  setTimeout(timeout, callback) {
    const session = this[bunHTTP2Session];
    if (!session) return;
    session.setTimeout(timeout, callback);
  }

  get closed() {
    return (this[bunHTTP2StreamStatus] & StreamState.Closed) !== 0;
  }

  get destroyed() {
    return this[bunHTTP2Session] === null;
  }

  get state() {
    const session = this[bunHTTP2Session];
    if (session) {
      return session[bunHTTP2Native]?.getStreamState(this.#id);
    }
    return constants.NGHTTP2_STREAM_STATE_CLOSED;
  }

  priority(options) {
    if (!options) return false;
    if (options.silent) return false;
    const session = this[bunHTTP2Session];
    assertSession(session);

    session[bunHTTP2Native]?.setStreamPriority(this.#id, options);
  }

  get endAfterHeaders() {
    const session = this[bunHTTP2Session];
    if (session) {
      return session[bunHTTP2Native]?.getEndAfterHeaders(this.#id) || false;
    }
    return false;
  }

  get aborted() {
    return this[kAborted] || false;
  }

  get session() {
    return this[bunHTTP2Session];
  }

  get pushAllowed() {
    // not implemented yet aka server side
    return false;
  }
  close(code, callback) {
    if ((this[bunHTTP2StreamStatus] & StreamState.Closed) === 0) {
      const session = this[bunHTTP2Session];
      assertSession(session);
      code = code || 0;
      validateInteger(code, "code", 0, kMaxInt);

      if (typeof callback !== "undefined") {
        validateFunction(callback, "callback");
        this.once("close", callback);
      }
      this.push(null);
      const { ending } = this._writableState;
      if (!ending) {
        // If the writable side of the Http2Stream is still open, emit the
        // 'aborted' event and set the aborted flag.
        if (!this.aborted) {
          this[kAborted] = true;
          this.emit("aborted");
        }
        this.end();
      }
      markStreamClosed(this);
      this.rstCode = code;
      if (this.writableFinished || code) {
        setImmediate(rstNextTick.bind(session, this.#id, code));
      } else {
        this.once("finish", rstNextTick.bind(session, this.#id, code));
      }
    }
  }
  _destroy(err, callback) {
    const { ending } = this._writableState;
    this.push(null);
    if (!ending) {
      // If the writable side of the Http2Stream is still open, emit the
      // 'aborted' event and set the aborted flag.
      if (!this.aborted) {
        this[kAborted] = true;
        this.emit("aborted");
      }
      // at this state destroyed will be true but we need to close the writable side
      this._writableState.destroyed = false;
      this.end();
      // we now restore the destroyed flag
      this._writableState.destroyed = true;
    }

    const session = this[bunHTTP2Session];
    assertSession(session);

    let rstCode = this.rstCode;
    if (!rstCode) {
      if (err != null) {
        if (err.code === "ABORT_ERR") {
          // Enables using AbortController to cancel requests with RST code 8.
          rstCode = NGHTTP2_CANCEL;
        } else {
          rstCode = NGHTTP2_INTERNAL_ERROR;
        }
      } else {
        rstCode = this.rstCode = 0;
      }
    }
    this.rstCode = rstCode;
    // RST code 8 not emitted as an error as its used by clients to signify
    // abort and is already covered by aborted event, also allows more
    // seamless compatibility with http1
    if (err == null && rstCode !== NGHTTP2_NO_ERROR && rstCode !== NGHTTP2_CANCEL)
      err = $ERR_HTTP2_STREAM_ERROR(nameForErrorCode[rstCode] || rstCode);

    markStreamClosed(this);
    this[bunHTTP2Session] = null;
    // This notifies the session that this stream has been destroyed and
    // gives the session the opportunity to clean itself up. The session
    // will destroy if it has been closed and there are no other open or
    // pending streams. Delay with setImmediate so we don't do it on the
    // nghttp2 stack.
    if (session && typeof this.#id === "number") {
      setImmediate(rstNextTick.bind(session, this.#id, rstCode));
    }

    callback(err);
  }

  _final(callback) {
    const status = this[bunHTTP2StreamStatus];

    const session = this[bunHTTP2Session];
    if (session) {
      const native = session[bunHTTP2Native];
      if (native) {
        this[bunHTTP2StreamStatus] |= StreamState.FinalCalled;
        native.writeStream(this.#id, "", "ascii", true, callback);
        return;
      }
    }
    if ((status & StreamState.WritableClosed) !== 0 || (status & StreamState.Closed) !== 0) {
      callback();
      this[bunHTTP2StreamStatus] |= StreamState.FinalCalled;
    } else {
      this[bunHTTP2StreamFinal] = callback;
    }
  }

  _read(_size) {
    // we always use the internal stream queue now
  }

  end(chunk, encoding, callback) {
    const status = this[bunHTTP2StreamStatus];
    if (typeof callback === "undefined") {
      if (typeof chunk === "function") {
        callback = chunk;
        chunk = undefined;
      } else if (typeof encoding === "function") {
        callback = encoding;
        encoding = undefined;
      }
    }

    if ((status & StreamState.EndedCalled) !== 0) {
      typeof callback == "function" && callback();
      return;
    }
    if (!chunk) {
      chunk = Buffer.alloc(0);
    }
    this[bunHTTP2StreamStatus] = status | StreamState.EndedCalled;
    return super.end(chunk, encoding, callback);
  }

  _writev(data, callback) {
    const session = this[bunHTTP2Session];
    if (session) {
      const native = session[bunHTTP2Native];
      if (native) {
        const allBuffers = data.allBuffers;
        let chunks;
        chunks = data;
        if (allBuffers) {
          for (let i = 0; i < data.length; i++) {
            data[i] = data[i].chunk;
          }
        } else {
          for (let i = 0; i < data.length; i++) {
            const { chunk, encoding } = data[i];
            if (typeof chunk === "string") {
              data[i] = Buffer.from(chunk, encoding);
            } else {
              data[i] = chunk;
            }
          }
        }
        const chunk = Buffer.concat(chunks || []);
        native.writeStream(this.#id, chunk, undefined, false, callback);
        return;
      }
    }
    if (typeof callback == "function") {
      callback();
    }
  }
  _write(chunk, encoding, callback) {
    const session = this[bunHTTP2Session];
    if (session) {
      const native = session[bunHTTP2Native];
      if (native) {
        native.writeStream(this.#id, chunk, encoding, false, callback);
        return;
      }
    }
    if (typeof callback == "function") {
      callback();
    }
  }

  [EventEmitter.captureRejectionSymbol](err, event, ...args) {
    switch (event) {
      case "stream": {
        const stream = args[0];
        stream.destroy(err);
        break;
      }
      default:
        this.destroy(err);
    }
  }
}
class ClientHttp2Stream extends Http2Stream {
  constructor(streamId, session, headers) {
    super(streamId, session, headers);
  }
}
function tryClose(fd) {
  try {
    fs.close(fd);
  } catch {}
}

function doSendFileFD(options, fd, headers, err, stat) {
  const onError = options.onError;
  if (err) {
    if (err.code !== "EBADF") {
      tryClose(fd);
    }

    if (onError) onError(err);
    else {
      this.respond(headers, options);
      this.destroy(streamErrorFromCode(NGHTTP2_INTERNAL_ERROR));
    }
    return;
  }

  if (!stat.isFile()) {
    const isDirectory = stat.isDirectory();
    if (
      options.offset !== undefined ||
      options.offset > 0 ||
      options.length !== undefined ||
      options.length >= 0 ||
      isDirectory
    ) {
      const err = isDirectory ? $ERR_HTTP2_SEND_FILE() : $ERR_HTTP2_SEND_FILE_NOSEEK();
      tryClose(fd);
      if (onError) onError(err);
      else {
        this.respond(headers, options);
        this.destroy(err);
      }
      return;
    }

    options.offset = 0;
    options.length = -1;
  }

  if (this.destroyed || this.closed) {
    tryClose(fd);
    this.destroy($ERR_HTTP2_INVALID_STREAM());
    return;
  }

  const statOptions = {
    offset: options.offset !== undefined ? options.offset : 0,
    length: options.length !== undefined ? options.length : -1,
  };
  if (statOptions.offset <= 0) {
    statOptions.offset = 0;
  }
  if (statOptions.length <= 0) {
    if (stat.isFile()) {
      statOptions.length = stat.size;
    } else {
      statOptions.length = undefined;
    }
  }
  // options.statCheck is a user-provided function that can be used to
  // verify stat values, override or set headers, or even cancel the
  // response operation. If statCheck explicitly returns false, the
  // response is canceled. The user code may also send a separate type
  // of response so check again for the HEADERS_SENT flag
  if (
    (typeof options.statCheck === "function" && options.statCheck.$call(this, stat, headers, options) === false) ||
    this.headersSent
  ) {
    tryClose(fd);
    return;
  }

  if (stat.isFile()) {
    statOptions.length =
      statOptions.length < 0
        ? stat.size - +statOptions.offset
        : Math.min(stat.size - +statOptions.offset, statOptions.length);
    // remove content-length header
    for (let i in headers) {
      if (i?.toLowerCase() === HTTP2_HEADER_CONTENT_LENGTH) {
        delete headers[i];
      }
    }
    headers[HTTP2_HEADER_CONTENT_LENGTH] = statOptions.length;
  }
  try {
    this.respond(headers, options);
    fs.createReadStream(null, {
      fd: fd,
      autoClose: false,
      start: statOptions.offset ? statOptions.offset : undefined,
      end: typeof statOptions.length === "number" ? statOptions.length + (statOptions.offset || 0) - 1 : undefined,
      emitClose: false,
    }).pipe(this);
  } catch (err) {
    if (typeof onError === "function") {
      onError(err);
    } else {
      this.destroy(err);
    }
  }
}
function afterOpen(options, headers, err, fd) {
  const onError = options.onError;
  if (err) {
    tryClose(fd);
    if (onError) onError(err);
    else this.destroy(err);
    return;
  }
  if (this.destroyed || this.closed) {
    tryClose(fd);
    return;
  }

  fs.fstat(fd, doSendFileFD.bind(this, options, fd, headers));
}

class ServerHttp2Stream extends Http2Stream {
  headersSent = false;
  constructor(streamId, session, headers) {
    super(streamId, session, headers);
  }
  pushStream() {
    throw $ERR_HTTP2_PUSH_DISABLED();
  }

  respondWithFile(path, headers, options) {
    if (this.destroyed) {
      throw $ERR_HTTP2_INVALID_STREAM();
    }
    if (this.headersSent) throw $ERR_HTTP2_HEADERS_SENT();

    if (headers == undefined) {
      headers = {};
    } else if (!$isObject(headers)) {
      throw $ERR_INVALID_ARG_TYPE("headers", "object", headers);
    } else {
      headers = { ...headers };
    }

    if (headers[HTTP2_HEADER_STATUS] === undefined) {
      headers[HTTP2_HEADER_STATUS] = 200;
    }
    const statusCode = headers[HTTP2_HEADER_STATUS];
    options = { ...options };

    // Payload/DATA frames are not permitted in these cases
    if (
      statusCode === HTTP_STATUS_NO_CONTENT ||
      statusCode === HTTP_STATUS_RESET_CONTENT ||
      statusCode === HTTP_STATUS_NOT_MODIFIED ||
      this.headRequest
    ) {
      throw $ERR_HTTP2_PAYLOAD_FORBIDDEN(statusCode);
    }

    if (options.offset !== undefined && typeof options.offset !== "number") {
      throw $ERR_INVALID_ARG_VALUE("options.offset", options.offset);
    }
    if (options.length !== undefined && typeof options.length !== "number") {
      throw $ERR_INVALID_ARG_VALUE("options.length", options.length);
    }
    if (options.statCheck !== undefined && typeof options.statCheck !== "function") {
      throw $ERR_INVALID_ARG_VALUE("options.statCheck", options.statCheck);
    }
    fs.open(path, "r", afterOpen.bind(this, options || {}, headers));
  }
  respondWithFD(fd, headers, options) {
    if (this.destroyed) {
      throw $ERR_HTTP2_INVALID_STREAM();
    }
    if (this.headersSent) throw $ERR_HTTP2_HEADERS_SENT();

    if (headers == undefined) {
      headers = {};
    } else if (!$isObject(headers)) {
      throw $ERR_INVALID_ARG_TYPE("headers", "object", headers);
    } else {
      headers = { ...headers };
    }

    if (headers[HTTP2_HEADER_STATUS] === undefined) {
      headers[HTTP2_HEADER_STATUS] = 200;
    }
    const statusCode = headers[HTTP2_HEADER_STATUS];

    // Payload/DATA frames are not permitted in these cases
    if (
      statusCode === HTTP_STATUS_NO_CONTENT ||
      statusCode === HTTP_STATUS_RESET_CONTENT ||
      statusCode === HTTP_STATUS_NOT_MODIFIED ||
      this.headRequest
    ) {
      throw $ERR_HTTP2_PAYLOAD_FORBIDDEN(statusCode);
    }
    options = { ...options };
    if (options.offset !== undefined && typeof options.offset !== "number") {
      throw $ERR_INVALID_ARG_VALUE("options.offset", options.offset);
    }
    if (options.length !== undefined && typeof options.length !== "number") {
      throw $ERR_INVALID_ARG_VALUE("options.length", options.length);
    }
    if (options.statCheck !== undefined && typeof options.statCheck !== "function") {
      throw $ERR_INVALID_ARG_VALUE("options.statCheck", options.statCheck);
    }
    if (fd instanceof FileHandle) {
      fs.fstat(fd.fd, doSendFileFD.bind(this, options, fd, headers));
    } else {
      fs.fstat(fd, doSendFileFD.bind(this, options, fd, headers));
    }
  }
  additionalHeaders(headers) {
    if (this.destroyed || this.closed) {
      throw $ERR_HTTP2_INVALID_STREAM();
    }

    if (this.sentTrailers) {
      throw $ERR_HTTP2_TRAILERS_ALREADY_SENT();
    }
    if (this.headersSent) {
      throw $ERR_HTTP2_HEADERS_AFTER_RESPOND();
    }

    if (headers == undefined) {
      headers = {};
    } else if (!$isObject(headers)) {
      throw $ERR_INVALID_ARG_TYPE("headers", "object", headers);
    } else {
      headers = { ...headers };
    }

    for (const name in headers) {
      if (name.startsWith(":") && name !== HTTP2_HEADER_STATUS) {
        throw $ERR_HTTP2_INVALID_PSEUDOHEADER(name);
      }
    }

    const sensitives = headers[sensitiveHeaders];
    delete headers[sensitiveHeaders];
    const sensitiveNames = {};
    if (sensitives) {
      if (!$isArray(sensitives)) {
        throw $ERR_INVALID_ARG_VALUE("headers[http2.neverIndex]", sensitives);
      }
      for (let i = 0; i < sensitives.length; i++) {
        sensitiveNames[sensitives[i]] = true;
      }
    }
    let hasStatus = true;
    if (headers[HTTP2_HEADER_STATUS] === undefined) {
      headers[HTTP2_HEADER_STATUS] = 200;
      hasStatus = false;
    }
    const statusCode = headers[HTTP2_HEADER_STATUS];
    if (hasStatus) {
      if (statusCode === HTTP_STATUS_SWITCHING_PROTOCOLS) throw $ERR_HTTP2_STATUS_101();
      if (statusCode < 100 || statusCode >= 200) {
        throw $ERR_HTTP2_INVALID_INFO_STATUS(statusCode);
      }

      // Payload/DATA frames are not permitted in these cases
      if (
        statusCode === HTTP_STATUS_NO_CONTENT ||
        statusCode === HTTP_STATUS_RESET_CONTENT ||
        statusCode === HTTP_STATUS_NOT_MODIFIED ||
        this.headRequest
      ) {
        throw $ERR_HTTP2_PAYLOAD_FORBIDDEN(statusCode);
      }
    }
    const session = this[bunHTTP2Session];
    assertSession(session);
    if (!this[kInfoHeaders]) {
      this[kInfoHeaders] = [headers];
    } else {
      ArrayPrototypePush.$call(this[kInfoHeaders], headers);
    }

    session[bunHTTP2Native]?.request(this.id, undefined, headers, sensitiveNames);
  }
  respond(headers: any, options?: any) {
    if (this.destroyed) {
      throw $ERR_HTTP2_INVALID_STREAM();
    }

    const session = this[bunHTTP2Session];
    assertSession(session);
    if (this.headersSent) throw $ERR_HTTP2_HEADERS_SENT();
    if (this.sentTrailers) {
      throw $ERR_HTTP2_TRAILERS_ALREADY_SENT();
    }

    if (headers == undefined) {
      headers = {};
    } else if (!$isObject(headers)) {
      throw $ERR_INVALID_ARG_TYPE("headers", "object", headers);
    } else {
      headers = { ...headers };
    }

    const sensitives = headers[sensitiveHeaders];
    delete headers[sensitiveHeaders];
    const sensitiveNames = {};
    if (sensitives) {
      if (!$isArray(sensitives)) {
        throw $ERR_INVALID_ARG_VALUE("headers[http2.neverIndex]", sensitives);
      }
      for (let i = 0; i < sensitives.length; i++) {
        sensitiveNames[sensitives[i]] = true;
      }
    }
    if (headers[HTTP2_HEADER_STATUS] === undefined) {
      headers[HTTP2_HEADER_STATUS] = 200;
    }
    const statusCode = headers[HTTP2_HEADER_STATUS];
    let endStream = !!options?.endStream;
    if (
      endStream ||
      statusCode === HTTP_STATUS_NO_CONTENT ||
      statusCode === HTTP_STATUS_RESET_CONTENT ||
      statusCode === HTTP_STATUS_NOT_MODIFIED ||
      this.headRequest === true
    ) {
      options = { ...options, endStream: true };
      endStream = true;
    }
    const sendDate = options?.sendDate;
    if (sendDate == null || sendDate) {
      const current_date = headers["date"];
      if (current_date == null) {
        headers["date"] = utcDate();
      }
    }

    if (typeof options === "undefined") {
      session[bunHTTP2Native]?.request(this.id, undefined, headers, sensitiveNames);
    } else {
      session[bunHTTP2Native]?.request(this.id, undefined, headers, sensitiveNames, options);
    }
    this.headersSent = true;
    this[bunHTTP2Headers] = headers;
    if (endStream) {
      this.end();
    }

    return;
  }
}

function connectWithProtocol(protocol: string, options: Http2ConnectOptions | string | URL, listener?: Function) {
  if (protocol === "http:") {
    return net.connect(options, listener);
  }
  return tls.connect(options, listener);
}

function emitConnectNT(self, socket) {
  self.emit("connect", self, socket);
}

function emitStreamErrorNT(self, stream, error, destroy, destroy_self) {
  if (stream) {
    let error_instance: Error | number | undefined = undefined;
    if (stream.listenerCount("error") > 0) {
      if (typeof error === "number") {
        stream.rstCode = error;
        if (error != 0) {
          error_instance = streamErrorFromCode(error);
        }
      } else {
        error_instance = error;
      }
    }
    if (stream.readable) {
      stream.resume(); // we have a error we consume and close
      pushToStream(stream, null);
    }
    markStreamClosed(stream);
    if (destroy) stream.destroy(error_instance, stream.rstCode);
    else if (error_instance) {
      stream.emit("error", error_instance);
    }

    if (destroy_self) self.destroy();
  }
}
//TODO: do this in C++
function toHeaderObject(headers, sensitiveHeadersValue) {
  const obj = { __proto__: null, [sensitiveHeaders]: sensitiveHeadersValue };
  for (let n = 0; n < headers.length; n += 2) {
    const name = headers[n];
    let value = headers[n + 1] || "";
    if (name === HTTP2_HEADER_STATUS) value |= 0;
    const existing = obj[name];
    if (existing === undefined) {
      obj[name] = name === HTTP2_HEADER_SET_COOKIE ? [value] : value;
    } else if (!kSingleValueHeaders.has(name)) {
      switch (name) {
        case HTTP2_HEADER_COOKIE:
          // https://tools.ietf.org/html/rfc7540#section-8.1.2.5
          // "...If there are multiple Cookie header fields after decompression,
          //  these MUST be concatenated into a single octet string using the
          //  two-octet delimiter of 0x3B, 0x20 (the ASCII string "; ") before
          //  being passed into a non-HTTP/2 context."
          obj[name] = `${existing}; ${value}`;
          break;
        case HTTP2_HEADER_SET_COOKIE:
          // https://tools.ietf.org/html/rfc7230#section-3.2.2
          // "Note: In practice, the "Set-Cookie" header field ([RFC6265]) often
          // appears multiple times in a response message and does not use the
          // list syntax, violating the above requirements on multiple header
          // fields with the same name.  Since it cannot be combined into a
          // single field-value, recipients ought to handle "Set-Cookie" as a
          // special case while processing header fields."
          ArrayPrototypePush.$call(existing, value);
          break;
        default:
          // https://tools.ietf.org/html/rfc7230#section-3.2.2
          // "A recipient MAY combine multiple header fields with the same field
          // name into one "field-name: field-value" pair, without changing the
          // semantics of the message, by appending each subsequent field value
          // to the combined field value in order, separated by a comma."
          obj[name] = `${existing}, ${value}`;
          break;
      }
    }
  }
  return obj;
}

function getOrigin(origin: any, isAltSvc: boolean): string {
  if (typeof origin === "string") {
    try {
      origin = new URL(origin).origin;
    } catch (e) {
      if (isAltSvc) {
        throw $ERR_HTTP2_ALTSVC_INVALID_ORIGIN();
      } else {
        throw $ERR_INVALID_URL(origin);
      }
    }
  } else if (origin != null && typeof origin === "object") {
    origin = origin.origin;
  }
  validateString(origin, "origin");
  if (!origin || origin === "null") {
    if (isAltSvc) {
      throw $ERR_HTTP2_ALTSVC_INVALID_ORIGIN();
    } else {
      throw $ERR_HTTP2_INVALID_ORIGIN();
    }
  }

  return origin;
}
function initOriginSet(session: Http2Session) {
  let originSet = session[bunHTTP2OriginSet];
  if (originSet === undefined) {
    const socket = session[bunHTTP2Socket];
    session[bunHTTP2OriginSet] = originSet = new Set<string>();
    let hostName = socket.servername;
    if (!hostName) {
      if (socket.remoteFamily === "IPv6") {
        hostName = `[${socket.remoteAddress}]`;
      } else {
        hostName = socket.remoteAddress;
      }
    }
    let originString = `https://${hostName}`;
    if (socket.remotePort != null) originString += `:${socket.remotePort}`;
    originSet.add(originString);
  }
  return originSet;
}
function removeOriginFromSet(session: Http2Session, stream: ClientHttp2Stream) {
  const originSet = session[bunHTTP2OriginSet];
  const origin = `https://${stream.authority}`;
  if (originSet && origin) {
    originSet.delete(origin);
  }
}
class ServerHttp2Session extends Http2Session {
  [kServer]: Http2Server = null;
  /// close indicates that we called closed
  #closed: boolean = false;
  /// connected indicates that the connection/socket is connected
  #connected: boolean = false;
  #connections: number = 0;
  #socket_proxy: Proxy<TLSSocket | Socket>;
  #parser: typeof H2FrameParser | null;
  #url: URL;
  #isServer: boolean = false;
  #alpnProtocol: string | undefined = undefined;
  #localSettings: Settings | null = {
    headerTableSize: 4096,
    enablePush: true,
    maxConcurrentStreams: 100,
    initialWindowSize: 65535,
    maxFrameSize: 16384,
    maxHeaderListSize: 65535,
    maxHeaderSize: 65535,
  };
  #encrypted: boolean = false;
  #pendingSettingsAck: boolean = true;
  #remoteSettings: Settings | null = null;
  #pingCallbacks: Array<[Function, number]> | null = null;

  static #Handlers = {
    binaryType: "buffer",
    streamStart(self: ServerHttp2Session, stream_id: number) {
      if (!self) return;
      self.#connections++;
      const stream = new ServerHttp2Stream(stream_id, self, null);
      self.#parser?.setStreamContext(stream_id, stream);
    },
    frameError(self: ServerHttp2Session, stream: ServerHttp2Stream, frameType: number, errorCode: number) {
      if (!self || typeof stream !== "object") return;
      // Emit the frameError event with the frame type and error code
      process.nextTick(emitFrameErrorEventNT, stream, frameType, errorCode);
    },
    aborted(self: ServerHttp2Session, stream: ServerHttp2Stream, error: any, old_state: number) {
      if (!self || typeof stream !== "object") return;
      stream.rstCode = constants.NGHTTP2_CANCEL;
      // if writable and not closed emit aborted
      if (old_state != 5 && old_state != 7) {
        stream[kAborted] = true;
        stream.emit("aborted");
      }
      self.#connections--;
      process.nextTick(emitStreamErrorNT, self, stream, error, true, self.#connections === 0 && self.#closed);
    },
    streamError(self: ServerHttp2Session, stream: ServerHttp2Stream, error: number) {
      if (!self || typeof stream !== "object") return;
      self.#connections--;
      process.nextTick(emitStreamErrorNT, self, stream, error, true, self.#connections === 0 && self.#closed);
    },
    streamEnd(self: ServerHttp2Session, stream: ServerHttp2Stream, state: number) {
      if (!self || typeof stream !== "object") return;
      if (state == 6 || state == 7) {
        if (stream.readable) {
          if (!stream.rstCode) {
            stream.rstCode = 0;
          }
          pushToStream(stream, null);

          // If the user hasn't tried to consume the stream (and this is a server
          // session) then just dump the incoming data so that the stream can
          // be destroyed.
          if (stream.readableFlowing === null) {
            stream.resume();
          }
        }
      }
      // 7 = closed, in this case we already send everything and received everything
      if (state === 7) {
        markStreamClosed(stream);
        self.#connections--;
        stream.destroy();
        if (self.#connections === 0 && self.#closed) {
          self.destroy();
        }
      } else if (state === 5) {
        // 5 = local closed aka write is closed
        markWritableDone(stream);
      }
    },
    streamData(self: ServerHttp2Session, stream: ServerHttp2Stream, data: Buffer) {
      if (!self || typeof stream !== "object" || !data) return;
      pushToStream(stream, data);
    },
    streamHeaders(
      self: ServerHttp2Session,
      stream: ServerHttp2Stream,
      rawheaders: string[],
      sensitiveHeadersValue: string[] | undefined,
      flags: number,
    ) {
      if (!self || typeof stream !== "object" || self.closed || stream.closed) return;
      const headers = toHeaderObject(rawheaders, sensitiveHeadersValue || []);
      if (headers[HTTP2_HEADER_METHOD] === HTTP2_METHOD_HEAD) {
        stream[kHeadRequest] = true;
      }
      const status = stream[bunHTTP2StreamStatus];
      if ((status & StreamState.StreamResponded) !== 0) {
        stream.emit("trailers", headers, flags, rawheaders);
      } else {
        self[kServer].emit("stream", stream, headers, flags, rawheaders);

        stream[bunHTTP2StreamStatus] = status | StreamState.StreamResponded;
        self.emit("stream", stream, headers, flags, rawheaders);
      }
    },
    localSettings(self: ServerHttp2Session, settings: Settings) {
      if (!self) return;
      self.#localSettings = settings;
      self.#pendingSettingsAck = false;
      self.emit("localSettings", settings);
    },
    remoteSettings(self: ServerHttp2Session, settings: Settings) {
      if (!self) return;
      self.#remoteSettings = settings;
      self.emit("remoteSettings", settings);
    },
    ping(self: ServerHttp2Session, payload: Buffer, isACK: boolean) {
      if (!self) return;
      self.emit("ping", payload);
      if (isACK) {
        const callbacks = self.#pingCallbacks;
        if (callbacks) {
          const callbackInfo = callbacks.shift();
          if (callbackInfo) {
            const [callback, start] = callbackInfo;
            callback(null, Date.now() - start, payload);
          }
        }
      }
    },
    error(self: ServerHttp2Session, errorCode: number, lastStreamId: number, opaqueData: Buffer) {
      if (!self) return;
      self.destroy(errorCode);
    },
    wantTrailers(self: ServerHttp2Session, stream: ServerHttp2Stream) {
      if (!self || typeof stream !== "object") return;
      const status = stream[bunHTTP2StreamStatus];
      if ((status & StreamState.WantTrailer) !== 0) return;

      stream[bunHTTP2StreamStatus] = status | StreamState.WantTrailer;

      if (stream.listenerCount("wantTrailers") === 0) {
        self[bunHTTP2Native]?.noTrailers(stream.id);
      } else {
        stream.emit("wantTrailers");
      }
    },
    goaway(self: ServerHttp2Session, errorCode: number, lastStreamId: number, opaqueData: Buffer) {
      if (!self) return;
      self.emit("goaway", errorCode, lastStreamId, opaqueData || Buffer.allocUnsafe(0));
      if (errorCode !== 0) {
        self.#parser.emitErrorToAllStreams(errorCode);
      }
      self.close();
    },
    end(self: ServerHttp2Session, errorCode: number, lastStreamId: number, opaqueData: Buffer) {
      if (!self) return;
      self.destroy();
    },
    write(self: ServerHttp2Session, buffer: Buffer) {
      if (!self) return -1;
      const socket = self[bunHTTP2Socket];
      if (socket && !socket.writableEnded && self.#connected) {
        // redirect writes to socket
        return socket.write(buffer) ? 1 : 0;
      }
      return -1;
    },
  };
  #onRead(data: Buffer) {
    this.#parser?.read(data);
  }
  #onClose() {
    const parser = this.#parser;
    if (parser) {
      parser.emitAbortToAllStreams();
      parser.detach();
      this.#parser = null;
    }
    this.close();
  }
  #onError(error: Error) {
    this.destroy(error);
  }
  #onTimeout() {
    const parser = this.#parser;
    if (parser) {
      parser.forEachStream(emitTimeout);
    }
    this.emit("timeout");
  }
  #onDrain() {
    const parser = this.#parser;
    if (parser) {
      parser.flush();
    }
  }
  altsvc(alt: string, originOrStream) {
    const MAX_LENGTH = 16382;
    const parser = this.#parser;
    if (this.destroyed || !parser) throw $ERR_HTTP2_INVALID_SESSION();
    let stream = 0;
    let origin;

    if (typeof originOrStream === "string") {
      origin = getOrigin(originOrStream, true);
    } else if (typeof originOrStream === "number") {
      if (originOrStream >>> 0 !== originOrStream || originOrStream === 0) {
        throw $ERR_OUT_OF_RANGE("originOrStream", `> 0 && < ${2 ** 32}`, originOrStream);
      }
      stream = originOrStream;
    } else if (originOrStream !== undefined) {
      // Allow origin to be passed a URL or object with origin property
      if (originOrStream !== null && typeof originOrStream === "object") origin = originOrStream.origin;
      // Note: if originOrStream is an object with an origin property other
      // than a URL, then it is possible that origin will be malformed.
      // We do not verify that here. Users who go that route need to
      // ensure they are doing the right thing or the payload data will
      // be invalid.
      if (typeof origin !== "string") {
        throw $ERR_INVALID_ARG_TYPE("originOrStream", ["string", "number", "URL", "object"], originOrStream);
      } else if (!origin) {
        throw $ERR_HTTP2_ALTSVC_INVALID_ORIGIN();
      } else {
        origin = getOrigin(origin, true);
      }
    }

    validateString(alt, "alt");

    if (!kQuotedString.test(alt)) {
      throw $ERR_INVALID_CHAR("alt");
    }
    origin = origin || "";
    if (Buffer.byteLength(origin) + Buffer.byteLength(alt) > MAX_LENGTH) {
      throw $ERR_HTTP2_ALTSVC_LENGTH();
    }
    parser.altsvc(origin, alt, stream);
  }
  origin(...origins) {
    const parser = this.#parser;
    if (this.destroyed || !parser) throw $ERR_HTTP2_INVALID_SESSION();
    let length = origins.length;
    if (length === 0) {
      return;
    }
    if (length === 1) {
      return parser.origin(getOrigin(origins[0], false));
    }

    let validOrigins: string[] = new Array(length);
    for (let i = 0; i < length; i++) {
      validOrigins[i] = getOrigin(origins[i], false);
    }
    parser.origin(validOrigins);
  }

  constructor(socket: TLSSocket | Socket, options?: Http2ConnectOptions, server?: Http2Server) {
    super();
    this[kServer] = server;
    if (server) {
      server[kSessions].add(this);
    }
    this.#connected = true;
    if (socket instanceof TLSSocket) {
      // server will receive the preface to know if is or not h2
      this.#alpnProtocol = socket.alpnProtocol || "h2";
    } else {
      this.#alpnProtocol = "h2c";
    }
    this[bunHTTP2Socket] = socket;
    const nativeSocket = socket._handle;
    this.#encrypted = socket instanceof TLSSocket;

    this.#parser = new H2FrameParser({
      native: nativeSocket,
      context: this,
      settings: { ...options, ...options?.settings },
      type: 0, // server type
      handlers: ServerHttp2Session.#Handlers,
    });
    socket.on("close", this.#onClose.bind(this));
    socket.on("error", this.#onError.bind(this));
    socket.on("timeout", this.#onTimeout.bind(this));
    socket.on("data", this.#onRead.bind(this));
    socket.on("drain", this.#onDrain.bind(this));

    process.nextTick(emitConnectNT, this, socket);
  }

  get originSet() {
    if (this.encrypted) {
      return Array.from(initOriginSet(this));
    }
  }

  get alpnProtocol() {
    return this.#alpnProtocol;
  }
  get connecting() {
    const socket = this[bunHTTP2Socket];
    if (!socket) {
      return false;
    }
    return socket.connecting || false;
  }
  get connected() {
    return this[bunHTTP2Socket]?.connecting === false;
  }
  get destroyed() {
    return this[bunHTTP2Socket] === null;
  }
  get encrypted() {
    return this.#encrypted;
  }
  get closed() {
    return this.#closed;
  }

  get remoteSettings() {
    return this.#remoteSettings;
  }

  get localSettings() {
    return this.#localSettings;
  }

  get pendingSettingsAck() {
    return this.#pendingSettingsAck;
  }

  get type() {
    return 0;
  }

  get socket() {
    if (this.#socket_proxy) return this.#socket_proxy;
    const socket = this[bunHTTP2Socket];
    if (!socket) return null;
    this.#socket_proxy = new Proxy(this, proxySocketHandler);
    return this.#socket_proxy;
  }
  get state() {
    return this.#parser?.getCurrentState();
  }

  get [bunHTTP2Native]() {
    return this.#parser;
  }

  unref() {
    return this[bunHTTP2Socket]?.unref();
  }
  ref() {
    return this[bunHTTP2Socket]?.ref();
  }
  setTimeout(msecs, callback) {
    return this[bunHTTP2Socket]?.setTimeout(msecs, callback);
  }

  ping(payload, callback) {
    if (typeof payload === "function") {
      callback = payload;
      payload = Buffer.alloc(8);
    } else {
      payload = payload || Buffer.alloc(8);
    }
    if (!(payload instanceof Buffer) && !isTypedArray(payload)) {
      throw $ERR_INVALID_ARG_TYPE("payload", ["Buffer", "TypedArray"], payload);
    }
    const parser = this.#parser;
    if (!parser) return false;
    if (!this[bunHTTP2Socket]) return false;

    if (typeof callback === "function") {
      if (payload.byteLength !== 8) {
        const error = $ERR_HTTP2_PING_LENGTH();
        callback(error, 0, payload);
        return;
      }
      if (this.#pingCallbacks) {
        this.#pingCallbacks.push([callback, Date.now()]);
      } else {
        this.#pingCallbacks = [[callback, Date.now()]];
      }
    } else if (payload.byteLength !== 8) {
      throw $ERR_HTTP2_PING_LENGTH();
    }

    parser.ping(payload);
    return true;
  }
  goaway(code = NGHTTP2_NO_ERROR, lastStreamID = 0, opaqueData) {
    if (this.destroyed) throw $ERR_HTTP2_INVALID_SESSION();

    if (opaqueData !== undefined) {
      validateBuffer(opaqueData, "opaqueData");
    }
    validateNumber(code, "code");
    validateNumber(lastStreamID, "lastStreamID");
    return this.#parser?.goaway(code, lastStreamID, opaqueData);
  }

  setLocalWindowSize(windowSize) {
    if (this.destroyed) throw $ERR_HTTP2_INVALID_SESSION();

    validateInt32(windowSize, "windowSize", 0, kMaxWindowSize);
    return this.#parser?.setLocalWindowSize?.(windowSize);
  }

  settings(settings: Settings, callback) {
    this.#pendingSettingsAck = true;
    this.#parser?.settings(settings);
    if (typeof callback === "function") {
      const start = Date.now();
      this.once("localSettings", () => {
        callback(null, this.#localSettings, Date.now() - start);
      });
    }
  }

  // Gracefully closes the Http2Session, allowing any existing streams to complete on their own and preventing new Http2Stream instances from being created. Once closed, http2session.destroy() might be called if there are no open Http2Stream instances.
  // If specified, the callback function is registered as a handler for the 'close' event.
  close(callback?: Function) {
    this.#closed = true;

    if (typeof callback === "function") {
      this.on("close", callback);
    }
    if (this.#connections === 0) {
      this.destroy();
    }
  }

  destroy(error: Error | number | undefined = NGHTTP2_NO_ERROR, code?: number) {
    const server = this[kServer];
    if (server) {
      server[kSessions].delete(this);
    }
    if (typeof error === "number") {
      code = error;
      error = code !== NGHTTP2_NO_ERROR ? $ERR_HTTP2_SESSION_ERROR(code) : undefined;
    }

    const socket = this[bunHTTP2Socket];
    if (!this.#connected) return;
    this.#closed = true;
    this.#connected = false;
    if (socket) {
      this.goaway(code || constants.NGHTTP2_NO_ERROR, 0, Buffer.alloc(0));
      socket.end();
    }
    const parser = this.#parser;
    if (parser) {
      parser.emitErrorToAllStreams(code || constants.NGHTTP2_NO_ERROR);
      parser.detach();
      this.#parser = null;
    }
    this[bunHTTP2Socket] = null;

    if (error) {
      this.emit("error", error);
    }
    this.emit("close");
  }
}
function emitTimeout(session: ClientHttp2Session) {
  session.emit("timeout");
}
function streamCancel(stream: Http2Stream) {
  stream.close(NGHTTP2_CANCEL);
}
class ClientHttp2Session extends Http2Session {
  /// close indicates that we called closed
  #closed: boolean = false;
  /// connected indicates that the connection/socket is connected
  #connected: boolean = false;
  #connections: number = 0;

  #socket_proxy: Proxy<TLSSocket | Socket>;
  #parser: typeof H2FrameParser | null;
  #url: URL;
  #alpnProtocol: string | undefined = undefined;
  #localSettings: Settings | null = {
    headerTableSize: 4096,
    enablePush: true,
    maxConcurrentStreams: 100,
    initialWindowSize: 65535,
    maxFrameSize: 16384,
    maxHeaderListSize: 65535,
    maxHeaderSize: 65535,
  };
  #encrypted: boolean = false;
  #pendingSettingsAck: boolean = true;
  #remoteSettings: Settings | null = null;
  #pingCallbacks: Array<[Function, number]> | null = null;

  static #Handlers = {
    binaryType: "buffer",
    streamStart(self: ClientHttp2Session, stream_id: number) {
      if (!self) return;
      self.#connections++;
      if (stream_id % 2 === 0) {
        // pushStream
        const stream = new ClientHttp2Session(stream_id, self, null);
        self.#parser?.setStreamContext(stream_id, stream);
      }
    },
    frameError(self: ClientHttp2Session, stream: ClientHttp2Stream, frameType: number, errorCode: number) {
      if (!self || typeof stream !== "object") return;
      // Emit the frameError event with the frame type and error code
      process.nextTick(emitFrameErrorEventNT, stream, frameType, errorCode);
    },
    aborted(self: ClientHttp2Session, stream: ClientHttp2Stream, error: any, old_state: number) {
      if (!self || typeof stream !== "object") return;
      stream.rstCode = constants.NGHTTP2_CANCEL;
      // if writable and not closed emit aborted
      if (old_state != 5 && old_state != 7) {
        stream[kAborted] = true;
        stream.emit("aborted");
      }
      self.#connections--;
      process.nextTick(emitStreamErrorNT, self, stream, error, true, self.#connections === 0 && self.#closed);
    },
    streamError(self: ClientHttp2Session, stream: ClientHttp2Stream, error: number) {
      if (!self || typeof stream !== "object") return;

      self.#connections--;
      process.nextTick(emitStreamErrorNT, self, stream, error, true, self.#connections === 0 && self.#closed);
    },
    streamEnd(self: ClientHttp2Session, stream: ClientHttp2Stream, state: number) {
      if (!self || typeof stream !== "object") return;

      if (state == 6 || state == 7) {
        if (stream.readable) {
          if (!stream.rstCode) {
            stream.rstCode = 0;
          }
          // Push a null so the stream can end whenever the client consumes
          // it completely.
          pushToStream(stream, null);
          stream.read(0);
        }
      }

      // 7 = closed, in this case we already send everything and received everything
      if (state === 7) {
        markStreamClosed(stream);
        self.#connections--;
        stream.destroy();
        if (self.#connections === 0 && self.#closed) {
          self.destroy();
        }
      } else if (state === 5) {
        // 5 = local closed aka write is closed
        markWritableDone(stream);
      }
    },
    streamData(self: ClientHttp2Session, stream: ClientHttp2Stream, data: Buffer) {
      if (!self || typeof stream !== "object" || !data) return;
      pushToStream(stream, data);
    },
    streamHeaders(
      self: ClientHttp2Session,
      stream: ClientHttp2Stream,
      rawheaders: string[],
      sensitiveHeadersValue: string[] | undefined,
      flags: number,
    ) {
      if (!self || typeof stream !== "object" || stream.rstCode) return;
      const headers = toHeaderObject(rawheaders, sensitiveHeadersValue || []);
      const status = stream[bunHTTP2StreamStatus];
      const header_status = headers[HTTP2_HEADER_STATUS];
      if (header_status === HTTP_STATUS_CONTINUE) {
        stream.emit("continue");
      }

      if ((status & StreamState.StreamResponded) !== 0) {
        stream.emit("trailers", headers, flags, rawheaders);
      } else {
        if (header_status >= 100 && header_status < 200) {
          stream.emit("headers", headers, flags, rawheaders);
        } else {
          stream[bunHTTP2StreamStatus] = status | StreamState.StreamResponded;
          if (header_status === 421) {
            // 421 Misdirected Request
            removeOriginFromSet(self, stream);
          }
          self.emit("stream", stream, headers, flags, rawheaders);
          stream.emit("response", headers, flags, rawheaders);
        }
      }
    },
    localSettings(self: ClientHttp2Session, settings: Settings) {
      if (!self) return;
      self.#localSettings = settings;
      self.#pendingSettingsAck = false;
      self.emit("localSettings", settings);
    },
    remoteSettings(self: ClientHttp2Session, settings: Settings) {
      if (!self) return;
      self.#remoteSettings = settings;
      self.emit("remoteSettings", settings);
    },
    ping(self: ClientHttp2Session, payload: Buffer, isACK: boolean) {
      if (!self) return;
      self.emit("ping", payload);
      if (isACK) {
        const callbacks = self.#pingCallbacks;
        if (callbacks) {
          const callbackInfo = callbacks.shift();
          if (callbackInfo) {
            const [callback, start] = callbackInfo;
            callback(null, Date.now() - start, payload);
          }
        }
      }
    },
    error(self: ClientHttp2Session, errorCode: number, lastStreamId: number, opaqueData: Buffer) {
      if (!self) return;
      const error_instance = sessionErrorFromCode(errorCode);
      self.destroy(error_instance);
    },

    wantTrailers(self: ClientHttp2Session, stream: ClientHttp2Stream) {
      if (!self || typeof stream !== "object") return;
      const status = stream[bunHTTP2StreamStatus];
      if ((status & StreamState.WantTrailer) !== 0) return;
      stream[bunHTTP2StreamStatus] = status | StreamState.WantTrailer;
      if (stream.listenerCount("wantTrailers") === 0) {
        self[bunHTTP2Native]?.noTrailers(stream.id);
      } else {
        stream.emit("wantTrailers");
      }
    },
    goaway(self: ClientHttp2Session, errorCode: number, lastStreamId: number, opaqueData: Buffer) {
      if (!self) return;
      self.emit("goaway", errorCode, lastStreamId, opaqueData || Buffer.allocUnsafe(0));
      if (self.closed) return;
      self.destroy(undefined, errorCode);
    },
    end(self: ClientHttp2Session, errorCode: number, lastStreamId: number, opaqueData: Buffer) {
      if (!self) return;
      self.destroy();
    },
    altsvc(self: ClientHttp2Session, origin: string, value: string, streamId: number) {
      if (!self) return;
      // node.js emits value, origin, streamId
      self.emit("altsvc", value, origin, streamId);
    },
    origin(self: ClientHttp2Session, origin: string | Array<string> | undefined) {
      if (!self) return;
      if (self.encrypted) {
        const originSet = initOriginSet(self);
        if ($isArray(origin)) {
          for (const item of origin) {
            originSet.add(item);
          }
          self.emit("origin", origin);
        } else if (origin) {
          originSet.add(origin);
          self.emit("origin", [origin]);
        }
      }
    },
    write(self: ClientHttp2Session, buffer: Buffer) {
      if (!self) return -1;
      const socket = self[bunHTTP2Socket];
      if (socket && !socket.writableEnded && self.#connected) {
        // redirect writes to socket
        return socket.write(buffer) ? 1 : 0;
      }
      return -1;
    },
  };

  #onRead(data: Buffer) {
    this.#parser?.read(data);
  }

  get originSet() {
    if (this.encrypted) {
      return Array.from(initOriginSet(this));
    }
  }
  get alpnProtocol() {
    return this.#alpnProtocol;
  }
  #onConnect() {
    const socket = this[bunHTTP2Socket];
    if (!socket) return;
    this.#connected = true;
    // check if h2 is supported only for TLSSocket
    if (socket instanceof TLSSocket) {
      // client must check alpnProtocol
      if (socket.alpnProtocol !== "h2") {
        socket.end();
        const error = $ERR_HTTP2_ERROR("h2 is not supported");
        this.emit("error", error);
      }
      this.#alpnProtocol = "h2";
    } else {
      this.#alpnProtocol = "h2c";
    }
    const nativeSocket = socket._handle;
    if (nativeSocket) {
      this.#parser.setNativeSocket(nativeSocket);
    }
    process.nextTick(emitConnectNT, this, socket);
    this.#parser.flush();
  }

  #onClose() {
    const parser = this.#parser;
    const err = this.connecting ? $ERR_SOCKET_CLOSED() : null;
    if (parser) {
      parser.forEachStream(streamCancel);
      parser.detach();
      this.#parser = null;
    }
    this.destroy(err, NGHTTP2_NO_ERROR);
    this[bunHTTP2Socket] = null;
  }
  #onError(error: Error) {
    this[bunHTTP2Socket] = null;
    if (this.#closed) {
      this.destroy();
      return;
    }
    this.destroy(error);
  }
  #onTimeout() {
    const parser = this.#parser;
    if (parser) {
      parser.forEachStream(emitTimeout);
    }
    this.emit("timeout");
  }
  #onDrain() {
    const parser = this.#parser;
    if (parser) {
      parser.flush();
    }
  }
  get connecting() {
    const socket = this[bunHTTP2Socket];
    if (!socket) {
      return false;
    }
    return socket.connecting || false;
  }
  get connected() {
    return this[bunHTTP2Socket]?.connecting === false;
  }
  get destroyed() {
    return this[bunHTTP2Socket] === null;
  }
  get encrypted() {
    return this.#encrypted;
  }
  get closed() {
    return this.#closed;
  }

  get remoteSettings() {
    return this.#remoteSettings;
  }

  get localSettings() {
    return this.#localSettings;
  }

  get pendingSettingsAck() {
    return this.#pendingSettingsAck;
  }

  get type() {
    return 1;
  }
  unref() {
    return this[bunHTTP2Socket]?.unref();
  }
  ref() {
    return this[bunHTTP2Socket]?.ref();
  }
  setNextStreamID(id) {
    if (this.destroyed) throw $ERR_HTTP2_INVALID_SESSION();

    validateNumber(id, "id");
    if (id <= 0 || id > kMaxStreams) throw $ERR_OUT_OF_RANGE("id", `> 0 and <= ${kMaxStreams}`, id);
    this.#parser?.setNextStreamID(id);
  }
  setTimeout(msecs, callback) {
    return this[bunHTTP2Socket]?.setTimeout(msecs, callback);
  }
  ping(payload, callback) {
    if (typeof payload === "function") {
      callback = payload;
      payload = Buffer.alloc(8);
    } else {
      payload = payload || Buffer.alloc(8);
    }
    if (!(payload instanceof Buffer) && !isTypedArray(payload)) {
      throw $ERR_INVALID_ARG_TYPE("payload", ["Buffer", "TypedArray"], payload);
    }
    const parser = this.#parser;
    if (!parser) return false;
    if (!this[bunHTTP2Socket]) return false;

    if (typeof callback === "function") {
      if (payload.byteLength !== 8) {
        const error = $ERR_HTTP2_PING_LENGTH();
        callback(error, 0, payload);
        return;
      }
      if (this.#pingCallbacks) {
        this.#pingCallbacks.push([callback, Date.now()]);
      } else {
        this.#pingCallbacks = [[callback, Date.now()]];
      }
    } else if (payload.byteLength !== 8) {
      throw $ERR_HTTP2_PING_LENGTH();
    }

    parser.ping(payload);
    return true;
  }
  goaway(errorCode, lastStreamId, opaqueData) {
    return this.#parser?.goaway(errorCode, lastStreamId, opaqueData);
  }

  setLocalWindowSize(windowSize) {
    if (this.destroyed) throw $ERR_HTTP2_INVALID_SESSION();

    validateInt32(windowSize, "windowSize", 0, kMaxWindowSize);
    return this.#parser?.setLocalWindowSize?.(windowSize);
  }
  get socket() {
    if (this.#socket_proxy) return this.#socket_proxy;
    const socket = this[bunHTTP2Socket];
    if (!socket) return null;
    this.#socket_proxy = new Proxy(this, proxySocketHandler);
    return this.#socket_proxy;
  }
  get state() {
    return this.#parser?.getCurrentState();
  }

  settings(settings: Settings, callback) {
    this.#pendingSettingsAck = true;
    this.#parser?.settings(settings);
    if (typeof callback === "function") {
      const start = Date.now();
      this.once("localSettings", () => {
        callback(null, this.#localSettings, Date.now() - start);
      });
    }
  }

  constructor(url: string | URL, options?: Http2ConnectOptions, listener?: Function) {
    super();

    if (typeof options === "function") {
      listener = options;
      options = undefined;
    }

    assertIsObject(options, "options");
    options = { ...options };

    assertIsArray(options.remoteCustomSettings, "options.remoteCustomSettings");
    if (options.remoteCustomSettings) {
      options.remoteCustomSettings = [...options.remoteCustomSettings];
      if (options.remoteCustomSettings.length > MAX_ADDITIONAL_SETTINGS) throw $ERR_HTTP2_TOO_MANY_CUSTOM_SETTINGS();
    }

    if (typeof url === "string") url = new URL(url);

    assertIsObject(url, "authority", ["string", "Object", "URL"]);

    this.#url = url;

    const protocol = url.protocol || options?.protocol || "https:";
    switch (protocol) {
      case "http:":
      case "https:":
        break;
      default:
        throw $ERR_HTTP2_UNSUPPORTED_PROTOCOL(protocol);
    }
    const port = url.port ? parseInt(url.port, 10) : protocol === "http:" ? 80 : 443;

    let host = "localhost";
    if (url.hostname) {
      host = url.hostname;
      if (host[0] === "[") host = host.slice(1, -1);
    } else if (url.host) {
      host = url.host;
    }

    function onConnect() {
      try {
        this.#onConnect(arguments);
        listener?.$call(this, this);
      } catch (e) {
        this.destroy(e);
      }
    }

    // h2 with ALPNProtocols
    let socket;
    if (typeof options?.createConnection === "function") {
      socket = options.createConnection(url, options);
      this[bunHTTP2Socket] = socket;

      if (socket.connecting || socket.secureConnecting) {
        const connectEvent = socket instanceof tls.TLSSocket ? "secureConnect" : "connect";
        socket.once(connectEvent, onConnect.bind(this));
      } else {
        process.nextTick(onConnect.bind(this));
      }
    } else {
      socket = connectWithProtocol(
        protocol,
        options
          ? {
              host,
              port: String(port),
              ALPNProtocols: ["h2"],
              ...options,
            }
          : {
              host,
              port: String(port),
              ALPNProtocols: ["h2"],
            },
        onConnect.bind(this),
      );
      this[bunHTTP2Socket] = socket;
    }
    this.#encrypted = socket instanceof TLSSocket;
    const nativeSocket = socket._handle;

    this.#parser = new H2FrameParser({
      native: nativeSocket,
      context: this,
      settings: { ...options, ...options?.settings },
      handlers: ClientHttp2Session.#Handlers,
    });
    socket.on("data", this.#onRead.bind(this));
    socket.on("drain", this.#onDrain.bind(this));
    socket.on("close", this.#onClose.bind(this));
    socket.on("error", this.#onError.bind(this));
    socket.on("timeout", this.#onTimeout.bind(this));
  }

  // Gracefully closes the Http2Session, allowing any existing streams to complete on their own and preventing new Http2Stream instances from being created. Once closed, http2session.destroy() might be called if there are no open Http2Stream instances.
  // If specified, the callback function is registered as a handler for the 'close' event.
  close(callback: Function) {
    this.#closed = true;

    if (typeof callback === "function") {
      this.once("close", callback);
    }
    if (this.#connections === 0) {
      this.destroy();
    }
  }

  destroy(error?: Error, code?: number) {
    const socket = this[bunHTTP2Socket];
    if (this.#closed && !this.#connected && !this.#parser) {
      return;
    }
    this.#closed = true;
    this.#connected = false;
    if (socket) {
      this.goaway(code || constants.NGHTTP2_NO_ERROR, 0, Buffer.alloc(0));
      socket.end();
    }
    const parser = this.#parser;
    if (parser) {
      parser.emitErrorToAllStreams(code || constants.NGHTTP2_NO_ERROR);
      parser.detach();
    }
    this.#parser = null;
    this[bunHTTP2Socket] = null;

    if (error) {
      this.emit("error", error);
    }
    this.emit("close");
  }

  request(headers: any, options?: any) {
    try {
      if (this.destroyed || this.closed) {
        throw $ERR_HTTP2_INVALID_STREAM();
      }

      if (this.sentTrailers) {
        throw $ERR_HTTP2_TRAILERS_ALREADY_SENT();
      }

      if (headers == undefined) {
        headers = {};
      } else if (!$isObject(headers)) {
        throw $ERR_INVALID_ARG_TYPE("headers", "object", headers);
      } else {
        headers = { ...headers };
      }

      const sensitives = headers[sensitiveHeaders];
      delete headers[sensitiveHeaders];
      const sensitiveNames = {};
      if (sensitives) {
        if (!$isArray(sensitives)) {
          throw $ERR_INVALID_ARG_VALUE("headers[http2.neverIndex]", sensitives);
        }
        for (let i = 0; i < sensitives.length; i++) {
          sensitiveNames[sensitives[i]] = true;
        }
      }
      const url = this.#url;

      let authority = headers[":authority"];
      if (!authority) {
        authority = url.host;
        if (!headers["host"]) {
          headers[":authority"] = authority;
        }
      }
      let method = headers[":method"];
      if (!method) {
        method = "GET";
        headers[":method"] = method;
      }

      let scheme = headers[":scheme"];
      if (!scheme) {
        let protocol: string = url.protocol || options?.protocol || "https:";
        switch (protocol) {
          case "https:":
            scheme = "https";
            break;
          case "http:":
            scheme = "http";
            break;
          default:
            scheme = protocol;
        }
        headers[":scheme"] = scheme;
      }

      if (headers[":path"] == undefined) {
        headers[":path"] = "/";
      }

      if (NoPayloadMethods.has(method.toUpperCase())) {
        if (!options || !$isObject(options)) {
          options = { endStream: true };
        } else {
          options = { ...options, endStream: true };
        }
      }
      let stream_id: number = this.#parser.getNextStream();
      if (stream_id < 0) {
        const req = new ClientHttp2Stream(undefined, this, headers);
        process.nextTick(emitOutofStreamErrorNT, req);
        return req;
      }
      const req = new ClientHttp2Stream(stream_id, this, headers);
      req.authority = authority;
      req[kHeadRequest] = method === HTTP2_METHOD_HEAD;
      if (typeof options === "undefined") {
        this.#parser.request(stream_id, req, headers, sensitiveNames);
      } else {
        this.#parser.request(stream_id, req, headers, sensitiveNames, options);
      }
      process.nextTick(emitEventNT, req, "ready");
      return req;
    } catch (e: any) {
      this.#connections--;
      process.nextTick(emitErrorNT, this, e, this.#connections === 0 && this.#closed);
      throw e;
    }
  }
  static connect(url: string | URL, options?: Http2ConnectOptions, listener?: Function) {
    return new ClientHttp2Session(url, options, listener);
  }

  get [bunHTTP2Native]() {
    return this.#parser;
  }
}

function connect(url: string | URL, options?: Http2ConnectOptions, listener?: Function) {
  return ClientHttp2Session.connect(url, options, listener);
}

function setupCompat(ev) {
  if (ev === "request") {
    this.removeListener("newListener", setupCompat);
    const options = this[bunSocketServerOptions];
    const ServerRequest = options?.Http2ServerRequest || Http2ServerRequest;
    const ServerResponse = options?.Http2ServerResponse || Http2ServerResponse;
    this.on("stream", FunctionPrototypeBind.$call(onServerStream, this, ServerRequest, ServerResponse));
  }
}

function sessionOnError(error) {
  this[kServer]?.emit("sessionError", error, this);
}
function sessionOnTimeout() {
  if (this.destroyed || this.closed) return;
  const server = this[kServer];
  if (!server.emit("timeout", this)) {
    this.destroy();
  }
}
/**
 * This function closes all active sessions gracefully.
 * @param {*} server the underlying server whose sessions to be closed
 */
function closeAllSessions(server: Http2Server | Http2SecureServer) {
  const sessions = server[kSessions];
  if (sessions.size > 0) {
    for (const session of sessions) {
      session.close();
    }
  }
}

function connectionListener(socket: Socket) {
  const options = this[bunSocketServerOptions] || {};
  if (socket.alpnProtocol === false || socket.alpnProtocol === "http/1.1") {
    // TODO: Fallback to HTTP/1.1
    // if (options.allowHTTP1 === true) {

    // }
    // Let event handler deal with the socket

    if (!this.emit("unknownProtocol", socket)) {
      // Install a timeout if the socket was not successfully closed, then
      // destroy the socket to ensure that the underlying resources are
      // released.
      const timer = setTimeout(() => {
        if (!socket.destroyed) {
          socket.destroy();
        }
      }, options.unknownProtocolTimeout);
      // Un-reference the timer to avoid blocking of application shutdown and
      // clear the timeout if the socket was successfully closed.
      timer.unref();

      socket.once("close", () => clearTimeout(timer));

      // We don't know what to do, so let's just tell the other side what's
      // going on in a format that they *might* understand.
      socket.end(
        "HTTP/1.0 403 Forbidden\r\n" +
          "Content-Type: text/plain\r\n\r\n" +
          "Missing ALPN Protocol, expected `h2` to be available.\n" +
          "If this is a HTTP request: The server was not " +
          "configured with the `allowHTTP1` option or a " +
          "listener for the `unknownProtocol` event.\n",
      );
    }
    return;
  }
  // setup session
  const session = new ServerHttp2Session(socket, options, this);

  session.on("error", sessionOnError);
  const timeout = this.timeout;
  if (timeout) session.setTimeout(timeout, sessionOnTimeout);
  this.emit("session", session);
  if (options.origins && $isArray(options.origins)) {
    try {
      session.origin(...options.origins);
    } catch (e) {
      session.emit("frameError", HTTP2_HEADER_ORIGIN, e, 0);
    }
  }
}

function initializeOptions(options) {
  assertIsObject(options, "options");
  options = { ...options };
  assertIsObject(options.settings, "options.settings");
  options.settings = { ...options.settings };

  assertIsArray(options.remoteCustomSettings, "options.remoteCustomSettings");
  if (options.remoteCustomSettings) {
    options.remoteCustomSettings = [...options.remoteCustomSettings];
    if (options.remoteCustomSettings.length > MAX_ADDITIONAL_SETTINGS) throw $ERR_HTTP2_TOO_MANY_CUSTOM_SETTINGS();
  }

  if (options.maxSessionInvalidFrames !== undefined)
    validateUint32(options.maxSessionInvalidFrames, "maxSessionInvalidFrames");

  if (options.maxSessionRejectedStreams !== undefined) {
    validateUint32(options.maxSessionRejectedStreams, "maxSessionRejectedStreams");
  }

  if (options.unknownProtocolTimeout !== undefined)
    validateUint32(options.unknownProtocolTimeout, "unknownProtocolTimeout");
  else options.unknownProtocolTimeout = 10000;

  // Used only with allowHTTP1
  // options.Http1IncomingMessage ||= http.IncomingMessage;
  // options.Http1ServerResponse ||= http.ServerResponse;

  options.Http2ServerRequest ||= Http2ServerRequest;
  options.Http2ServerResponse ||= Http2ServerResponse;
  return options;
}

class Http2Server extends net.Server {
  timeout = 0;
  [kSessions] = new SafeSet();
  constructor(options, onRequestHandler) {
    if (typeof options === "function") {
      onRequestHandler = options;
      options = {};
    }
    options = initializeOptions(options);
    super(options);
    this[kSessions] = new SafeSet();

    this.setMaxListeners(0);

    this.on("newListener", setupCompat);
    if (typeof onRequestHandler === "function") {
      this.on("request", onRequestHandler);
    }
  }

  emit(event: string, ...args: any[]) {
    if (event === "connection") {
      // TODO: implement this at net/tls level to allow to inject socket in the server
      // this works for now for Http2Server
      super.prependOnceListener("connection", connectionListener);
    }
    return super.emit(event, ...args);
  }
  setTimeout(ms, callback) {
    this.timeout = ms;
    if (typeof callback === "function") {
      this.on("timeout", callback);
    }
  }
  updateSettings(settings) {
    assertSettings(settings);
    const options = this[bunSocketServerOptions];
    if (options) {
      options.settings = { ...options.settings, ...settings };
    }
  }

  close(callback?: Function) {
    super.close(callback);
    closeAllSessions(this);
  }
}

Http2Server.prototype[EventEmitter.captureRejectionSymbol] = function (err, event, ...args) {
  switch (event) {
    case "stream": {
      const { 0: stream } = args;
      if (stream.sentHeaders) {
        stream.destroy(err);
      } else {
        stream.respond({ [HTTP2_HEADER_STATUS]: 500 });
        stream.end();
      }
      break;
    }
    case "request": {
      const { 1: res } = args;
      if (!res.headersSent && !res.finished) {
        // Don't leak headers.
        for (const name of res.getHeaderNames()) {
          res.removeHeader(name);
        }
        res.statusCode = 500;
        res.end(STATUS_CODES[500]);
      } else {
        res.destroy();
      }
      break;
    }
    default:
      // args.unshift(err, event);
      // ReflectApply(net.Server.prototype[EventEmitter.captureRejectionSymbol], this, args);
      break;
  }
};

function onErrorSecureServerSession(err, socket) {
  if (!this.emit("clientError", err, socket)) socket.destroy(err);
}
function emitFrameErrorEventNT(stream, frameType, errorCode) {
  stream.emit("frameError", frameType, errorCode);
}
class Http2SecureServer extends tls.Server {
  timeout = 0;
  [kSessions] = new SafeSet();
  constructor(options, onRequestHandler) {
    //TODO: add 'http/1.1' on ALPNProtocols list after allowHTTP1 support
    if (typeof options !== "undefined") {
      if (options && typeof options === "object") {
        options = { ...options, ALPNProtocols: ["h2"] };
      } else {
        throw $ERR_INVALID_ARG_TYPE("options", "object", options);
      }
    } else {
      options = { ALPNProtocols: ["h2"] };
    }

    const settings = options.settings;
    if (typeof settings !== "undefined") {
      validateObject(settings, "options.settings");
    }
    if (options.maxSessionInvalidFrames !== undefined)
      validateUint32(options.maxSessionInvalidFrames, "maxSessionInvalidFrames");

    if (options.maxSessionRejectedStreams !== undefined) {
      validateUint32(options.maxSessionRejectedStreams, "maxSessionRejectedStreams");
    }
    super(options, connectionListener);
    this[kSessions] = new SafeSet();
    this.setMaxListeners(0);
    this.on("newListener", setupCompat);
    if (typeof onRequestHandler === "function") {
      this.on("request", onRequestHandler);
    }
    this.on("tlsClientError", onErrorSecureServerSession);
  }
  setTimeout(ms, callback) {
    this.timeout = ms;
    if (typeof callback === "function") {
      this.on("timeout", callback);
    }
  }
  updateSettings(settings) {
    assertSettings(settings);
    const options = this[bunSocketServerOptions];
    if (options) {
      options.settings = { ...options.settings, ...settings };
    }
  }
  close(callback?: Function) {
    super.close(callback);
    closeAllSessions(this);
  }
}
function createServer(options, onRequestHandler) {
  return new Http2Server(options, onRequestHandler);
}
function createSecureServer(options, onRequestHandler) {
  return new Http2SecureServer(options, onRequestHandler);
}
function getDefaultSettings() {
  // return default settings
  return getUnpackedSettings();
}

export default {
  constants,
  createServer,
  createSecureServer,
  getDefaultSettings,
  getPackedSettings,
  getUnpackedSettings,
  sensitiveHeaders,
  Http2ServerRequest,
  Http2ServerResponse,
  connect,
  ClientHttp2Session,
};

hideFromStack([
  Http2ServerRequest,
  Http2ServerResponse,
  connect,
  createServer,
  createSecureServer,
  getDefaultSettings,
  getPackedSettings,
  getUnpackedSettings,
  ClientHttp2Session,
  ClientHttp2Stream,
]);<|MERGE_RESOLUTION|>--- conflicted
+++ resolved
@@ -52,10 +52,6 @@
 const Socket = net.Socket;
 const EventEmitter = require("node:events");
 const { Duplex } = Stream;
-<<<<<<< HEAD
-
-=======
->>>>>>> 5b7fd9ed
 const { SafeArrayIterator, SafeSet } = require("internal/primordials");
 
 const RegExpPrototypeExec = RegExp.prototype.exec;
