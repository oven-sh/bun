--- conflicted
+++ resolved
@@ -361,11 +361,7 @@
     socket[kServerSocket] = self._handle;
     const options = self[bunSocketServerOptions];
     const { pauseOnConnect, connectionListener, [kSocketClass]: SClass, requestCert, rejectUnauthorized } = options;
-<<<<<<< HEAD
-    const _socket = new SClass(options);
-=======
-    const _socket = new SClass({}) as NetSocket | TLSSocket;
->>>>>>> c38bace8
+    const _socket = new SClass(options) as NetSocket | TLSSocket;
     _socket.isServer = true;
     _socket._requestCert = requestCert;
     _socket._rejectUnauthorized = rejectUnauthorized;
