--- conflicted
+++ resolved
@@ -223,11 +223,7 @@
       const self = socket.data;
       if (!self || self.#closed) return;
       self.#closed = true;
-<<<<<<< HEAD
-
-=======
       //socket cannot be used after close
->>>>>>> b1e9e3b3
       detachSocket(self);
       if (!self.#ended) {
         // close event can be emitted when we still have data to read from the socket
@@ -608,10 +604,6 @@
         // https://github.com/nodejs/node/blob/c5cfdd48497fe9bd8dbd55fd1fca84b321f48ec1/lib/net.js#L311
         // https://github.com/nodejs/node/blob/c5cfdd48497fe9bd8dbd55fd1fca84b321f48ec1/lib/net.js#L1126
         this._undestroy();
-<<<<<<< HEAD
-=======
-        this.#readQueue = $createFIFO();
->>>>>>> b1e9e3b3
 
         if (connection) {
           const socket = connection[bunSocketInternal];
