--- conflicted
+++ resolved
@@ -31,7 +31,6 @@
 );
 const normalizedArgsSymbol = Symbol("normalizedArgs");
 const { ExceptionWithHostPort } = require("internal/shared");
-<<<<<<< HEAD
 import type { SocketListener, SocketHandler, Socket } from "bun";
 import type { ServerOpts, Server as ServerType } from "node:net";
 const { kTimeout, getTimerDuration } = require("internal/timers");
@@ -44,12 +43,6 @@
 
 const { UV_EADDRINUSE, UV_EINVAL, UV_ENOTCONN, UV_ECANCELED, UV_ETIMEDOUT } = process.binding("uv");
 const isWindows = process.platform === "win32";
-=======
-import type { SocketHandler, SocketListener } from "bun";
-import type { ServerOpts } from "node:net";
-const { getTimerDuration } = require("internal/timers");
-const { validateFunction, validateNumber, validateAbortSignal } = require("internal/validators");
->>>>>>> 428b9a92
 
 const getDefaultAutoSelectFamily = $zig("node_net_binding.zig", "getDefaultAutoSelectFamily");
 const setDefaultAutoSelectFamily = $zig("node_net_binding.zig", "setDefaultAutoSelectFamily");
