--- conflicted
+++ resolved
@@ -1858,10 +1858,6 @@
                     continue;
                 }
                 const l_paren = pat[start - 1];
-<<<<<<< HEAD
-                if (l_paren != '(' or pat.len < start + 1) return false;
-                if (start > 1 and pat[start - 2] == '\\') return false;
-=======
                 if (start > 1 and pat[start - 2] == '\\') {
                     pat = pat[start..];
                     continue;
@@ -1870,7 +1866,6 @@
                     pat = pat[start..];
                     continue;
                 }
->>>>>>> 6160dc39
                 const op = pat[start + 1];
                 if (op == '<') {
                     return true;
