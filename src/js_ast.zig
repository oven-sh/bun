const std = @import("std");
const logger = bun.logger;
const JSXRuntime = @import("options.zig").JSX.Runtime;
const Runtime = @import("runtime.zig").Runtime;
const bun = @import("root").bun;
const string = bun.string;
const Output = bun.Output;
const Global = bun.Global;
const Environment = bun.Environment;
const strings = bun.strings;
const MutableString = bun.MutableString;
const stringZ = bun.stringZ;
const default_allocator = bun.default_allocator;
const C = bun.C;
const Ref = @import("ast/base.zig").Ref;
const Index = @import("ast/base.zig").Index;
const RefHashCtx = @import("ast/base.zig").RefHashCtx;
const ObjectPool = @import("./pool.zig").ObjectPool;
const ImportRecord = @import("import_record.zig").ImportRecord;
const allocators = @import("allocators.zig");
const JSC = bun.JSC;
const RefCtx = @import("./ast/base.zig").RefCtx;
const JSONParser = bun.JSON;
const is_bindgen = false;
const ComptimeStringMap = bun.ComptimeStringMap;
const JSPrinter = @import("./js_printer.zig");
const js_lexer = @import("./js_lexer.zig");
const TypeScript = @import("./js_parser.zig").TypeScript;
const ThreadlocalArena = @import("./mimalloc_arena.zig").Arena;
const MimeType = bun.http.MimeType;

/// This is the index to the automatically-generated part containing code that
/// calls "__export(exports, { ... getters ... })". This is used to generate
/// getters on an exports object for ES6 export statements, and is both for
/// ES6 star imports and CommonJS-style modules. All files have one of these,
/// although it may contain no statements if there is nothing to export.
pub const namespace_export_part_index = 0;

pub fn NewBaseStore(comptime Union: anytype, comptime count: usize) type {
    var max_size = 0;
    var max_align = 1;
    for (Union) |kind| {
        max_size = @max(@sizeOf(kind), max_size);
        max_align = if (@sizeOf(kind) == 0) max_align else @max(@alignOf(kind), max_align);
    }

    const UnionValueType = [max_size]u8;
    const SizeType = std.math.IntFittingRange(0, (count + 1));
    const MaxAlign = max_align;

    return struct {
        const Allocator = std.mem.Allocator;
        const Self = @This();
        pub const WithBase = struct {
            head: Block = Block{},
            store: Self,
        };

        pub const Block = struct {
            used: SizeType = 0,
            items: [count]UnionValueType align(MaxAlign) = undefined,

            pub inline fn isFull(block: *const Block) bool {
                return block.used >= @as(SizeType, count);
            }

            pub fn append(block: *Block, comptime ValueType: type, value: ValueType) *UnionValueType {
                if (comptime Environment.allow_assert) bun.assert(block.used < count);
                const index = block.used;
                block.items[index][0..value.len].* = value.*;
                block.used +|= 1;
                return &block.items[index];
            }
        };

        const Overflow = struct {
            const max = 4096 * 3;
            const UsedSize = std.math.IntFittingRange(0, max + 1);
            used: UsedSize = 0,
            allocated: UsedSize = 0,
            allocator: Allocator = default_allocator,
            ptrs: [max]*Block = undefined,

            pub fn tail(this: *Overflow) *Block {
                if (this.ptrs[this.used].isFull()) {
                    this.used +%= 1;
                    if (this.allocated > this.used) {
                        this.ptrs[this.used].used = 0;
                    }
                }

                if (this.allocated <= this.used) {
                    var new_ptrs = this.allocator.alloc(Block, 2) catch unreachable;
                    new_ptrs[0] = Block{};
                    new_ptrs[1] = Block{};
                    this.ptrs[this.allocated] = &new_ptrs[0];
                    this.ptrs[this.allocated + 1] = &new_ptrs[1];
                    this.allocated +%= 2;
                }

                return this.ptrs[this.used];
            }

            pub inline fn slice(this: *Overflow) []*Block {
                return this.ptrs[0..this.used];
            }
        };

        overflow: Overflow = Overflow{},

        pub threadlocal var _self: ?*Self = null;

        pub fn reclaim() []*Block {
            var overflow = &_self.?.overflow;

            if (overflow.used == 0) {
                if (overflow.allocated == 0 or overflow.ptrs[0].used == 0) {
                    return &.{};
                }
            }

            var to_move = overflow.ptrs[0..overflow.allocated][overflow.used..];

            // This returns the list of maxed out blocks
            var used_list = overflow.slice();

            // The last block may be partially used.
            if (overflow.allocated > overflow.used and to_move.len > 0 and to_move.ptr[0].used > 0) {
                to_move = to_move[1..];
                used_list.len += 1;
            }

            const used = overflow.allocator.dupe(*Block, used_list) catch unreachable;

            for (to_move, overflow.ptrs[0..to_move.len]) |b, *out| {
                b.* = Block{
                    .items = undefined,
                    .used = 0,
                };
                out.* = b;
            }

            overflow.allocated = @as(Overflow.UsedSize, @truncate(to_move.len));
            overflow.used = 0;

            return used;
        }

        /// Reset all AST nodes, allowing the memory to be reused for the next parse.
        /// Only call this when we're done with ALL AST nodes, or you risk
        /// undefined memory bugs.
        ///
        /// Nested parsing should either use the same store, or call
        /// Store.reclaim.
        pub fn reset() void {
            const blocks = _self.?.overflow.slice();
            for (blocks) |b| {
                if (comptime Environment.isDebug) {
                    // ensure we crash if we use a freed value
                    const bytes = std.mem.asBytes(&b.items);
                    @memset(bytes, undefined);
                }
                b.used = 0;
            }
            _self.?.overflow.used = 0;
        }

        pub fn init(allocator: std.mem.Allocator) *Self {
            var base = allocator.create(WithBase) catch unreachable;
            base.* = WithBase{ .store = .{ .overflow = Overflow{ .allocator = allocator } } };
            var instance = &base.store;
            instance.overflow.ptrs[0] = &base.head;
            instance.overflow.allocated = 1;

            _self = instance;

            return _self.?;
        }

        pub fn onThreadExit(_: *anyopaque) callconv(.C) void {
            deinit();
        }

        fn deinit() void {
            if (_self) |this| {
                _self = null;
                const sliced = this.overflow.slice();
                var allocator = this.overflow.allocator;

                if (sliced.len > 1) {
                    var i: usize = 1;
                    const end = sliced.len;
                    while (i < end) {
                        const ptrs = @as(*[2]Block, @ptrCast(sliced[i]));
                        allocator.free(ptrs);
                        i += 2;
                    }
                    this.overflow.allocated = 1;
                }
                var base_store: *WithBase = @fieldParentPtr("store", this);
                if (this.overflow.ptrs[0] == &base_store.head) {
                    allocator.destroy(base_store);
                }
            }
        }

        pub fn append(comptime Disabler: type, comptime ValueType: type, value: ValueType) *ValueType {
            Disabler.assert();
            return _self.?._append(ValueType, value);
        }

        inline fn _append(self: *Self, comptime ValueType: type, value: ValueType) *ValueType {
            const bytes = std.mem.asBytes(&value);
            const BytesAsSlice = @TypeOf(bytes);

            var block = self.overflow.tail();

            return @as(
                *ValueType,
                @ptrCast(@alignCast(block.append(BytesAsSlice, bytes))),
            );
        }
    };
}

// There are three types.
// 1. Expr (expression)
// 2. Stmt (statement)
// 3. Binding
// Q: "What's the difference between an expression and a statement?"
// A:  > Expression: Something which evaluates to a value. Example: 1+2/x
//     > Statement: A line of code which does something. Example: GOTO 100
//     > https://stackoverflow.com/questions/19132/expression-versus-statement/19224#19224

// Expr, Binding, and Stmt each wrap a Data:
// Data is where the actual data where the node lives.
// There are four possible versions of this structure:
// [ ] 1.  *Expr, *Stmt, *Binding
// [ ] 1a. *Expr, *Stmt, *Binding something something dynamic dispatch
// [ ] 2.  *Data
// [x] 3.  Data.(*) (The union value in Data is a pointer)
// I chose #3 mostly for code simplification -- sometimes, the data is modified in-place.
// But also it uses the least memory.
// Since Data is a union, the size in bytes of Data is the max of all types
// So with #1 or #2, if S.Function consumes 768 bits, that means Data must be >= 768 bits
// Which means "true" in code now takes up over 768 bits, probably more than what v8 spends
// Instead, this approach means Data is the size of a pointer.
// It's not really clear which approach is best without benchmarking it.
// The downside with this approach is potentially worse memory locality, since the data for the node is somewhere else.
// But it could also be better memory locality due to smaller in-memory size (more likely to hit the cache)
// only benchmarks will provide an answer!
// But we must have pointers somewhere in here because can't have types that contain themselves
pub const BindingNodeIndex = Binding;
pub const StmtNodeIndex = Stmt;
pub const ExprNodeIndex = Expr;
pub const BabyList = bun.BabyList;

/// Slice that stores capacity and length in the same space as a regular slice.
pub const ExprNodeList = BabyList(Expr);

pub const StmtNodeList = []Stmt;
pub const BindingNodeList = []Binding;

pub const ImportItemStatus = enum(u2) {
    none,

    // The linker doesn't report import/export mismatch errors
    generated,
    // The printer will replace this import with "undefined"

    missing,
    pub fn jsonStringify(self: @This(), writer: anytype) !void {
        return try writer.write(@tagName(self));
    }
};

pub const AssignTarget = enum(u2) {
    none = 0,
    replace = 1, // "a = b"
    update = 2, // "a += b"
    pub fn jsonStringify(self: *const @This(), writer: anytype) !void {
        return try writer.write(@tagName(self));
    }
};

pub const LocRef = struct {
    loc: logger.Loc = logger.Loc.Empty,

    // TODO: remove this optional and make Ref a function getter
    // That will make this struct 128 bits instead of 192 bits and we can remove some heap allocations
    ref: ?Ref = null,
};

pub const Flags = struct {
    pub const JSXElement = enum {
        is_key_after_spread,
        has_any_dynamic,
        can_be_inlined,
        can_be_hoisted,
        pub const Bitset = std.enums.EnumSet(JSXElement);
    };

    pub const Property = enum {
        is_computed,
        is_method,
        is_static,
        was_shorthand,
        is_spread,

        pub inline fn init(fields: Fields) Set {
            return Set.init(fields);
        }

        pub const None = Set{};
        pub const Fields = std.enums.EnumFieldStruct(Flags.Property, bool, false);
        pub const Set = std.enums.EnumSet(Flags.Property);
    };

    pub const Function = enum {
        is_async,
        is_generator,
        has_rest_arg,
        has_if_scope,

        is_forward_declaration,

        /// This is true if the function is a method
        is_unique_formal_parameters,

        /// Only applicable to function statements.
        is_export,

        /// Used for Hot Module Reloading's wrapper function
        /// "iife" stands for "immediately invoked function expression"
        print_as_iife,

        pub inline fn init(fields: Fields) Set {
            return Set.init(fields);
        }

        pub const None = Set{};
        pub const Fields = std.enums.EnumFieldStruct(Function, bool, false);
        pub const Set = std.enums.EnumSet(Function);
    };
};

pub const Binding = struct {
    loc: logger.Loc,
    data: B,

    const Serializable = struct {
        type: Tag,
        object: string,
        value: B,
        loc: logger.Loc,
    };

    pub fn jsonStringify(self: *const @This(), writer: anytype) !void {
        return try writer.write(Serializable{ .type = std.meta.activeTag(self.data), .object = "binding", .value = self.data, .loc = self.loc });
    }

    pub fn ToExpr(comptime expr_type: type, comptime func_type: anytype) type {
        const ExprType = expr_type;
        return struct {
            context: *ExprType,
            allocator: std.mem.Allocator,
            pub const Context = @This();

            pub fn wrapIdentifier(ctx: *const Context, loc: logger.Loc, ref: Ref) Expr {
                return func_type(ctx.context, loc, ref);
            }

            pub fn init(context: *ExprType) Context {
                return Context{ .context = context, .allocator = context.allocator };
            }
        };
    }

    pub fn toExpr(binding: *const Binding, wrapper: anytype) Expr {
        const loc = binding.loc;

        switch (binding.data) {
            .b_missing => {
                return Expr{ .data = .{ .e_missing = E.Missing{} }, .loc = loc };
            },

            .b_identifier => |b| {
                return wrapper.wrapIdentifier(loc, b.ref);
            },
            .b_array => |b| {
                var exprs = wrapper.allocator.alloc(Expr, b.items.len) catch unreachable;
                var i: usize = 0;
                while (i < exprs.len) : (i += 1) {
                    const item = b.items[i];
                    exprs[i] = convert: {
                        const expr = toExpr(&item.binding, wrapper);
                        if (b.has_spread and i == exprs.len - 1) {
                            break :convert Expr.init(E.Spread, E.Spread{ .value = expr }, expr.loc);
                        } else if (item.default_value) |default| {
                            break :convert Expr.assign(expr, default);
                        } else {
                            break :convert expr;
                        }
                    };
                }

                return Expr.init(E.Array, E.Array{ .items = ExprNodeList.init(exprs), .is_single_line = b.is_single_line }, loc);
            },
            .b_object => |b| {
                const properties = wrapper
                    .allocator
                    .alloc(G.Property, b.properties.len) catch unreachable;
                for (properties, b.properties) |*property, item| {
                    property.* = .{
                        .flags = item.flags,
                        .key = item.key,
                        .kind = if (item.flags.contains(.is_spread))
                            .spread
                        else
                            .normal,
                        .value = toExpr(&item.value, wrapper),
                        .initializer = item.default_value,
                    };
                }
                return Expr.init(
                    E.Object,
                    E.Object{
                        .properties = G.Property.List.init(properties),
                        .is_single_line = b.is_single_line,
                    },
                    loc,
                );
            },
            else => {
                Global.panic("Internal error", .{});
            },
        }
    }

    pub const Tag = enum(u5) {
        b_identifier,
        b_array,
        b_property,
        b_object,
        b_missing,

        pub fn jsonStringify(self: @This(), writer: anytype) !void {
            return try writer.write(@tagName(self));
        }
    };

    pub var icount: usize = 0;

    pub fn init(t: anytype, loc: logger.Loc) Binding {
        icount += 1;
        switch (@TypeOf(t)) {
            *B.Identifier => {
                return Binding{ .loc = loc, .data = B{ .b_identifier = t } };
            },
            *B.Array => {
                return Binding{ .loc = loc, .data = B{ .b_array = t } };
            },
            *B.Property => {
                return Binding{ .loc = loc, .data = B{ .b_property = t } };
            },
            *B.Object => {
                return Binding{ .loc = loc, .data = B{ .b_object = t } };
            },
            B.Missing => {
                return Binding{ .loc = loc, .data = B{ .b_missing = t } };
            },
            else => {
                @compileError("Invalid type passed to Binding.init");
            },
        }
    }

    pub fn alloc(allocator: std.mem.Allocator, t: anytype, loc: logger.Loc) Binding {
        icount += 1;
        switch (@TypeOf(t)) {
            B.Identifier => {
                const data = allocator.create(B.Identifier) catch unreachable;
                data.* = t;
                return Binding{ .loc = loc, .data = B{ .b_identifier = data } };
            },
            B.Array => {
                const data = allocator.create(B.Array) catch unreachable;
                data.* = t;
                return Binding{ .loc = loc, .data = B{ .b_array = data } };
            },
            B.Property => {
                const data = allocator.create(B.Property) catch unreachable;
                data.* = t;
                return Binding{ .loc = loc, .data = B{ .b_property = data } };
            },
            B.Object => {
                const data = allocator.create(B.Object) catch unreachable;
                data.* = t;
                return Binding{ .loc = loc, .data = B{ .b_object = data } };
            },
            B.Missing => {
                return Binding{ .loc = loc, .data = B{ .b_missing = .{} } };
            },
            else => {
                @compileError("Invalid type passed to Binding.alloc");
            },
        }
    }
};

/// B is for Binding!
/// These are the types of bindings that can be used in the AST.
pub const B = union(Binding.Tag) {
    b_identifier: *B.Identifier,
    b_array: *B.Array,
    b_property: *B.Property,
    b_object: *B.Object,
    b_missing: B.Missing,

    pub const Identifier = struct {
        ref: Ref,
    };

    pub const Property = struct {
        flags: Flags.Property.Set = Flags.Property.None,
        key: ExprNodeIndex,
        value: BindingNodeIndex,
        default_value: ?ExprNodeIndex = null,
    };

    pub const Object = struct { properties: []Property, is_single_line: bool = false };

    pub const Array = struct {
        items: []ArrayBinding,
        has_spread: bool = false,
        is_single_line: bool = false,
    };

    pub const Missing = struct {};
};

pub const ClauseItem = struct {
    alias: string = "",
    alias_loc: logger.Loc = logger.Loc.Empty,
    name: LocRef,

    /// This is the original name of the symbol stored in "Name". It's needed for
    /// "SExportClause" statements such as this:
    ///
    ///   export {foo as bar} from 'path'
    ///
    /// In this case both "foo" and "bar" are aliases because it's a re-export.
    /// We need to preserve both aliases in case the symbol is renamed. In this
    /// example, "foo" is "OriginalName" and "bar" is "Alias".
    original_name: string = "",

    pub const default_alias: string = "default";
};

pub const SlotCounts = struct {
    slots: Symbol.SlotNamespace.CountsArray = Symbol.SlotNamespace.CountsArray.initFill(0),

    pub fn unionMax(this: *SlotCounts, other: SlotCounts) void {
        for (&this.slots.values, other.slots.values) |*a, b| {
            if (a.* < b) a.* = b;
        }
    }
};

const char_freq_count = 64;
pub const CharAndCount = struct {
    char: u8 = 0,
    count: i32 = 0,
    index: usize = 0,

    pub const Array = [char_freq_count]CharAndCount;

    pub fn lessThan(_: void, a: CharAndCount, b: CharAndCount) bool {
        if (a.count != b.count) {
            return a.count > b.count;
        }

        if (a.index != b.index) {
            return a.index < b.index;
        }

        return a.char < b.char;
    }
};

pub const CharFreq = struct {
    const Vector = @Vector(char_freq_count, i32);
    const Buffer = [char_freq_count]i32;

    freqs: Buffer align(1) = undefined,

    const scan_big_chunk_size = 32;
    pub fn scan(this: *CharFreq, text: string, delta: i32) void {
        if (delta == 0)
            return;

        if (text.len < scan_big_chunk_size) {
            scanSmall(&this.freqs, text, delta);
        } else {
            scanBig(&this.freqs, text, delta);
        }
    }

    fn scanBig(out: *align(1) Buffer, text: string, delta: i32) void {
        // https://zig.godbolt.org/z/P5dPojWGK
        var freqs = out.*;
        defer out.* = freqs;
        var deltas: [256]i32 = [_]i32{0} ** 256;
        var remain = text;

        bun.assert(remain.len >= scan_big_chunk_size);

        const unrolled = remain.len - (remain.len % scan_big_chunk_size);
        const remain_end = remain.ptr + unrolled;
        var unrolled_ptr = remain.ptr;
        remain = remain[unrolled..];

        while (unrolled_ptr != remain_end) : (unrolled_ptr += scan_big_chunk_size) {
            const chunk = unrolled_ptr[0..scan_big_chunk_size].*;
            inline for (0..scan_big_chunk_size) |i| {
                deltas[@as(usize, chunk[i])] += delta;
            }
        }

        for (remain) |c| {
            deltas[@as(usize, c)] += delta;
        }

        freqs[0..26].* = deltas['a' .. 'a' + 26].*;
        freqs[26 .. 26 * 2].* = deltas['A' .. 'A' + 26].*;
        freqs[26 * 2 .. 62].* = deltas['0' .. '0' + 10].*;
        freqs[62] = deltas['_'];
        freqs[63] = deltas['$'];
    }

    fn scanSmall(out: *align(1) Buffer, text: string, delta: i32) void {
        var freqs: [char_freq_count]i32 = out.*;
        defer out.* = freqs;

        for (text) |c| {
            const i: usize = switch (c) {
                'a'...'z' => @as(usize, @intCast(c)) - 'a',
                'A'...'Z' => @as(usize, @intCast(c)) - ('A' - 26),
                '0'...'9' => @as(usize, @intCast(c)) + (53 - '0'),
                '_' => 62,
                '$' => 63,
                else => continue,
            };
            freqs[i] += delta;
        }
    }

    pub fn include(this: *CharFreq, other: CharFreq) void {
        // https://zig.godbolt.org/z/Mq8eK6K9s
        const left: @Vector(char_freq_count, i32) = this.freqs;
        const right: @Vector(char_freq_count, i32) = other.freqs;

        this.freqs = left + right;
    }

    pub fn compile(this: *const CharFreq, allocator: std.mem.Allocator) NameMinifier {
        const array: CharAndCount.Array = brk: {
            var _array: CharAndCount.Array = undefined;

            for (&_array, NameMinifier.default_tail, this.freqs, 0..) |*dest, char, freq, i| {
                dest.* = CharAndCount{
                    .char = char,
                    .index = i,
                    .count = freq,
                };
            }

            std.sort.pdq(CharAndCount, &_array, {}, CharAndCount.lessThan);

            break :brk _array;
        };

        var minifier = NameMinifier.init(allocator);
        minifier.head.ensureTotalCapacityPrecise(NameMinifier.default_head.len) catch unreachable;
        minifier.tail.ensureTotalCapacityPrecise(NameMinifier.default_tail.len) catch unreachable;
        // TODO: investigate counting number of < 0 and > 0 and pre-allocating
        for (array) |item| {
            if (item.char < '0' or item.char > '9') {
                minifier.head.append(item.char) catch unreachable;
            }
            minifier.tail.append(item.char) catch unreachable;
        }

        return minifier;
    }
};

pub const NameMinifier = struct {
    head: std.ArrayList(u8),
    tail: std.ArrayList(u8),

    pub const default_head = "abcdefghijklmnopqrstuvwxyzABCDEFGHIJKLMNOPQRSTUVWXYZ_$";
    pub const default_tail = "abcdefghijklmnopqrstuvwxyzABCDEFGHIJKLMNOPQRSTUVWXYZ0123456789_$";

    pub fn init(allocator: std.mem.Allocator) NameMinifier {
        return .{
            .head = std.ArrayList(u8).init(allocator),
            .tail = std.ArrayList(u8).init(allocator),
        };
    }

    pub fn numberToMinifiedName(this: *NameMinifier, name: *std.ArrayList(u8), _i: isize) !void {
        name.clearRetainingCapacity();
        var i = _i;
        var j = @as(usize, @intCast(@mod(i, 54)));
        try name.appendSlice(this.head.items[j .. j + 1]);
        i = @divFloor(i, 54);

        while (i > 0) {
            i -= 1;
            j = @as(usize, @intCast(@mod(i, char_freq_count)));
            try name.appendSlice(this.tail.items[j .. j + 1]);
            i = @divFloor(i, char_freq_count);
        }
    }

    pub fn defaultNumberToMinifiedName(allocator: std.mem.Allocator, _i: isize) !string {
        var i = _i;
        var j = @as(usize, @intCast(@mod(i, 54)));
        var name = std.ArrayList(u8).init(allocator);
        try name.appendSlice(default_head[j .. j + 1]);
        i = @divFloor(i, 54);

        while (i > 0) {
            i -= 1;
            j = @as(usize, @intCast(@mod(i, char_freq_count)));
            try name.appendSlice(default_tail[j .. j + 1]);
            i = @divFloor(i, char_freq_count);
        }

        return name.items;
    }
};

pub const G = struct {
    pub const Decl = struct {
        binding: BindingNodeIndex,
        value: ?ExprNodeIndex = null,

        pub const List = BabyList(Decl);
    };

    pub const NamespaceAlias = struct {
        namespace_ref: Ref,
        alias: string,

        was_originally_property_access: bool = false,

        import_record_index: u32 = std.math.maxInt(u32),
    };

    pub const ExportStarAlias = struct {
        loc: logger.Loc,

        // Although this alias name starts off as being the same as the statement's
        // namespace symbol, it may diverge if the namespace symbol name is minified.
        // The original alias name is preserved here to avoid this scenario.
        original_name: string,
    };

    pub const Class = struct {
        class_keyword: logger.Range = logger.Range.None,
        ts_decorators: ExprNodeList = ExprNodeList{},
        class_name: ?LocRef = null,
        extends: ?ExprNodeIndex = null,
        body_loc: logger.Loc = logger.Loc.Empty,
        close_brace_loc: logger.Loc = logger.Loc.Empty,
        properties: []Property = &([_]Property{}),
        has_decorators: bool = false,

        pub fn canBeMoved(this: *const Class) bool {
            if (this.extends != null)
                return false;

            if (this.has_decorators) {
                return false;
            }

            for (this.properties) |property| {
                if (property.kind == .class_static_block)
                    return false;

                const flags = property.flags;
                if (flags.contains(.is_computed) or flags.contains(.is_spread)) {
                    return false;
                }

                if (property.kind == .normal) {
                    if (flags.contains(.is_static)) {
                        for ([2]?Expr{ property.value, property.initializer }) |val_| {
                            if (val_) |val| {
                                switch (val.data) {
                                    .e_arrow, .e_function => {},
                                    else => {
                                        if (!val.canBeConstValue()) {
                                            return false;
                                        }
                                    },
                                }
                            }
                        }
                    }
                }
            }

            return true;
        }
    };

    // invalid shadowing if left as Comment
    pub const Comment = struct { loc: logger.Loc, text: string };

    pub const ClassStaticBlock = struct {
        stmts: BabyList(Stmt) = .{},
        loc: logger.Loc,
    };

    pub const Property = struct {

        // This is used when parsing a pattern that uses default values:
        //
        //   [a = 1] = [];
        //   ({a = 1} = {});
        //
        // It's also used for class fields:
        //
        //   class Foo { a = 1 }
        //
        initializer: ?ExprNodeIndex = null,
        kind: Kind = Kind.normal,
        flags: Flags.Property.Set = Flags.Property.None,

        class_static_block: ?*ClassStaticBlock = null,
        ts_decorators: ExprNodeList = ExprNodeList{},
        // Key is optional for spread
        key: ?ExprNodeIndex = null,

        // This is omitted for class fields
        value: ?ExprNodeIndex = null,

        ts_metadata: TypeScript.Metadata = .m_none,

        pub const List = BabyList(Property);

        pub fn deepClone(this: *const Property, allocator: std.mem.Allocator) !Property {
            var class_static_block: ?*ClassStaticBlock = null;
            if (this.class_static_block != null) {
                class_static_block = bun.create(allocator, ClassStaticBlock, .{
                    .loc = this.class_static_block.?.loc,
                    .stmts = try this.class_static_block.?.stmts.clone(allocator),
                });
            }
            return .{
                .initializer = if (this.initializer) |init| try init.deepClone(allocator) else null,
                .kind = this.kind,
                .flags = this.flags,
                .class_static_block = class_static_block,
                .ts_decorators = try this.ts_decorators.deepClone(allocator),
                .key = if (this.key) |key| try key.deepClone(allocator) else null,
                .value = if (this.value) |value| try value.deepClone(allocator) else null,
                .ts_metadata = this.ts_metadata,
            };
        }

        pub const Kind = enum(u3) {
            normal,
            get,
            set,
            spread,
            declare,
            abstract,
            class_static_block,

            pub fn jsonStringify(self: @This(), writer: anytype) !void {
                return try writer.write(@tagName(self));
            }
        };
    };

    pub const FnBody = struct {
        loc: logger.Loc,
        stmts: StmtNodeList,
    };

    pub const Fn = struct {
        name: ?LocRef = null,
        open_parens_loc: logger.Loc = logger.Loc.Empty,
        args: []Arg = &([_]Arg{}),
        // This was originally nullable, but doing so I believe caused a miscompilation
        // Specifically, the body was always null.
        body: FnBody = FnBody{ .loc = logger.Loc.Empty, .stmts = &([_]StmtNodeIndex{}) },
        arguments_ref: ?Ref = null,

        flags: Flags.Function.Set = Flags.Function.None,

        return_ts_metadata: TypeScript.Metadata = .m_none,

        pub fn deepClone(this: *const Fn, allocator: std.mem.Allocator) !Fn {
            const args = try allocator.alloc(Arg, this.args.len);
            for (0..args.len) |i| {
                args[i] = try this.args[i].deepClone(allocator);
            }
            return .{
                .name = this.name,
                .open_parens_loc = this.open_parens_loc,
                .args = args,
                .body = .{
                    .loc = this.body.loc,
                    .stmts = this.body.stmts,
                },
                .arguments_ref = this.arguments_ref,
                .flags = this.flags,
                .return_ts_metadata = this.return_ts_metadata,
            };
        }
    };
    pub const Arg = struct {
        ts_decorators: ExprNodeList = ExprNodeList{},
        binding: BindingNodeIndex,
        default: ?ExprNodeIndex = null,

        // "constructor(public x: boolean) {}"
        is_typescript_ctor_field: bool = false,

        ts_metadata: TypeScript.Metadata = .m_none,

        pub fn deepClone(this: *const Arg, allocator: std.mem.Allocator) !Arg {
            return .{
                .ts_decorators = try this.ts_decorators.deepClone(allocator),
                .binding = this.binding,
                .default = if (this.default) |d| try d.deepClone(allocator) else null,
                .is_typescript_ctor_field = this.is_typescript_ctor_field,
                .ts_metadata = this.ts_metadata,
            };
        }
    };
};

pub const Symbol = struct {
    /// This is the name that came from the parser. Printed names may be renamed
    /// during minification or to avoid name collisions. Do not use the original
    /// name during printing.
    original_name: string,

    /// This is used for symbols that represent items in the import clause of an
    /// ES6 import statement. These should always be referenced by EImportIdentifier
    /// instead of an EIdentifier. When this is present, the expression should
    /// be printed as a property access off the namespace instead of as a bare
    /// identifier.
    ///
    /// For correctness, this must be stored on the symbol instead of indirectly
    /// associated with the Ref for the symbol somehow. In ES6 "flat bundling"
    /// mode, re-exported symbols are collapsed using MergeSymbols() and renamed
    /// symbols from other files that end up at this symbol must be able to tell
    /// if it has a namespace alias.
    namespace_alias: ?G.NamespaceAlias = null,

    /// Used by the parser for single pass parsing.
    link: Ref = Ref.None,

    /// An estimate of the number of uses of this symbol. This is used to detect
    /// whether a symbol is used or not. For example, TypeScript imports that are
    /// unused must be removed because they are probably type-only imports. This
    /// is an estimate and may not be completely accurate due to oversights in the
    /// code. But it should always be non-zero when the symbol is used.
    use_count_estimate: u32 = 0,

    /// This is for generating cross-chunk imports and exports for code splitting.
    ///
    /// Do not use this directly. Use `chunkIndex()` instead.
    chunk_index: u32 = invalid_chunk_index,

    /// This is used for minification. Symbols that are declared in sibling scopes
    /// can share a name. A good heuristic (from Google Closure Compiler) is to
    /// assign names to symbols from sibling scopes in declaration order. That way
    /// local variable names are reused in each global function like this, which
    /// improves gzip compression:
    ///
    ///   function x(a, b) { ... }
    ///   function y(a, b, c) { ... }
    ///
    /// The parser fills this in for symbols inside nested scopes. There are three
    /// slot namespaces: regular symbols, label symbols, and private symbols.
    ///
    /// Do not use this directly. Use `nestedScopeSlot()` instead.
    nested_scope_slot: u32 = invalid_nested_scope_slot,

    did_keep_name: bool = true,

    must_start_with_capital_letter_for_jsx: bool = false,

    /// The kind of symbol. This is used to determine how to print the symbol
    /// and how to deal with conflicts, renaming, etc.
    kind: Kind = Kind.other,

    /// Certain symbols must not be renamed or minified. For example, the
    /// "arguments" variable is declared by the runtime for every function.
    /// Renaming can also break any identifier used inside a "with" statement.
    must_not_be_renamed: bool = false,

    /// We automatically generate import items for property accesses off of
    /// namespace imports. This lets us remove the expensive namespace imports
    /// while bundling in many cases, replacing them with a cheap import item
    /// instead:
    ///
    ///   import * as ns from 'path'
    ///   ns.foo()
    ///
    /// That can often be replaced by this, which avoids needing the namespace:
    ///
    ///   import {foo} from 'path'
    ///   foo()
    ///
    /// However, if the import is actually missing then we don't want to report a
    /// compile-time error like we do for real import items. This status lets us
    /// avoid this. We also need to be able to replace such import items with
    /// undefined, which this status is also used for.
    import_item_status: ImportItemStatus = ImportItemStatus.none,

    /// --- Not actually used yet -----------------------------------------------
    /// Sometimes we lower private symbols even if they are supported. For example,
    /// consider the following TypeScript code:
    ///
    ///   class Foo {
    ///     #foo = 123
    ///     bar = this.#foo
    ///   }
    ///
    /// If "useDefineForClassFields: false" is set in "tsconfig.json", then "bar"
    /// must use assignment semantics instead of define semantics. We can compile
    /// that to this code:
    ///
    ///   class Foo {
    ///     constructor() {
    ///       this.#foo = 123;
    ///       this.bar = this.#foo;
    ///     }
    ///     #foo;
    ///   }
    ///
    /// However, we can't do the same for static fields:
    ///
    ///   class Foo {
    ///     static #foo = 123
    ///     static bar = this.#foo
    ///   }
    ///
    /// Compiling these static fields to something like this would be invalid:
    ///
    ///   class Foo {
    ///     static #foo;
    ///   }
    ///   Foo.#foo = 123;
    ///   Foo.bar = Foo.#foo;
    ///
    /// Thus "#foo" must be lowered even though it's supported. Another case is
    /// when we're converting top-level class declarations to class expressions
    /// to avoid the TDZ and the class shadowing symbol is referenced within the
    /// class body:
    ///
    ///   class Foo {
    ///     static #foo = Foo
    ///   }
    ///
    /// This cannot be converted into something like this:
    ///
    ///   var Foo = class {
    ///     static #foo;
    ///   };
    ///   Foo.#foo = Foo;
    ///
    /// --- Not actually used yet -----------------------------------------------
    private_symbol_must_be_lowered: bool = false,

    remove_overwritten_function_declaration: bool = false,

    /// In debug mode, sometimes its helpful to know what source file
    /// A symbol came from. This is used for that.
    ///
    /// We don't want this in non-debug mode because it increases the size of
    /// the symbol table.
    debug_mode_source_index: if (Environment.allow_assert)
        Index.Int
    else
        u0 = 0,

    const invalid_chunk_index = std.math.maxInt(u32);
    pub const invalid_nested_scope_slot = std.math.maxInt(u32);

    pub const SlotNamespace = enum {
        must_not_be_renamed,
        default,
        label,
        private_name,
        mangled_prop,

        pub const CountsArray = std.EnumArray(SlotNamespace, u32);
    };

    /// This is for generating cross-chunk imports and exports for code splitting.
    pub inline fn chunkIndex(this: *const Symbol) ?u32 {
        const i = this.chunk_index;
        return if (i == invalid_chunk_index) null else i;
    }

    pub inline fn nestedScopeSlot(this: *const Symbol) ?u32 {
        const i = this.nested_scope_slot;
        return if (i == invalid_nested_scope_slot) null else i;
    }

    pub fn slotNamespace(this: *const Symbol) SlotNamespace {
        const kind = this.kind;

        if (kind == .unbound or this.must_not_be_renamed) {
            return .must_not_be_renamed;
        }

        if (kind.isPrivate()) {
            return .private_name;
        }

        return switch (kind) {
            // .mangled_prop => .mangled_prop,
            .label => .label,
            else => .default,
        };
    }

    pub inline fn hasLink(this: *const Symbol) bool {
        return this.link.tag != .invalid;
    }

    pub const Kind = enum {

        // An unbound symbol is one that isn't declared in the file it's referenced
        // in. For example, using "window" without declaring it will be unbound.
        unbound,

        // This has special merging behavior. You're allowed to re-declare these
        // symbols more than once in the same scope. These symbols are also hoisted
        // out of the scope they are declared in to the closest containing function
        // or module scope. These are the symbols with this kind:
        //
        // - Function arguments
        // - Function statements
        // - Variables declared using "var"
        //
        hoisted,
        hoisted_function,

        // There's a weird special case where catch variables declared using a simple
        // identifier (i.e. not a binding pattern) block hoisted variables instead of
        // becoming an error:
        //
        //   var e = 0;
        //   try { throw 1 } catch (e) {
        //     print(e) // 1
        //     var e = 2
        //     print(e) // 2
        //   }
        //   print(e) // 0 (since the hoisting stops at the catch block boundary)
        //
        // However, other forms are still a syntax error:
        //
        //   try {} catch (e) { let e }
        //   try {} catch ({e}) { var e }
        //
        // This symbol is for handling this weird special case.
        catch_identifier,

        // Generator and async functions are not hoisted, but still have special
        // properties such as being able to overwrite previous functions with the
        // same name
        generator_or_async_function,

        // This is the special "arguments" variable inside functions
        arguments,

        // Classes can merge with TypeScript namespaces.
        class,

        // A class-private identifier (i.e. "#foo").
        private_field,
        private_method,
        private_get,
        private_set,
        private_get_set_pair,
        private_static_field,
        private_static_method,
        private_static_get,
        private_static_set,
        private_static_get_set_pair,

        // Labels are in their own namespace
        label,

        // TypeScript enums can merge with TypeScript namespaces and other TypeScript
        // enums.
        ts_enum,

        // TypeScript namespaces can merge with classes, functions, TypeScript enums,
        // and other TypeScript namespaces.
        ts_namespace,

        // In TypeScript, imports are allowed to silently collide with symbols within
        // the module. Presumably this is because the imports may be type-only.
        import,

        // Assigning to a "const" symbol will throw a TypeError at runtime
        constant,

        // This annotates all other symbols that don't have special behavior.
        other,

        pub fn jsonStringify(self: @This(), writer: anytype) !void {
            return try writer.write(@tagName(self));
        }

        pub inline fn isPrivate(kind: Symbol.Kind) bool {
            return @intFromEnum(kind) >= @intFromEnum(Symbol.Kind.private_field) and @intFromEnum(kind) <= @intFromEnum(Symbol.Kind.private_static_get_set_pair);
        }

        pub inline fn isHoisted(kind: Symbol.Kind) bool {
            return switch (kind) {
                .hoisted, .hoisted_function => true,
                else => false,
            };
        }

        pub inline fn isHoistedOrFunction(kind: Symbol.Kind) bool {
            return switch (kind) {
                .hoisted, .hoisted_function, .generator_or_async_function => true,
                else => false,
            };
        }

        pub inline fn isFunction(kind: Symbol.Kind) bool {
            return switch (kind) {
                .hoisted_function, .generator_or_async_function => true,
                else => false,
            };
        }
    };

    pub const isKindPrivate = Symbol.Kind.isPrivate;
    pub const isKindHoisted = Symbol.Kind.isHoisted;
    pub const isKindHoistedOrFunction = Symbol.Kind.isHoistedOrFunction;
    pub const isKindFunction = Symbol.Kind.isFunction;

    pub const Use = struct {
        count_estimate: u32 = 0,
    };

    pub const List = BabyList(Symbol);
    pub const NestedList = BabyList(List);

    pub fn mergeContentsWith(this: *Symbol, old: *Symbol) void {
        this.use_count_estimate += old.use_count_estimate;
        if (old.must_not_be_renamed) {
            this.original_name = old.original_name;
            this.must_not_be_renamed = true;
        }

        // TODO: MustStartWithCapitalLetterForJSX
    }

    pub const Map = struct {
        // This could be represented as a "map[Ref]Symbol" but a two-level array was
        // more efficient in profiles. This appears to be because it doesn't involve
        // a hash. This representation also makes it trivial to quickly merge symbol
        // maps from multiple files together. Each file only generates symbols in a
        // single inner array, so you can join the maps together by just make a
        // single outer array containing all of the inner arrays. See the comment on
        // "Ref" for more detail.
        symbols_for_source: NestedList = NestedList{},

        pub fn dump(this: Map) void {
            defer Output.flush();
            for (this.symbols_for_source.slice(), 0..) |symbols, i| {
                Output.prettyln("\n\n-- Source ID: {d} ({d} symbols) --\n\n", .{ i, symbols.len });
                for (symbols.slice(), 0..) |symbol, inner_index| {
                    Output.prettyln(
                        " name: {s}\n  tag: {s}\n       {any}\n",
                        .{
                            symbol.original_name, @tagName(symbol.kind),
                            if (symbol.hasLink()) symbol.link else Ref{
                                .source_index = @as(Ref.Int, @truncate(i)),
                                .inner_index = @as(Ref.Int, @truncate(inner_index)),
                                .tag = .symbol,
                            },
                        },
                    );
                }
            }
        }

        pub fn assignChunkIndex(this: *Map, decls_: DeclaredSymbol.List, chunk_index: u32) void {
            const Iterator = struct {
                map: *Map,
                chunk_index: u32,

                pub fn next(self: @This(), ref: Ref) void {
                    var symbol = self.map.get(ref).?;
                    symbol.chunk_index = self.chunk_index;
                }
            };
            var decls = decls_;

            DeclaredSymbol.forEachTopLevelSymbol(&decls, Iterator{ .map = this, .chunk_index = chunk_index }, Iterator.next);
        }

        pub fn merge(this: *Map, old: Ref, new: Ref) Ref {
            if (old.eql(new)) {
                return new;
            }

            var old_symbol = this.get(old).?;
            if (old_symbol.hasLink()) {
                const old_link = old_symbol.link;
                old_symbol.link = this.merge(old_link, new);
                return old_symbol.link;
            }

            var new_symbol = this.get(new).?;

            if (new_symbol.hasLink()) {
                const new_link = new_symbol.link;
                new_symbol.link = this.merge(old, new_link);
                return new_symbol.link;
            }

            old_symbol.link = new;
            new_symbol.mergeContentsWith(old_symbol);
            return new;
        }

        pub fn get(self: *const Map, ref: Ref) ?*Symbol {
            if (Ref.isSourceIndexNull(ref.sourceIndex()) or ref.isSourceContentsSlice()) {
                return null;
            }

            return self.symbols_for_source.at(ref.sourceIndex()).mut(ref.innerIndex());
        }

        pub fn getConst(self: *const Map, ref: Ref) ?*const Symbol {
            if (Ref.isSourceIndexNull(ref.sourceIndex()) or ref.isSourceContentsSlice()) {
                return null;
            }

            return self.symbols_for_source.at(ref.sourceIndex()).at(ref.innerIndex());
        }

        pub fn init(sourceCount: usize, allocator: std.mem.Allocator) !Map {
            const symbols_for_source: NestedList = NestedList.init(try allocator.alloc([]Symbol, sourceCount));
            return Map{ .symbols_for_source = symbols_for_source };
        }

        pub fn initList(list: NestedList) Map {
            return Map{ .symbols_for_source = list };
        }

        pub fn getWithLink(symbols: *const Map, ref: Ref) ?*Symbol {
            var symbol: *Symbol = symbols.get(ref) orelse return null;
            if (symbol.hasLink()) {
                return symbols.get(symbol.link) orelse symbol;
            }
            return symbol;
        }

        pub fn getWithLinkConst(symbols: *Map, ref: Ref) ?*const Symbol {
            var symbol: *const Symbol = symbols.getConst(ref) orelse return null;
            if (symbol.hasLink()) {
                return symbols.getConst(symbol.link) orelse symbol;
            }
            return symbol;
        }

        pub fn followAll(symbols: *Map) void {
            const trace = bun.tracy.traceNamed(@src(), "Symbols.followAll");
            defer trace.end();
            for (symbols.symbols_for_source.slice()) |list| {
                for (list.slice()) |*symbol| {
                    if (!symbol.hasLink()) continue;
                    symbol.link = follow(symbols, symbol.link);
                }
            }
        }

        pub fn follow(symbols: *const Map, ref: Ref) Ref {
            var symbol = symbols.get(ref) orelse return ref;
            if (!symbol.hasLink()) {
                return ref;
            }

            const link = follow(symbols, symbol.link);

            if (!symbol.link.eql(link)) {
                symbol.link = link;
            }

            return link;
        }
    };

    pub inline fn isHoisted(self: *const Symbol) bool {
        return Symbol.isKindHoisted(self.kind);
    }

    pub fn isReactComponentishName(symbol: *const Symbol) bool {
        switch (symbol.kind) {
            .hoisted, .hoisted_function, .constant, .class, .other => {
                return switch (symbol.original_name[0]) {
                    'A'...'Z' => true,
                    else => false,
                };
            },

            else => {
                return false;
            },
        }
    }
};

pub const OptionalChain = enum(u1) {

    // "a?.b"
    start,

    // "a?.b.c" => ".c" is OptionalChainContinue
    // "(a?.b).c" => ".c" is OptionalChain null
    ccontinue,

    pub fn jsonStringify(self: @This(), writer: anytype) !void {
        return try writer.write(@tagName(self));
    }
};

pub const E = struct {
    pub const ToJsOpts = struct {
        decode_escape_sequences: bool = true,
    };
    pub const Array = struct {
        items: ExprNodeList = ExprNodeList{},
        comma_after_spread: ?logger.Loc = null,
        is_single_line: bool = false,
        is_parenthesized: bool = false,
        was_originally_macro: bool = false,
        close_bracket_loc: logger.Loc = logger.Loc.Empty,

        pub fn push(this: *Array, allocator: std.mem.Allocator, item: Expr) !void {
            try this.items.push(allocator, item);
        }

        pub inline fn slice(this: Array) []Expr {
            return this.items.slice();
        }

        pub fn inlineSpreadOfArrayLiterals(
            this: *Array,
            allocator: std.mem.Allocator,
            estimated_count: usize,
        ) !ExprNodeList {
            var out = try allocator.alloc(
                Expr,
                // This over-allocates a little but it's fine
                estimated_count + @as(usize, this.items.len),
            );
            var remain = out;
            for (this.items.slice()) |item| {
                switch (item.data) {
                    .e_spread => |val| {
                        if (val.value.data == .e_array) {
                            for (val.value.data.e_array.items.slice()) |inner_item| {
                                if (inner_item.data == .e_missing) {
                                    remain[0] = Expr.init(E.Undefined, .{}, inner_item.loc);
                                    remain = remain[1..];
                                } else {
                                    remain[0] = inner_item;
                                    remain = remain[1..];
                                }
                            }

                            // skip empty arrays
                            // don't include the inlined spread.
                            continue;
                        }
                        // non-arrays are kept in
                    },
                    else => {},
                }

                remain[0] = item;
                remain = remain[1..];
            }

            return ExprNodeList.init(out[0 .. out.len - remain.len]);
        }

        pub fn toJS(this: @This(), allocator: std.mem.Allocator, globalObject: *JSC.JSGlobalObject, comptime opts: ToJsOpts) ToJSError!JSC.JSValue {
            const items = this.items.slice();
            var array = JSC.JSValue.createEmptyArray(globalObject, items.len);
            array.protect();
            defer array.unprotect();
            for (items, 0..) |expr, j| {
                array.putIndex(globalObject, @as(u32, @truncate(j)), try expr.data.toJS(allocator, globalObject, opts));
            }

            return array;
        }

        /// Assumes each item in the array is a string
        pub fn alphabetizeStrings(this: *Array) void {
            if (comptime Environment.allow_assert) {
                for (this.items.slice()) |item| {
                    bun.assert(item.data == .e_string);
                }
            }
            std.sort.pdq(Expr, this.items.slice(), {}, Sorter.isLessThan);
        }

        const Sorter = struct {
            pub fn isLessThan(ctx: void, lhs: Expr, rhs: Expr) bool {
                return strings.cmpStringsAsc(ctx, lhs.data.e_string.data, rhs.data.e_string.data);
            }
        };
    };

    /// A string which will be printed as JSON by the JSPrinter.
    pub const UTF8String = struct {
        data: []const u8,
    };

    pub const Unary = struct {
        op: Op.Code,
        value: ExprNodeIndex,
    };

    pub const Binary = struct {
        left: ExprNodeIndex,
        right: ExprNodeIndex,
        op: Op.Code,
    };

    pub const Boolean = struct {
        value: bool,
        pub fn toJS(this: @This(), ctx: JSC.C.JSContextRef, _: JSC.C.ExceptionRef) JSC.C.JSValueRef {
            return JSC.C.JSValueMakeBoolean(ctx, this.value);
        }
    };
    pub const Super = struct {};
    pub const Null = struct {};
    pub const This = struct {};
    pub const Undefined = struct {};
    pub const New = struct {
        target: ExprNodeIndex,
        args: ExprNodeList = ExprNodeList{},

        // True if there is a comment containing "@__PURE__" or "#__PURE__" preceding
        // this call expression. See the comment inside ECall for more details.
        can_be_unwrapped_if_unused: bool = false,

        close_parens_loc: logger.Loc,
    };
    pub const NewTarget = struct {
        range: logger.Range,
    };
    pub const ImportMeta = struct {};

    pub const Call = struct {
        // Node:
        target: ExprNodeIndex,
        args: ExprNodeList = ExprNodeList{},
        optional_chain: ?OptionalChain = null,
        is_direct_eval: bool = false,
        close_paren_loc: logger.Loc = logger.Loc.Empty,

        // True if there is a comment containing "@__PURE__" or "#__PURE__" preceding
        // this call expression. This is an annotation used for tree shaking, and
        // means that the call can be removed if it's unused. It does not mean the
        // call is pure (e.g. it may still return something different if called twice).
        //
        // Note that the arguments are not considered to be part of the call. If the
        // call itself is removed due to this annotation, the arguments must remain
        // if they have side effects.
        can_be_unwrapped_if_unused: bool = false,

        // Used when printing to generate the source prop on the fly
        was_jsx_element: bool = false,

        pub fn hasSameFlagsAs(a: *Call, b: *Call) bool {
            return (a.optional_chain == b.optional_chain and
                a.is_direct_eval == b.is_direct_eval and
                a.can_be_unwrapped_if_unused == b.can_be_unwrapped_if_unused);
        }
    };

    pub const Dot = struct {
        // target is Node
        target: ExprNodeIndex,
        name: string,
        name_loc: logger.Loc,
        optional_chain: ?OptionalChain = null,

        // If true, this property access is known to be free of side-effects. That
        // means it can be removed if the resulting value isn't used.
        can_be_removed_if_unused: bool = false,

        // If true, this property access is a function that, when called, can be
        // unwrapped if the resulting value is unused. Unwrapping means discarding
        // the call target but keeping any arguments with side effects.
        call_can_be_unwrapped_if_unused: bool = false,

        pub fn hasSameFlagsAs(a: *Dot, b: *Dot) bool {
            return (a.optional_chain == b.optional_chain and
                a.is_direct_eval == b.is_direct_eval and
                a.can_be_unwrapped_if_unused == b.can_be_unwrapped_if_unused and a.call_can_be_unwrapped_if_unused == b.call_can_be_unwrapped_if_unused);
        }
    };

    pub const Index = struct {
        index: ExprNodeIndex,
        target: ExprNodeIndex,
        optional_chain: ?OptionalChain = null,

        pub fn hasSameFlagsAs(a: *E.Index, b: *E.Index) bool {
            return (a.optional_chain == b.optional_chain);
        }
    };

    pub const Arrow = struct {
        args: []G.Arg = &[_]G.Arg{},
        body: G.FnBody,

        is_async: bool = false,
        has_rest_arg: bool = false,
        prefer_expr: bool = false, // Use shorthand if true and "Body" is a single return statement
    };

    pub const Function = struct { func: G.Fn };

    pub const Identifier = struct {
        ref: Ref = Ref.None,

        // If we're inside a "with" statement, this identifier may be a property
        // access. In that case it would be incorrect to remove this identifier since
        // the property access may be a getter or setter with side effects.
        must_keep_due_to_with_stmt: bool = false,

        // If true, this identifier is known to not have a side effect (i.e. to not
        // throw an exception) when referenced. If false, this identifier may or may
        // not have side effects when referenced. This is used to allow the removal
        // of known globals such as "Object" if they aren't used.
        can_be_removed_if_unused: bool = false,

        // If true, this identifier represents a function that, when called, can be
        // unwrapped if the resulting value is unused. Unwrapping means discarding
        // the call target but keeping any arguments with side effects.
        call_can_be_unwrapped_if_unused: bool = false,

        pub inline fn init(ref: Ref) Identifier {
            return Identifier{
                .ref = ref,
                .must_keep_due_to_with_stmt = false,
                .can_be_removed_if_unused = false,
                .call_can_be_unwrapped_if_unused = false,
            };
        }
    };

    /// This is similar to an `Identifier` but it represents a reference to an ES6
    /// import item.
    ///
    /// Depending on how the code is linked, the file containing this EImportIdentifier
    /// may or may not be in the same module group as the file it was imported from.
    ///
    /// If it's the same module group than we can just merge the import item symbol
    /// with the corresponding symbol that was imported, effectively renaming them
    /// to be the same thing and statically binding them together.
    ///
    /// But if it's a different module group, then the import must be dynamically
    /// evaluated using a property access off the corresponding namespace symbol,
    /// which represents the result of a require() call.
    ///
    /// It's stored as a separate type so it's not easy to confuse with a plain
    /// identifier. For example, it'd be bad if code trying to convert "{x: x}" into
    /// "{x}" shorthand syntax wasn't aware that the "x" in this case is actually
    /// "{x: importedNamespace.x}". This separate type forces code to opt-in to
    /// doing this instead of opt-out.
    pub const ImportIdentifier = struct {
        ref: Ref = Ref.None,

        /// If true, this was originally an identifier expression such as "foo". If
        /// false, this could potentially have been a member access expression such
        /// as "ns.foo" off of an imported namespace object.
        was_originally_identifier: bool = false,
    };

    pub const CommonJSExportIdentifier = struct {
        ref: Ref = Ref.None,
    };

    // This is similar to EIdentifier but it represents class-private fields and
    // methods. It can be used where computed properties can be used, such as
    // EIndex and Property.
    pub const PrivateIdentifier = struct {
        ref: Ref,
    };

    /// In development mode, the new JSX transform has a few special props
    /// - `React.jsxDEV(type, arguments, key, isStaticChildren, source, self)`
    /// - `arguments`:
    ///      ```{ ...props, children: children, }```
    /// - `source`: https://github.com/babel/babel/blob/ef87648f3f05ccc393f89dea7d4c7c57abf398ce/packages/babel-plugin-transform-react-jsx-source/src/index.js#L24-L48
    ///      ```{
    ///         fileName: string | null,
    ///         columnNumber: number | null,
    ///         lineNumber: number | null,
    ///      }```
    /// - `children`:
    ///     - static the function is React.jsxsDEV, "jsxs" instead of "jsx"
    ///     - one child? the function is React.jsxDEV,
    ///     - no children? the function is React.jsxDEV and children is an empty array.
    /// `isStaticChildren`: https://github.com/facebook/react/blob/4ca62cac45c288878d2532e5056981d177f9fdac/packages/react/src/jsx/ReactJSXElementValidator.js#L369-L384
    ///     This flag means children is an array of JSX Elements literals.
    ///     The documentation on this is sparse, but it appears that
    ///     React just calls Object.freeze on the children array.
    ///     Object.freeze, historically, is quite a bit slower[0] than just not doing that.
    ///     Given that...I am choosing to always pass "false" to this.
    ///     This also skips extra state that we'd need to track.
    ///     If React Fast Refresh ends up using this later, then we can revisit this decision.
    ///  [0]: https://github.com/automerge/automerge/issues/177
    pub const JSXElement = struct {
        /// JSX tag name
        /// <div> => E.String.init("div")
        /// <MyComponent> => E.Identifier{.ref = symbolPointingToMyComponent }
        /// null represents a fragment
        tag: ?ExprNodeIndex = null,

        /// JSX props
        properties: G.Property.List = G.Property.List{},

        /// JSX element children <div>{this_is_a_child_element}</div>
        children: ExprNodeList = ExprNodeList{},

        // needed to make sure parse and visit happen in the same order
        key_prop_index: i32 = -1,

        flags: Flags.JSXElement.Bitset = Flags.JSXElement.Bitset{},

        close_tag_loc: logger.Loc = logger.Loc.Empty,

        pub const SpecialProp = enum {
            __self, // old react transform used this as a prop
            __source,
            key,
            ref,
            any,

            pub const Map = ComptimeStringMap(SpecialProp, .{
                .{ "__self", .__self },
                .{ "__source", .__source },
                .{ "key", .key },
                .{ "ref", .ref },
            });
        };
    };

    pub const Missing = struct {
        pub fn jsonStringify(_: *const @This(), writer: anytype) !void {
            return try writer.write(null);
        }
    };

    pub const Number = struct {
        value: f64,

        const double_digit = [_]string{ "0", "1", "2", "3", "4", "5", "6", "7", "8", "9", "10", "11", "12", "13", "14", "15", "16", "17", "18", "19", "20", "21", "22", "23", "24", "25", "26", "27", "28", "29", "30", "31", "32", "33", "34", "35", "36", "37", "38", "39", "40", "41", "42", "43", "44", "45", "46", "47", "48", "49", "50", "51", "52", "53", "54", "55", "56", "57", "58", "59", "60", "61", "62", "63", "64", "65", "66", "67", "68", "69", "70", "71", "72", "73", "74", "75", "76", "77", "78", "79", "80", "81", "82", "83", "84", "85", "86", "87", "88", "89", "90", "91", "92", "93", "94", "95", "96", "97", "98", "99", "100" };
        const neg_double_digit = [_]string{ "-0", "-1", "-2", "-3", "-4", "-5", "-6", "-7", "-8", "-9", "-10", "-11", "-12", "-13", "-14", "-15", "-16", "-17", "-18", "-19", "-20", "-21", "-22", "-23", "-24", "-25", "-26", "-27", "-28", "-29", "-30", "-31", "-32", "-33", "-34", "-35", "-36", "-37", "-38", "-39", "-40", "-41", "-42", "-43", "-44", "-45", "-46", "-47", "-48", "-49", "-50", "-51", "-52", "-53", "-54", "-55", "-56", "-57", "-58", "-59", "-60", "-61", "-62", "-63", "-64", "-65", "-66", "-67", "-68", "-69", "-70", "-71", "-72", "-73", "-74", "-75", "-76", "-77", "-78", "-79", "-80", "-81", "-82", "-83", "-84", "-85", "-86", "-87", "-88", "-89", "-90", "-91", "-92", "-93", "-94", "-95", "-96", "-97", "-98", "-99", "-100" };

        /// String concatenation with numbers is required by the TypeScript compiler for
        /// "constant expression" handling in enums. However, we don't want to introduce
        /// correctness bugs by accidentally stringifying a number differently than how
        /// a real JavaScript VM would do it. So we are conservative and we only do this
        /// when we know it'll be the same result.
        pub fn toStringSafely(this: Number, allocator: std.mem.Allocator) ?string {
            return toStringFromF64Safe(this.value, allocator);
        }

        pub fn toStringFromF64Safe(value: f64, allocator: std.mem.Allocator) ?string {
            if (comptime !Environment.isWasm) {
                if (value == @trunc(value) and (value < std.math.maxInt(i32) and value > std.math.minInt(i32))) {
                    const int_value = @as(i64, @intFromFloat(value));
                    const abs = @as(u64, @intCast(@abs(int_value)));
                    if (abs < double_digit.len) {
                        return if (int_value < 0)
                            neg_double_digit[abs]
                        else
                            double_digit[abs];
                    }

                    return std.fmt.allocPrint(allocator, "{d}", .{@as(i32, @intCast(int_value))}) catch return null;
                }
            }

            if (std.math.isNan(value)) {
                return "NaN";
            }

            if (std.math.isNegativeInf(value)) {
                return "-Infinity";
            }

            if (std.math.isInf(value)) {
                return "Infinity";
            }

            return null;
        }

        pub inline fn toU64(self: Number) u64 {
            return self.to(u64);
        }

        pub inline fn toUsize(self: Number) usize {
            return self.to(usize);
        }

        pub inline fn toU32(self: Number) u32 {
            return self.to(u32);
        }

        pub inline fn toU16(self: Number) u16 {
            return self.to(u16);
        }

        pub fn to(self: Number, comptime T: type) T {
            return @as(T, @intFromFloat(@min(@max(@trunc(self.value), 0), comptime @min(std.math.floatMax(f64), std.math.maxInt(T)))));
        }

        pub fn jsonStringify(self: *const Number, writer: anytype) !void {
            return try writer.write(self.value);
        }

        pub fn toJS(this: @This()) JSC.JSValue {
            return JSC.JSValue.jsNumber(this.value);
        }
    };

    pub const BigInt = struct {
        value: string,

        pub var empty = BigInt{ .value = "" };

        pub fn jsonStringify(self: *const @This(), writer: anytype) !void {
            return try writer.write(self.value);
        }

        pub fn toJS(_: @This()) JSC.JSValue {
            // TODO:
            return JSC.JSValue.jsNumber(0);
        }
    };

    pub const Object = struct {
        properties: G.Property.List = G.Property.List{},
        comma_after_spread: ?logger.Loc = null,
        is_single_line: bool = false,
        is_parenthesized: bool = false,
        was_originally_macro: bool = false,

        close_brace_loc: logger.Loc = logger.Loc.Empty,

        // used in TOML parser to merge properties
        pub const Rope = struct {
            head: Expr,
            next: ?*Rope = null,
            const OOM = error{OutOfMemory};
            pub fn append(this: *Rope, expr: Expr, allocator: std.mem.Allocator) OOM!*Rope {
                if (this.next) |next| {
                    return try next.append(expr, allocator);
                }

                const rope = try allocator.create(Rope);
                rope.* = .{
                    .head = expr,
                };
                this.next = rope;
                return rope;
            }
        };

        // pub fn toJS(this: Object, ctx: JSC.C.JSContextRef, exception: JSC.C.ExceptionRef) JSC.C.JSValueRef {
        //     const Creator = struct {
        //         object: Object,
        //         pub fn create(this: *@This(), obj: *JSObject, global: *JSGlobalObject) void {
        //             var iter = this.query.iter();
        //             var str: ZigString = undefined;
        //             while (iter.next(&query_string_values_buf)) |entry| {
        //                 str = ZigString.init(entry.name);

        //                 bun.assert(entry.values.len > 0);
        //                 if (entry.values.len > 1) {
        //                     var values = query_string_value_refs_buf[0..entry.values.len];
        //                     for (entry.values) |value, i| {
        //                         values[i] = ZigString.init(value);
        //                     }
        //                     obj.putRecord(global, &str, values.ptr, values.len);
        //                 } else {
        //                     query_string_value_refs_buf[0] = ZigString.init(entry.values[0]);

        //                     obj.putRecord(global, &str, &query_string_value_refs_buf, 1);
        //                 }
        //             }
        //         }
        //     };
        // }

        pub fn get(self: *const Object, key: string) ?Expr {
            return if (asProperty(self, key)) |query| query.expr else @as(?Expr, null);
        }

        pub fn toJS(this: *Object, allocator: std.mem.Allocator, globalObject: *JSC.JSGlobalObject, comptime opts: ToJsOpts) ToJSError!JSC.JSValue {
            var obj = JSC.JSValue.createEmptyObject(globalObject, this.properties.len);
            obj.protect();
            defer obj.unprotect();
            const props: []const G.Property = this.properties.slice();
            for (props) |prop| {
                if (prop.kind != .normal or prop.class_static_block != null or prop.key == null or prop.key.?.data != .e_string or prop.value == null) {
                    return error.@"Cannot convert argument type to JS";
                }
                var key = prop.key.?.data.e_string.toZigString(allocator);
                obj.put(globalObject, &key, try prop.value.?.toJS(allocator, globalObject, opts));
            }

            return obj;
        }

        pub fn put(self: *Object, allocator: std.mem.Allocator, key: string, expr: Expr) !void {
            if (asProperty(self, key)) |query| {
                self.properties.ptr[query.i].value = expr;
            } else {
                try self.properties.push(allocator, .{
                    .key = Expr.init(E.String, E.String.init(key), expr.loc),
                    .value = expr,
                });
            }
        }

        pub fn putString(self: *Object, allocator: std.mem.Allocator, key: string, value: string) !void {
            return try put(self, allocator, key, Expr.init(E.String, E.String.init(value), logger.Loc.Empty));
        }

        pub const SetError = error{ OutOfMemory, Clobber };

        pub fn set(self: *const Object, key: Expr, allocator: std.mem.Allocator, value: Expr) SetError!void {
            if (self.hasProperty(key.data.e_string.data)) return error.Clobber;
            try self.properties.push(allocator, .{
                .key = key,
                .value = value,
            });
        }

        pub const RopeQuery = struct {
            expr: Expr,
            rope: *const Rope,
        };

        // this is terribly, shamefully slow
        pub fn setRope(self: *Object, rope: *const Rope, allocator: std.mem.Allocator, value: Expr) SetError!void {
            if (self.get(rope.head.data.e_string.data)) |existing| {
                switch (existing.data) {
                    .e_array => |array| {
                        if (rope.next == null) {
                            try array.push(allocator, value);
                            return;
                        }

                        if (array.items.last()) |last| {
                            if (last.data != .e_object) {
                                return error.Clobber;
                            }

                            try last.data.e_object.setRope(rope.next.?, allocator, value);
                            return;
                        }

                        try array.push(allocator, value);
                        return;
                    },
                    .e_object => |object| {
                        if (rope.next != null) {
                            try object.setRope(rope.next.?, allocator, value);
                            return;
                        }

                        return error.Clobber;
                    },
                    else => {
                        return error.Clobber;
                    },
                }
            }

            var value_ = value;
            if (rope.next) |next| {
                var obj = Expr.init(E.Object, E.Object{ .properties = .{} }, rope.head.loc);
                try obj.data.e_object.setRope(next, allocator, value);
                value_ = obj;
            }

            try self.properties.push(allocator, .{
                .key = rope.head,
                .value = value_,
            });
        }

        pub fn getOrPutObject(self: *Object, rope: *const Rope, allocator: std.mem.Allocator) SetError!Expr {
            if (self.get(rope.head.data.e_string.data)) |existing| {
                switch (existing.data) {
                    .e_array => |array| {
                        if (rope.next == null) {
                            return error.Clobber;
                        }

                        if (array.items.last()) |last| {
                            if (last.data != .e_object) {
                                return error.Clobber;
                            }

                            return try last.data.e_object.getOrPutObject(rope.next.?, allocator);
                        }

                        return error.Clobber;
                    },
                    .e_object => |object| {
                        if (rope.next == null) {
                            // success
                            return existing;
                        }

                        return try object.getOrPutObject(rope.next.?, allocator);
                    },
                    else => {
                        return error.Clobber;
                    },
                }
            }

            if (rope.next) |next| {
                var obj = Expr.init(E.Object, E.Object{ .properties = .{} }, rope.head.loc);
                const out = try obj.data.e_object.getOrPutObject(next, allocator);
                try self.properties.push(allocator, .{
                    .key = rope.head,
                    .value = obj,
                });
                return out;
            }

            const out = Expr.init(E.Object, E.Object{}, rope.head.loc);
            try self.properties.push(allocator, .{
                .key = rope.head,
                .value = out,
            });
            return out;
        }

        pub fn getOrPutArray(self: *Object, rope: *const Rope, allocator: std.mem.Allocator) SetError!Expr {
            if (self.get(rope.head.data.e_string.data)) |existing| {
                switch (existing.data) {
                    .e_array => |array| {
                        if (rope.next == null) {
                            return existing;
                        }

                        if (array.items.last()) |last| {
                            if (last.data != .e_object) {
                                return error.Clobber;
                            }

                            return try last.data.e_object.getOrPutArray(rope.next.?, allocator);
                        }

                        return error.Clobber;
                    },
                    .e_object => |object| {
                        if (rope.next == null) {
                            return error.Clobber;
                        }

                        return try object.getOrPutArray(rope.next.?, allocator);
                    },
                    else => {
                        return error.Clobber;
                    },
                }
            }

            if (rope.next) |next| {
                var obj = Expr.init(E.Object, E.Object{ .properties = .{} }, rope.head.loc);
                const out = try obj.data.e_object.getOrPutArray(next, allocator);
                try self.properties.push(allocator, .{
                    .key = rope.head,
                    .value = obj,
                });
                return out;
            }

            const out = Expr.init(E.Array, E.Array{}, rope.head.loc);
            try self.properties.push(allocator, .{
                .key = rope.head,
                .value = out,
            });
            return out;
        }

        pub fn hasProperty(obj: *const Object, name: string) bool {
            for (obj.properties.slice()) |prop| {
                const key = prop.key orelse continue;
                if (std.meta.activeTag(key.data) != .e_string) continue;
                if (key.data.e_string.eql(string, name)) return true;
            }
            return false;
        }

        pub fn asProperty(obj: *const Object, name: string) ?Expr.Query {
            for (obj.properties.slice(), 0..) |prop, i| {
                const value = prop.value orelse continue;
                const key = prop.key orelse continue;
                if (std.meta.activeTag(key.data) != .e_string) continue;
                const key_str = key.data.e_string;
                if (key_str.eql(string, name)) {
                    return Expr.Query{
                        .expr = value,
                        .loc = key.loc,
                        .i = @as(u32, @truncate(i)),
                    };
                }
            }

            return null;
        }

        /// Assumes each key in the property is a string
        pub fn alphabetizeProperties(this: *Object) void {
            if (comptime Environment.allow_assert) {
                for (this.properties.slice()) |prop| {
                    bun.assert(prop.key.?.data == .e_string);
                }
            }
            std.sort.pdq(G.Property, this.properties.slice(), {}, Sorter.isLessThan);
        }

        pub fn packageJSONSort(this: *Object) void {
            std.sort.pdq(G.Property, this.properties.slice(), {}, PackageJSONSort.Fields.isLessThan);
        }

        const PackageJSONSort = struct {
            const Fields = enum(u8) {
                name = 0,
                version = 1,
                author = 2,
                repository = 3,
                config = 4,
                main = 5,
                module = 6,
                dependencies = 7,
                devDependencies = 8,
                optionalDependencies = 9,
                peerDependencies = 10,
                exports = 11,
                __fake = 12,

                pub const Map = ComptimeStringMap(Fields, .{
                    .{ "name", Fields.name },
                    .{ "version", Fields.version },
                    .{ "author", Fields.author },
                    .{ "repository", Fields.repository },
                    .{ "config", Fields.config },
                    .{ "main", Fields.main },
                    .{ "module", Fields.module },
                    .{ "dependencies", Fields.dependencies },
                    .{ "devDependencies", Fields.devDependencies },
                    .{ "optionalDependencies", Fields.optionalDependencies },
                    .{ "peerDependencies", Fields.peerDependencies },
                    .{ "exports", Fields.exports },
                });

                pub fn isLessThan(ctx: void, lhs: G.Property, rhs: G.Property) bool {
                    var lhs_key_size: u8 = @intFromEnum(Fields.__fake);
                    var rhs_key_size: u8 = @intFromEnum(Fields.__fake);

                    if (lhs.key != null and lhs.key.?.data == .e_string) {
                        lhs_key_size = @intFromEnum(Map.get(lhs.key.?.data.e_string.data) orelse Fields.__fake);
                    }

                    if (rhs.key != null and rhs.key.?.data == .e_string) {
                        rhs_key_size = @intFromEnum(Map.get(rhs.key.?.data.e_string.data) orelse Fields.__fake);
                    }

                    return switch (std.math.order(lhs_key_size, rhs_key_size)) {
                        .lt => true,
                        .gt => false,
                        .eq => strings.cmpStringsAsc(ctx, lhs.key.?.data.e_string.data, rhs.key.?.data.e_string.data),
                    };
                }
            };
        };

        const Sorter = struct {
            pub fn isLessThan(ctx: void, lhs: G.Property, rhs: G.Property) bool {
                return strings.cmpStringsAsc(ctx, lhs.key.?.data.e_string.data, rhs.key.?.data.e_string.data);
            }
        };
    };

    pub const Spread = struct { value: ExprNodeIndex };

    /// JavaScript string literal type
    pub const String = struct {
        // A version of this where `utf8` and `value` are stored in a packed union, with len as a single u32 was attempted.
        // It did not improve benchmarks. Neither did converting this from a heap-allocated type to a stack-allocated type.
        data: []const u8 = "",
        prefer_template: bool = false,

        // A very simple rope implementation
        // We only use this for string folding, so this is kind of overkill
        // We don't need to deal with substrings
        next: ?*String = null,
        end: ?*String = null,
        rope_len: u32 = 0,
        is_utf16: bool = false,

        pub fn isIdentifier(this: *String, allocator: std.mem.Allocator) bool {
            if (!this.isUTF8()) {
                return bun.js_lexer.isIdentifierUTF16(this.slice16());
            }

            return bun.js_lexer.isIdentifier(this.slice(allocator));
        }

        pub var class = E.String{ .data = "class" };
        pub fn push(this: *String, other: *String) void {
            bun.assert(this.isUTF8());
            bun.assert(other.isUTF8());

            if (other.rope_len == 0) {
                other.rope_len = @as(u32, @truncate(other.data.len));
            }

            if (this.rope_len == 0) {
                this.rope_len = @as(u32, @truncate(this.data.len));
            }

            this.rope_len += other.rope_len;
            if (this.next == null) {
                this.next = other;
                this.end = other;
            } else {
                var end = this.end.?;
                while (end.next != null) end = end.end.?;
                end.next = other;
                this.end = other;
            }
        }

        pub fn toUTF8(this: *String, allocator: std.mem.Allocator) !void {
            if (!this.is_utf16) return;
            this.data = try strings.toUTF8Alloc(allocator, this.slice16());
            this.is_utf16 = false;
        }

        pub fn init(value: anytype) String {
            const Value = @TypeOf(value);
            if (Value == []u16 or Value == []const u16) {
                return .{
                    .data = @as([*]const u8, @ptrCast(value.ptr))[0..value.len],
                    .is_utf16 = true,
                };
            }

            return .{ .data = value };
        }

        pub fn slice16(this: *const String) []const u16 {
            bun.assert(this.is_utf16);
            return @as([*]const u16, @ptrCast(@alignCast(this.data.ptr)))[0..this.data.len];
        }

        pub fn resolveRopeIfNeeded(this: *String, allocator: std.mem.Allocator) void {
            if (this.next == null or !this.isUTF8()) return;
            var str = this.next;
            var bytes = std.ArrayList(u8).initCapacity(allocator, this.rope_len) catch unreachable;

            bytes.appendSliceAssumeCapacity(this.data);
            while (str) |strin| {
                bytes.appendSlice(strin.data) catch unreachable;
                str = strin.next;
            }
            this.data = bytes.items;
            this.next = null;
        }

        pub fn slice(this: *String, allocator: std.mem.Allocator) []const u8 {
            this.resolveRopeIfNeeded(allocator);
            return this.string(allocator) catch unreachable;
        }

        pub var empty = String{};
        pub var @"true" = String{ .data = "true" };
        pub var @"false" = String{ .data = "false" };
        pub var @"null" = String{ .data = "null" };
        pub var @"undefined" = String{ .data = "undefined" };

        pub fn clone(str: *const String, allocator: std.mem.Allocator) !String {
            return String{
                .data = try allocator.dupe(u8, str.data),
                .prefer_template = str.prefer_template,
                .is_utf16 = !str.isUTF8(),
            };
        }

        pub fn cloneSliceIfNecessary(str: *const String, allocator: std.mem.Allocator) !bun.string {
            if (Expr.Data.Store.memory_allocator) |mem| {
                if (mem == GlobalStoreHandle.global_store_ast) {
                    return str.string(allocator);
                }
            }

            if (str.isUTF8()) {
                return allocator.dupe(u8, str.string(allocator) catch unreachable);
            }

            return str.string(allocator);
        }

        pub fn javascriptLength(s: *const String) u32 {
            if (s.rope_len > 0) {
                // We only support ascii ropes for now
                return s.rope_len;
            }

            if (s.isUTF8()) {
                if (comptime !Environment.isNative) {
                    const allocated = (strings.toUTF16Alloc(bun.default_allocator, s.data, false, false) catch return 0) orelse return s.data.len;
                    defer bun.default_allocator.free(allocated);
                    return @as(u32, @truncate(allocated.len));
                }
                return @as(u32, @truncate(bun.simdutf.length.utf16.from.utf8(s.data)));
            }

            return @as(u32, @truncate(s.slice16().len));
        }

        pub inline fn len(s: *const String) usize {
            return if (s.rope_len > 0) s.rope_len else s.data.len;
        }

        pub inline fn isUTF8(s: *const String) bool {
            return !s.is_utf16;
        }

        pub inline fn isBlank(s: *const String) bool {
            return s.len() == 0;
        }

        pub inline fn isPresent(s: *const String) bool {
            return s.len() > 0;
        }

        pub fn eql(s: *const String, comptime _t: type, other: anytype) bool {
            if (s.isUTF8()) {
                switch (_t) {
                    @This() => {
                        if (other.isUTF8()) {
                            return strings.eqlLong(s.data, other.data, true);
                        } else {
                            return strings.utf16EqlString(other.slice16(), s.data);
                        }
                    },
                    bun.string => {
                        return strings.eqlLong(s.data, other, true);
                    },
                    []u16, []const u16 => {
                        return strings.utf16EqlString(other, s.data);
                    },
                    else => {
                        @compileError("Invalid type");
                    },
                }
            } else {
                switch (_t) {
                    @This() => {
                        if (other.isUTF8()) {
                            return strings.utf16EqlString(s.slice16(), other.data);
                        } else {
                            return std.mem.eql(u16, other.slice16(), s.slice16());
                        }
                    },
                    bun.string => {
                        return strings.utf16EqlString(s.slice16(), other);
                    },
                    []u16, []const u16 => {
                        return std.mem.eql(u16, other.slice16(), s.slice16());
                    },
                    else => {
                        @compileError("Invalid type");
                    },
                }
            }
        }

        pub fn eqlComptime(s: *const String, comptime value: anytype) bool {
            return if (s.isUTF8())
                strings.eqlComptime(s.data, value)
            else
                strings.eqlComptimeUTF16(s.slice16(), value);
        }

        pub fn hasPrefixComptime(s: *const String, comptime value: anytype) bool {
            if (s.data.len < value.len)
                return false;

            return if (s.isUTF8())
                strings.eqlComptime(s.data[0..value.len], value)
            else
                strings.eqlComptimeUTF16(s.slice16()[0..value.len], value);
        }

        pub fn string(s: *const String, allocator: std.mem.Allocator) !bun.string {
            if (s.isUTF8()) {
                return s.data;
            } else {
                return strings.toUTF8Alloc(allocator, s.slice16());
            }
        }

        pub fn stringZ(s: *const String, allocator: std.mem.Allocator) !bun.stringZ {
            if (s.isUTF8()) {
                return allocator.dupeZ(u8, s.data);
            } else {
                return strings.toUTF8AllocZ(allocator, s.slice16());
            }
        }

        pub fn stringCloned(s: *const String, allocator: std.mem.Allocator) !bun.string {
            if (s.isUTF8()) {
                return try allocator.dupe(u8, s.data);
            } else {
                return strings.toUTF8Alloc(allocator, s.slice16());
            }
        }

        pub fn hash(s: *const String) u64 {
            if (s.isBlank()) return 0;

            if (s.isUTF8()) {
                // hash utf-8
                return bun.hash(s.data);
            } else {
                // hash utf-16
                return bun.hash(@as([*]const u8, @ptrCast(s.slice16().ptr))[0 .. s.slice16().len * 2]);
            }
        }

        pub fn toJS(s: *String, allocator: std.mem.Allocator, globalObject: *JSC.JSGlobalObject, comptime opts: ToJsOpts) JSC.JSValue {
            if (!s.isPresent()) {
                var emp = bun.String.empty;
                return emp.toJS(globalObject);
            }

            if (s.is_utf16) {
                var out, const chars = bun.String.createUninitialized(.utf16, s.len());
                defer out.deref();
                @memcpy(chars, s.slice16());
                return out.toJS(globalObject);
            }

            if (comptime opts.decode_escape_sequences) {
                s.resolveRopeIfNeeded(allocator);

                const decoded = js_lexer.decodeStringLiteralEscapeSequencesToUTF16(s.slice(allocator), allocator) catch unreachable;
                defer allocator.free(decoded);

                var out, const chars = bun.String.createUninitialized(.utf16, decoded.len);
                defer out.deref();
                @memcpy(chars, decoded);

                return out.toJS(globalObject);
            } else {
                return JSC.ZigString.fromUTF8(s.data).toValueGC(globalObject);
            }
        }

        pub fn toZigString(s: *String, allocator: std.mem.Allocator) JSC.ZigString {
            if (s.isUTF8()) {
                return JSC.ZigString.fromUTF8(s.slice(allocator));
            } else {
                return JSC.ZigString.init16(s.slice16());
            }
        }

        pub fn jsonStringify(s: *const String, writer: anytype) !void {
            var buf = [_]u8{0} ** 4096;
            var i: usize = 0;
            for (s.slice16()) |char| {
                buf[i] = @as(u8, @intCast(char));
                i += 1;
                if (i >= 4096) {
                    break;
                }
            }

            return try writer.write(buf[0..i]);
        }
    };

    // value is in the Node
    pub const TemplatePart = struct {
        value: ExprNodeIndex,
        tail_loc: logger.Loc,
        tail: Template.Contents,
    };

    pub const Template = struct {
        tag: ?ExprNodeIndex = null,
        parts: []TemplatePart = &([_]TemplatePart{}),
        head: Contents,

        pub const Contents = union(Tag) {
            cooked: E.String,
            raw: string,

            const Tag = enum {
                cooked,
                raw,
            };
        };

        /// "`a${'b'}c`" => "`abc`"
        pub fn fold(
            this: *Template,
            allocator: std.mem.Allocator,
            loc: logger.Loc,
        ) Expr {
            if (this.tag != null or (this.head == .cooked and !this.head.cooked.isUTF8())) {
                // we only fold utf-8/ascii for now
                return Expr{
                    .data = .{
                        .e_template = this,
                    },
                    .loc = loc,
                };
            }

            bun.assert(this.head == .cooked);

            if (this.parts.len == 0) {
                return Expr.init(E.String, this.head.cooked, loc);
            }

            var parts = std.ArrayList(TemplatePart).initCapacity(allocator, this.parts.len) catch unreachable;
            var head = Expr.init(E.String, this.head.cooked, loc);
            for (this.parts) |part_| {
                var part = part_;
                bun.assert(part.tail == .cooked);

                switch (part.value.data) {
                    .e_number => {
                        if (part.value.data.e_number.toStringSafely(allocator)) |s| {
                            part.value = Expr.init(E.String, E.String.init(s), part.value.loc);
                        }
                    },
                    .e_null => {
                        part.value = Expr.init(E.String, E.String.init("null"), part.value.loc);
                    },
                    .e_boolean => {
                        part.value = Expr.init(E.String, E.String.init(if (part.value.data.e_boolean.value)
                            "true"
                        else
                            "false"), part.value.loc);
                    },
                    .e_undefined => {
                        part.value = Expr.init(E.String, E.String.init("undefined"), part.value.loc);
                    },
                    else => {},
                }

                if (part.value.data == .e_string and part.tail.cooked.isUTF8() and part.value.data.e_string.isUTF8()) {
                    if (parts.items.len == 0) {
                        if (part.value.data.e_string.len() > 0) {
                            head.data.e_string.push(Expr.init(E.String, part.value.data.e_string.*, logger.Loc.Empty).data.e_string);
                        }

                        if (part.tail.cooked.len() > 0) {
                            head.data.e_string.push(Expr.init(E.String, part.tail.cooked, part.tail_loc).data.e_string);
                        }

                        continue;
                    } else {
                        var prev_part = &parts.items[parts.items.len - 1];
                        bun.assert(prev_part.tail == .cooked);

                        if (prev_part.tail.cooked.isUTF8()) {
                            if (part.value.data.e_string.len() > 0) {
                                prev_part.tail.cooked.push(Expr.init(E.String, part.value.data.e_string.*, logger.Loc.Empty).data.e_string);
                            }

                            if (part.tail.cooked.len() > 0) {
                                prev_part.tail.cooked.push(Expr.init(E.String, part.tail.cooked, part.tail_loc).data.e_string);
                            }
                        } else {
                            parts.appendAssumeCapacity(part);
                        }
                    }
                } else {
                    parts.appendAssumeCapacity(part);
                }
            }

            if (parts.items.len == 0) {
                parts.deinit();
                head.data.e_string.resolveRopeIfNeeded(allocator);
                return head;
            }

            return Expr.init(
                E.Template,
                E.Template{
                    .tag = null,
                    .parts = parts.items,
                    .head = .{ .cooked = head.data.e_string.* },
                },
                loc,
            );
        }
    };

    pub const RegExp = struct {
        value: string,

        // This exists for JavaScript bindings
        // The RegExp constructor expects flags as a second argument.
        // We want to avoid re-lexing the flags, so we store them here.
        // This is the index of the first character in a flag, not the "/"
        // /foo/gim
        //      ^
        flags_offset: ?u16 = null,

        pub var empty = RegExp{ .value = "" };

        pub fn pattern(this: RegExp) string {

            // rewind until we reach the /foo/gim
            //                               ^
            // should only ever be a single character
            // but we're being cautious
            if (this.flags_offset) |i_| {
                var i = i_;
                while (i > 0 and this.value[i] != '/') {
                    i -= 1;
                }

                return std.mem.trim(u8, this.value[0..i], "/");
            }

            return std.mem.trim(u8, this.value, "/");
        }

        pub fn flags(this: RegExp) string {
            // rewind until we reach the /foo/gim
            //                               ^
            // should only ever be a single character
            // but we're being cautious
            if (this.flags_offset) |i| {
                return this.value[i..];
            }

            return "";
        }

        pub fn jsonStringify(self: *const RegExp, writer: anytype) !void {
            return try writer.write(self.value);
        }
    };

    pub const Class = G.Class;

    pub const Await = struct {
        value: ExprNodeIndex,
    };

    pub const Yield = struct {
        value: ?ExprNodeIndex = null,
        is_star: bool = false,
    };

    pub const If = struct {
        test_: ExprNodeIndex,
        yes: ExprNodeIndex,
        no: ExprNodeIndex,
    };

    pub const RequireString = struct {
        import_record_index: u32 = 0,

        unwrapped_id: u32 = std.math.maxInt(u32),
    };

    pub const RequireResolveString = struct {
        import_record_index: u32 = 0,

        /// TODO:
        close_paren_loc: logger.Loc = logger.Loc.Empty,
    };

    pub const Import = struct {
        expr: ExprNodeIndex,
        import_record_index: u32,
        // This will be dynamic at some point.
        type_attribute: TypeAttribute = .none,

        /// Comments inside "import()" expressions have special meaning for Webpack.
        /// Preserving comments inside these expressions makes it possible to use
        /// esbuild as a TypeScript-to-JavaScript frontend for Webpack to improve
        /// performance. We intentionally do not interpret these comments in esbuild
        /// because esbuild is not Webpack. But we do preserve them since doing so is
        /// harmless, easy to maintain, and useful to people. See the Webpack docs for
        /// more info: https://webpack.js.org/api/module-methods/#magic-comments.
        /// TODO:
        leading_interior_comments: []G.Comment = &([_]G.Comment{}),

        pub fn isImportRecordNull(this: *const Import) bool {
            return this.import_record_index == std.math.maxInt(u32);
        }

        pub const TypeAttribute = enum {
            none,
            json,
            toml,
            text,
            file,

            pub fn tag(this: TypeAttribute) ImportRecord.Tag {
                return switch (this) {
                    .none => .none,
                    .json => .with_type_json,
                    .toml => .with_type_toml,
                    .text => .with_type_text,
                    .file => .with_type_file,
                };
            }
        };
    };
};

pub const Stmt = struct {
    loc: logger.Loc,
    data: Data,

    pub const Batcher = bun.Batcher(Stmt);

    pub fn assign(a: Expr, b: Expr) Stmt {
        return Stmt.alloc(
            S.SExpr,
            S.SExpr{
                .value = Expr.assign(a, b),
            },
            a.loc,
        );
    }

    const Serializable = struct {
        type: Tag,
        object: string,
        value: Data,
        loc: logger.Loc,
    };

    pub fn jsonStringify(self: *const Stmt, writer: anytype) !void {
        return try writer.write(Serializable{ .type = std.meta.activeTag(self.data), .object = "stmt", .value = self.data, .loc = self.loc });
    }

    pub fn isTypeScript(self: *Stmt) bool {
        return @as(Stmt.Tag, self.data) == .s_type_script;
    }

    pub fn isSuperCall(self: Stmt) bool {
        return self.data == .s_expr and self.data.s_expr.value.data == .e_call and self.data.s_expr.value.data.e_call.target.data == .e_super;
    }

    pub fn isMissingExpr(self: Stmt) bool {
        return self.data == .s_expr and self.data.s_expr.value.data == .e_missing;
    }

    pub fn empty() Stmt {
        return Stmt{ .data = .{ .s_empty = None }, .loc = logger.Loc{} };
    }

    pub fn toEmpty(this: Stmt) Stmt {
        return .{
            .data = .{
                .s_empty = None,
            },
            .loc = this.loc,
        };
    }

    const None = S.Empty{};

    pub var icount: usize = 0;
    pub fn init(comptime StatementType: type, origData: *StatementType, loc: logger.Loc) Stmt {
        icount += 1;

        return switch (comptime StatementType) {
            S.Empty => Stmt{ .loc = loc, .data = Data{ .s_empty = S.Empty{} } },
            S.Block => Stmt.comptime_init("s_block", S.Block, origData, loc),
            S.Break => Stmt.comptime_init("s_break", S.Break, origData, loc),
            S.Class => Stmt.comptime_init("s_class", S.Class, origData, loc),
            S.Comment => Stmt.comptime_init("s_comment", S.Comment, origData, loc),
            S.Continue => Stmt.comptime_init("s_continue", S.Continue, origData, loc),
            S.Debugger => Stmt.comptime_init("s_debugger", S.Debugger, origData, loc),
            S.Directive => Stmt.comptime_init("s_directive", S.Directive, origData, loc),
            S.DoWhile => Stmt.comptime_init("s_do_while", S.DoWhile, origData, loc),
            S.Enum => Stmt.comptime_init("s_enum", S.Enum, origData, loc),
            S.ExportClause => Stmt.comptime_init("s_export_clause", S.ExportClause, origData, loc),
            S.ExportDefault => Stmt.comptime_init("s_export_default", S.ExportDefault, origData, loc),
            S.ExportEquals => Stmt.comptime_init("s_export_equals", S.ExportEquals, origData, loc),
            S.ExportFrom => Stmt.comptime_init("s_export_from", S.ExportFrom, origData, loc),
            S.ExportStar => Stmt.comptime_init("s_export_star", S.ExportStar, origData, loc),
            S.SExpr => Stmt.comptime_init("s_expr", S.SExpr, origData, loc),
            S.ForIn => Stmt.comptime_init("s_for_in", S.ForIn, origData, loc),
            S.ForOf => Stmt.comptime_init("s_for_of", S.ForOf, origData, loc),
            S.For => Stmt.comptime_init("s_for", S.For, origData, loc),
            S.Function => Stmt.comptime_init("s_function", S.Function, origData, loc),
            S.If => Stmt.comptime_init("s_if", S.If, origData, loc),
            S.Import => Stmt.comptime_init("s_import", S.Import, origData, loc),
            S.Label => Stmt.comptime_init("s_label", S.Label, origData, loc),
            S.Local => Stmt.comptime_init("s_local", S.Local, origData, loc),
            S.Namespace => Stmt.comptime_init("s_namespace", S.Namespace, origData, loc),
            S.Return => Stmt.comptime_init("s_return", S.Return, origData, loc),
            S.Switch => Stmt.comptime_init("s_switch", S.Switch, origData, loc),
            S.Throw => Stmt.comptime_init("s_throw", S.Throw, origData, loc),
            S.Try => Stmt.comptime_init("s_try", S.Try, origData, loc),
            S.TypeScript => Stmt.comptime_init("s_type_script", S.TypeScript, origData, loc),
            S.While => Stmt.comptime_init("s_while", S.While, origData, loc),
            S.With => Stmt.comptime_init("s_with", S.With, origData, loc),
            else => @compileError("Invalid type in Stmt.init"),
        };
    }
    inline fn comptime_alloc(comptime tag_name: string, comptime typename: type, origData: anytype, loc: logger.Loc) Stmt {
        return Stmt{
            .loc = loc,
            .data = @unionInit(
                Data,
                tag_name,
                Data.Store.append(
                    typename,
                    origData,
                ),
            ),
        };
    }

    fn allocateData(allocator: std.mem.Allocator, comptime tag_name: string, comptime typename: type, origData: anytype, loc: logger.Loc) Stmt {
        const value = allocator.create(@TypeOf(origData)) catch unreachable;
        value.* = origData;

        return comptime_init(tag_name, *typename, value, loc);
    }

    inline fn comptime_init(comptime tag_name: string, comptime TypeName: type, origData: TypeName, loc: logger.Loc) Stmt {
        return Stmt{ .loc = loc, .data = @unionInit(Data, tag_name, origData) };
    }

    pub fn alloc(comptime StatementData: type, origData: StatementData, loc: logger.Loc) Stmt {
        Stmt.Data.Store.assert();

        icount += 1;
        return switch (StatementData) {
            S.Block => Stmt.comptime_alloc("s_block", S.Block, origData, loc),
            S.Break => Stmt.comptime_alloc("s_break", S.Break, origData, loc),
            S.Class => Stmt.comptime_alloc("s_class", S.Class, origData, loc),
            S.Comment => Stmt.comptime_alloc("s_comment", S.Comment, origData, loc),
            S.Continue => Stmt.comptime_alloc("s_continue", S.Continue, origData, loc),
            S.Debugger => Stmt{ .loc = loc, .data = .{ .s_debugger = origData } },
            S.Directive => Stmt.comptime_alloc("s_directive", S.Directive, origData, loc),
            S.DoWhile => Stmt.comptime_alloc("s_do_while", S.DoWhile, origData, loc),
            S.Empty => Stmt{ .loc = loc, .data = Data{ .s_empty = S.Empty{} } },
            S.Enum => Stmt.comptime_alloc("s_enum", S.Enum, origData, loc),
            S.ExportClause => Stmt.comptime_alloc("s_export_clause", S.ExportClause, origData, loc),
            S.ExportDefault => Stmt.comptime_alloc("s_export_default", S.ExportDefault, origData, loc),
            S.ExportEquals => Stmt.comptime_alloc("s_export_equals", S.ExportEquals, origData, loc),
            S.ExportFrom => Stmt.comptime_alloc("s_export_from", S.ExportFrom, origData, loc),
            S.ExportStar => Stmt.comptime_alloc("s_export_star", S.ExportStar, origData, loc),
            S.SExpr => Stmt.comptime_alloc("s_expr", S.SExpr, origData, loc),
            S.ForIn => Stmt.comptime_alloc("s_for_in", S.ForIn, origData, loc),
            S.ForOf => Stmt.comptime_alloc("s_for_of", S.ForOf, origData, loc),
            S.For => Stmt.comptime_alloc("s_for", S.For, origData, loc),
            S.Function => Stmt.comptime_alloc("s_function", S.Function, origData, loc),
            S.If => Stmt.comptime_alloc("s_if", S.If, origData, loc),
            S.Import => Stmt.comptime_alloc("s_import", S.Import, origData, loc),
            S.Label => Stmt.comptime_alloc("s_label", S.Label, origData, loc),
            S.Local => Stmt.comptime_alloc("s_local", S.Local, origData, loc),
            S.Namespace => Stmt.comptime_alloc("s_namespace", S.Namespace, origData, loc),
            S.Return => Stmt.comptime_alloc("s_return", S.Return, origData, loc),
            S.Switch => Stmt.comptime_alloc("s_switch", S.Switch, origData, loc),
            S.Throw => Stmt.comptime_alloc("s_throw", S.Throw, origData, loc),
            S.Try => Stmt.comptime_alloc("s_try", S.Try, origData, loc),
            S.TypeScript => Stmt{ .loc = loc, .data = Data{ .s_type_script = S.TypeScript{} } },
            S.While => Stmt.comptime_alloc("s_while", S.While, origData, loc),
            S.With => Stmt.comptime_alloc("s_with", S.With, origData, loc),
            else => @compileError("Invalid type in Stmt.init"),
        };
    }

    pub const Disabler = bun.DebugOnlyDisabler(@This());

    /// When the lifetime of an Stmt.Data's pointer must exist longer than reset() is called, use this function.
    /// Be careful to free the memory (or use an allocator that does it for you)
    /// Also, prefer Stmt.init or Stmt.alloc when possible. This will be slower.
    pub fn allocate(allocator: std.mem.Allocator, comptime StatementData: type, origData: StatementData, loc: logger.Loc) Stmt {
        Stmt.Data.Store.assert();

        icount += 1;
        return switch (StatementData) {
            S.Block => Stmt.allocateData(allocator, "s_block", S.Block, origData, loc),
            S.Break => Stmt.allocateData(allocator, "s_break", S.Break, origData, loc),
            S.Class => Stmt.allocateData(allocator, "s_class", S.Class, origData, loc),
            S.Comment => Stmt.allocateData(allocator, "s_comment", S.Comment, origData, loc),
            S.Continue => Stmt.allocateData(allocator, "s_continue", S.Continue, origData, loc),
            S.Debugger => Stmt{ .loc = loc, .data = .{ .s_debugger = origData } },
            S.Directive => Stmt.allocateData(allocator, "s_directive", S.Directive, origData, loc),
            S.DoWhile => Stmt.allocateData(allocator, "s_do_while", S.DoWhile, origData, loc),
            S.Empty => Stmt{ .loc = loc, .data = Data{ .s_empty = S.Empty{} } },
            S.Enum => Stmt.allocateData(allocator, "s_enum", S.Enum, origData, loc),
            S.ExportClause => Stmt.allocateData(allocator, "s_export_clause", S.ExportClause, origData, loc),
            S.ExportDefault => Stmt.allocateData(allocator, "s_export_default", S.ExportDefault, origData, loc),
            S.ExportEquals => Stmt.allocateData(allocator, "s_export_equals", S.ExportEquals, origData, loc),
            S.ExportFrom => Stmt.allocateData(allocator, "s_export_from", S.ExportFrom, origData, loc),
            S.ExportStar => Stmt.allocateData(allocator, "s_export_star", S.ExportStar, origData, loc),
            S.SExpr => Stmt.allocateData(allocator, "s_expr", S.SExpr, origData, loc),
            S.ForIn => Stmt.allocateData(allocator, "s_for_in", S.ForIn, origData, loc),
            S.ForOf => Stmt.allocateData(allocator, "s_for_of", S.ForOf, origData, loc),
            S.For => Stmt.allocateData(allocator, "s_for", S.For, origData, loc),
            S.Function => Stmt.allocateData(allocator, "s_function", S.Function, origData, loc),
            S.If => Stmt.allocateData(allocator, "s_if", S.If, origData, loc),
            S.Import => Stmt.allocateData(allocator, "s_import", S.Import, origData, loc),
            S.Label => Stmt.allocateData(allocator, "s_label", S.Label, origData, loc),
            S.Local => Stmt.allocateData(allocator, "s_local", S.Local, origData, loc),
            S.Namespace => Stmt.allocateData(allocator, "s_namespace", S.Namespace, origData, loc),
            S.Return => Stmt.allocateData(allocator, "s_return", S.Return, origData, loc),
            S.Switch => Stmt.allocateData(allocator, "s_switch", S.Switch, origData, loc),
            S.Throw => Stmt.allocateData(allocator, "s_throw", S.Throw, origData, loc),
            S.Try => Stmt.allocateData(allocator, "s_try", S.Try, origData, loc),
            S.TypeScript => Stmt{ .loc = loc, .data = Data{ .s_type_script = S.TypeScript{} } },
            S.While => Stmt.allocateData(allocator, "s_while", S.While, origData, loc),
            S.With => Stmt.allocateData(allocator, "s_with", S.With, origData, loc),
            else => @compileError("Invalid type in Stmt.init"),
        };
    }

    pub const Tag = enum(u6) {
        s_block,
        s_break,
        s_class,
        s_comment,
        s_continue,
        s_directive,
        s_do_while,
        s_enum,
        s_export_clause,
        s_export_default,
        s_export_equals,
        s_export_from,
        s_export_star,
        s_expr,
        s_for_in,
        s_for_of,
        s_for,
        s_function,
        s_if,
        s_import,
        s_label,
        s_local,
        s_namespace,
        s_return,
        s_switch,
        s_throw,
        s_try,
        s_while,
        s_with,
        s_type_script,
        s_empty,
        s_debugger,
        s_lazy_export,

        pub fn jsonStringify(self: @This(), writer: anytype) !void {
            return try writer.write(@tagName(self));
        }

        pub fn isExportLike(tag: Tag) bool {
            return switch (tag) {
                .s_export_clause, .s_export_default, .s_export_equals, .s_export_from, .s_export_star, .s_empty => true,
                else => false,
            };
        }
    };

    pub const Data = union(Tag) {
        s_block: *S.Block,
        s_break: *S.Break,
        s_class: *S.Class,
        s_comment: *S.Comment,
        s_continue: *S.Continue,
        s_directive: *S.Directive,
        s_do_while: *S.DoWhile,
        s_enum: *S.Enum,
        s_export_clause: *S.ExportClause,
        s_export_default: *S.ExportDefault,
        s_export_equals: *S.ExportEquals,
        s_export_from: *S.ExportFrom,
        s_export_star: *S.ExportStar,
        s_expr: *S.SExpr,
        s_for_in: *S.ForIn,
        s_for_of: *S.ForOf,
        s_for: *S.For,
        s_function: *S.Function,
        s_if: *S.If,
        s_import: *S.Import,
        s_label: *S.Label,
        s_local: *S.Local,
        s_namespace: *S.Namespace,
        s_return: *S.Return,
        s_switch: *S.Switch,
        s_throw: *S.Throw,
        s_try: *S.Try,
        s_while: *S.While,
        s_with: *S.With,

        s_type_script: S.TypeScript,
        s_empty: S.Empty, // special case, its a zero value type
        s_debugger: S.Debugger,

        s_lazy_export: Expr.Data,

        pub const Store = struct {
            const Union = [_]type{
                S.Block,
                S.Break,
                S.Class,
                S.Comment,
                S.Continue,
                S.Directive,
                S.DoWhile,
                S.Enum,
                S.ExportClause,
                S.ExportDefault,
                S.ExportEquals,
                S.ExportFrom,
                S.ExportStar,
                S.SExpr,
                S.ForIn,
                S.ForOf,
                S.For,
                S.Function,
                S.If,
                S.Import,
                S.Label,
                S.Local,
                S.Namespace,
                S.Return,
                S.Switch,
                S.Throw,
                S.Try,
                S.TypeScript,
                S.While,
                S.With,
            };
            const All = NewBaseStore(Union, 128);
            pub threadlocal var memory_allocator: ?*ASTMemoryAllocator = null;

            threadlocal var has_inited = false;
            pub threadlocal var disable_reset = false;
            pub fn create(allocator: std.mem.Allocator) void {
                if (has_inited or memory_allocator != null) {
                    return;
                }

                has_inited = true;
                _ = All.init(allocator);
            }

            pub fn reset() void {
                if (disable_reset or memory_allocator != null) return;
                All.reset();
            }

            pub fn deinit() void {
                if (!has_inited or memory_allocator != null) return;
                All.deinit();
                has_inited = false;
            }

            pub inline fn assert() void {
                if (comptime Environment.allow_assert) {
                    if (!has_inited and memory_allocator == null)
                        bun.unreachablePanic("Store must be init'd", .{});
                }
            }

            pub fn append(comptime ValueType: type, value: anytype) *ValueType {
                if (memory_allocator) |allocator| {
                    return allocator.append(ValueType, value);
                }

                return All.append(Disabler, ValueType, value);
            }

            pub fn toOwnedSlice() []*Store.All.Block {
                if (!has_inited or Store.All._self.?.overflow.used == 0 or disable_reset) return &[_]*Store.All.Block{};
                return Store.All.reclaim();
            }
        };
    };

    pub fn caresAboutScope(self: *Stmt) bool {
        return switch (self.data) {
            .s_block, .s_empty, .s_debugger, .s_expr, .s_if, .s_for, .s_for_in, .s_for_of, .s_do_while, .s_while, .s_with, .s_try, .s_switch, .s_return, .s_throw, .s_break, .s_continue, .s_directive => {
                return false;
            },

            .s_local => |local| {
                return local.kind != S.Kind.k_var;
            },
            else => {
                return true;
            },
        };
    }
};

pub const Expr = struct {
    loc: logger.Loc,
    data: Data,

    pub const empty = Expr{ .data = .{ .e_missing = E.Missing{} }, .loc = logger.Loc.Empty };

    pub fn isAnonymousNamed(expr: Expr) bool {
        return switch (expr.data) {
            .e_arrow => true,
            .e_function => |func| func.func.name == null,
            .e_class => |class| class.class_name == null,
            else => false,
        };
    }

    pub fn clone(this: Expr, allocator: std.mem.Allocator) !Expr {
        return .{
            .loc = this.loc,
            .data = try this.data.clone(allocator),
        };
    }

    pub fn deepClone(this: Expr, allocator: std.mem.Allocator) anyerror!Expr {
        return .{
            .loc = this.loc,
            .data = try this.data.deepClone(allocator),
        };
    }

    pub fn wrapInArrow(this: Expr, allocator: std.mem.Allocator) !Expr {
        var stmts = try allocator.alloc(Stmt, 1);
        stmts[0] = Stmt.alloc(S.Return, S.Return{ .value = this }, this.loc);

        return Expr.init(E.Arrow, E.Arrow{
            .args = &.{},
            .body = .{
                .loc = this.loc,
                .stmts = stmts,
            },
        }, this.loc);
    }

    pub fn canBeInlinedFromPropertyAccess(this: Expr) bool {
        return switch (this.data) {
            // if the array has a spread we must keep it
            // https://github.com/oven-sh/bun/issues/2594
            .e_spread => false,

            .e_missing => false,
            else => true,
        };
    }
    pub fn canBeConstValue(this: Expr) bool {
        return this.data.canBeConstValue();
    }

    pub fn fromBlob(
        blob: *const JSC.WebCore.Blob,
        allocator: std.mem.Allocator,
        mime_type_: ?MimeType,
        log: *logger.Log,
        loc: logger.Loc,
    ) !Expr {
        const bytes = blob.sharedView();

        const mime_type = mime_type_ orelse MimeType.init(blob.content_type, null, null);

        if (mime_type.category == .json) {
            var source = logger.Source.initPathString("fetch.json", bytes);
            var out_expr = JSONParser.ParseJSONForMacro(&source, log, allocator) catch {
                return error.MacroFailed;
            };
            out_expr.loc = loc;

            switch (out_expr.data) {
                .e_object => {
                    out_expr.data.e_object.was_originally_macro = true;
                },
                .e_array => {
                    out_expr.data.e_array.was_originally_macro = true;
                },
                else => {},
            }

            return out_expr;
        }

        if (mime_type.category.isTextLike()) {
            var output = MutableString.initEmpty(allocator);
            output = try JSPrinter.quoteForJSON(bytes, output, true);
            var list = output.toOwnedSlice();
            // remove the quotes
            if (list.len > 0) {
                list = list[1 .. list.len - 1];
            }
            return Expr.init(E.String, E.String.init(list), loc);
        }

        return Expr.init(
            E.String,
            E.String{
                .data = try JSC.ZigString.init(bytes).toBase64DataURL(allocator),
            },
            loc,
        );
    }

    pub inline fn initIdentifier(ref: Ref, loc: logger.Loc) Expr {
        return Expr{
            .loc = loc,
            .data = .{
                .e_identifier = E.Identifier.init(ref),
            },
        };
    }

    pub fn toEmpty(expr: Expr) Expr {
        return Expr{ .data = .{ .e_missing = E.Missing{} }, .loc = expr.loc };
    }
    pub fn isEmpty(expr: Expr) bool {
        return expr.data == .e_missing;
    }
    pub const Query = struct { expr: Expr, loc: logger.Loc, i: u32 = 0 };

    pub fn hasAnyPropertyNamed(expr: *const Expr, comptime names: []const string) bool {
        if (std.meta.activeTag(expr.data) != .e_object) return false;
        const obj = expr.data.e_object;
        if (@intFromPtr(obj.properties.ptr) == 0) return false;

        for (obj.properties.slice()) |prop| {
            if (prop.value == null) continue;
            const key = prop.key orelse continue;
            if (std.meta.activeTag(key.data) != .e_string) continue;
            const key_str = key.data.e_string;
            if (strings.eqlAnyComptime(key_str.data, names)) return true;
        }

        return false;
    }

    pub fn toJS(this: Expr, allocator: std.mem.Allocator, globalObject: *JSC.JSGlobalObject, comptime opts: E.ToJsOpts) ToJSError!JSC.JSValue {
        return this.data.toJS(allocator, globalObject, opts);
    }

    pub fn get(expr: *const Expr, name: string) ?Expr {
        return if (asProperty(expr, name)) |query| query.expr else null;
    }

    pub fn getRope(self: *const Expr, rope: *const E.Object.Rope) ?E.Object.RopeQuery {
        if (self.get(rope.head.data.e_string.data)) |existing| {
            switch (existing.data) {
                .e_array => |array| {
                    if (rope.next) |next| {
                        if (array.items.last()) |end| {
                            return end.getRope(next);
                        }
                    }

                    return E.Object.RopeQuery{
                        .expr = existing,
                        .rope = rope,
                    };
                },
                .e_object => {
                    if (rope.next) |next| {
                        if (existing.getRope(next)) |end| {
                            return end;
                        }
                    }

                    return E.Object.RopeQuery{
                        .expr = existing,
                        .rope = rope,
                    };
                },
                else => return E.Object.RopeQuery{
                    .expr = existing,
                    .rope = rope,
                },
            }
        }

        return null;
    }

    // Making this comptime bloats the binary and doesn't seem to impact runtime performance.
    pub fn asProperty(expr: *const Expr, name: string) ?Query {
        if (std.meta.activeTag(expr.data) != .e_object) return null;
        const obj = expr.data.e_object;
        if (@intFromPtr(obj.properties.ptr) == 0) return null;

        return obj.asProperty(name);
    }

    pub const ArrayIterator = struct {
        array: *const E.Array,
        index: u32,

        pub fn next(this: *ArrayIterator) ?Expr {
            if (this.index >= this.array.items.len) {
                return null;
            }
            defer this.index += 1;
            return this.array.items.ptr[this.index];
        }
    };

    pub fn asArray(expr: *const Expr) ?ArrayIterator {
        if (std.meta.activeTag(expr.data) != .e_array) return null;
        const array = expr.data.e_array;
        if (array.items.len == 0 or @intFromPtr(array.items.ptr) == 0) return null;

        return ArrayIterator{ .array = array, .index = 0 };
    }

    pub inline fn asUtf8StringLiteral(expr: *const Expr) ?string {
        if (expr.data == .e_string) {
            bun.debugAssert(expr.data.e_string.next == null);
            return expr.data.e_string.data;
        }
        return null;
    }

    pub inline fn asStringLiteral(expr: *const Expr, allocator: std.mem.Allocator) ?string {
        if (std.meta.activeTag(expr.data) != .e_string) return null;
        return expr.data.e_string.string(allocator) catch null;
    }

    pub inline fn isString(expr: *const Expr) bool {
        return switch (expr.data) {
            .e_string, .e_utf8_string => true,
            else => false,
        };
    }

    pub inline fn asString(expr: *const Expr, allocator: std.mem.Allocator) ?string {
        switch (expr.data) {
            .e_string => |str| return str.string(allocator) catch bun.outOfMemory(),
            .e_utf8_string => |str| return str.data,
            else => return null,
        }
    }
    pub inline fn asStringHash(expr: *const Expr, allocator: std.mem.Allocator, comptime hash_fn: *const fn (buf: []const u8) callconv(.Inline) u64) ?u64 {
        switch (expr.data) {
            .e_string => |str| {
                if (str.isUTF8()) return hash_fn(str.data);
                const utf8_str = str.string(allocator) catch return null;
                defer allocator.free(utf8_str);
                return hash_fn(utf8_str);
            },
            .e_utf8_string => |str| return hash_fn(str.data),
            else => return null,
        }
    }

    pub inline fn asStringCloned(expr: *const Expr, allocator: std.mem.Allocator) ?string {
        switch (expr.data) {
            .e_string => |str| return str.stringCloned(allocator) catch bun.outOfMemory(),
            .e_utf8_string => |str| return allocator.dupe(u8, str.data) catch bun.outOfMemory(),
            else => return null,
        }
    }

    pub inline fn asStringZ(expr: *const Expr, allocator: std.mem.Allocator) ?stringZ {
        switch (expr.data) {
            .e_string => |str| return str.stringZ(allocator) catch bun.outOfMemory(),
            .e_utf8_string => |str| return allocator.dupeZ(u8, str.data) catch bun.outOfMemory(),
            else => return null,
        }
    }

    pub fn asBool(
        expr: *const Expr,
    ) ?bool {
        if (std.meta.activeTag(expr.data) != .e_boolean) return null;

        return expr.data.e_boolean.value;
    }

    pub const EFlags = enum { none, ts_decorator };

    const Serializable = struct {
        type: Tag,
        object: string,
        value: Data,
        loc: logger.Loc,
    };

    pub fn isMissing(a: *const Expr) bool {
        return std.meta.activeTag(a.data) == Expr.Tag.e_missing;
    }

    // The goal of this function is to "rotate" the AST if it's possible to use the
    // left-associative property of the operator to avoid unnecessary parentheses.
    //
    // When using this, make absolutely sure that the operator is actually
    // associative. For example, the "-" operator is not associative for
    // floating-point numbers.
    pub fn joinWithLeftAssociativeOp(
        comptime op: Op.Code,
        a: Expr,
        b: Expr,
        allocator: std.mem.Allocator,
    ) Expr {
        // "(a, b) op c" => "a, b op c"
        switch (a.data) {
            .e_binary => |comma| {
                if (comma.op == .bin_comma) {
                    comma.right = joinWithLeftAssociativeOp(op, comma.right, b, allocator);
                }
            },
            else => {},
        }

        // "a op (b op c)" => "(a op b) op c"
        // "a op (b op (c op d))" => "((a op b) op c) op d"
        switch (b.data) {
            .e_binary => |binary| {
                if (binary.op == op) {
                    return joinWithLeftAssociativeOp(
                        op,
                        joinWithLeftAssociativeOp(op, a, binary.left, allocator),
                        binary.right,
                        allocator,
                    );
                }
            },
            else => {},
        }

        // "a op b" => "a op b"
        // "(a op b) op c" => "(a op b) op c"
        return Expr.init(E.Binary, E.Binary{ .op = op, .left = a, .right = b }, a.loc);
    }

    pub fn joinWithComma(a: Expr, b: Expr, _: std.mem.Allocator) Expr {
        if (a.isMissing()) {
            return b;
        }

        if (b.isMissing()) {
            return a;
        }

        return Expr.init(E.Binary, E.Binary{ .op = .bin_comma, .left = a, .right = b }, a.loc);
    }

    pub fn joinAllWithComma(all: []Expr, allocator: std.mem.Allocator) Expr {
        bun.assert(all.len > 0);
        switch (all.len) {
            1 => {
                return all[0];
            },
            2 => {
                return Expr.joinWithComma(all[0], all[1], allocator);
            },
            else => {
                var expr = all[0];
                for (1..all.len) |i| {
                    expr = Expr.joinWithComma(expr, all[i], allocator);
                }
                return expr;
            },
        }
    }

    pub fn joinAllWithCommaCallback(all: []Expr, comptime Context: type, ctx: Context, comptime callback: (fn (ctx: anytype, expr: Expr) ?Expr), allocator: std.mem.Allocator) ?Expr {
        switch (all.len) {
            0 => return null,
            1 => {
                return callback(ctx, all[0]);
            },
            2 => {
                return Expr.joinWithComma(
                    callback(ctx, all[0]) orelse Expr{
                        .data = .{ .e_missing = .{} },
                        .loc = all[0].loc,
                    },
                    callback(ctx, all[1]) orelse Expr{
                        .data = .{ .e_missing = .{} },
                        .loc = all[1].loc,
                    },
                    allocator,
                );
            },
            else => {
                var i: usize = 1;
                var expr = callback(ctx, all[0]) orelse Expr{
                    .data = .{ .e_missing = .{} },
                    .loc = all[0].loc,
                };

                while (i < all.len) : (i += 1) {
                    expr = Expr.joinWithComma(expr, callback(ctx, all[i]) orelse Expr{
                        .data = .{ .e_missing = .{} },
                        .loc = all[i].loc,
                    }, allocator);
                }

                return expr;
            },
        }
    }

    pub fn jsonStringify(self: *const @This(), writer: anytype) !void {
        return try writer.write(Serializable{ .type = std.meta.activeTag(self.data), .object = "expr", .value = self.data, .loc = self.loc });
    }

    pub fn extractNumericValues(left: Expr.Data, right: Expr.Data) ?[2]f64 {
        if (!(@as(Expr.Tag, left) == .e_number and @as(Expr.Tag, right) == .e_number)) {
            return null;
        }

        return [2]f64{ left.e_number.value, right.e_number.value };
    }

    pub var icount: usize = 0;

    // We don't need to dynamically allocate booleans
    var true_bool = E.Boolean{ .value = true };
    var false_bool = E.Boolean{ .value = false };
    var bool_values = [_]*E.Boolean{ &false_bool, &true_bool };

    /// When the lifetime of an Expr.Data's pointer must exist longer than reset() is called, use this function.
    /// Be careful to free the memory (or use an allocator that does it for you)
    /// Also, prefer Expr.init or Expr.alloc when possible. This will be slower.
    pub fn allocate(allocator: std.mem.Allocator, comptime Type: type, st: Type, loc: logger.Loc) Expr {
        icount += 1;
        Data.Store.assert();

        switch (Type) {
            E.Array => {
                return Expr{
                    .loc = loc,
                    .data = Data{
                        .e_array = brk: {
                            const item = allocator.create(Type) catch unreachable;
                            item.* = st;
                            break :brk item;
                        },
                    },
                };
            },
            E.UTF8String => {
                return Expr{
                    .loc = loc,
                    .data = Data{
                        .e_utf8_string = brk: {
                            const item = allocator.create(Type) catch unreachable;
                            item.* = st;
                            break :brk item;
                        },
                    },
                };
            },
            E.Class => {
                return Expr{
                    .loc = loc,
                    .data = Data{
                        .e_class = brk: {
                            const item = allocator.create(Type) catch unreachable;
                            item.* = st;
                            break :brk item;
                        },
                    },
                };
            },
            E.Unary => {
                return Expr{
                    .loc = loc,
                    .data = Data{
                        .e_unary = brk: {
                            const item = allocator.create(Type) catch unreachable;
                            item.* = st;
                            break :brk item;
                        },
                    },
                };
            },
            E.Binary => {
                return Expr{
                    .loc = loc,
                    .data = Data{
                        .e_binary = brk: {
                            const item = allocator.create(Type) catch unreachable;
                            item.* = st;
                            break :brk item;
                        },
                    },
                };
            },
            E.This => {
                return Expr{
                    .loc = loc,
                    .data = Data{
                        .e_this = st,
                    },
                };
            },
            E.Boolean => {
                return Expr{
                    .loc = loc,
                    .data = Data{
                        .e_boolean = st,
                    },
                };
            },
            E.Super => {
                return Expr{
                    .loc = loc,
                    .data = Data{
                        .e_super = st,
                    },
                };
            },
            E.Null => {
                return Expr{
                    .loc = loc,
                    .data = Data{
                        .e_null = st,
                    },
                };
            },
            E.Undefined => {
                return Expr{
                    .loc = loc,
                    .data = Data{
                        .e_undefined = st,
                    },
                };
            },
            E.New => {
                return Expr{
                    .loc = loc,
                    .data = Data{
                        .e_new = brk: {
                            const item = allocator.create(Type) catch unreachable;
                            item.* = st;
                            break :brk item;
                        },
                    },
                };
            },
            E.NewTarget => {
                return Expr{
                    .loc = loc,
                    .data = Data{
                        .e_new_target = st,
                    },
                };
            },
            E.Function => {
                return Expr{
                    .loc = loc,
                    .data = Data{
                        .e_function = brk: {
                            const item = allocator.create(Type) catch unreachable;
                            item.* = st;
                            break :brk item;
                        },
                    },
                };
            },
            E.ImportMeta => {
                return Expr{
                    .loc = loc,
                    .data = Data{
                        .e_import_meta = st,
                    },
                };
            },
            E.Call => {
                return Expr{
                    .loc = loc,
                    .data = Data{
                        .e_call = brk: {
                            const item = allocator.create(Type) catch unreachable;
                            item.* = st;
                            break :brk item;
                        },
                    },
                };
            },
            E.Dot => {
                return Expr{
                    .loc = loc,
                    .data = Data{
                        .e_dot = brk: {
                            const item = allocator.create(Type) catch unreachable;
                            item.* = st;
                            break :brk item;
                        },
                    },
                };
            },
            E.Index => {
                return Expr{
                    .loc = loc,
                    .data = Data{
                        .e_index = brk: {
                            const item = allocator.create(Type) catch unreachable;
                            item.* = st;
                            break :brk item;
                        },
                    },
                };
            },
            E.Arrow => {
                return Expr{
                    .loc = loc,
                    .data = Data{
                        .e_arrow = brk: {
                            const item = allocator.create(Type) catch unreachable;
                            item.* = st;
                            break :brk item;
                        },
                    },
                };
            },
            E.Identifier => {
                return Expr{
                    .loc = loc,
                    .data = Data{
                        .e_identifier = E.Identifier{
                            .ref = st.ref,
                            .must_keep_due_to_with_stmt = st.must_keep_due_to_with_stmt,
                            .can_be_removed_if_unused = st.can_be_removed_if_unused,
                            .call_can_be_unwrapped_if_unused = st.call_can_be_unwrapped_if_unused,
                        },
                    },
                };
            },
            E.ImportIdentifier => {
                return Expr{
                    .loc = loc,
                    .data = Data{
                        .e_import_identifier = .{
                            .ref = st.ref,
                            .was_originally_identifier = st.was_originally_identifier,
                        },
                    },
                };
            },
            E.CommonJSExportIdentifier => {
                return Expr{
                    .loc = loc,
                    .data = Data{
                        .e_commonjs_export_identifier = .{
                            .ref = st.ref,
                        },
                    },
                };
            },

            E.PrivateIdentifier => {
                return Expr{
                    .loc = loc,
                    .data = Data{
                        .e_private_identifier = st,
                    },
                };
            },
            E.JSXElement => {
                return Expr{
                    .loc = loc,
                    .data = Data{
                        .e_jsx_element = brk: {
                            const item = allocator.create(Type) catch unreachable;
                            item.* = st;
                            break :brk item;
                        },
                    },
                };
            },
            E.Missing => {
                return Expr{ .loc = loc, .data = Data{ .e_missing = E.Missing{} } };
            },
            E.Number => {
                return Expr{
                    .loc = loc,
                    .data = Data{
                        .e_number = st,
                    },
                };
            },
            E.BigInt => {
                return Expr{
                    .loc = loc,
                    .data = Data{
                        .e_big_int = brk: {
                            const item = allocator.create(Type) catch unreachable;
                            item.* = st;
                            break :brk item;
                        },
                    },
                };
            },
            E.Object => {
                return Expr{
                    .loc = loc,
                    .data = Data{
                        .e_object = brk: {
                            const item = allocator.create(Type) catch unreachable;
                            item.* = st;
                            break :brk item;
                        },
                    },
                };
            },
            E.Spread => {
                return Expr{
                    .loc = loc,
                    .data = Data{
                        .e_spread = brk: {
                            const item = allocator.create(Type) catch unreachable;
                            item.* = st;
                            break :brk item;
                        },
                    },
                };
            },
            E.String => {
                if (comptime Environment.isDebug) {
                    // Sanity check: assert string is not a null ptr
                    if (st.data.len > 0 and st.isUTF8()) {
                        bun.assert(@intFromPtr(st.data.ptr) > 0);
                    }
                }
                return Expr{
                    .loc = loc,
                    .data = Data{
                        .e_string = brk: {
                            const item = allocator.create(Type) catch unreachable;
                            item.* = st;
                            break :brk item;
                        },
                    },
                };
            },
            E.TemplatePart => {
                return Expr{
                    .loc = loc,
                    .data = Data{
                        .e_template_part = brk: {
                            const item = allocator.create(Type) catch unreachable;
                            item.* = st;
                            break :brk item;
                        },
                    },
                };
            },
            E.Template => {
                return Expr{
                    .loc = loc,
                    .data = Data{
                        .e_template = brk: {
                            const item = allocator.create(Type) catch unreachable;
                            item.* = st;
                            break :brk item;
                        },
                    },
                };
            },
            E.RegExp => {
                return Expr{
                    .loc = loc,
                    .data = Data{
                        .e_reg_exp = brk: {
                            const item = allocator.create(Type) catch unreachable;
                            item.* = st;
                            break :brk item;
                        },
                    },
                };
            },
            E.Await => {
                return Expr{
                    .loc = loc,
                    .data = Data{
                        .e_await = brk: {
                            const item = allocator.create(Type) catch unreachable;
                            item.* = st;
                            break :brk item;
                        },
                    },
                };
            },
            E.Yield => {
                return Expr{
                    .loc = loc,
                    .data = Data{
                        .e_yield = brk: {
                            const item = allocator.create(Type) catch unreachable;
                            item.* = st;
                            break :brk item;
                        },
                    },
                };
            },
            E.If => {
                return Expr{
                    .loc = loc,
                    .data = Data{
                        .e_if = brk: {
                            const item = allocator.create(Type) catch unreachable;
                            item.* = st;
                            break :brk item;
                        },
                    },
                };
            },
            E.RequireResolveString => {
                return Expr{
                    .loc = loc,
                    .data = Data{
                        .e_require_resolve_string = st,
                    },
                };
            },
            E.Import => {
                return Expr{
                    .loc = loc,
                    .data = Data{
                        .e_import = brk: {
                            const item = allocator.create(Type) catch unreachable;
                            item.* = st;
                            break :brk item;
                        },
                    },
                };
            },
            E.RequireString => {
                return Expr{
                    .loc = loc,
                    .data = Data{
                        .e_require_string = st,
                    },
                };
            },
            *E.String => {
                return Expr{
                    .loc = loc,
                    .data = Data{
                        .e_string = brk: {
                            const item = allocator.create(Type) catch unreachable;
                            item.* = st.*;
                            break :brk item;
                        },
                    },
                };
            },

            else => {
                @compileError("Invalid type passed to Expr.init: " ++ @typeName(Type));
            },
        }
    }

    pub const Disabler = bun.DebugOnlyDisabler(@This());

    pub fn init(comptime Type: type, st: Type, loc: logger.Loc) Expr {
        icount += 1;
        Data.Store.assert();

        switch (Type) {
            E.UTF8String => {
                return Expr{
                    .loc = loc,
                    .data = Data{
                        .e_utf8_string = Data.Store.append(Type, st),
                    },
                };
            },
            E.Array => {
                return Expr{
                    .loc = loc,
                    .data = Data{
                        .e_array = Data.Store.append(Type, st),
                    },
                };
            },
            E.Class => {
                return Expr{
                    .loc = loc,
                    .data = Data{
                        .e_class = Data.Store.append(Type, st),
                    },
                };
            },
            E.Unary => {
                return Expr{
                    .loc = loc,
                    .data = Data{
                        .e_unary = Data.Store.append(Type, st),
                    },
                };
            },
            E.Binary => {
                return Expr{
                    .loc = loc,
                    .data = Data{
                        .e_binary = Data.Store.append(Type, st),
                    },
                };
            },
            E.This => {
                return Expr{
                    .loc = loc,
                    .data = Data{
                        .e_this = st,
                    },
                };
            },
            E.Boolean => {
                return Expr{
                    .loc = loc,
                    .data = Data{
                        .e_boolean = st,
                    },
                };
            },
            E.Super => {
                return Expr{
                    .loc = loc,
                    .data = Data{
                        .e_super = st,
                    },
                };
            },
            E.Null => {
                return Expr{
                    .loc = loc,
                    .data = Data{
                        .e_null = st,
                    },
                };
            },
            E.Undefined => {
                return Expr{
                    .loc = loc,
                    .data = Data{
                        .e_undefined = st,
                    },
                };
            },
            E.New => {
                return Expr{
                    .loc = loc,
                    .data = Data{
                        .e_new = Data.Store.append(Type, st),
                    },
                };
            },
            E.NewTarget => {
                return Expr{
                    .loc = loc,
                    .data = Data{
                        .e_new_target = st,
                    },
                };
            },
            E.Function => {
                return Expr{
                    .loc = loc,
                    .data = Data{
                        .e_function = Data.Store.append(Type, st),
                    },
                };
            },
            E.ImportMeta => {
                return Expr{
                    .loc = loc,
                    .data = Data{
                        .e_import_meta = st,
                    },
                };
            },
            E.Call => {
                return Expr{
                    .loc = loc,
                    .data = Data{
                        .e_call = Data.Store.append(Type, st),
                    },
                };
            },
            E.Dot => {
                return Expr{
                    .loc = loc,
                    .data = Data{
                        .e_dot = Data.Store.append(Type, st),
                    },
                };
            },
            E.Index => {
                return Expr{
                    .loc = loc,
                    .data = Data{
                        .e_index = Data.Store.append(Type, st),
                    },
                };
            },
            E.Arrow => {
                return Expr{
                    .loc = loc,
                    .data = Data{
                        .e_arrow = Data.Store.append(Type, st),
                    },
                };
            },
            E.Identifier => {
                return Expr{
                    .loc = loc,
                    .data = Data{
                        .e_identifier = E.Identifier{
                            .ref = st.ref,
                            .must_keep_due_to_with_stmt = st.must_keep_due_to_with_stmt,
                            .can_be_removed_if_unused = st.can_be_removed_if_unused,
                            .call_can_be_unwrapped_if_unused = st.call_can_be_unwrapped_if_unused,
                        },
                    },
                };
            },
            E.ImportIdentifier => {
                return Expr{
                    .loc = loc,
                    .data = Data{
                        .e_import_identifier = .{
                            .ref = st.ref,
                            .was_originally_identifier = st.was_originally_identifier,
                        },
                    },
                };
            },
            E.CommonJSExportIdentifier => {
                return Expr{
                    .loc = loc,
                    .data = Data{
                        .e_commonjs_export_identifier = .{
                            .ref = st.ref,
                        },
                    },
                };
            },
            E.PrivateIdentifier => {
                return Expr{
                    .loc = loc,
                    .data = Data{
                        .e_private_identifier = st,
                    },
                };
            },
            E.JSXElement => {
                return Expr{
                    .loc = loc,
                    .data = Data{
                        .e_jsx_element = Data.Store.append(Type, st),
                    },
                };
            },
            E.Missing => {
                return Expr{ .loc = loc, .data = Data{ .e_missing = E.Missing{} } };
            },
            E.Number => {
                return Expr{
                    .loc = loc,
                    .data = Data{
                        .e_number = st,
                    },
                };
            },
            E.BigInt => {
                return Expr{
                    .loc = loc,
                    .data = Data{
                        .e_big_int = Data.Store.append(Type, st),
                    },
                };
            },
            E.Object => {
                return Expr{
                    .loc = loc,
                    .data = Data{
                        .e_object = Data.Store.append(Type, st),
                    },
                };
            },
            E.Spread => {
                return Expr{
                    .loc = loc,
                    .data = Data{
                        .e_spread = Data.Store.append(Type, st),
                    },
                };
            },
            E.String => {
                if (comptime Environment.isDebug) {
                    // Sanity check: assert string is not a null ptr
                    if (st.data.len > 0 and st.isUTF8()) {
                        bun.assert(@intFromPtr(st.data.ptr) > 0);
                    }
                }
                return Expr{
                    .loc = loc,
                    .data = Data{
                        .e_string = Data.Store.append(Type, st),
                    },
                };
            },
            E.TemplatePart => {
                return Expr{
                    .loc = loc,
                    .data = Data{
                        .e_template_part = Data.Store.append(Type, st),
                    },
                };
            },
            E.Template => {
                return Expr{
                    .loc = loc,
                    .data = Data{
                        .e_template = Data.Store.append(Type, st),
                    },
                };
            },
            E.RegExp => {
                return Expr{
                    .loc = loc,
                    .data = Data{
                        .e_reg_exp = Data.Store.append(Type, st),
                    },
                };
            },
            E.Await => {
                return Expr{
                    .loc = loc,
                    .data = Data{
                        .e_await = Data.Store.append(Type, st),
                    },
                };
            },
            E.Yield => {
                return Expr{
                    .loc = loc,
                    .data = Data{
                        .e_yield = Data.Store.append(Type, st),
                    },
                };
            },
            E.If => {
                return Expr{
                    .loc = loc,
                    .data = Data{
                        .e_if = Data.Store.append(Type, st),
                    },
                };
            },
            E.RequireResolveString => {
                return Expr{
                    .loc = loc,
                    .data = Data{
                        .e_require_resolve_string = st,
                    },
                };
            },
            E.Import => {
                return Expr{
                    .loc = loc,
                    .data = Data{
                        .e_import = Data.Store.append(Type, st),
                    },
                };
            },
            E.RequireString => {
                return Expr{
                    .loc = loc,
                    .data = Data{
                        .e_require_string = st,
                    },
                };
            },
            *E.String => {
                return Expr{
                    .loc = loc,
                    .data = Data{
                        .e_string = Data.Store.append(@TypeOf(st.*), st.*),
                    },
                };
            },

            else => {
                @compileError("Invalid type passed to Expr.init: " ++ @typeName(Type));
            },
        }
    }

    pub fn isPrimitiveLiteral(this: Expr) bool {
        return @as(Tag, this.data).isPrimitiveLiteral();
    }

    pub fn isRef(this: Expr, ref: Ref) bool {
        return switch (this.data) {
            .e_import_identifier => |import_identifier| import_identifier.ref.eql(ref),
            .e_identifier => |ident| ident.ref.eql(ref),
            else => false,
        };
    }

    pub const Tag = enum(u6) {
        e_array,
        e_unary,
        e_binary,
        e_class,
        e_new,
        e_function,
        e_call,
        e_dot,
        e_index,
        e_arrow,
        e_jsx_element,
        e_object,
        e_spread,
        e_template_part,
        e_template,
        e_reg_exp,
        e_await,
        e_yield,
        e_if,
        e_import,
        e_identifier,
        e_import_identifier,
        e_private_identifier,
        e_commonjs_export_identifier,
        e_boolean,
        e_number,
        e_big_int,
        e_string,
        e_require_string,
        e_require_resolve_string,
        e_require_call_target,
        e_require_resolve_call_target,
        e_missing,
        e_this,
        e_super,
        e_null,
        e_undefined,
        e_new_target,
        e_import_meta,

        /// A string that is UTF-8 encoded without escaping for use in JavaScript.
        e_utf8_string,

        // This should never make it to the printer
        inline_identifier,

        // object, regex and array may have had side effects
        pub fn isPrimitiveLiteral(tag: Tag) bool {
            return switch (tag) {
                .e_null, .e_undefined, .e_string, .e_boolean, .e_number, .e_big_int => true,
                else => false,
            };
        }

        pub fn typeof(tag: Tag) ?string {
            return switch (tag) {
                .e_array, .e_object, .e_null, .e_reg_exp => "object",
                .e_undefined => "undefined",
                .e_boolean => "boolean",
                .e_number => "number",
                .e_big_int => "bigint",
                .e_string => "string",
                .e_class, .e_function, .e_arrow => "function",
                else => null,
            };
        }

        pub fn format(tag: Tag, comptime _: []const u8, _: std.fmt.FormatOptions, writer: anytype) !void {
            try switch (tag) {
                .e_string => writer.writeAll("string"),
                .e_array => writer.writeAll("array"),
                .e_unary => writer.writeAll("unary"),
                .e_binary => writer.writeAll("binary"),
                .e_boolean => writer.writeAll("boolean"),
                .e_super => writer.writeAll("super"),
                .e_null => writer.writeAll("null"),
                .e_undefined => writer.writeAll("undefined"),
                .e_new => writer.writeAll("new"),
                .e_function => writer.writeAll("function"),
                .e_new_target => writer.writeAll("new target"),
                .e_import_meta => writer.writeAll("import.meta"),
                .e_call => writer.writeAll("call"),
                .e_dot => writer.writeAll("dot"),
                .e_index => writer.writeAll("index"),
                .e_arrow => writer.writeAll("arrow"),
                .e_identifier => writer.writeAll("identifier"),
                .e_import_identifier => writer.writeAll("import identifier"),
                .e_private_identifier => writer.writeAll("#privateIdentifier"),
                .e_jsx_element => writer.writeAll("<jsx>"),
                .e_missing => writer.writeAll("<missing>"),
                .e_number => writer.writeAll("number"),
                .e_big_int => writer.writeAll("BigInt"),
                .e_object => writer.writeAll("object"),
                .e_spread => writer.writeAll("..."),
                .e_template_part => writer.writeAll("template_part"),
                .e_template => writer.writeAll("template"),
                .e_reg_exp => writer.writeAll("regexp"),
                .e_await => writer.writeAll("await"),
                .e_yield => writer.writeAll("yield"),
                .e_if => writer.writeAll("if"),
                .e_require_resolve_string => writer.writeAll("require_or_require_resolve"),
                .e_import => writer.writeAll("import"),
                .e_this => writer.writeAll("this"),
                .e_class => writer.writeAll("class"),
                .e_require_string => writer.writeAll("require"),
                else => writer.writeAll(@tagName(tag)),
            };
        }

        pub fn jsonStringify(self: @This(), writer: anytype) !void {
            return try writer.write(@tagName(self));
        }

        pub fn isArray(self: Tag) bool {
            switch (self) {
                .e_array => {
                    return true;
                },
                else => {
                    return false;
                },
            }
        }
        pub fn isUnary(self: Tag) bool {
            switch (self) {
                .e_unary => {
                    return true;
                },
                else => {
                    return false;
                },
            }
        }
        pub fn isBinary(self: Tag) bool {
            switch (self) {
                .e_binary => {
                    return true;
                },
                else => {
                    return false;
                },
            }
        }
        pub fn isThis(self: Tag) bool {
            switch (self) {
                .e_this => {
                    return true;
                },
                else => {
                    return false;
                },
            }
        }
        pub fn isClass(self: Tag) bool {
            switch (self) {
                .e_class => {
                    return true;
                },
                else => {
                    return false;
                },
            }
        }
        pub fn isBoolean(self: Tag) bool {
            switch (self) {
                .e_boolean => {
                    return true;
                },
                else => {
                    return false;
                },
            }
        }
        pub fn isSuper(self: Tag) bool {
            switch (self) {
                .e_super => {
                    return true;
                },
                else => {
                    return false;
                },
            }
        }
        pub fn isNull(self: Tag) bool {
            switch (self) {
                .e_null => {
                    return true;
                },
                else => {
                    return false;
                },
            }
        }
        pub fn isUndefined(self: Tag) bool {
            switch (self) {
                .e_undefined => {
                    return true;
                },
                else => {
                    return false;
                },
            }
        }
        pub fn isNew(self: Tag) bool {
            switch (self) {
                .e_new => {
                    return true;
                },
                else => {
                    return false;
                },
            }
        }
        pub fn isNewTarget(self: Tag) bool {
            switch (self) {
                .e_new_target => {
                    return true;
                },
                else => {
                    return false;
                },
            }
        }
        pub fn isFunction(self: Tag) bool {
            switch (self) {
                .e_function => {
                    return true;
                },
                else => {
                    return false;
                },
            }
        }
        pub fn isImportMeta(self: Tag) bool {
            switch (self) {
                .e_import_meta => {
                    return true;
                },
                else => {
                    return false;
                },
            }
        }
        pub fn isCall(self: Tag) bool {
            switch (self) {
                .e_call => {
                    return true;
                },
                else => {
                    return false;
                },
            }
        }
        pub fn isDot(self: Tag) bool {
            switch (self) {
                .e_dot => {
                    return true;
                },
                else => {
                    return false;
                },
            }
        }
        pub fn isIndex(self: Tag) bool {
            switch (self) {
                .e_index => {
                    return true;
                },
                else => {
                    return false;
                },
            }
        }
        pub fn isArrow(self: Tag) bool {
            switch (self) {
                .e_arrow => {
                    return true;
                },
                else => {
                    return false;
                },
            }
        }
        pub fn isIdentifier(self: Tag) bool {
            switch (self) {
                .e_identifier => {
                    return true;
                },
                else => {
                    return false;
                },
            }
        }
        pub fn isImportIdentifier(self: Tag) bool {
            switch (self) {
                .e_import_identifier => {
                    return true;
                },
                else => {
                    return false;
                },
            }
        }
        pub fn isPrivateIdentifier(self: Tag) bool {
            switch (self) {
                .e_private_identifier => {
                    return true;
                },
                else => {
                    return false;
                },
            }
        }
        pub fn isJsxElement(self: Tag) bool {
            switch (self) {
                .e_jsx_element => {
                    return true;
                },
                else => {
                    return false;
                },
            }
        }
        pub fn isMissing(self: Tag) bool {
            switch (self) {
                .e_missing => {
                    return true;
                },
                else => {
                    return false;
                },
            }
        }
        pub fn isNumber(self: Tag) bool {
            switch (self) {
                .e_number => {
                    return true;
                },
                else => {
                    return false;
                },
            }
        }
        pub fn isBigInt(self: Tag) bool {
            switch (self) {
                .e_big_int => {
                    return true;
                },
                else => {
                    return false;
                },
            }
        }
        pub fn isObject(self: Tag) bool {
            switch (self) {
                .e_object => {
                    return true;
                },
                else => {
                    return false;
                },
            }
        }
        pub fn isSpread(self: Tag) bool {
            switch (self) {
                .e_spread => {
                    return true;
                },
                else => {
                    return false;
                },
            }
        }
        pub fn isString(self: Tag) bool {
            switch (self) {
                .e_string => {
                    return true;
                },
                else => {
                    return false;
                },
            }
        }
        pub fn isTemplatePart(self: Tag) bool {
            switch (self) {
                .e_template_part => {
                    return true;
                },
                else => {
                    return false;
                },
            }
        }
        pub fn isTemplate(self: Tag) bool {
            switch (self) {
                .e_template => {
                    return true;
                },
                else => {
                    return false;
                },
            }
        }
        pub fn isRegExp(self: Tag) bool {
            switch (self) {
                .e_reg_exp => {
                    return true;
                },
                else => {
                    return false;
                },
            }
        }
        pub fn isAwait(self: Tag) bool {
            switch (self) {
                .e_await => {
                    return true;
                },
                else => {
                    return false;
                },
            }
        }
        pub fn isYield(self: Tag) bool {
            switch (self) {
                .e_yield => {
                    return true;
                },
                else => {
                    return false;
                },
            }
        }
        pub fn isIf(self: Tag) bool {
            switch (self) {
                .e_if => {
                    return true;
                },
                else => {
                    return false;
                },
            }
        }
        pub fn isRequireResolveString(self: Tag) bool {
            switch (self) {
                .e_require_resolve_string => {
                    return true;
                },
                else => {
                    return false;
                },
            }
        }
        pub fn isImport(self: Tag) bool {
            switch (self) {
                .e_import => {
                    return true;
                },
                else => {
                    return false;
                },
            }
        }
    };

    pub fn isBoolean(a: Expr) bool {
        switch (a.data) {
            .e_boolean => {
                return true;
            },

            .e_if => |ex| {
                return isBoolean(ex.yes) and isBoolean(ex.no);
            },
            .e_unary => |ex| {
                return ex.op == .un_not or ex.op == .un_delete;
            },
            .e_binary => |ex| {
                switch (ex.op) {
                    .bin_strict_eq, .bin_strict_ne, .bin_loose_eq, .bin_loose_ne, .bin_lt, .bin_gt, .bin_le, .bin_ge, .bin_instanceof, .bin_in => {
                        return true;
                    },
                    .bin_logical_or => {
                        return isBoolean(ex.left) and isBoolean(ex.right);
                    },
                    .bin_logical_and => {
                        return isBoolean(ex.left) and isBoolean(ex.right);
                    },
                    else => {},
                }
            },
            else => {},
        }

        return false;
    }

    pub fn assign(a: Expr, b: Expr) Expr {
        return init(E.Binary, E.Binary{
            .op = .bin_assign,
            .left = a,
            .right = b,
        }, a.loc);
    }
    pub inline fn at(expr: Expr, comptime Type: type, t: Type, _: std.mem.Allocator) Expr {
        return init(Type, t, expr.loc);
    }

    // Wraps the provided expression in the "!" prefix operator. The expression
    // will potentially be simplified to avoid generating unnecessary extra "!"
    // operators. For example, calling this with "!!x" will return "!x" instead
    // of returning "!!!x".
    pub fn not(expr: Expr, allocator: std.mem.Allocator) Expr {
        return maybeSimplifyNot(
            expr,
            allocator,
        ) orelse Expr.init(
            E.Unary,
            E.Unary{
                .op = .un_not,
                .value = expr,
            },
            expr.loc,
        );
    }

    pub fn hasValueForThisInCall(expr: Expr) bool {
        return switch (expr.data) {
            .e_dot, .e_index => true,
            else => false,
        };
    }

    /// The given "expr" argument should be the operand of a "!" prefix operator
    /// (i.e. the "x" in "!x"). This returns a simplified expression for the
    /// whole operator (i.e. the "!x") if it can be simplified, or false if not.
    /// It's separate from "Not()" above to avoid allocation on failure in case
    /// that is undesired.
    pub fn maybeSimplifyNot(expr: Expr, allocator: std.mem.Allocator) ?Expr {
        switch (expr.data) {
            .e_null, .e_undefined => {
                return expr.at(E.Boolean, E.Boolean{ .value = true }, allocator);
            },
            .e_boolean => |b| {
                return expr.at(E.Boolean, E.Boolean{ .value = b.value }, allocator);
            },
            .e_number => |n| {
                return expr.at(E.Boolean, E.Boolean{ .value = (n.value == 0 or std.math.isNan(n.value)) }, allocator);
            },
            .e_big_int => |b| {
                return expr.at(E.Boolean, E.Boolean{ .value = strings.eqlComptime(b.value, "0") }, allocator);
            },
            .e_function,
            .e_arrow,
            .e_reg_exp,
            => {
                return expr.at(E.Boolean, E.Boolean{ .value = false }, allocator);
            },
            // "!!!a" => "!a"
            .e_unary => |un| {
                if (un.op == Op.Code.un_not and knownPrimitive(un.value) == .boolean) {
                    return un.value;
                }
            },
            .e_binary => |ex| {
                // TODO: evaluate whether or not it is safe to do this mutation since it's modifying in-place.
                // Make sure that these transformations are all safe for special values.
                // For example, "!(a < b)" is not the same as "a >= b" if a and/or b are
                // NaN (or undefined, or null, or possibly other problem cases too).
                switch (ex.op) {
                    Op.Code.bin_loose_eq => {
                        // "!(a == b)" => "a != b"
                        ex.op = .bin_loose_ne;
                        return expr;
                    },
                    Op.Code.bin_loose_ne => {
                        // "!(a != b)" => "a == b"
                        ex.op = .bin_loose_eq;
                        return expr;
                    },
                    Op.Code.bin_strict_eq => {
                        // "!(a === b)" => "a !== b"
                        ex.op = .bin_strict_ne;
                        return expr;
                    },
                    Op.Code.bin_strict_ne => {
                        // "!(a !== b)" => "a === b"
                        ex.op = .bin_strict_eq;
                        return expr;
                    },
                    Op.Code.bin_comma => {
                        // "!(a, b)" => "a, !b"
                        ex.right = ex.right.not(allocator);
                        return expr;
                    },
                    else => {},
                }
            },

            else => {},
        }

        return null;
    }

    pub fn isOptionalChain(self: *const @This()) bool {
        return switch (self.data) {
            .e_dot => self.data.e_dot.optional_chain != null,
            .e_index => self.data.e_index.optional_chain != null,
            .e_call => self.data.e_call.optional_chain != null,
            else => false,
        };
    }

    pub inline fn knownPrimitive(self: @This()) PrimitiveType {
        return self.data.knownPrimitive();
    }

    pub const PrimitiveType = enum {
        unknown,
        mixed,
        null,
        undefined,
        boolean,
        number,
        string,
        bigint,

        pub const static = std.enums.EnumSet(PrimitiveType).init(.{
            .mixed = true,
            .null = true,
            .undefined = true,
            .boolean = true,
            .number = true,
            .string = true,
            // for our purposes, bigint is dynamic
            // it is technically static though
            // .@"bigint" = true,
        });

        pub inline fn isStatic(this: PrimitiveType) bool {
            return static.contains(this);
        }

        pub fn merge(left_known: PrimitiveType, right_known: PrimitiveType) PrimitiveType {
            if (right_known == .unknown or left_known == .unknown)
                return .unknown;

            return if (left_known == right_known)
                left_known
            else
                .mixed;
        }

        //  This can be used when the returned type is either one or the other

    };

    pub const Data = union(Tag) {
        e_array: *E.Array,
        e_unary: *E.Unary,
        e_binary: *E.Binary,
        e_class: *E.Class,

        e_new: *E.New,
        e_function: *E.Function,
        e_call: *E.Call,
        e_dot: *E.Dot,
        e_index: *E.Index,
        e_arrow: *E.Arrow,

        e_jsx_element: *E.JSXElement,
        e_object: *E.Object,
        e_spread: *E.Spread,
        e_template_part: *E.TemplatePart,
        e_template: *E.Template,
        e_reg_exp: *E.RegExp,
        e_await: *E.Await,
        e_yield: *E.Yield,
        e_if: *E.If,
        e_import: *E.Import,

        e_identifier: E.Identifier,
        e_import_identifier: E.ImportIdentifier,
        e_private_identifier: E.PrivateIdentifier,
        e_commonjs_export_identifier: E.CommonJSExportIdentifier,

        e_boolean: E.Boolean,
        e_number: E.Number,
        e_big_int: *E.BigInt,
        e_string: *E.String,

        e_require_string: E.RequireString,
        e_require_resolve_string: E.RequireResolveString,
        e_require_call_target: void,
        e_require_resolve_call_target: void,

        e_missing: E.Missing,
        e_this: E.This,
        e_super: E.Super,
        e_null: E.Null,
        e_undefined: E.Undefined,
        e_new_target: E.NewTarget,
        e_import_meta: E.ImportMeta,

        e_utf8_string: *E.UTF8String,

        // This type should not exist outside of MacroContext
        // If it ends up in JSParser or JSPrinter, it is a bug.
        inline_identifier: i32,

        pub fn clone(this: Expr.Data, allocator: std.mem.Allocator) !Data {
            return switch (this) {
                .e_array => |el| {
                    const item = try allocator.create(std.meta.Child(@TypeOf(this.e_array)));
                    item.* = el.*;
                    return .{ .e_array = item };
                },
                .e_unary => |el| {
                    const item = try allocator.create(std.meta.Child(@TypeOf(this.e_unary)));
                    item.* = el.*;
                    return .{ .e_unary = item };
                },
                .e_binary => |el| {
                    const item = try allocator.create(std.meta.Child(@TypeOf(this.e_binary)));
                    item.* = el.*;
                    return .{ .e_binary = item };
                },
                .e_class => |el| {
                    const item = try allocator.create(std.meta.Child(@TypeOf(this.e_class)));
                    item.* = el.*;
                    return .{ .e_class = item };
                },
                .e_new => |el| {
                    const item = try allocator.create(std.meta.Child(@TypeOf(this.e_new)));
                    item.* = el.*;
                    return .{ .e_new = item };
                },
                .e_function => |el| {
                    const item = try allocator.create(std.meta.Child(@TypeOf(this.e_function)));
                    item.* = el.*;
                    return .{ .e_function = item };
                },
                .e_call => |el| {
                    const item = try allocator.create(std.meta.Child(@TypeOf(this.e_call)));
                    item.* = el.*;
                    return .{ .e_call = item };
                },
                .e_dot => |el| {
                    const item = try allocator.create(std.meta.Child(@TypeOf(this.e_dot)));
                    item.* = el.*;
                    return .{ .e_dot = item };
                },
                .e_index => |el| {
                    const item = try allocator.create(std.meta.Child(@TypeOf(this.e_index)));
                    item.* = el.*;
                    return .{ .e_index = item };
                },
                .e_arrow => |el| {
                    const item = try allocator.create(std.meta.Child(@TypeOf(this.e_arrow)));
                    item.* = el.*;
                    return .{ .e_arrow = item };
                },
                .e_jsx_element => |el| {
                    const item = try allocator.create(std.meta.Child(@TypeOf(this.e_jsx_element)));
                    item.* = el.*;
                    return .{ .e_jsx_element = item };
                },
                .e_object => |el| {
                    const item = try allocator.create(std.meta.Child(@TypeOf(this.e_object)));
                    item.* = el.*;
                    return .{ .e_object = item };
                },
                .e_spread => |el| {
                    const item = try allocator.create(std.meta.Child(@TypeOf(this.e_spread)));
                    item.* = el.*;
                    return .{ .e_spread = item };
                },
                .e_template_part => |el| {
                    const item = try allocator.create(std.meta.Child(@TypeOf(this.e_template_part)));
                    item.* = el.*;
                    return .{ .e_template_part = item };
                },
                .e_template => |el| {
                    const item = try allocator.create(std.meta.Child(@TypeOf(this.e_template)));
                    item.* = el.*;
                    return .{ .e_template = item };
                },
                .e_reg_exp => |el| {
                    const item = try allocator.create(std.meta.Child(@TypeOf(this.e_reg_exp)));
                    item.* = el.*;
                    return .{ .e_reg_exp = item };
                },
                .e_await => |el| {
                    const item = try allocator.create(std.meta.Child(@TypeOf(this.e_await)));
                    item.* = el.*;
                    return .{ .e_await = item };
                },
                .e_yield => |el| {
                    const item = try allocator.create(std.meta.Child(@TypeOf(this.e_yield)));
                    item.* = el.*;
                    return .{ .e_yield = item };
                },
                .e_if => |el| {
                    const item = try allocator.create(std.meta.Child(@TypeOf(this.e_if)));
                    item.* = el.*;
                    return .{ .e_if = item };
                },
                .e_import => |el| {
                    const item = try allocator.create(std.meta.Child(@TypeOf(this.e_import)));
                    item.* = el.*;
                    return .{ .e_import = item };
                },
                .e_big_int => |el| {
                    const item = try allocator.create(std.meta.Child(@TypeOf(this.e_big_int)));
                    item.* = el.*;
                    return .{ .e_big_int = item };
                },
                .e_string => |el| {
                    const item = try allocator.create(std.meta.Child(@TypeOf(this.e_string)));
                    item.* = el.*;
                    return .{ .e_string = item };
                },
                else => this,
            };
        }

        pub fn deepClone(this: Expr.Data, allocator: std.mem.Allocator) !Data {
            return switch (this) {
                .e_array => |el| {
                    const items = try el.items.deepClone(allocator);
                    const item = bun.create(allocator, E.Array, .{
                        .items = items,
                        .comma_after_spread = el.comma_after_spread,
                        .was_originally_macro = el.was_originally_macro,
                        .is_single_line = el.is_single_line,
                        .is_parenthesized = el.is_parenthesized,
                        .close_bracket_loc = el.close_bracket_loc,
                    });
                    return .{ .e_array = item };
                },
                .e_unary => |el| {
                    const item = bun.create(allocator, E.Unary, .{
                        .op = el.op,
                        .value = try el.value.deepClone(allocator),
                    });
                    return .{ .e_unary = item };
                },
                .e_binary => |el| {
                    const item = bun.create(allocator, E.Binary, .{
                        .op = el.op,
                        .left = try el.left.deepClone(allocator),
                        .right = try el.right.deepClone(allocator),
                    });
                    return .{ .e_binary = item };
                },
                .e_class => |el| {
                    const properties = try allocator.alloc(G.Property, el.properties.len);
                    for (el.properties, 0..) |prop, i| {
                        properties[i] = try prop.deepClone(allocator);
                    }

                    const item = bun.create(allocator, E.Class, .{
                        .class_keyword = el.class_keyword,
                        .ts_decorators = try el.ts_decorators.deepClone(allocator),
                        .class_name = el.class_name,
                        .extends = if (el.extends) |e| try e.deepClone(allocator) else null,
                        .body_loc = el.body_loc,
                        .close_brace_loc = el.close_brace_loc,
                        .properties = properties,
                        .has_decorators = el.has_decorators,
                    });
                    return .{ .e_class = item };
                },
                .e_new => |el| {
                    const item = bun.create(allocator, E.New, .{
                        .target = try el.target.deepClone(allocator),
                        .args = try el.args.deepClone(allocator),
                        .can_be_unwrapped_if_unused = el.can_be_unwrapped_if_unused,
                        .close_parens_loc = el.close_parens_loc,
                    });

                    return .{ .e_new = item };
                },
                .e_function => |el| {
                    const item = bun.create(allocator, E.Function, .{
                        .func = try el.func.deepClone(allocator),
                    });
                    return .{ .e_function = item };
                },
                .e_call => |el| {
                    const item = bun.create(allocator, E.Call, .{
                        .target = try el.target.deepClone(allocator),
                        .args = try el.args.deepClone(allocator),
                        .optional_chain = el.optional_chain,
                        .is_direct_eval = el.is_direct_eval,
                        .close_paren_loc = el.close_paren_loc,
                        .can_be_unwrapped_if_unused = el.can_be_unwrapped_if_unused,
                        .was_jsx_element = el.was_jsx_element,
                    });
                    return .{ .e_call = item };
                },
                .e_dot => |el| {
                    const item = bun.create(allocator, E.Dot, .{
                        .target = try el.target.deepClone(allocator),
                        .name = el.name,
                        .name_loc = el.name_loc,
                        .optional_chain = el.optional_chain,
                        .can_be_removed_if_unused = el.can_be_removed_if_unused,
                        .call_can_be_unwrapped_if_unused = el.call_can_be_unwrapped_if_unused,
                    });
                    return .{ .e_dot = item };
                },
                .e_index => |el| {
                    const item = bun.create(allocator, E.Index, .{
                        .target = try el.target.deepClone(allocator),
                        .index = try el.index.deepClone(allocator),
                        .optional_chain = el.optional_chain,
                    });
                    return .{ .e_index = item };
                },
                .e_arrow => |el| {
                    const args = try allocator.alloc(G.Arg, el.args.len);
                    for (0..args.len) |i| {
                        args[i] = try el.args[i].deepClone(allocator);
                    }
                    const item = bun.create(allocator, E.Arrow, .{
                        .args = args,
                        .body = el.body,
                        .is_async = el.is_async,
                        .has_rest_arg = el.has_rest_arg,
                        .prefer_expr = el.prefer_expr,
                    });

                    return .{ .e_arrow = item };
                },
                .e_jsx_element => |el| {
                    const item = bun.create(allocator, E.JSXElement, .{
                        .tag = if (el.tag) |tag| try tag.deepClone(allocator) else null,
                        .properties = try el.properties.deepClone(allocator),
                        .children = try el.children.deepClone(allocator),
                        .key_prop_index = el.key_prop_index,
                        .flags = el.flags,
                        .close_tag_loc = el.close_tag_loc,
                    });
                    return .{ .e_jsx_element = item };
                },
                .e_object => |el| {
                    const item = bun.create(allocator, E.Object, .{
                        .properties = try el.properties.deepClone(allocator),
                        .comma_after_spread = el.comma_after_spread,
                        .is_single_line = el.is_single_line,
                        .is_parenthesized = el.is_parenthesized,
                        .was_originally_macro = el.was_originally_macro,
                        .close_brace_loc = el.close_brace_loc,
                    });
                    return .{ .e_object = item };
                },
                .e_spread => |el| {
                    const item = bun.create(allocator, E.Spread, .{
                        .value = try el.value.deepClone(allocator),
                    });
                    return .{ .e_spread = item };
                },
                .e_template_part => |el| {
                    const item = bun.create(allocator, E.TemplatePart, .{
                        .value = try el.value.deepClone(allocator),
                        .tail_loc = el.tail_loc,
                        .tail = el.tail,
                    });
                    return .{ .e_template_part = item };
                },
                .e_template => |el| {
                    const item = bun.create(allocator, E.Template, .{
                        .tag = if (el.tag) |tag| try tag.deepClone(allocator) else null,
                        .parts = el.parts,
                        .head = el.head,
                    });
                    return .{ .e_template = item };
                },
                .e_reg_exp => |el| {
                    const item = bun.create(allocator, E.RegExp, .{
                        .value = el.value,
                        .flags_offset = el.flags_offset,
                    });
                    return .{ .e_reg_exp = item };
                },
                .e_await => |el| {
                    const item = bun.create(allocator, E.Await, .{
                        .value = try el.value.deepClone(allocator),
                    });
                    return .{ .e_await = item };
                },
                .e_yield => |el| {
                    const item = bun.create(allocator, E.Yield, .{
                        .value = if (el.value) |value| try value.deepClone(allocator) else null,
                        .is_star = el.is_star,
                    });
                    return .{ .e_yield = item };
                },
                .e_if => |el| {
                    const item = bun.create(allocator, E.If, .{
                        .test_ = try el.test_.deepClone(allocator),
                        .yes = try el.yes.deepClone(allocator),
                        .no = try el.no.deepClone(allocator),
                    });
                    return .{ .e_if = item };
                },
                .e_import => |el| {
                    const item = bun.create(allocator, E.Import, .{
                        .expr = try el.expr.deepClone(allocator),
                        .import_record_index = el.import_record_index,
                        .type_attribute = el.type_attribute,
                        .leading_interior_comments = el.leading_interior_comments,
                    });
                    return .{ .e_import = item };
                },
                .e_big_int => |el| {
                    const item = bun.create(allocator, E.BigInt, .{
                        .value = el.value,
                    });
                    return .{ .e_big_int = item };
                },
                .e_string => |el| {
                    const item = bun.create(allocator, E.String, .{
                        .data = el.data,
                        .prefer_template = el.prefer_template,
                        .next = el.next,
                        .end = el.end,
                        .rope_len = el.rope_len,
                        .is_utf16 = el.is_utf16,
                    });
                    return .{ .e_string = item };
                },
                else => this,
            };
        }

        pub fn canBeConstValue(this: Expr.Data) bool {
            return switch (this) {
                .e_number, .e_boolean, .e_null, .e_undefined => true,
                .e_string => |str| str.next == null,
                .e_array => |array| array.was_originally_macro,
                .e_object => |object| object.was_originally_macro,
                else => false,
            };
        }

        pub fn knownPrimitive(data: Expr.Data) PrimitiveType {
            return switch (data) {
                .e_big_int => .bigint,
                .e_boolean => .boolean,
                .e_null => .null,
                .e_number => .number,
                .e_string => .string,
                .e_undefined => .undefined,
                .e_template => if (data.e_template.tag == null) PrimitiveType.string else PrimitiveType.unknown,
                .e_if => mergeKnownPrimitive(data.e_if.yes.data, data.e_if.no.data),
                .e_binary => |binary| brk: {
                    switch (binary.op) {
                        .bin_strict_eq,
                        .bin_strict_ne,
                        .bin_loose_eq,
                        .bin_loose_ne,
                        .bin_lt,
                        .bin_gt,
                        .bin_le,
                        .bin_ge,
                        .bin_instanceof,
                        .bin_in,
                        => break :brk PrimitiveType.boolean,
                        .bin_logical_or, .bin_logical_and => break :brk binary.left.data.mergeKnownPrimitive(binary.right.data),

                        .bin_nullish_coalescing => {
                            const left = binary.left.data.knownPrimitive();
                            const right = binary.right.data.knownPrimitive();
                            if (left == .null or left == .undefined)
                                break :brk right;

                            if (left != .unknown) {
                                if (left != .mixed)
                                    break :brk left; // Definitely not null or undefined

                                if (right != .unknown)
                                    break :brk PrimitiveType.mixed; // Definitely some kind of primitive
                            }
                        },

                        .bin_add => {
                            const left = binary.left.data.knownPrimitive();
                            const right = binary.right.data.knownPrimitive();

                            if (left == .string or right == .string)
                                break :brk PrimitiveType.string;

                            if (left == .bigint or right == .bigint)
                                break :brk PrimitiveType.bigint;

                            if (switch (left) {
                                .unknown, .mixed, .bigint => false,
                                else => true,
                            } and switch (right) {
                                .unknown, .mixed, .bigint => false,
                                else => true,
                            })
                                break :brk PrimitiveType.number;

                            break :brk PrimitiveType.mixed; // Can be number or bigint or string (or an exception)
                        },

                        .bin_sub,
                        .bin_sub_assign,
                        .bin_mul,
                        .bin_mul_assign,
                        .bin_div,
                        .bin_div_assign,
                        .bin_rem,
                        .bin_rem_assign,
                        .bin_pow,
                        .bin_pow_assign,
                        .bin_bitwise_and,
                        .bin_bitwise_and_assign,
                        .bin_bitwise_or,
                        .bin_bitwise_or_assign,
                        .bin_bitwise_xor,
                        .bin_bitwise_xor_assign,
                        .bin_shl,
                        .bin_shl_assign,
                        .bin_shr,
                        .bin_shr_assign,
                        .bin_u_shr,
                        .bin_u_shr_assign,
                        => break :brk PrimitiveType.mixed, // Can be number or bigint (or an exception)

                        .bin_assign,
                        .bin_comma,
                        => break :brk binary.right.data.knownPrimitive(),

                        else => {},
                    }

                    break :brk PrimitiveType.unknown;
                },

                .e_unary => switch (data.e_unary.op) {
                    .un_void => PrimitiveType.undefined,
                    .un_typeof => PrimitiveType.string,
                    .un_not, .un_delete => PrimitiveType.boolean,
                    .un_pos => PrimitiveType.number, // Cannot be bigint because that throws an exception
                    .un_neg, .un_cpl => switch (data.e_unary.value.data.knownPrimitive()) {
                        .bigint => PrimitiveType.bigint,
                        .unknown, .mixed => PrimitiveType.mixed,
                        else => PrimitiveType.number, // Can be number or bigint
                    },
                    .un_pre_dec, .un_pre_inc, .un_post_dec, .un_post_inc => PrimitiveType.mixed, // Can be number or bigint

                    else => PrimitiveType.unknown,
                },
                else => PrimitiveType.unknown,
            };
        }

        pub fn mergeKnownPrimitive(lhs: Expr.Data, rhs: Expr.Data) PrimitiveType {
            return lhs.knownPrimitive().merge(rhs.knownPrimitive());
        }

        /// Returns true if the result of the "typeof" operator on this expression is
        /// statically determined and this expression has no side effects (i.e. can be
        /// removed without consequence).
        pub inline fn toTypeof(data: Expr.Data) ?string {
            return @as(Expr.Tag, data).typeof();
        }

        pub fn toNumber(data: Expr.Data) ?f64 {
            return switch (data) {
                .e_null => 0,
                .e_undefined => std.math.nan(f64),
                .e_boolean => @as(f64, if (data.e_boolean.value) 1.0 else 0.0),
                .e_number => data.e_number.value,
                else => null,
            };
        }

        pub fn toFiniteNumber(data: Expr.Data) ?f64 {
            return switch (data) {
                .e_boolean => @as(f64, if (data.e_boolean.value) 1.0 else 0.0),
                .e_number => if (std.math.isFinite(data.e_number.value))
                    data.e_number.value
                else
                    null,
                else => null,
            };
        }

        pub const Equality = struct {
            equal: bool = false,
            ok: bool = false,

            pub const @"true" = Equality{ .ok = true, .equal = true };
            pub const @"false" = Equality{ .ok = true, .equal = false };
            pub const unknown = Equality{ .ok = false };
        };

        // Returns "equal, ok". If "ok" is false, then nothing is known about the two
        // values. If "ok" is true, the equality or inequality of the two values is
        // stored in "equal".
        pub fn eql(
            left: Expr.Data,
            right: Expr.Data,
            allocator: std.mem.Allocator,
            comptime kind: enum { loose, strict },
        ) Equality {
            // https://dorey.github.io/JavaScript-Equality-Table/
            switch (left) {
                .e_null, .e_undefined => {
                    const ok = switch (@as(Expr.Tag, right)) {
                        .e_null, .e_undefined => true,
                        else => @as(Expr.Tag, right).isPrimitiveLiteral(),
                    };

                    if (comptime kind == .loose) {
                        return .{
                            .equal = switch (@as(Expr.Tag, right)) {
                                .e_null, .e_undefined => true,
                                else => false,
                            },
                            .ok = ok,
                        };
                    }

                    return .{
                        .equal = @as(Tag, right) == @as(Tag, left),
                        .ok = ok,
                    };
                },
                .e_boolean => |l| {
                    switch (right) {
                        .e_boolean => {
                            return .{
                                .ok = true,
                                .equal = l.value == right.e_boolean.value,
                            };
                        },
                        .e_number => |num| {
                            if (comptime kind == .strict) {
                                // "true === 1" is false
                                // "false === 0" is false
                                return Equality.false;
                            }

                            return .{
                                .ok = true,
                                .equal = if (l.value)
                                    num.value == 1
                                else
                                    num.value == 0,
                            };
                        },
                        .e_null, .e_undefined => {
                            return Equality.false;
                        },
                        else => {},
                    }
                },
                .e_number => |l| {
                    switch (right) {
                        .e_number => |r| {
                            return .{
                                .ok = true,
                                .equal = l.value == r.value,
                            };
                        },
                        .e_boolean => |r| {
                            if (comptime kind == .loose) {
                                return .{
                                    .ok = true,
                                    // "1 == true" is true
                                    // "0 == false" is true
                                    .equal = if (r.value)
                                        l.value == 1
                                    else
                                        l.value == 0,
                                };
                            }

                            // "1 === true" is false
                            // "0 === false" is false
                            return Equality.false;
                        },
                        .e_null, .e_undefined => {
                            // "(not null or undefined) == undefined" is false
                            return Equality.false;
                        },
                        else => {},
                    }
                },
                .e_big_int => |l| {
                    if (right == .e_big_int) {
                        if (strings.eqlLong(l.value, right.e_big_int.value, true)) {
                            return Equality.true;
                        }

                        // 0x0000n == 0n is true
                        return .{ .ok = false };
                    } else {
                        return .{
                            .ok = switch (right) {
                                .e_null, .e_undefined => true,
                                else => false,
                            },
                            .equal = false,
                        };
                    }
                },
                .e_string => |l| {
                    switch (right) {
                        .e_string => |r| {
                            r.resolveRopeIfNeeded(allocator);
                            l.resolveRopeIfNeeded(allocator);
                            return .{
                                .ok = true,
                                .equal = r.eql(E.String, l),
                            };
                        },
                        .e_null, .e_undefined => {
                            return Equality.false;
                        },
                        .e_number => |r| {
                            if (comptime kind == .loose) {
                                if (r.value == 0 and (l.isBlank() or l.eqlComptime("0"))) {
                                    return Equality.true;
                                }

                                if (r.value == 1 and l.eqlComptime("1")) {
                                    return Equality.true;
                                }

                                // the string could still equal 0 or 1 but it could be hex, binary, octal, ...
                                return Equality.unknown;
                            } else {
                                return Equality.false;
                            }
                        },

                        else => {},
                    }
                },
                else => {},
            }

            return Equality.unknown;
        }

        pub fn toJS(this: Data, allocator: std.mem.Allocator, globalObject: *JSC.JSGlobalObject, comptime opts: E.ToJsOpts) ToJSError!JSC.JSValue {
            return switch (this) {
<<<<<<< HEAD
                .e_array => |e| e.toJS(allocator, globalObject, opts),
                .e_object => |e| e.toJS(allocator, globalObject, opts),
                .e_string => |e| e.toJS(allocator, globalObject, opts),
                .e_utf8_string => |e| JSC.ZigString.fromUTF8(e.data).toValueGC(globalObject),
=======
                .e_array => |e| e.toJS(allocator, globalObject),
                .e_object => |e| e.toJS(allocator, globalObject),
                .e_string => |e| e.toJS(allocator, globalObject),
                .e_utf8_string => |e| JSC.ZigString.fromUTF8(e.data).toJS(globalObject),
>>>>>>> 7f3e6f23
                .e_null => JSC.JSValue.null,
                .e_undefined => JSC.JSValue.undefined,
                .e_boolean => |boolean| if (boolean.value)
                    JSC.JSValue.true
                else
                    JSC.JSValue.false,
                .e_number => |e| e.toJS(),
                // .e_big_int => |e| e.toJS(ctx, exception),

                .e_identifier,
                .e_import_identifier,
                .inline_identifier,
                .e_private_identifier,
                .e_commonjs_export_identifier,
                => error.@"Cannot convert identifier to JS. Try a statically-known value",

                // brk: {
                //     // var node = try allocator.create(Macro.JSNode);
                //     // node.* = Macro.JSNode.initExpr(Expr{ .data = this, .loc = logger.Loc.Empty });
                //     // break :brk JSC.JSValue.c(Macro.JSNode.Class.make(globalObject, node));
                // },

                else => {
                    return error.@"Cannot convert argument type to JS";
                },
            };
        }

        pub const Store = struct {
            const often = 512;
            const medium = 256;
            const rare = 24;

            const All = NewBaseStore(
                &([_]type{
                    E.Array,
                    E.Unary,
                    E.Binary,
                    E.Class,
                    E.New,
                    E.Function,
                    E.Call,
                    E.Dot,
                    E.Index,
                    E.Arrow,
                    E.RegExp,

                    E.PrivateIdentifier,
                    E.JSXElement,
                    E.Number,
                    E.BigInt,
                    E.Object,
                    E.Spread,
                    E.String,
                    E.TemplatePart,
                    E.Template,
                    E.Await,
                    E.Yield,
                    E.If,
                    E.Import,
                }),
                512,
            );

            pub threadlocal var memory_allocator: ?*ASTMemoryAllocator = null;

            threadlocal var has_inited = false;
            pub threadlocal var disable_reset = false;
            pub fn create(allocator: std.mem.Allocator) void {
                if (has_inited or memory_allocator != null) {
                    return;
                }

                has_inited = true;
                _ = All.init(allocator);
            }

            pub fn reset() void {
                if (disable_reset or memory_allocator != null) return;
                All.reset();
            }

            pub fn deinit() void {
                if (!has_inited or memory_allocator != null) return;
                All.deinit();
                has_inited = false;
            }

            pub inline fn assert() void {
                if (comptime Environment.allow_assert) {
                    if (!has_inited and memory_allocator == null)
                        bun.unreachablePanic("Store must be init'd", .{});
                }
            }

            pub fn append(comptime ValueType: type, value: anytype) *ValueType {
                if (memory_allocator) |allocator| {
                    return allocator.append(ValueType, value);
                }

                return All.append(Disabler, ValueType, value);
            }

            pub fn toOwnedSlice() []*Store.All.Block {
                if (!has_inited or Store.All._self.?.overflow.used == 0 or disable_reset or memory_allocator != null) return &[_]*Store.All.Block{};
                return Store.All.reclaim();
            }
        };

        pub inline fn isStringValue(self: Data) bool {
            return @as(Expr.Tag, self) == .e_string;
        }
    };
};

pub const EnumValue = struct {
    loc: logger.Loc,
    ref: Ref,
    name: E.String,
    value: ?ExprNodeIndex,
};

pub const S = struct {
    pub const Block = struct {
        stmts: StmtNodeList,
        close_brace_loc: logger.Loc = logger.Loc.Empty,
    };

    pub const SExpr = struct {
        value: ExprNodeIndex,

        // This is set to true for automatically-generated expressions that should
        // not affect tree shaking. For example, calling a function from the runtime
        // that doesn't have externally-visible side effects.
        does_not_affect_tree_shaking: bool = false,
    };

    pub const Comment = struct { text: string };

    pub const Directive = struct {
        value: []const u8,
    };

    pub const ExportClause = struct { items: []ClauseItem, is_single_line: bool = false };

    pub const Empty = struct {};

    pub const ExportStar = struct {
        namespace_ref: Ref,
        alias: ?G.ExportStarAlias = null,
        import_record_index: u32,
    };

    // This is an "export = value;" statement in TypeScript
    pub const ExportEquals = struct { value: ExprNodeIndex };

    pub const Label = struct { name: LocRef, stmt: StmtNodeIndex };

    // This is a stand-in for a TypeScript type declaration
    pub const TypeScript = struct {};

    pub const Debugger = struct {};

    pub const ExportFrom = struct {
        items: []ClauseItem,
        namespace_ref: Ref,
        import_record_index: u32,
        is_single_line: bool,
    };

    pub const ExportDefault = struct {
        default_name: LocRef, // value may be a SFunction or SClass
        value: StmtOrExpr,

        pub fn canBeMoved(self: *const ExportDefault) bool {
            return switch (self.value) {
                .expr => |e| switch (e.data) {
                    .e_class => |class| class.canBeMoved(),
                    .e_arrow, .e_function => true,
                    else => e.canBeConstValue(),
                },
                .stmt => |s| switch (s.data) {
                    .s_class => |class| class.class.canBeMoved(),
                    .s_function => true,
                    else => false,
                },
            };
        }
    };

    pub const Enum = struct {
        name: LocRef,
        arg: Ref,
        values: []EnumValue,
        is_export: bool,
    };

    pub const Namespace = struct {
        name: LocRef,
        arg: Ref,
        stmts: StmtNodeList,
        is_export: bool,
    };

    pub const Function = struct {
        func: G.Fn,
    };

    pub const Class = struct { class: G.Class, is_export: bool = false };

    pub const If = struct {
        test_: ExprNodeIndex,
        yes: StmtNodeIndex,
        no: ?StmtNodeIndex,
    };

    pub const For = struct {
        // May be a SConst, SLet, SVar, or SExpr
        init: ?StmtNodeIndex = null,
        test_: ?ExprNodeIndex = null,
        update: ?ExprNodeIndex = null,
        body: StmtNodeIndex,
    };

    pub const ForIn = struct {
        // May be a SConst, SLet, SVar, or SExpr
        init: StmtNodeIndex,
        value: ExprNodeIndex,
        body: StmtNodeIndex,
    };

    pub const ForOf = struct {
        is_await: bool = false,
        // May be a SConst, SLet, SVar, or SExpr
        init: StmtNodeIndex,
        value: ExprNodeIndex,
        body: StmtNodeIndex,
    };

    pub const DoWhile = struct { body: StmtNodeIndex, test_: ExprNodeIndex };

    pub const While = struct {
        test_: ExprNodeIndex,
        body: StmtNodeIndex,
    };

    pub const With = struct {
        value: ExprNodeIndex,
        body: StmtNodeIndex,
        body_loc: logger.Loc = logger.Loc.Empty,
    };

    pub const Try = struct {
        body_loc: logger.Loc,
        body: StmtNodeList,

        catch_: ?Catch = null,
        finally: ?Finally = null,
    };

    pub const Switch = struct {
        test_: ExprNodeIndex,
        body_loc: logger.Loc,
        cases: []Case,
    };

    // This object represents all of these types of import statements:
    //
    //    import 'path'
    //    import {item1, item2} from 'path'
    //    import * as ns from 'path'
    //    import defaultItem, {item1, item2} from 'path'
    //    import defaultItem, * as ns from 'path'
    //
    // Many parts are optional and can be combined in different ways. The only
    // restriction is that you cannot have both a clause and a star namespace.
    pub const Import = struct {
        // If this is a star import: This is a Ref for the namespace symbol. The Loc
        // for the symbol is StarLoc.
        //
        // Otherwise: This is an auto-generated Ref for the namespace representing
        // the imported file. In this case StarLoc is nil. The NamespaceRef is used
        // when converting this module to a CommonJS module.
        namespace_ref: Ref,
        default_name: ?LocRef = null,
        items: []ClauseItem = &([_]ClauseItem{}),
        star_name_loc: ?logger.Loc = null,
        import_record_index: u32,
        is_single_line: bool = false,
    };

    pub const Return = struct { value: ?ExprNodeIndex = null };
    pub const Throw = struct { value: ExprNodeIndex };

    pub const Local = struct {
        kind: Kind = .k_var,
        decls: G.Decl.List = .{},
        is_export: bool = false,
        // The TypeScript compiler doesn't generate code for "import foo = bar"
        // statements where the import is never used.
        was_ts_import_equals: bool = false,

        was_commonjs_export: bool = false,

        pub fn canMergeWith(this: *const Local, other: *const Local) bool {
            return this.kind == other.kind and this.is_export == other.is_export and
                this.was_commonjs_export == other.was_commonjs_export;
        }

        pub const Kind = enum {
            k_var,
            k_let,
            k_const,
            k_using,
            k_await_using,

            pub fn jsonStringify(self: @This(), writer: anytype) !void {
                return try writer.write(@tagName(self));
            }

            pub fn isUsing(self: Kind) bool {
                return self == .k_using or self == .k_await_using;
            }
        };
    };

    pub const Break = struct {
        label: ?LocRef = null,
    };

    pub const Continue = struct {
        label: ?LocRef = null,
    };
};

pub const Catch = struct {
    loc: logger.Loc,
    binding: ?BindingNodeIndex = null,
    body: StmtNodeList,
    body_loc: logger.Loc,
};

pub const Finally = struct {
    loc: logger.Loc,
    stmts: StmtNodeList,
};

pub const Case = struct { loc: logger.Loc, value: ?ExprNodeIndex, body: StmtNodeList };

pub const Op = struct {
    // If you add a new token, remember to add it to "Table" too
    pub const Code = enum {
        // Prefix
        un_pos,
        un_neg,
        un_cpl,
        un_not,
        un_void,
        un_typeof,
        un_delete,

        // Prefix update
        un_pre_dec,
        un_pre_inc,

        // Postfix update
        un_post_dec,
        un_post_inc,

        /// Left-associative
        bin_add,
        /// Left-associative
        bin_sub,
        /// Left-associative
        bin_mul,
        /// Left-associative
        bin_div,
        /// Left-associative
        bin_rem,
        /// Left-associative
        bin_pow,
        /// Left-associative
        bin_lt,
        /// Left-associative
        bin_le,
        /// Left-associative
        bin_gt,
        /// Left-associative
        bin_ge,
        /// Left-associative
        bin_in,
        /// Left-associative
        bin_instanceof,
        /// Left-associative
        bin_shl,
        /// Left-associative
        bin_shr,
        /// Left-associative
        bin_u_shr,
        /// Left-associative
        bin_loose_eq,
        /// Left-associative
        bin_loose_ne,
        /// Left-associative
        bin_strict_eq,
        /// Left-associative
        bin_strict_ne,
        /// Left-associative
        bin_nullish_coalescing,
        /// Left-associative
        bin_logical_or,
        /// Left-associative
        bin_logical_and,
        /// Left-associative
        bin_bitwise_or,
        /// Left-associative
        bin_bitwise_and,
        /// Left-associative
        bin_bitwise_xor,

        /// Non-associative
        bin_comma,

        /// Right-associative
        bin_assign,
        /// Right-associative
        bin_add_assign,
        /// Right-associative
        bin_sub_assign,
        /// Right-associative
        bin_mul_assign,
        /// Right-associative
        bin_div_assign,
        /// Right-associative
        bin_rem_assign,
        /// Right-associative
        bin_pow_assign,
        /// Right-associative
        bin_shl_assign,
        /// Right-associative
        bin_shr_assign,
        /// Right-associative
        bin_u_shr_assign,
        /// Right-associative
        bin_bitwise_or_assign,
        /// Right-associative
        bin_bitwise_and_assign,
        /// Right-associative
        bin_bitwise_xor_assign,
        /// Right-associative
        bin_nullish_coalescing_assign,
        /// Right-associative
        bin_logical_or_assign,
        /// Right-associative
        bin_logical_and_assign,

        pub fn jsonStringify(self: @This(), writer: anytype) !void {
            return try writer.write(@tagName(self));
        }

        pub fn unaryAssignTarget(code: Op.Code) AssignTarget {
            if (@intFromEnum(code) >=
                @intFromEnum(Op.Code.un_pre_dec) and @intFromEnum(code) <=
                @intFromEnum(Op.Code.un_post_inc))
            {
                return AssignTarget.update;
            }

            return AssignTarget.none;
        }
        pub fn isLeftAssociative(code: Op.Code) bool {
            return @intFromEnum(code) >=
                @intFromEnum(Op.Code.bin_add) and
                @intFromEnum(code) < @intFromEnum(Op.Code.bin_comma) and code != .bin_pow;
        }
        pub fn isRightAssociative(code: Op.Code) bool {
            return @intFromEnum(code) >= @intFromEnum(Op.Code.bin_assign) or code == .bin_pow;
        }
        pub fn binaryAssignTarget(code: Op.Code) AssignTarget {
            if (code == .bin_assign) {
                return AssignTarget.replace;
            }

            if (@intFromEnum(code) > @intFromEnum(Op.Code.bin_assign)) {
                return AssignTarget.update;
            }

            return AssignTarget.none;
        }

        pub fn isPrefix(code: Op.Code) bool {
            return @intFromEnum(code) < @intFromEnum(Op.Code.un_post_dec);
        }
    };

    pub const Level = enum(u6) {
        lowest,
        comma,
        spread,
        yield,
        assign,
        conditional,
        nullish_coalescing,
        logical_or,
        logical_and,
        bitwise_or,
        bitwise_xor,
        bitwise_and,
        equals,
        compare,
        shift,
        add,
        multiply,
        exponentiation,
        prefix,
        postfix,
        new,
        call,
        member,

        pub inline fn lt(self: Level, b: Level) bool {
            return @intFromEnum(self) < @intFromEnum(b);
        }
        pub inline fn gt(self: Level, b: Level) bool {
            return @intFromEnum(self) > @intFromEnum(b);
        }
        pub inline fn gte(self: Level, b: Level) bool {
            return @intFromEnum(self) >= @intFromEnum(b);
        }
        pub inline fn lte(self: Level, b: Level) bool {
            return @intFromEnum(self) <= @intFromEnum(b);
        }
        pub inline fn eql(self: Level, b: Level) bool {
            return @intFromEnum(self) == @intFromEnum(b);
        }

        pub inline fn sub(self: Level, i: anytype) Level {
            return @as(Level, @enumFromInt(@intFromEnum(self) - i));
        }

        pub inline fn addF(self: Level, i: anytype) Level {
            return @as(Level, @enumFromInt(@intFromEnum(self) + i));
        }
    };

    text: string,
    level: Level,
    is_keyword: bool = false,

    pub fn init(triple: anytype) Op {
        return Op{
            .text = triple.@"0",
            .level = triple.@"1",
            .is_keyword = triple.@"2",
        };
    }

    pub fn jsonStringify(self: *const @This(), writer: anytype) !void {
        return try writer.write(self.text);
    }

    pub const TableType: std.EnumArray(Op.Code, Op) = undefined;
    pub const Table = brk: {
        var table = std.EnumArray(Op.Code, Op).initUndefined();

        // Prefix
        table.set(Op.Code.un_pos, Op.init(.{ "+", Level.prefix, false }));
        table.set(Op.Code.un_neg, Op.init(.{ "-", Level.prefix, false }));
        table.set(Op.Code.un_cpl, Op.init(.{ "~", Level.prefix, false }));
        table.set(Op.Code.un_not, Op.init(.{ "!", Level.prefix, false }));
        table.set(Op.Code.un_void, Op.init(.{ "void", Level.prefix, true }));
        table.set(Op.Code.un_typeof, Op.init(.{ "typeof", Level.prefix, true }));
        table.set(Op.Code.un_delete, Op.init(.{ "delete", Level.prefix, true }));

        // Prefix update
        table.set(Op.Code.un_pre_dec, Op.init(.{ "--", Level.prefix, false }));
        table.set(Op.Code.un_pre_inc, Op.init(.{ "++", Level.prefix, false }));

        // Postfix update
        table.set(Op.Code.un_post_dec, Op.init(.{ "--", Level.postfix, false }));
        table.set(Op.Code.un_post_inc, Op.init(.{ "++", Level.postfix, false }));

        // Left-associative
        table.set(Op.Code.bin_add, Op.init(.{ "+", Level.add, false }));
        table.set(Op.Code.bin_sub, Op.init(.{ "-", Level.add, false }));
        table.set(Op.Code.bin_mul, Op.init(.{ "*", Level.multiply, false }));
        table.set(Op.Code.bin_div, Op.init(.{ "/", Level.multiply, false }));
        table.set(Op.Code.bin_rem, Op.init(.{ "%", Level.multiply, false }));
        table.set(Op.Code.bin_pow, Op.init(.{ "**", Level.exponentiation, false }));
        table.set(Op.Code.bin_lt, Op.init(.{ "<", Level.compare, false }));
        table.set(Op.Code.bin_le, Op.init(.{ "<=", Level.compare, false }));
        table.set(Op.Code.bin_gt, Op.init(.{ ">", Level.compare, false }));
        table.set(Op.Code.bin_ge, Op.init(.{ ">=", Level.compare, false }));
        table.set(Op.Code.bin_in, Op.init(.{ "in", Level.compare, true }));
        table.set(Op.Code.bin_instanceof, Op.init(.{ "instanceof", Level.compare, true }));
        table.set(Op.Code.bin_shl, Op.init(.{ "<<", Level.shift, false }));
        table.set(Op.Code.bin_shr, Op.init(.{ ">>", Level.shift, false }));
        table.set(Op.Code.bin_u_shr, Op.init(.{ ">>>", Level.shift, false }));
        table.set(Op.Code.bin_loose_eq, Op.init(.{ "==", Level.equals, false }));
        table.set(Op.Code.bin_loose_ne, Op.init(.{ "!=", Level.equals, false }));
        table.set(Op.Code.bin_strict_eq, Op.init(.{ "===", Level.equals, false }));
        table.set(Op.Code.bin_strict_ne, Op.init(.{ "!==", Level.equals, false }));
        table.set(Op.Code.bin_nullish_coalescing, Op.init(.{ "??", Level.nullish_coalescing, false }));
        table.set(Op.Code.bin_logical_or, Op.init(.{ "||", Level.logical_or, false }));
        table.set(Op.Code.bin_logical_and, Op.init(.{ "&&", Level.logical_and, false }));
        table.set(Op.Code.bin_bitwise_or, Op.init(.{ "|", Level.bitwise_or, false }));
        table.set(Op.Code.bin_bitwise_and, Op.init(.{ "&", Level.bitwise_and, false }));
        table.set(Op.Code.bin_bitwise_xor, Op.init(.{ "^", Level.bitwise_xor, false }));

        // Non-associative
        table.set(Op.Code.bin_comma, Op.init(.{ ",", Level.comma, false }));

        // Right-associative
        table.set(Op.Code.bin_assign, Op.init(.{ "=", Level.assign, false }));
        table.set(Op.Code.bin_add_assign, Op.init(.{ "+=", Level.assign, false }));
        table.set(Op.Code.bin_sub_assign, Op.init(.{ "-=", Level.assign, false }));
        table.set(Op.Code.bin_mul_assign, Op.init(.{ "*=", Level.assign, false }));
        table.set(Op.Code.bin_div_assign, Op.init(.{ "/=", Level.assign, false }));
        table.set(Op.Code.bin_rem_assign, Op.init(.{ "%=", Level.assign, false }));
        table.set(Op.Code.bin_pow_assign, Op.init(.{ "**=", Level.assign, false }));
        table.set(Op.Code.bin_shl_assign, Op.init(.{ "<<=", Level.assign, false }));
        table.set(Op.Code.bin_shr_assign, Op.init(.{ ">>=", Level.assign, false }));
        table.set(Op.Code.bin_u_shr_assign, Op.init(.{ ">>>=", Level.assign, false }));
        table.set(Op.Code.bin_bitwise_or_assign, Op.init(.{ "|=", Level.assign, false }));
        table.set(Op.Code.bin_bitwise_and_assign, Op.init(.{ "&=", Level.assign, false }));
        table.set(Op.Code.bin_bitwise_xor_assign, Op.init(.{ "^=", Level.assign, false }));
        table.set(Op.Code.bin_nullish_coalescing_assign, Op.init(.{ "??=", Level.assign, false }));
        table.set(Op.Code.bin_logical_or_assign, Op.init(.{ "||=", Level.assign, false }));
        table.set(Op.Code.bin_logical_and_assign, Op.init(.{ "&&=", Level.assign, false }));

        break :brk table;
    };
};

pub const ArrayBinding = struct {
    binding: BindingNodeIndex,
    default_value: ?ExprNodeIndex = null,
};

pub const Ast = struct {
    pub const TopLevelSymbolToParts = std.ArrayHashMapUnmanaged(Ref, BabyList(u32), Ref.ArrayHashCtx, false);

    approximate_newline_count: usize = 0,
    has_lazy_export: bool = false,
    runtime_imports: Runtime.Imports = .{},

    nested_scope_slot_counts: SlotCounts = SlotCounts{},

    runtime_import_record_id: ?u32 = null,
    needs_runtime: bool = false,
    externals: []u32 = &[_]u32{},
    // This is a list of CommonJS features. When a file uses CommonJS features,
    // it's not a candidate for "flat bundling" and must be wrapped in its own
    // closure.
    has_top_level_return: bool = false,
    uses_exports_ref: bool = false,
    uses_module_ref: bool = false,
    uses_require_ref: bool = false,

    force_cjs_to_esm: bool = false,
    exports_kind: ExportsKind = ExportsKind.none,

    // This is a list of ES6 features. They are ranges instead of booleans so
    // that they can be used in log messages. Check to see if "Len > 0".
    import_keyword: logger.Range = logger.Range.None, // Does not include TypeScript-specific syntax or "import()"
    export_keyword: logger.Range = logger.Range.None, // Does not include TypeScript-specific syntax
    top_level_await_keyword: logger.Range = logger.Range.None,

    /// These are stored at the AST level instead of on individual AST nodes so
    /// they can be manipulated efficiently without a full AST traversal
    import_records: ImportRecord.List = .{},

    hashbang: string = "",
    directive: ?string = null,
    url_for_css: ?string = null,
    parts: Part.List = Part.List{},
    // This list may be mutated later, so we should store the capacity
    symbols: Symbol.List = Symbol.List{},
    module_scope: Scope = Scope{},
    char_freq: ?CharFreq = null,
    exports_ref: Ref = Ref.None,
    module_ref: Ref = Ref.None,
    wrapper_ref: Ref = Ref.None,
    require_ref: Ref = Ref.None,

    prepend_part: ?Part = null,

    // These are used when bundling. They are filled in during the parser pass
    // since we already have to traverse the AST then anyway and the parser pass
    // is conveniently fully parallelized.
    named_imports: NamedImports = NamedImports.init(bun.failing_allocator),
    named_exports: NamedExports = NamedExports.init(bun.failing_allocator),
    export_star_import_records: []u32 = &([_]u32{}),

    allocator: std.mem.Allocator,
    top_level_symbols_to_parts: TopLevelSymbolToParts = .{},

    commonjs_named_exports: CommonJSNamedExports = .{},

    redirect_import_record_index: ?u32 = null,

    /// Only populated when bundling
    target: bun.options.Target = .browser,

    const_values: ConstValuesMap = .{},

    /// Not to be confused with `commonjs_named_exports`
    /// This is a list of named exports that may exist in a CommonJS module
    /// We use this with `commonjs_at_runtime` to re-export CommonJS
    commonjs_export_names: []string = &([_]string{}),
    import_meta_ref: Ref = Ref.None,

    pub const CommonJSNamedExport = struct {
        loc_ref: LocRef,
        needs_decl: bool = true,
    };
    pub const CommonJSNamedExports = bun.StringArrayHashMapUnmanaged(CommonJSNamedExport);

    pub const NamedImports = std.ArrayHashMap(Ref, NamedImport, RefHashCtx, true);
    pub const NamedExports = bun.StringArrayHashMap(NamedExport);
    pub const ConstValuesMap = std.ArrayHashMapUnmanaged(Ref, Expr, RefHashCtx, false);

    pub fn fromParts(parts: []Part) Ast {
        return Ast{
            .parts = Part.List.init(parts),
            .allocator = bun.default_allocator,
            .runtime_imports = .{},
        };
    }

    pub fn initTest(parts: []Part) Ast {
        return Ast{
            .parts = Part.List.init(parts),
            .allocator = bun.default_allocator,
            .runtime_imports = .{},
        };
    }

    pub const empty = Ast{ .parts = Part.List{}, .runtime_imports = .{}, .allocator = bun.default_allocator };

    pub fn toJSON(self: *const Ast, _: std.mem.Allocator, stream: anytype) !void {
        const opts = std.json.StringifyOptions{ .whitespace = std.json.StringifyOptions.Whitespace{
            .separator = true,
        } };
        try std.json.stringify(self.parts, opts, stream);
    }

    /// Do not call this if it wasn't globally allocated!
    pub fn deinit(this: *Ast) void {
        // TODO: assert mimalloc-owned memory
        if (this.parts.len > 0) this.parts.deinitWithAllocator(bun.default_allocator);
        if (this.externals.len > 0) bun.default_allocator.free(this.externals);
        if (this.symbols.len > 0) this.symbols.deinitWithAllocator(bun.default_allocator);
        if (this.import_records.len > 0) this.import_records.deinitWithAllocator(bun.default_allocator);
    }
};

/// Like Ast but slimmer and for bundling only.
///
/// On Linux, the hottest function in the bundler is:
/// src.multi_array_list.MultiArrayList(src.js_ast.Ast).ensureTotalCapacity
/// https://share.firefox.dev/3NNlRKt
///
/// So we make a slimmer version of Ast for bundling that doesn't allocate as much memory
pub const BundledAst = struct {
    approximate_newline_count: u32 = 0,
    nested_scope_slot_counts: SlotCounts = SlotCounts{},
    externals: []u32 = &[_]u32{},

    exports_kind: ExportsKind = ExportsKind.none,

    /// These are stored at the AST level instead of on individual AST nodes so
    /// they can be manipulated efficiently without a full AST traversal
    import_records: ImportRecord.List = .{},

    hashbang: string = "",
    directive: string = "",
    url_for_css: string = "",
    parts: Part.List = Part.List{},
    // This list may be mutated later, so we should store the capacity
    symbols: Symbol.List = Symbol.List{},
    module_scope: Scope = Scope{},
    char_freq: CharFreq = undefined,
    exports_ref: Ref = Ref.None,
    module_ref: Ref = Ref.None,
    wrapper_ref: Ref = Ref.None,
    require_ref: Ref = Ref.None,

    // These are used when bundling. They are filled in during the parser pass
    // since we already have to traverse the AST then anyway and the parser pass
    // is conveniently fully parallelized.
    named_imports: NamedImports = NamedImports.init(bun.failing_allocator),
    named_exports: NamedExports = NamedExports.init(bun.failing_allocator),
    export_star_import_records: []u32 = &([_]u32{}),

    allocator: std.mem.Allocator,
    top_level_symbols_to_parts: TopLevelSymbolToParts = .{},

    commonjs_named_exports: CommonJSNamedExports = .{},

    redirect_import_record_index: u32 = std.math.maxInt(u32),

    /// Only populated when bundling
    target: bun.options.Target = .browser,

    const_values: ConstValuesMap = .{},

    flags: BundledAst.Flags = .{},

    pub const NamedImports = Ast.NamedImports;
    pub const NamedExports = Ast.NamedExports;
    pub const TopLevelSymbolToParts = Ast.TopLevelSymbolToParts;
    pub const CommonJSNamedExports = Ast.CommonJSNamedExports;
    pub const ConstValuesMap = Ast.ConstValuesMap;

    pub const Flags = packed struct {
        // This is a list of CommonJS features. When a file uses CommonJS features,
        // it's not a candidate for "flat bundling" and must be wrapped in its own
        // closure.
        uses_exports_ref: bool = false,
        uses_module_ref: bool = false,
        // uses_require_ref: bool = false,

        uses_export_keyword: bool = false,

        has_char_freq: bool = false,
        force_cjs_to_esm: bool = false,
        has_lazy_export: bool = false,
    };

    pub const empty = BundledAst.init(Ast.empty);

    pub inline fn uses_exports_ref(this: *const BundledAst) bool {
        return this.flags.uses_exports_ref;
    }
    pub inline fn uses_module_ref(this: *const BundledAst) bool {
        return this.flags.uses_module_ref;
    }
    // pub inline fn uses_require_ref(this: *const BundledAst) bool {
    //     return this.flags.uses_require_ref;
    // }

    pub fn toAST(this: *const BundledAst) Ast {
        return .{
            .approximate_newline_count = this.approximate_newline_count,
            .nested_scope_slot_counts = this.nested_scope_slot_counts,
            .externals = this.externals,

            .exports_kind = this.exports_kind,

            .import_records = this.import_records,

            .hashbang = this.hashbang,
            .directive = this.directive,
            // .url_for_css = this.url_for_css,
            .parts = this.parts,
            // This list may be mutated later, so we should store the capacity
            .symbols = this.symbols,
            .module_scope = this.module_scope,
            .char_freq = if (this.flags.has_char_freq) this.char_freq else null,
            .exports_ref = this.exports_ref,
            .module_ref = this.module_ref,
            .wrapper_ref = this.wrapper_ref,
            .require_ref = this.require_ref,

            // These are used when bundling. They are filled in during the parser pass
            // since we already have to traverse the AST then anyway and the parser pass
            // is conveniently fully parallelized.
            .named_imports = this.named_imports,
            .named_exports = this.named_exports,
            .export_star_import_records = this.export_star_import_records,

            .allocator = this.allocator,
            .top_level_symbols_to_parts = this.top_level_symbols_to_parts,

            .commonjs_named_exports = this.commonjs_named_exports,

            .redirect_import_record_index = this.redirect_import_record_index,

            .target = this.target,

            .const_values = this.const_values,

            .uses_exports_ref = this.flags.uses_exports_ref,
            .uses_module_ref = this.flags.uses_module_ref,
            // .uses_require_ref = ast.uses_require_ref,
            .export_keyword = .{ .len = if (this.flags.uses_export_keyword) 1 else 0, .loc = .{} },
            .force_cjs_to_esm = this.flags.force_cjs_to_esm,
            .has_lazy_export = this.flags.has_lazy_export,
        };
    }

    pub fn init(ast: Ast) BundledAst {
        return .{
            .approximate_newline_count = @as(u32, @truncate(ast.approximate_newline_count)),
            .nested_scope_slot_counts = ast.nested_scope_slot_counts,
            .externals = ast.externals,

            .exports_kind = ast.exports_kind,

            .import_records = ast.import_records,

            .hashbang = ast.hashbang,
            .directive = ast.directive orelse "",
            // .url_for_css = ast.url_for_css orelse "",
            .parts = ast.parts,
            // This list may be mutated later, so we should store the capacity
            .symbols = ast.symbols,
            .module_scope = ast.module_scope,
            .char_freq = ast.char_freq orelse undefined,
            .exports_ref = ast.exports_ref,
            .module_ref = ast.module_ref,
            .wrapper_ref = ast.wrapper_ref,
            .require_ref = ast.require_ref,

            // These are used when bundling. They are filled in during the parser pass
            // since we already have to traverse the AST then anyway and the parser pass
            // is conveniently fully parallelized.
            .named_imports = ast.named_imports,
            .named_exports = ast.named_exports,
            .export_star_import_records = ast.export_star_import_records,

            .allocator = ast.allocator,
            .top_level_symbols_to_parts = ast.top_level_symbols_to_parts,

            .commonjs_named_exports = ast.commonjs_named_exports,

            .redirect_import_record_index = ast.redirect_import_record_index orelse std.math.maxInt(u32),

            .target = ast.target,

            .const_values = ast.const_values,

            .flags = .{
                .uses_exports_ref = ast.uses_exports_ref,
                .uses_module_ref = ast.uses_module_ref,
                // .uses_require_ref = ast.uses_require_ref,
                .uses_export_keyword = ast.export_keyword.len > 0,
                .has_char_freq = ast.char_freq != null,
                .force_cjs_to_esm = ast.force_cjs_to_esm,
                .has_lazy_export = ast.has_lazy_export,
            },
        };
    }
};

pub const Span = struct {
    text: string = "",
    range: logger.Range = .{},
};

pub const ExportsKind = enum {
    // This file doesn't have any kind of export, so it's impossible to say what
    // kind of file this is. An empty file is in this category, for example.
    none,

    // The exports are stored on "module" and/or "exports". Calling "require()"
    // on this module returns "module.exports". All imports to this module are
    // allowed but may return undefined.
    cjs,

    // All export names are known explicitly. Calling "require()" on this module
    // generates an exports object (stored in "exports") with getters for the
    // export names. Named imports to this module are only allowed if they are
    // in the set of export names.
    esm,

    // Some export names are known explicitly, but others fall back to a dynamic
    // run-time object. This is necessary when using the "export * from" syntax
    // with either a CommonJS module or an external module (i.e. a module whose
    // export names are not known at compile-time).
    //
    // Calling "require()" on this module generates an exports object (stored in
    // "exports") with getters for the export names. All named imports to this
    // module are allowed. Direct named imports reference the corresponding export
    // directly. Other imports go through property accesses on "exports".
    esm_with_dynamic_fallback,

    // Like "esm_with_dynamic_fallback", but the module was originally a CommonJS
    // module.
    esm_with_dynamic_fallback_from_cjs,

    const dynamic = std.EnumSet(ExportsKind).init(.{
        .esm_with_dynamic_fallback = true,
        .esm_with_dynamic_fallback_from_cjs = true,
        .cjs = true,
    });

    const with_dynamic_fallback = std.EnumSet(ExportsKind).init(.{
        .esm_with_dynamic_fallback = true,
        .esm_with_dynamic_fallback_from_cjs = true,
    });

    pub fn isDynamic(self: ExportsKind) bool {
        return dynamic.contains(self);
    }

    pub fn jsonStringify(self: @This(), writer: anytype) !void {
        return try writer.write(@tagName(self));
    }

    pub fn isESMWithDynamicFallback(self: ExportsKind) bool {
        return with_dynamic_fallback.contains(self);
    }
};

pub const DeclaredSymbol = struct {
    ref: Ref,
    is_top_level: bool = false,

    pub const List = struct {
        entries: bun.MultiArrayList(DeclaredSymbol) = .{},

        pub fn refs(this: *const List) []Ref {
            return this.entries.items(.ref);
        }

        pub fn toOwnedSlice(this: *List) List {
            const new = this.*;

            this.* = .{};
            return new;
        }

        pub fn clone(this: *const List, allocator: std.mem.Allocator) !List {
            return List{ .entries = try this.entries.clone(allocator) };
        }

        pub inline fn len(this: List) usize {
            return this.entries.len;
        }

        pub fn append(this: *List, allocator: std.mem.Allocator, entry: DeclaredSymbol) !void {
            try this.ensureUnusedCapacity(allocator, 1);
            this.appendAssumeCapacity(entry);
        }

        pub fn appendList(this: *List, allocator: std.mem.Allocator, other: List) !void {
            try this.ensureUnusedCapacity(allocator, other.len());
            this.appendListAssumeCapacity(other);
        }

        pub fn appendListAssumeCapacity(this: *List, other: List) void {
            this.entries.appendListAssumeCapacity(other.entries);
        }

        pub fn appendAssumeCapacity(this: *List, entry: DeclaredSymbol) void {
            this.entries.appendAssumeCapacity(entry);
        }

        pub fn ensureTotalCapacity(this: *List, allocator: std.mem.Allocator, count: usize) !void {
            try this.entries.ensureTotalCapacity(allocator, count);
        }

        pub fn ensureUnusedCapacity(this: *List, allocator: std.mem.Allocator, count: usize) !void {
            try this.entries.ensureUnusedCapacity(allocator, count);
        }

        pub fn clearRetainingCapacity(this: *List) void {
            this.entries.clearRetainingCapacity();
        }

        pub fn deinit(this: *List, allocator: std.mem.Allocator) void {
            this.entries.deinit(allocator);
        }

        pub fn initCapacity(allocator: std.mem.Allocator, capacity: usize) !List {
            var entries = bun.MultiArrayList(DeclaredSymbol){};
            try entries.ensureUnusedCapacity(allocator, capacity);
            return List{ .entries = entries };
        }

        pub fn fromSlice(allocator: std.mem.Allocator, entries: []const DeclaredSymbol) !List {
            var this = try List.initCapacity(allocator, entries.len);
            errdefer this.deinit(allocator);
            for (entries) |entry| {
                this.appendAssumeCapacity(entry);
            }

            return this;
        }
    };

    fn forEachTopLevelSymbolWithType(decls: *List, comptime Ctx: type, ctx: Ctx, comptime Fn: fn (Ctx, Ref) void) void {
        var entries = decls.entries.slice();
        const is_top_level = entries.items(.is_top_level);
        const refs = entries.items(.ref);

        // TODO: SIMD
        for (is_top_level, refs) |top, ref| {
            if (top) {
                @call(bun.callmod_inline, Fn, .{ ctx, ref });
            }
        }
    }

    pub fn forEachTopLevelSymbol(decls: *List, ctx: anytype, comptime Fn: anytype) void {
        forEachTopLevelSymbolWithType(decls, @TypeOf(ctx), ctx, Fn);
    }
};

pub const Dependency = struct {
    source_index: Index = Index.invalid,
    part_index: Index.Int = 0,

    pub const List = BabyList(Dependency);
};

pub const ExprList = std.ArrayList(Expr);
pub const StmtList = std.ArrayList(Stmt);
pub const BindingList = std.ArrayList(Binding);

// Each file is made up of multiple parts, and each part consists of one or
// more top-level statements. Parts are used for tree shaking and code
// splitting analysis. Individual parts of a file can be discarded by tree
// shaking and can be assigned to separate chunks (i.e. output files) by code
// splitting.
pub const Part = struct {
    pub const ImportRecordIndices = BabyList(u32);
    pub const List = BabyList(Part);

    stmts: []Stmt = &([_]Stmt{}),
    scopes: []*Scope = &([_]*Scope{}),

    // Each is an index into the file-level import record list
    import_record_indices: ImportRecordIndices = .{},

    // All symbols that are declared in this part. Note that a given symbol may
    // have multiple declarations, and so may end up being declared in multiple
    // parts (e.g. multiple "var" declarations with the same name). Also note
    // that this list isn't deduplicated and may contain duplicates.
    declared_symbols: DeclaredSymbol.List = .{},

    // An estimate of the number of uses of all symbols used within this part.
    symbol_uses: SymbolUseMap = SymbolUseMap{},

    // The indices of the other parts in this file that are needed if this part
    // is needed.
    dependencies: Dependency.List = .{},

    // If true, this part can be removed if none of the declared symbols are
    // used. If the file containing this part is imported, then all parts that
    // don't have this flag enabled must be included.
    can_be_removed_if_unused: bool = false,

    // This is used for generated parts that we don't want to be present if they
    // aren't needed. This enables tree shaking for these parts even if global
    // tree shaking isn't enabled.
    force_tree_shaking: bool = false,

    // This is true if this file has been marked as live by the tree shaking
    // algorithm.
    is_live: bool = false,

    tag: Tag = Tag.none,

    valid_in_development: if (bun.Environment.allow_assert) bool else void = bun.DebugOnlyDefault(true),

    pub const Tag = enum {
        none,
        jsx_import,
        runtime,
        cjs_imports,
        react_fast_refresh,
        dirname_filename,
        bun_test,
        dead_due_to_inlining,
        commonjs_named_export,
        import_to_convert_from_require,
    };

    pub const SymbolUseMap = std.ArrayHashMapUnmanaged(Ref, Symbol.Use, RefHashCtx, false);
    pub fn jsonStringify(self: *const Part, writer: anytype) !void {
        return writer.write(self.stmts);
    }
};

pub const Result = union(enum) {
    already_bundled: void,
    cached: void,
    ast: Ast,
};

pub const StmtOrExpr = union(enum) {
    stmt: StmtNodeIndex,
    expr: ExprNodeIndex,
};

pub const NamedImport = struct {
    // Parts within this file that use this import
    local_parts_with_uses: BabyList(u32) = BabyList(u32){},

    alias: ?string,
    alias_loc: ?logger.Loc = null,
    namespace_ref: ?Ref,
    import_record_index: u32,

    // If true, the alias refers to the entire export namespace object of a
    // module. This is no longer represented as an alias called "*" because of
    // the upcoming "Arbitrary module namespace identifier names" feature:
    // https://github.com/tc39/ecma262/pull/2154
    alias_is_star: bool = false,

    // It's useful to flag exported imports because if they are in a TypeScript
    // file, we can't tell if they are a type or a value.
    is_exported: bool = false,
};

pub const NamedExport = struct {
    ref: Ref,
    alias_loc: logger.Loc,
};

pub const StrictModeKind = enum(u4) {
    sloppy_mode,
    explicit_strict_mode,
    implicit_strict_mode_import,
    implicit_strict_mode_export,
    implicit_strict_mode_top_level_await,
    implicit_strict_mode_class,
    pub fn jsonStringify(self: @This(), writer: anytype) !void {
        return try writer.write(@tagName(self));
    }
};

pub const Scope = struct {
    pub const MemberHashMap = bun.StringHashMapUnmanaged(Member);

    id: usize = 0,
    kind: Kind = Kind.block,
    parent: ?*Scope = null,
    children: BabyList(*Scope) = .{},
    members: MemberHashMap = .{},
    generated: BabyList(Ref) = .{},

    // This is used to store the ref of the label symbol for ScopeLabel scopes.
    label_ref: ?Ref = null,
    label_stmt_is_loop: bool = false,

    // If a scope contains a direct eval() expression, then none of the symbols
    // inside that scope can be renamed. We conservatively assume that the
    // evaluated code might reference anything that it has access to.
    contains_direct_eval: bool = false,

    // This is to help forbid "arguments" inside class body scopes
    forbid_arguments: bool = false,

    strict_mode: StrictModeKind = StrictModeKind.sloppy_mode,

    is_after_const_local_prefix: bool = false,

    pub const NestedScopeMap = std.AutoArrayHashMap(u32, bun.BabyList(*Scope));

    pub fn getMemberHash(name: []const u8) u64 {
        return bun.StringHashMapContext.hash(.{}, name);
    }

    pub fn getMemberWithHash(this: *const Scope, name: []const u8, hash_value: u64) ?Member {
        const hashed = bun.StringHashMapContext.Prehashed{
            .value = hash_value,
            .input = name,
        };
        return this.members.getAdapted(name, hashed);
    }

    pub fn getOrPutMemberWithHash(
        this: *Scope,
        allocator: std.mem.Allocator,
        name: []const u8,
        hash_value: u64,
    ) !MemberHashMap.GetOrPutResult {
        const hashed = bun.StringHashMapContext.Prehashed{
            .value = hash_value,
            .input = name,
        };
        return this.members.getOrPutContextAdapted(allocator, name, hashed, .{});
    }

    pub fn reset(this: *Scope) void {
        this.children.clearRetainingCapacity();
        this.generated.clearRetainingCapacity();
        this.members.clearRetainingCapacity();
        this.parent = null;
        this.id = 0;
        this.label_ref = null;
        this.label_stmt_is_loop = false;
        this.contains_direct_eval = false;
        this.strict_mode = .sloppy_mode;
        this.kind = .block;
    }

    // Do not make this a packed struct
    // Two hours of debugging time lost to that.
    // It causes a crash due to undefined memory
    pub const Member = struct {
        ref: Ref,
        loc: logger.Loc,

        pub fn eql(a: Member, b: Member) bool {
            return @call(bun.callmod_inline, Ref.eql, .{ a.ref, b.ref }) and a.loc.start == b.loc.start;
        }
    };

    pub const SymbolMergeResult = enum {
        forbidden,
        replace_with_new,
        overwrite_with_new,
        keep_existing,
        become_private_get_set_pair,
        become_private_static_get_set_pair,
    };
    pub fn canMergeSymbols(
        scope: *Scope,
        existing: Symbol.Kind,
        new: Symbol.Kind,
        comptime is_typescript_enabled: bool,
    ) SymbolMergeResult {
        if (existing == .unbound) {
            return .replace_with_new;
        }

        if (comptime is_typescript_enabled) {
            // In TypeScript, imports are allowed to silently collide with symbols within
            // the module. Presumably this is because the imports may be type-only:
            //
            //   import {Foo} from 'bar'
            //   class Foo {}
            //
            if (existing == .import) {
                return .replace_with_new;
            }

            // "enum Foo {} enum Foo {}"
            // "namespace Foo { ... } enum Foo {}"
            if (new == .ts_enum and (existing == .ts_enum or existing == .ts_namespace)) {
                return .replace_with_new;
            }

            // "namespace Foo { ... } namespace Foo { ... }"
            // "function Foo() {} namespace Foo { ... }"
            // "enum Foo {} namespace Foo { ... }"
            if (new == .ts_namespace) {
                switch (existing) {
                    .ts_namespace, .hoisted_function, .generator_or_async_function, .ts_enum, .class => {
                        return .keep_existing;
                    },
                    else => {},
                }
            }
        }

        // "var foo; var foo;"
        // "var foo; function foo() {}"
        // "function foo() {} var foo;"
        // "function *foo() {} function *foo() {}" but not "{ function *foo() {} function *foo() {} }"
        if (Symbol.isKindHoistedOrFunction(new) and
            Symbol.isKindHoistedOrFunction(existing) and
            (scope.kind == .entry or scope.kind == .function_body or scope.kind == .function_args or
            (new == existing and Symbol.isKindHoisted(existing))))
        {
            return .replace_with_new;
        }

        // "get #foo() {} set #foo() {}"
        // "set #foo() {} get #foo() {}"
        if ((existing == .private_get and new == .private_set) or
            (existing == .private_set and new == .private_get))
        {
            return .become_private_get_set_pair;
        }
        if ((existing == .private_static_get and new == .private_static_set) or
            (existing == .private_static_set and new == .private_static_get))
        {
            return .become_private_static_get_set_pair;
        }

        // "try {} catch (e) { var e }"
        if (existing == .catch_identifier and new == .hoisted) {
            return .replace_with_new;
        }

        // "function() { var arguments }"
        if (existing == .arguments and new == .hoisted) {
            return .keep_existing;
        }

        // "function() { let arguments }"
        if (existing == .arguments and new != .hoisted) {
            return .overwrite_with_new;
        }

        return .forbidden;
    }

    pub const Kind = enum(u8) {
        block,
        with,
        label,
        class_name,
        class_body,
        catch_binding,

        // The scopes below stop hoisted variables from extending into parent scopes
        entry, // This is a module, TypeScript enum, or TypeScript namespace
        function_args,
        function_body,
        class_static_init,

        pub fn jsonStringify(self: @This(), writer: anytype) !void {
            return try writer.write(@tagName(self));
        }
    };

    pub fn recursiveSetStrictMode(s: *Scope, kind: StrictModeKind) void {
        if (s.strict_mode == .sloppy_mode) {
            s.strict_mode = kind;
            for (s.children.slice()) |child| {
                child.recursiveSetStrictMode(kind);
            }
        }
    }

    pub inline fn kindStopsHoisting(s: *const Scope) bool {
        return @intFromEnum(s.kind) >= @intFromEnum(Kind.entry);
    }
};

pub fn printmem(comptime format: string, args: anytype) void {
    defer Output.flush();
    Output.initTest();
    Output.print(format, args);
}

pub const Macro = struct {
    const JavaScript = bun.JSC;
    const JSCBase = @import("./bun.js/base.zig");
    const Resolver = @import("./resolver/resolver.zig").Resolver;
    const isPackagePath = @import("./resolver/resolver.zig").isPackagePath;
    const ResolveResult = @import("./resolver/resolver.zig").Result;
    const DotEnv = @import("./env_loader.zig");
    const js = @import("./bun.js/javascript_core_c_api.zig");
    const Zig = @import("./bun.js/bindings/exports.zig");
    const Bundler = bun.Bundler;
    const MacroEntryPoint = bun.bundler.MacroEntryPoint;
    const MacroRemap = @import("./resolver/package_json.zig").MacroMap;
    pub const MacroRemapEntry = @import("./resolver/package_json.zig").MacroImportReplacementMap;

    pub const namespace: string = "macro";
    pub const namespaceWithColon: string = namespace ++ ":";

    pub fn isMacroPath(str: string) bool {
        return strings.hasPrefixComptime(str, namespaceWithColon);
    }

    pub const MacroContext = struct {
        pub const MacroMap = std.AutoArrayHashMap(i32, Macro);

        resolver: *Resolver,
        env: *DotEnv.Loader,
        macros: MacroMap,
        remap: MacroRemap,
        javascript_object: JSC.JSValue = JSC.JSValue.zero,

        pub fn getRemap(this: MacroContext, path: string) ?MacroRemapEntry {
            if (this.remap.entries.len == 0) return null;
            return this.remap.get(path);
        }

        pub fn init(bundler: *Bundler) MacroContext {
            return MacroContext{
                .macros = MacroMap.init(default_allocator),
                .resolver = &bundler.resolver,
                .env = bundler.env,
                .remap = bundler.options.macro_remap,
            };
        }

        pub fn call(
            this: *MacroContext,
            import_record_path: string,
            source_dir: string,
            log: *logger.Log,
            source: *const logger.Source,
            import_range: logger.Range,
            caller: Expr,
            function_name: string,
        ) anyerror!Expr {
            Expr.Data.Store.disable_reset = true;
            Stmt.Data.Store.disable_reset = true;
            defer Expr.Data.Store.disable_reset = false;
            defer Stmt.Data.Store.disable_reset = false;
            // const is_package_path = isPackagePath(specifier);
            const import_record_path_without_macro_prefix = if (isMacroPath(import_record_path))
                import_record_path[namespaceWithColon.len..]
            else
                import_record_path;

            bun.assert(!isMacroPath(import_record_path_without_macro_prefix));

            const input_specifier = brk: {
                if (JSC.HardcodedModule.Aliases.get(import_record_path, .bun)) |replacement| {
                    break :brk replacement.path;
                }

                const resolve_result = this.resolver.resolve(source_dir, import_record_path_without_macro_prefix, .stmt) catch |err| {
                    switch (err) {
                        error.ModuleNotFound => {
                            log.addResolveError(
                                source,
                                import_range,
                                log.msgs.allocator,
                                "Macro \"{s}\" not found",
                                .{import_record_path},
                                .stmt,
                                err,
                            ) catch unreachable;
                            return error.MacroNotFound;
                        },
                        else => {
                            log.addRangeErrorFmt(
                                source,
                                import_range,
                                log.msgs.allocator,
                                "{s} resolving macro \"{s}\"",
                                .{ @errorName(err), import_record_path },
                            ) catch unreachable;
                            return err;
                        },
                    }
                };
                break :brk resolve_result.path_pair.primary.text;
            };

            var specifier_buf: [64]u8 = undefined;
            var specifier_buf_len: u32 = 0;
            const hash = MacroEntryPoint.generateID(
                input_specifier,
                function_name,
                &specifier_buf,
                &specifier_buf_len,
            );

            const macro_entry = this.macros.getOrPut(hash) catch unreachable;
            if (!macro_entry.found_existing) {
                macro_entry.value_ptr.* = Macro.init(
                    default_allocator,
                    this.resolver,
                    input_specifier,
                    log,
                    this.env,
                    function_name,
                    specifier_buf[0..specifier_buf_len],
                    hash,
                ) catch |err| {
                    macro_entry.value_ptr.* = Macro{ .resolver = undefined, .disabled = true };
                    return err;
                };
                Output.flush();
            }
            defer Output.flush();

            const macro = macro_entry.value_ptr.*;
            if (macro.disabled) {
                return caller;
            }
            macro.vm.enableMacroMode();
            defer macro.vm.disableMacroMode();

            const Wrapper = struct {
                args: std.meta.ArgsTuple(@TypeOf(Macro.Runner.run)),
                ret: Runner.MacroError!Expr,

                pub fn call(self: *@This()) void {
                    self.ret = @call(.auto, Macro.Runner.run, self.args);
                }
            };
            var wrapper = Wrapper{
                .args = .{
                    macro,
                    log,
                    default_allocator,
                    function_name,
                    caller,
                    source,
                    hash,
                    this.javascript_object,
                },
                .ret = undefined,
            };

            macro.vm.runWithAPILock(Wrapper, &wrapper, Wrapper.call);
            return try wrapper.ret;
            // this.macros.getOrPut(key: K)
        }
    };

    pub const MacroResult = struct {
        import_statements: []S.Import = &[_]S.Import{},
        replacement: Expr,
    };

    resolver: *Resolver,
    vm: *JavaScript.VirtualMachine = undefined,

    resolved: ResolveResult = undefined,
    disabled: bool = false,

    pub fn init(
        _: std.mem.Allocator,
        resolver: *Resolver,
        input_specifier: []const u8,
        log: *logger.Log,
        env: *DotEnv.Loader,
        function_name: string,
        specifier: string,
        hash: i32,
    ) !Macro {
        var vm: *JavaScript.VirtualMachine = if (JavaScript.VirtualMachine.isLoaded())
            JavaScript.VirtualMachine.get()
        else brk: {
            const old_transform_options = resolver.opts.transform_options;
            defer resolver.opts.transform_options = old_transform_options;

            // JSC needs to be initialized if building from CLI
            JSC.initialize();

            var _vm = try JavaScript.VirtualMachine.init(.{
                .allocator = default_allocator,
                .args = resolver.opts.transform_options,
                .log = log,
                .env_loader = env,
            });

            _vm.enableMacroMode();
            _vm.eventLoop().ensureWaker();

            try _vm.bundler.configureDefines();
            break :brk _vm;
        };

        vm.enableMacroMode();

        var loaded_result = try vm.loadMacroEntryPoint(input_specifier, function_name, specifier, hash);

        if (loaded_result.status(vm.global.vm()) == JSC.JSPromise.Status.Rejected) {
            _ = vm.unhandledRejection(vm.global, loaded_result.result(vm.global.vm()), loaded_result.asValue());
            vm.disableMacroMode();
            return error.MacroLoadError;
        }

        // We don't need to do anything with the result.
        // We just want to make sure the promise is finished.
        _ = loaded_result.result(vm.global.vm());

        return Macro{
            .vm = vm,
            .resolver = resolver,
        };
    }

    pub const Runner = struct {
        const VisitMap = std.AutoHashMapUnmanaged(JSC.JSValue, Expr);

        threadlocal var args_buf: [3]js.JSObjectRef = undefined;
        threadlocal var exception_holder: Zig.ZigException.Holder = undefined;
        pub const MacroError = error{ MacroFailed, OutOfMemory } || ToJSError;

        pub const Run = struct {
            caller: Expr,
            function_name: string,
            macro: *const Macro,
            global: *JSC.JSGlobalObject,
            allocator: std.mem.Allocator,
            id: i32,
            log: *logger.Log,
            source: *const logger.Source,
            visited: VisitMap = VisitMap{},
            is_top_level: bool = false,

            pub fn runAsync(
                macro: Macro,
                log: *logger.Log,
                allocator: std.mem.Allocator,
                function_name: string,
                caller: Expr,
                args: []JSC.JSValue,
                source: *const logger.Source,
                id: i32,
            ) MacroError!Expr {
                if (comptime is_bindgen) return undefined;
                const macro_callback = macro.vm.macros.get(id) orelse return caller;

                const result = js.JSObjectCallAsFunctionReturnValueHoldingAPILock(
                    macro.vm.global,
                    macro_callback,
                    null,
                    args.len,
                    @as([*]js.JSObjectRef, @ptrCast(args.ptr)),
                );

                var runner = Run{
                    .caller = caller,
                    .function_name = function_name,
                    .macro = &macro,
                    .allocator = allocator,
                    .global = macro.vm.global,
                    .id = id,
                    .log = log,
                    .source = source,
                    .visited = VisitMap{},
                };

                defer runner.visited.deinit(allocator);

                return try runner.run(
                    result,
                );
            }

            pub fn run(
                this: *Run,
                value: JSC.JSValue,
            ) MacroError!Expr {
                return try switch (JSC.ConsoleObject.Formatter.Tag.get(value, this.global).tag) {
                    .Error => this.coerce(value, .Error),
                    .Undefined => this.coerce(value, .Undefined),
                    .Null => this.coerce(value, .Null),
                    .Private => this.coerce(value, .Private),
                    .Boolean => this.coerce(value, .Boolean),
                    .Array => this.coerce(value, .Array),
                    .Object => this.coerce(value, .Object),
                    .toJSON, .JSON => this.coerce(value, .JSON),
                    .Integer => this.coerce(value, .Integer),
                    .Double => this.coerce(value, .Double),
                    .String => this.coerce(value, .String),
                    .Promise => this.coerce(value, .Promise),
                    else => brk: {
                        var name = value.getClassInfoName() orelse bun.String.init("unknown");
                        defer name.deref();

                        this.log.addErrorFmt(
                            this.source,
                            this.caller.loc,
                            this.allocator,
                            "cannot coerce {} ({s}) to Bun's AST. Please return a simpler type",
                            .{ name, @tagName(value.jsType()) },
                        ) catch unreachable;
                        break :brk error.MacroFailed;
                    },
                };
            }

            pub fn coerce(
                this: *Run,
                value: JSC.JSValue,
                comptime tag: JSC.ConsoleObject.Formatter.Tag,
            ) MacroError!Expr {
                switch (comptime tag) {
                    .Error => {
                        _ = this.macro.vm.uncaughtException(this.global, value, false);
                        return this.caller;
                    },
                    .Undefined => if (this.is_top_level)
                        return this.caller
                    else
                        return Expr.init(E.Undefined, E.Undefined{}, this.caller.loc),
                    .Null => return Expr.init(E.Null, E.Null{}, this.caller.loc),
                    .Private => {
                        this.is_top_level = false;
                        const _entry = this.visited.getOrPut(this.allocator, value) catch unreachable;
                        if (_entry.found_existing) {
                            return _entry.value_ptr.*;
                        }

                        var blob_: ?JSC.WebCore.Blob = null;
                        const mime_type: ?MimeType = null;

                        if (value.jsType() == .DOMWrapper) {
                            if (value.as(JSC.WebCore.Response)) |resp| {
                                return this.run(resp.getBlobWithoutCallFrame(this.global));
                            } else if (value.as(JSC.WebCore.Request)) |resp| {
                                return this.run(resp.getBlobWithoutCallFrame(this.global));
                            } else if (value.as(JSC.WebCore.Blob)) |resp| {
                                blob_ = resp.*;
                                blob_.?.allocator = null;
                            } else if (value.as(JSC.ResolveMessage) != null or value.as(JSC.BuildMessage) != null) {
                                _ = this.macro.vm.uncaughtException(this.global, value, false);
                                return error.MacroFailed;
                            }
                        }

                        if (blob_) |*blob| {
                            const out_expr = Expr.fromBlob(
                                blob,
                                this.allocator,
                                mime_type,
                                this.log,
                                this.caller.loc,
                            ) catch {
                                blob.deinit();
                                return error.MacroFailed;
                            };
                            if (out_expr.data == .e_string) {
                                blob.deinit();
                            }

                            return out_expr;
                        }

                        return Expr.init(E.String, E.String.empty, this.caller.loc);
                    },

                    .Boolean => {
                        return Expr{ .data = .{ .e_boolean = .{ .value = value.toBoolean() } }, .loc = this.caller.loc };
                    },
                    JSC.ConsoleObject.Formatter.Tag.Array => {
                        this.is_top_level = false;

                        const _entry = this.visited.getOrPut(this.allocator, value) catch unreachable;
                        if (_entry.found_existing) {
                            switch (_entry.value_ptr.*.data) {
                                .e_object, .e_array => {
                                    this.log.addErrorFmt(this.source, this.caller.loc, this.allocator, "converting circular structure to Bun AST is not implemented yet", .{}) catch unreachable;
                                    return error.MacroFailed;
                                },
                                else => {},
                            }
                            return _entry.value_ptr.*;
                        }

                        var iter = JSC.JSArrayIterator.init(value, this.global);
                        if (iter.len == 0) {
                            const result = Expr.init(
                                E.Array,
                                E.Array{
                                    .items = ExprNodeList.init(&[_]Expr{}),
                                    .was_originally_macro = true,
                                },
                                this.caller.loc,
                            );
                            _entry.value_ptr.* = result;
                            return result;
                        }
                        var array = this.allocator.alloc(Expr, iter.len) catch unreachable;
                        var out = Expr.init(
                            E.Array,
                            E.Array{
                                .items = ExprNodeList.init(array[0..0]),
                                .was_originally_macro = true,
                            },
                            this.caller.loc,
                        );
                        _entry.value_ptr.* = out;

                        errdefer this.allocator.free(array);
                        var i: usize = 0;
                        while (iter.next()) |item| {
                            array[i] = try this.run(item);
                            if (array[i].isMissing())
                                continue;
                            i += 1;
                        }
                        out.data.e_array.items = ExprNodeList.init(array);
                        _entry.value_ptr.* = out;
                        return out;
                    },
                    // TODO: optimize this
                    JSC.ConsoleObject.Formatter.Tag.Object => {
                        this.is_top_level = false;
                        const _entry = this.visited.getOrPut(this.allocator, value) catch unreachable;
                        if (_entry.found_existing) {
                            switch (_entry.value_ptr.*.data) {
                                .e_object, .e_array => {
                                    this.log.addErrorFmt(this.source, this.caller.loc, this.allocator, "converting circular structure to Bun AST is not implemented yet", .{}) catch unreachable;
                                    return error.MacroFailed;
                                },
                                else => {},
                            }
                            return _entry.value_ptr.*;
                        }

                        var object_iter = JSC.JSPropertyIterator(.{
                            .skip_empty_name = false,
                            .include_value = true,
                        }).init(this.global, value);
                        defer object_iter.deinit();
                        var properties = this.allocator.alloc(G.Property, object_iter.len) catch unreachable;
                        errdefer this.allocator.free(properties);
                        var out = Expr.init(
                            E.Object,
                            E.Object{
                                .properties = BabyList(G.Property).init(properties),
                                .was_originally_macro = true,
                            },
                            this.caller.loc,
                        );
                        _entry.value_ptr.* = out;

                        while (object_iter.next()) |prop| {
                            properties[object_iter.i] = G.Property{
                                .key = Expr.init(E.String, E.String.init(prop.toOwnedSlice(this.allocator) catch unreachable), this.caller.loc),
                                .value = try this.run(object_iter.value),
                            };
                        }
                        out.data.e_object.properties = BabyList(G.Property).init(properties[0..object_iter.i]);
                        _entry.value_ptr.* = out;
                        return out;
                    },

                    .JSON => {
                        this.is_top_level = false;
                        // if (console_tag.cell == .JSDate) {
                        //     // in the code for printing dates, it never exceeds this amount
                        //     var iso_string_buf = this.allocator.alloc(u8, 36) catch unreachable;
                        //     var str = JSC.ZigString.init("");
                        //     value.jsonStringify(this.global, 0, &str);
                        //     var out_buf: []const u8 = std.fmt.bufPrint(iso_string_buf, "{}", .{str}) catch "";
                        //     if (out_buf.len > 2) {
                        //         // trim the quotes
                        //         out_buf = out_buf[1 .. out_buf.len - 1];
                        //     }
                        //     return Expr.init(E.New, E.New{.target = Expr.init(E.Dot{.target = E}) })
                        // }
                    },

                    .Integer => {
                        return Expr.init(E.Number, E.Number{ .value = @as(f64, @floatFromInt(value.toInt32())) }, this.caller.loc);
                    },
                    .Double => {
                        return Expr.init(E.Number, E.Number{ .value = value.asNumber() }, this.caller.loc);
                    },
                    .String => {
                        var bun_str = value.toBunString(this.global);
                        defer bun_str.deref();

                        // encode into utf16 so the printer escapes the string correctly
                        var utf16_bytes = this.allocator.alloc(u16, bun_str.length()) catch unreachable;
                        const out_slice = utf16_bytes[0 .. (bun_str.encodeInto(std.mem.sliceAsBytes(utf16_bytes), .utf16le) catch 0) / 2];
                        return Expr.init(E.String, E.String.init(out_slice), this.caller.loc);
                    },
                    .Promise => {
                        const _entry = this.visited.getOrPut(this.allocator, value) catch unreachable;
                        if (_entry.found_existing) {
                            return _entry.value_ptr.*;
                        }

                        const promise = value.asAnyPromise() orelse @panic("Unexpected promise type");

                        this.macro.vm.waitForPromise(promise);
                        const promise_result = promise.result(this.global.vm());
                        const rejected = promise.status(this.global.vm()) == .Rejected;

                        if (promise_result.isUndefined() and this.is_top_level) {
                            this.is_top_level = false;
                            return this.caller;
                        }

                        if (rejected or promise_result.isError() or promise_result.isAggregateError(this.global) or promise_result.isException(this.global.vm())) {
                            _ = this.macro.vm.unhandledRejection(this.global, promise_result, promise.asValue(this.global));
                            return error.MacroFailed;
                        }
                        this.is_top_level = false;
                        const result = try this.run(promise_result);

                        _entry.value_ptr.* = result;
                        return result;
                    },
                    else => {},
                }

                this.log.addErrorFmt(
                    this.source,
                    this.caller.loc,
                    this.allocator,
                    "cannot coerce {s} to Bun's AST. Please return a simpler type",
                    .{@tagName(value.jsType())},
                ) catch unreachable;
                return error.MacroFailed;
            }
        };

        pub fn run(
            macro: Macro,
            log: *logger.Log,
            allocator: std.mem.Allocator,
            function_name: string,
            caller: Expr,
            source: *const logger.Source,
            id: i32,
            javascript_object: JSC.JSValue,
        ) MacroError!Expr {
            if (comptime Environment.isDebug) Output.prettyln("<r><d>[macro]<r> call <d><b>{s}<r>", .{function_name});

            exception_holder = Zig.ZigException.Holder.init();
            var js_args: []JSC.JSValue = &.{};
            var js_processed_args_len: usize = 0;
            defer {
                for (js_args[0..js_processed_args_len -| @as(usize, @intFromBool(!javascript_object.isEmpty()))]) |arg| {
                    arg.unprotect();
                }

                allocator.free(js_args);
            }

            const globalObject = JSC.VirtualMachine.get().global;

            switch (caller.data) {
                .e_call => |call| {
                    const call_args: []Expr = call.args.slice();
                    js_args = try allocator.alloc(JSC.JSValue, call_args.len + @as(usize, @intFromBool(!javascript_object.isEmpty())));
                    js_processed_args_len = js_args.len;

                    for (0.., call_args, js_args[0..call_args.len]) |i, in, *out| {
                        const value = in.toJS(
                            allocator,
                            globalObject,
                            .{},
                        ) catch |e| {
                            // Keeping a separate variable instead of modifying js_args.len
                            // due to allocator.free call in defer
                            js_processed_args_len = i;
                            return e;
                        };
                        value.protect();
                        out.* = value;
                    }
                },
                .e_template => {
                    @panic("TODO: support template literals in macros");
                },
                else => {
                    @panic("Unexpected caller type");
                },
            }

            if (!javascript_object.isEmpty()) {
                if (js_args.len == 0) {
                    js_args = try allocator.alloc(JSC.JSValue, 1);
                }

                js_args[js_args.len - 1] = javascript_object;
            }

            const CallFunction = @TypeOf(Run.runAsync);
            const CallArgs = std.meta.ArgsTuple(CallFunction);
            const CallData = struct {
                threadlocal var call_args: CallArgs = undefined;
                threadlocal var result: MacroError!Expr = undefined;
                pub fn callWrapper(args: CallArgs) MacroError!Expr {
                    JSC.markBinding(@src());
                    call_args = args;
                    Bun__startMacro(&call, JSC.VirtualMachine.get().global);
                    return result;
                }

                pub fn call() callconv(.C) void {
                    const call_args_copy = call_args;
                    const local_result = @call(.auto, Run.runAsync, call_args_copy);
                    result = local_result;
                }
            };

            // TODO: can change back to `return CallData.callWrapper(.{`
            // when https://github.com/ziglang/zig/issues/16242 is fixed
            return CallData.callWrapper(CallArgs{
                macro,
                log,
                allocator,
                function_name,
                caller,
                js_args,
                source,
                id,
            });
        }

        extern "C" fn Bun__startMacro(function: *const anyopaque, *anyopaque) void;
    };
};

pub const ASTMemoryAllocator = struct {
    const SFA = std.heap.StackFallbackAllocator(@min(8192, std.mem.page_size));

    stack_allocator: SFA = undefined,
    bump_allocator: std.mem.Allocator = undefined,
    allocator: std.mem.Allocator,
    previous: ?*ASTMemoryAllocator = null,

    pub fn reset(this: *ASTMemoryAllocator) void {
        this.stack_allocator = SFA{
            .buffer = undefined,
            .fallback_allocator = this.allocator,
            .fixed_buffer_allocator = undefined,
        };
        this.bump_allocator = this.stack_allocator.get();
    }

    pub fn push(this: *ASTMemoryAllocator) void {
        Stmt.Data.Store.memory_allocator = this;
        Expr.Data.Store.memory_allocator = this;
    }

    pub fn pop(this: *ASTMemoryAllocator) void {
        const prev = this.previous;
        bun.assert(prev != this);
        Stmt.Data.Store.memory_allocator = prev;
        Expr.Data.Store.memory_allocator = prev;
        this.previous = null;
    }

    pub fn append(this: ASTMemoryAllocator, comptime ValueType: type, value: anytype) *ValueType {
        const ptr = this.bump_allocator.create(ValueType) catch unreachable;
        ptr.* = value;
        return ptr;
    }
};

pub const UseDirective = enum {
    none,
    @"use client",
    @"use server",

    pub const Flags = struct {
        is_client: bool = false,
        is_server: bool = false,
    };

    pub fn isBoundary(this: UseDirective, other: UseDirective) bool {
        if (this == other or other == .none)
            return false;

        return true;
    }

    pub fn boundering(this: UseDirective, other: UseDirective) ?UseDirective {
        if (this == other or other == .none)
            return null;

        return other;
    }

    pub const EntryPoint = struct {
        source_index: Index.Int,
        use_directive: UseDirective,
    };

    pub const List = std.MultiArrayList(UseDirective.EntryPoint);

    // TODO: remove this, add an onModuleDirective() callback to the parser
    pub fn parse(contents: []const u8) UseDirective {
        const truncated = std.mem.trimLeft(u8, contents, " \t\n\r;");

        if (truncated.len < "'use client';".len)
            return .none;

        const directive_string = truncated[0.."'use client';".len].*;

        const first_quote = directive_string[0];
        const last_quote = directive_string[directive_string.len - 2];
        if (first_quote != last_quote or (first_quote != '"' and first_quote != '\'' and first_quote != '`'))
            return .none;

        const unquoted = directive_string[1 .. directive_string.len - 2];

        if (strings.eqlComptime(
            unquoted,
            "use client",
        )) {
            return .@"use client";
        }

        if (strings.eqlComptime(
            unquoted,
            "use server",
        )) {
            return .@"use server";
        }

        return .none;
    }

    pub fn target(this: UseDirective, default: bun.options.Target) bun.options.Target {
        return switch (this) {
            .none => default,
            .@"use client" => .browser,
            .@"use server" => .bun,
        };
    }
};

pub const GlobalStoreHandle = struct {
    prev_memory_allocator: ?*ASTMemoryAllocator = null,

    var global_store_ast: ?*ASTMemoryAllocator = null;
    var global_store_threadsafe: std.heap.ThreadSafeAllocator = undefined;

    pub fn get() ?*ASTMemoryAllocator {
        if (global_store_ast == null) {
            var global = bun.default_allocator.create(ASTMemoryAllocator) catch unreachable;
            global.allocator = bun.default_allocator;
            global.bump_allocator = bun.default_allocator;
            global_store_ast = global;
        }

        const prev = Stmt.Data.Store.memory_allocator;
        Stmt.Data.Store.memory_allocator = global_store_ast;
        Expr.Data.Store.memory_allocator = global_store_ast;
        return prev;
    }

    pub fn unget(handle: ?*ASTMemoryAllocator) void {
        Stmt.Data.Store.memory_allocator = handle;
        Expr.Data.Store.memory_allocator = handle;
    }
};

// test "Binding.init" {
//     var binding = Binding.alloc(
//         std.heap.page_allocator,
//         B.Identifier{ .ref = Ref{ .source_index = 0, .innerIndex() = 10 } },
//         logger.Loc{ .start = 1 },
//     );
//     std.testing.expect(binding.loc.start == 1);
//     std.testing.expect(@as(Binding.Tag, binding.data) == Binding.Tag.b_identifier);

//     printmem("-------Binding:           {d} bits\n", .{@bitSizeOf(Binding)});
//     printmem("B.Identifier:             {d} bits\n", .{@bitSizeOf(B.Identifier)});
//     printmem("B.Array:                  {d} bits\n", .{@bitSizeOf(B.Array)});
//     printmem("B.Property:               {d} bits\n", .{@bitSizeOf(B.Property)});
//     printmem("B.Object:                 {d} bits\n", .{@bitSizeOf(B.Object)});
//     printmem("B.Missing:                {d} bits\n", .{@bitSizeOf(B.Missing)});
//     printmem("-------Binding:           {d} bits\n", .{@bitSizeOf(Binding)});
// }

// test "Stmt.init" {
//     var stmt = Stmt.alloc(
//         std.heap.page_allocator,
//         S.Continue{},
//         logger.Loc{ .start = 1 },
//     );
//     std.testing.expect(stmt.loc.start == 1);
//     std.testing.expect(@as(Stmt.Tag, stmt.data) == Stmt.Tag.s_continue);

//     printmem("-----Stmt       {d} bits\n", .{@bitSizeOf(Stmt)});
//     printmem("StmtNodeList:   {d} bits\n", .{@bitSizeOf(StmtNodeList)});
//     printmem("StmtOrExpr:     {d} bits\n", .{@bitSizeOf(StmtOrExpr)});
//     printmem("S.Block         {d} bits\n", .{@bitSizeOf(S.Block)});
//     printmem("S.Comment       {d} bits\n", .{@bitSizeOf(S.Comment)});
//     printmem("S.Directive     {d} bits\n", .{@bitSizeOf(S.Directive)});
//     printmem("S.ExportClause  {d} bits\n", .{@bitSizeOf(S.ExportClause)});
//     printmem("S.Empty         {d} bits\n", .{@bitSizeOf(S.Empty)});
//     printmem("S.TypeScript    {d} bits\n", .{@bitSizeOf(S.TypeScript)});
//     printmem("S.Debugger      {d} bits\n", .{@bitSizeOf(S.Debugger)});
//     printmem("S.ExportFrom    {d} bits\n", .{@bitSizeOf(S.ExportFrom)});
//     printmem("S.ExportDefault {d} bits\n", .{@bitSizeOf(S.ExportDefault)});
//     printmem("S.Enum          {d} bits\n", .{@bitSizeOf(S.Enum)});
//     printmem("S.Namespace     {d} bits\n", .{@bitSizeOf(S.Namespace)});
//     printmem("S.Function      {d} bits\n", .{@bitSizeOf(S.Function)});
//     printmem("S.Class         {d} bits\n", .{@bitSizeOf(S.Class)});
//     printmem("S.If            {d} bits\n", .{@bitSizeOf(S.If)});
//     printmem("S.For           {d} bits\n", .{@bitSizeOf(S.For)});
//     printmem("S.ForIn         {d} bits\n", .{@bitSizeOf(S.ForIn)});
//     printmem("S.ForOf         {d} bits\n", .{@bitSizeOf(S.ForOf)});
//     printmem("S.DoWhile       {d} bits\n", .{@bitSizeOf(S.DoWhile)});
//     printmem("S.While         {d} bits\n", .{@bitSizeOf(S.While)});
//     printmem("S.With          {d} bits\n", .{@bitSizeOf(S.With)});
//     printmem("S.Try           {d} bits\n", .{@bitSizeOf(S.Try)});
//     printmem("S.Switch        {d} bits\n", .{@bitSizeOf(S.Switch)});
//     printmem("S.Import        {d} bits\n", .{@bitSizeOf(S.Import)});
//     printmem("S.Return        {d} bits\n", .{@bitSizeOf(S.Return)});
//     printmem("S.Throw         {d} bits\n", .{@bitSizeOf(S.Throw)});
//     printmem("S.Local         {d} bits\n", .{@bitSizeOf(S.Local)});
//     printmem("S.Break         {d} bits\n", .{@bitSizeOf(S.Break)});
//     printmem("S.Continue      {d} bits\n", .{@bitSizeOf(S.Continue)});
//     printmem("-----Stmt       {d} bits\n", .{@bitSizeOf(Stmt)});
// }

// test "Expr.init" {
//     var allocator = std.heap.page_allocator;
//     const ident = Expr.init(E.Identifier, E.Identifier{}, logger.Loc{ .start = 100 });
//     var list = [_]Expr{ident};
//     var expr = Expr.init(
//         E.Array,
//         E.Array{ .items = list[0..] },
//         logger.Loc{ .start = 1 },
//     );
//     try std.testing.expect(expr.loc.start == 1);
//     try std.testing.expect(@as(Expr.Tag, expr.data) == Expr.Tag.e_array);
//     try std.testing.expect(expr.data.e_array.items[0].loc.start == 100);

//     printmem("--Ref                      {d} bits\n", .{@bitSizeOf(Ref)});
//     printmem("--LocRef                   {d} bits\n", .{@bitSizeOf(LocRef)});
//     printmem("--logger.Loc               {d} bits\n", .{@bitSizeOf(logger.Loc)});
//     printmem("--logger.Range             {d} bits\n", .{@bitSizeOf(logger.Range)});
//     printmem("----------Expr:            {d} bits\n", .{@bitSizeOf(Expr)});
//     printmem("ExprNodeList:              {d} bits\n", .{@bitSizeOf(ExprNodeList)});
//     printmem("E.Array:                   {d} bits\n", .{@bitSizeOf(E.Array)});

//     printmem("E.Unary:                   {d} bits\n", .{@bitSizeOf(E.Unary)});
//     printmem("E.Binary:                  {d} bits\n", .{@bitSizeOf(E.Binary)});
//     printmem("E.Boolean:                 {d} bits\n", .{@bitSizeOf(E.Boolean)});
//     printmem("E.Super:                   {d} bits\n", .{@bitSizeOf(E.Super)});
//     printmem("E.Null:                    {d} bits\n", .{@bitSizeOf(E.Null)});
//     printmem("E.Undefined:               {d} bits\n", .{@bitSizeOf(E.Undefined)});
//     printmem("E.New:                     {d} bits\n", .{@bitSizeOf(E.New)});
//     printmem("E.NewTarget:               {d} bits\n", .{@bitSizeOf(E.NewTarget)});
//     printmem("E.Function:                {d} bits\n", .{@bitSizeOf(E.Function)});
//     printmem("E.ImportMeta:              {d} bits\n", .{@bitSizeOf(E.ImportMeta)});
//     printmem("E.Call:                    {d} bits\n", .{@bitSizeOf(E.Call)});
//     printmem("E.Dot:                     {d} bits\n", .{@bitSizeOf(E.Dot)});
//     printmem("E.Index:                   {d} bits\n", .{@bitSizeOf(E.Index)});
//     printmem("E.Arrow:                   {d} bits\n", .{@bitSizeOf(E.Arrow)});
//     printmem("E.Identifier:              {d} bits\n", .{@bitSizeOf(E.Identifier)});
//     printmem("E.ImportIdentifier:        {d} bits\n", .{@bitSizeOf(E.ImportIdentifier)});
//     printmem("E.PrivateIdentifier:       {d} bits\n", .{@bitSizeOf(E.PrivateIdentifier)});
//     printmem("E.JSXElement:              {d} bits\n", .{@bitSizeOf(E.JSXElement)});
//     printmem("E.Missing:                 {d} bits\n", .{@bitSizeOf(E.Missing)});
//     printmem("E.Number:                  {d} bits\n", .{@bitSizeOf(E.Number)});
//     printmem("E.BigInt:                  {d} bits\n", .{@bitSizeOf(E.BigInt)});
//     printmem("E.Object:                  {d} bits\n", .{@bitSizeOf(E.Object)});
//     printmem("E.Spread:                  {d} bits\n", .{@bitSizeOf(E.Spread)});
//     printmem("E.String:                  {d} bits\n", .{@bitSizeOf(E.String)});
//     printmem("E.TemplatePart:            {d} bits\n", .{@bitSizeOf(E.TemplatePart)});
//     printmem("E.Template:                {d} bits\n", .{@bitSizeOf(E.Template)});
//     printmem("E.RegExp:                  {d} bits\n", .{@bitSizeOf(E.RegExp)});
//     printmem("E.Await:                   {d} bits\n", .{@bitSizeOf(E.Await)});
//     printmem("E.Yield:                   {d} bits\n", .{@bitSizeOf(E.Yield)});
//     printmem("E.If:                      {d} bits\n", .{@bitSizeOf(E.If)});
//     printmem("E.RequireResolveString: {d} bits\n", .{@bitSizeOf(E.RequireResolveString)});
//     printmem("E.Import:                  {d} bits\n", .{@bitSizeOf(E.Import)});
//     printmem("----------Expr:            {d} bits\n", .{@bitSizeOf(Expr)});
// }

// -- ESBuild bit sizes
// EArray             | 256
// EArrow             | 512
// EAwait             | 192
// EBinary            | 448
// ECall              | 448
// EDot               | 384
// EIdentifier        | 96
// EIf                | 576
// EImport            | 448
// EImportIdentifier  | 96
// EIndex             | 448
// EJSXElement        | 448
// ENew               | 448
// EnumValue          | 384
// EObject            | 256
// EPrivateIdentifier | 64
// ERequire           | 32
// ERequireResolve    | 32
// EString            | 256
// ETemplate          | 640
// EUnary             | 256
// Expr               | 192
// ExprOrStmt         | 128
// EYield             | 128
// Finally            | 256
// Fn                 | 704
// FnBody             | 256
// LocRef             | 96
// NamedExport        | 96
// NamedImport        | 512
// NameMinifier       | 256
// NamespaceAlias     | 192
// opTableEntry       | 256
// Part               | 1088
// Property           | 640
// PropertyBinding    | 512
// Ref                | 64
// SBlock             | 192
// SBreak             | 64
// SClass             | 704
// SComment           | 128
// SContinue          | 64
// Scope              | 704
// ScopeMember        | 96
// SDirective         | 256
// SDoWhile           | 384
// SEnum              | 448
// SExportClause      | 256
// SExportDefault     | 256
// SExportEquals      | 192
// SExportFrom        | 320
// SExportStar        | 192
// SExpr              | 256
// SFor               | 384
// SForIn             | 576
// SForOf             | 640
// SFunction          | 768
// SIf                | 448
// SImport            | 320
// SLabel             | 320
// SLazyExport        | 192
// SLocal             | 256
// SNamespace         | 448
// Span               | 192
// SReturn            | 64
// SSwitch            | 448
// SThrow             | 192
// Stmt               | 192
// STry               | 384
// -- ESBuild bit sizes

const ToJSError = error{
    @"Cannot convert argument type to JS",
    @"Cannot convert identifier to JS. Try a statically-known value",
    MacroError,
    OutOfMemory,
};<|MERGE_RESOLUTION|>--- conflicted
+++ resolved
@@ -5713,17 +5713,10 @@
 
         pub fn toJS(this: Data, allocator: std.mem.Allocator, globalObject: *JSC.JSGlobalObject, comptime opts: E.ToJsOpts) ToJSError!JSC.JSValue {
             return switch (this) {
-<<<<<<< HEAD
                 .e_array => |e| e.toJS(allocator, globalObject, opts),
                 .e_object => |e| e.toJS(allocator, globalObject, opts),
                 .e_string => |e| e.toJS(allocator, globalObject, opts),
-                .e_utf8_string => |e| JSC.ZigString.fromUTF8(e.data).toValueGC(globalObject),
-=======
-                .e_array => |e| e.toJS(allocator, globalObject),
-                .e_object => |e| e.toJS(allocator, globalObject),
-                .e_string => |e| e.toJS(allocator, globalObject),
                 .e_utf8_string => |e| JSC.ZigString.fromUTF8(e.data).toJS(globalObject),
->>>>>>> 7f3e6f23
                 .e_null => JSC.JSValue.null,
                 .e_undefined => JSC.JSValue.undefined,
                 .e_boolean => |boolean| if (boolean.value)
