--- conflicted
+++ resolved
@@ -285,6630 +285,6 @@
                     @as(u64, @bitCast(purifyNaN(decoded.number))),
             });
         }
-<<<<<<< HEAD
-        return encoded;
-=======
-
-        pub const Kind = enum(u3) {
-            normal,
-            get,
-            set,
-            spread,
-            declare,
-            abstract,
-            class_static_block,
-
-            pub fn jsonStringify(self: @This(), writer: anytype) !void {
-                return try writer.write(@tagName(self));
-            }
-        };
-    };
-
-    pub const FnBody = struct {
-        loc: logger.Loc,
-        stmts: StmtNodeList,
-
-        pub fn initReturnExpr(allocator: std.mem.Allocator, expr: Expr) !FnBody {
-            return .{
-                .stmts = try allocator.dupe(Stmt, &.{Stmt.alloc(S.Return, .{
-                    .value = expr,
-                }, expr.loc)}),
-                .loc = expr.loc,
-            };
-        }
-    };
-
-    pub const Fn = struct {
-        name: ?LocRef = null,
-        open_parens_loc: logger.Loc = logger.Loc.Empty,
-        args: []Arg = &.{},
-        // This was originally nullable, but doing so I believe caused a miscompilation
-        // Specifically, the body was always null.
-        body: FnBody = .{ .loc = logger.Loc.Empty, .stmts = &.{} },
-        arguments_ref: ?Ref = null,
-
-        flags: Flags.Function.Set = Flags.Function.None,
-
-        return_ts_metadata: TypeScript.Metadata = .m_none,
-
-        pub fn deepClone(this: *const Fn, allocator: std.mem.Allocator) !Fn {
-            const args = try allocator.alloc(Arg, this.args.len);
-            for (0..args.len) |i| {
-                args[i] = try this.args[i].deepClone(allocator);
-            }
-            return .{
-                .name = this.name,
-                .open_parens_loc = this.open_parens_loc,
-                .args = args,
-                .body = .{
-                    .loc = this.body.loc,
-                    .stmts = this.body.stmts,
-                },
-                .arguments_ref = this.arguments_ref,
-                .flags = this.flags,
-                .return_ts_metadata = this.return_ts_metadata,
-            };
-        }
-    };
-    pub const Arg = struct {
-        ts_decorators: ExprNodeList = ExprNodeList{},
-        binding: BindingNodeIndex,
-        default: ?ExprNodeIndex = null,
-
-        // "constructor(public x: boolean) {}"
-        is_typescript_ctor_field: bool = false,
-
-        ts_metadata: TypeScript.Metadata = .m_none,
-
-        pub fn deepClone(this: *const Arg, allocator: std.mem.Allocator) !Arg {
-            return .{
-                .ts_decorators = try this.ts_decorators.deepClone(allocator),
-                .binding = this.binding,
-                .default = if (this.default) |d| try d.deepClone(allocator) else null,
-                .is_typescript_ctor_field = this.is_typescript_ctor_field,
-                .ts_metadata = this.ts_metadata,
-            };
-        }
-    };
-};
-
-pub const Symbol = struct {
-    /// This is the name that came from the parser. Printed names may be renamed
-    /// during minification or to avoid name collisions. Do not use the original
-    /// name during printing.
-    original_name: []const u8,
-
-    /// This is used for symbols that represent items in the import clause of an
-    /// ES6 import statement. These should always be referenced by EImportIdentifier
-    /// instead of an EIdentifier. When this is present, the expression should
-    /// be printed as a property access off the namespace instead of as a bare
-    /// identifier.
-    ///
-    /// For correctness, this must be stored on the symbol instead of indirectly
-    /// associated with the Ref for the symbol somehow. In ES6 "flat bundling"
-    /// mode, re-exported symbols are collapsed using MergeSymbols() and renamed
-    /// symbols from other files that end up at this symbol must be able to tell
-    /// if it has a namespace alias.
-    namespace_alias: ?G.NamespaceAlias = null,
-
-    /// Used by the parser for single pass parsing.
-    link: Ref = Ref.None,
-
-    /// An estimate of the number of uses of this symbol. This is used to detect
-    /// whether a symbol is used or not. For example, TypeScript imports that are
-    /// unused must be removed because they are probably type-only imports. This
-    /// is an estimate and may not be completely accurate due to oversights in the
-    /// code. But it should always be non-zero when the symbol is used.
-    use_count_estimate: u32 = 0,
-
-    /// This is for generating cross-chunk imports and exports for code splitting.
-    ///
-    /// Do not use this directly. Use `chunkIndex()` instead.
-    chunk_index: u32 = invalid_chunk_index,
-
-    /// This is used for minification. Symbols that are declared in sibling scopes
-    /// can share a name. A good heuristic (from Google Closure Compiler) is to
-    /// assign names to symbols from sibling scopes in declaration order. That way
-    /// local variable names are reused in each global function like this, which
-    /// improves gzip compression:
-    ///
-    ///   function x(a, b) { ... }
-    ///   function y(a, b, c) { ... }
-    ///
-    /// The parser fills this in for symbols inside nested scopes. There are three
-    /// slot namespaces: regular symbols, label symbols, and private symbols.
-    ///
-    /// Do not use this directly. Use `nestedScopeSlot()` instead.
-    nested_scope_slot: u32 = invalid_nested_scope_slot,
-
-    did_keep_name: bool = true,
-
-    must_start_with_capital_letter_for_jsx: bool = false,
-
-    /// The kind of symbol. This is used to determine how to print the symbol
-    /// and how to deal with conflicts, renaming, etc.
-    kind: Kind = Kind.other,
-
-    /// Certain symbols must not be renamed or minified. For example, the
-    /// "arguments" variable is declared by the runtime for every function.
-    /// Renaming can also break any identifier used inside a "with" statement.
-    must_not_be_renamed: bool = false,
-
-    /// We automatically generate import items for property accesses off of
-    /// namespace imports. This lets us remove the expensive namespace imports
-    /// while bundling in many cases, replacing them with a cheap import item
-    /// instead:
-    ///
-    ///   import * as ns from 'path'
-    ///   ns.foo()
-    ///
-    /// That can often be replaced by this, which avoids needing the namespace:
-    ///
-    ///   import {foo} from 'path'
-    ///   foo()
-    ///
-    /// However, if the import is actually missing then we don't want to report a
-    /// compile-time error like we do for real import items. This status lets us
-    /// avoid this. We also need to be able to replace such import items with
-    /// undefined, which this status is also used for.
-    import_item_status: ImportItemStatus = ImportItemStatus.none,
-
-    /// --- Not actually used yet -----------------------------------------------
-    /// Sometimes we lower private symbols even if they are supported. For example,
-    /// consider the following TypeScript code:
-    ///
-    ///   class Foo {
-    ///     #foo = 123
-    ///     bar = this.#foo
-    ///   }
-    ///
-    /// If "useDefineForClassFields: false" is set in "tsconfig.json", then "bar"
-    /// must use assignment semantics instead of define semantics. We can compile
-    /// that to this code:
-    ///
-    ///   class Foo {
-    ///     constructor() {
-    ///       this.#foo = 123;
-    ///       this.bar = this.#foo;
-    ///     }
-    ///     #foo;
-    ///   }
-    ///
-    /// However, we can't do the same for static fields:
-    ///
-    ///   class Foo {
-    ///     static #foo = 123
-    ///     static bar = this.#foo
-    ///   }
-    ///
-    /// Compiling these static fields to something like this would be invalid:
-    ///
-    ///   class Foo {
-    ///     static #foo;
-    ///   }
-    ///   Foo.#foo = 123;
-    ///   Foo.bar = Foo.#foo;
-    ///
-    /// Thus "#foo" must be lowered even though it's supported. Another case is
-    /// when we're converting top-level class declarations to class expressions
-    /// to avoid the TDZ and the class shadowing symbol is referenced within the
-    /// class body:
-    ///
-    ///   class Foo {
-    ///     static #foo = Foo
-    ///   }
-    ///
-    /// This cannot be converted into something like this:
-    ///
-    ///   var Foo = class {
-    ///     static #foo;
-    ///   };
-    ///   Foo.#foo = Foo;
-    ///
-    /// --- Not actually used yet -----------------------------------------------
-    private_symbol_must_be_lowered: bool = false,
-
-    remove_overwritten_function_declaration: bool = false,
-
-    /// Used in HMR to decide when live binding code is needed.
-    has_been_assigned_to: bool = false,
-
-    comptime {
-        bun.assert_eql(@sizeOf(Symbol), 88);
-        bun.assert_eql(@alignOf(Symbol), @alignOf([]const u8));
-    }
-
-    const invalid_chunk_index = std.math.maxInt(u32);
-    pub const invalid_nested_scope_slot = std.math.maxInt(u32);
-
-    pub const SlotNamespace = enum {
-        must_not_be_renamed,
-        default,
-        label,
-        private_name,
-        mangled_prop,
-
-        pub const CountsArray = std.EnumArray(SlotNamespace, u32);
-    };
-
-    /// This is for generating cross-chunk imports and exports for code splitting.
-    pub inline fn chunkIndex(this: *const Symbol) ?u32 {
-        const i = this.chunk_index;
-        return if (i == invalid_chunk_index) null else i;
-    }
-
-    pub inline fn nestedScopeSlot(this: *const Symbol) ?u32 {
-        const i = this.nested_scope_slot;
-        return if (i == invalid_nested_scope_slot) null else i;
-    }
-
-    pub fn slotNamespace(this: *const Symbol) SlotNamespace {
-        const kind = this.kind;
-
-        if (kind == .unbound or this.must_not_be_renamed) {
-            return .must_not_be_renamed;
-        }
-
-        if (kind.isPrivate()) {
-            return .private_name;
-        }
-
-        return switch (kind) {
-            // .mangled_prop => .mangled_prop,
-            .label => .label,
-            else => .default,
-        };
-    }
-
-    pub inline fn hasLink(this: *const Symbol) bool {
-        return this.link.tag != .invalid;
-    }
-
-    pub const Kind = enum {
-        /// An unbound symbol is one that isn't declared in the file it's referenced
-        /// in. For example, using "window" without declaring it will be unbound.
-        unbound,
-
-        /// This has special merging behavior. You're allowed to re-declare these
-        /// symbols more than once in the same scope. These symbols are also hoisted
-        /// out of the scope they are declared in to the closest containing function
-        /// or module scope. These are the symbols with this kind:
-        ///
-        /// - Function arguments
-        /// - Function statements
-        /// - Variables declared using "var"
-        hoisted,
-        hoisted_function,
-
-        /// There's a weird special case where catch variables declared using a simple
-        /// identifier (i.e. not a binding pattern) block hoisted variables instead of
-        /// becoming an error:
-        ///
-        ///   var e = 0;
-        ///   try { throw 1 } catch (e) {
-        ///     print(e) // 1
-        ///     var e = 2
-        ///     print(e) // 2
-        ///   }
-        ///   print(e) // 0 (since the hoisting stops at the catch block boundary)
-        ///
-        /// However, other forms are still a syntax error:
-        ///
-        ///   try {} catch (e) { let e }
-        ///   try {} catch ({e}) { var e }
-        ///
-        /// This symbol is for handling this weird special case.
-        catch_identifier,
-
-        /// Generator and async functions are not hoisted, but still have special
-        /// properties such as being able to overwrite previous functions with the
-        /// same name
-        generator_or_async_function,
-
-        /// This is the special "arguments" variable inside functions
-        arguments,
-
-        /// Classes can merge with TypeScript namespaces.
-        class,
-
-        /// A class-private identifier (i.e. "#foo").
-        private_field,
-        private_method,
-        private_get,
-        private_set,
-        private_get_set_pair,
-        private_static_field,
-        private_static_method,
-        private_static_get,
-        private_static_set,
-        private_static_get_set_pair,
-
-        /// Labels are in their own namespace
-        label,
-
-        /// TypeScript enums can merge with TypeScript namespaces and other TypeScript
-        /// enums.
-        ts_enum,
-
-        /// TypeScript namespaces can merge with classes, functions, TypeScript enums,
-        /// and other TypeScript namespaces.
-        ts_namespace,
-
-        /// In TypeScript, imports are allowed to silently collide with symbols within
-        /// the module. Presumably this is because the imports may be type-only.
-        /// Import statement namespace references should NOT have this set.
-        import,
-
-        /// Assigning to a "const" symbol will throw a TypeError at runtime
-        constant,
-
-        // CSS identifiers that are renamed to be unique to the file they are in
-        local_css,
-
-        /// This annotates all other symbols that don't have special behavior.
-        other,
-
-        pub fn jsonStringify(self: @This(), writer: anytype) !void {
-            return try writer.write(@tagName(self));
-        }
-
-        pub inline fn isPrivate(kind: Symbol.Kind) bool {
-            return @intFromEnum(kind) >= @intFromEnum(Symbol.Kind.private_field) and @intFromEnum(kind) <= @intFromEnum(Symbol.Kind.private_static_get_set_pair);
-        }
-
-        pub inline fn isHoisted(kind: Symbol.Kind) bool {
-            return switch (kind) {
-                .hoisted, .hoisted_function => true,
-                else => false,
-            };
-        }
-
-        pub inline fn isHoistedOrFunction(kind: Symbol.Kind) bool {
-            return switch (kind) {
-                .hoisted, .hoisted_function, .generator_or_async_function => true,
-                else => false,
-            };
-        }
-
-        pub inline fn isFunction(kind: Symbol.Kind) bool {
-            return switch (kind) {
-                .hoisted_function, .generator_or_async_function => true,
-                else => false,
-            };
-        }
-    };
-
-    pub const isKindPrivate = Symbol.Kind.isPrivate;
-    pub const isKindHoisted = Symbol.Kind.isHoisted;
-    pub const isKindHoistedOrFunction = Symbol.Kind.isHoistedOrFunction;
-    pub const isKindFunction = Symbol.Kind.isFunction;
-
-    pub const Use = struct {
-        count_estimate: u32 = 0,
-    };
-
-    pub const List = BabyList(Symbol);
-    pub const NestedList = BabyList(List);
-
-    pub fn mergeContentsWith(this: *Symbol, old: *Symbol) void {
-        this.use_count_estimate += old.use_count_estimate;
-        if (old.must_not_be_renamed) {
-            this.original_name = old.original_name;
-            this.must_not_be_renamed = true;
-        }
-
-        // TODO: MustStartWithCapitalLetterForJSX
-    }
-
-    pub const Map = struct {
-        // This could be represented as a "map[Ref]Symbol" but a two-level array was
-        // more efficient in profiles. This appears to be because it doesn't involve
-        // a hash. This representation also makes it trivial to quickly merge symbol
-        // maps from multiple files together. Each file only generates symbols in a
-        // single inner array, so you can join the maps together by just make a
-        // single outer array containing all of the inner arrays. See the comment on
-        // "Ref" for more detail.
-        symbols_for_source: NestedList = .{},
-
-        pub fn dump(this: Map) void {
-            defer Output.flush();
-            for (this.symbols_for_source.slice(), 0..) |symbols, i| {
-                Output.prettyln("\n\n-- Source ID: {d} ({d} symbols) --\n\n", .{ i, symbols.len });
-                for (symbols.slice(), 0..) |symbol, inner_index| {
-                    Output.prettyln(
-                        " name: {s}\n  tag: {s}\n       {any}\n",
-                        .{
-                            symbol.original_name, @tagName(symbol.kind),
-                            if (symbol.hasLink()) symbol.link else Ref{
-                                .source_index = @truncate(i),
-                                .inner_index = @truncate(inner_index),
-                                .tag = .symbol,
-                            },
-                        },
-                    );
-                }
-            }
-        }
-
-        pub fn assignChunkIndex(this: *Map, decls_: DeclaredSymbol.List, chunk_index: u32) void {
-            const Iterator = struct {
-                map: *Map,
-                chunk_index: u32,
-
-                pub fn next(self: @This(), ref: Ref) void {
-                    var symbol = self.map.get(ref).?;
-                    symbol.chunk_index = self.chunk_index;
-                }
-            };
-            var decls = decls_;
-
-            DeclaredSymbol.forEachTopLevelSymbol(&decls, Iterator{ .map = this, .chunk_index = chunk_index }, Iterator.next);
-        }
-
-        pub fn merge(this: *Map, old: Ref, new: Ref) Ref {
-            if (old.eql(new)) {
-                return new;
-            }
-
-            var old_symbol = this.get(old).?;
-            if (old_symbol.hasLink()) {
-                const old_link = old_symbol.link;
-                old_symbol.link = this.merge(old_link, new);
-                return old_symbol.link;
-            }
-
-            var new_symbol = this.get(new).?;
-
-            if (new_symbol.hasLink()) {
-                const new_link = new_symbol.link;
-                new_symbol.link = this.merge(old, new_link);
-                return new_symbol.link;
-            }
-
-            old_symbol.link = new;
-            new_symbol.mergeContentsWith(old_symbol);
-            return new;
-        }
-
-        pub fn get(self: *const Map, ref: Ref) ?*Symbol {
-            if (Ref.isSourceIndexNull(ref.sourceIndex()) or ref.isSourceContentsSlice()) {
-                return null;
-            }
-
-            return self.symbols_for_source.at(ref.sourceIndex()).mut(ref.innerIndex());
-        }
-
-        pub fn getConst(self: *const Map, ref: Ref) ?*const Symbol {
-            if (Ref.isSourceIndexNull(ref.sourceIndex()) or ref.isSourceContentsSlice()) {
-                return null;
-            }
-
-            return self.symbols_for_source.at(ref.sourceIndex()).at(ref.innerIndex());
-        }
-
-        pub fn init(sourceCount: usize, allocator: std.mem.Allocator) !Map {
-            const symbols_for_source: NestedList = NestedList.init(try allocator.alloc([]Symbol, sourceCount));
-            return Map{ .symbols_for_source = symbols_for_source };
-        }
-
-        pub fn initWithOneList(list: List) Map {
-            const baby_list = BabyList(List).init((&list)[0..1]);
-            return initList(baby_list);
-        }
-
-        pub fn initList(list: NestedList) Map {
-            return Map{ .symbols_for_source = list };
-        }
-
-        pub fn getWithLink(symbols: *const Map, ref: Ref) ?*Symbol {
-            var symbol: *Symbol = symbols.get(ref) orelse return null;
-            if (symbol.hasLink()) {
-                return symbols.get(symbol.link) orelse symbol;
-            }
-            return symbol;
-        }
-
-        pub fn getWithLinkConst(symbols: *Map, ref: Ref) ?*const Symbol {
-            var symbol: *const Symbol = symbols.getConst(ref) orelse return null;
-            if (symbol.hasLink()) {
-                return symbols.getConst(symbol.link) orelse symbol;
-            }
-            return symbol;
-        }
-
-        pub fn followAll(symbols: *Map) void {
-            const trace = bun.perf.trace("Symbols.followAll");
-            defer trace.end();
-            for (symbols.symbols_for_source.slice()) |list| {
-                for (list.slice()) |*symbol| {
-                    if (!symbol.hasLink()) continue;
-                    symbol.link = follow(symbols, symbol.link);
-                }
-            }
-        }
-
-        /// Equivalent to followSymbols in esbuild
-        pub fn follow(symbols: *const Map, ref: Ref) Ref {
-            var symbol = symbols.get(ref) orelse return ref;
-            if (!symbol.hasLink()) {
-                return ref;
-            }
-
-            const link = follow(symbols, symbol.link);
-
-            if (!symbol.link.eql(link)) {
-                symbol.link = link;
-            }
-
-            return link;
-        }
-    };
-
-    pub inline fn isHoisted(self: *const Symbol) bool {
-        return Symbol.isKindHoisted(self.kind);
-    }
-};
-
-pub const OptionalChain = enum(u1) {
-    /// "a?.b"
-    start,
-
-    /// "a?.b.c" => ".c" is .continuation
-    /// "(a?.b).c" => ".c" is null
-    continuation,
-
-    pub fn jsonStringify(self: @This(), writer: anytype) !void {
-        return try writer.write(@tagName(self));
-    }
-};
-
-pub const E = struct {
-    /// This represents an internal property name that can be mangled. The symbol
-    /// referenced by this expression should be a "SymbolMangledProp" symbol.
-    pub const NameOfSymbol = struct {
-        ref: Ref = Ref.None,
-
-        /// If true, a preceding comment contains "@__KEY__"
-        ///
-        /// Currently not used
-        has_property_key_comment: bool = false,
-    };
-
-    pub const Array = struct {
-        items: ExprNodeList = ExprNodeList{},
-        comma_after_spread: ?logger.Loc = null,
-        is_single_line: bool = false,
-        is_parenthesized: bool = false,
-        was_originally_macro: bool = false,
-        close_bracket_loc: logger.Loc = logger.Loc.Empty,
-
-        pub fn push(this: *Array, allocator: std.mem.Allocator, item: Expr) !void {
-            try this.items.push(allocator, item);
-        }
-
-        pub inline fn slice(this: Array) []Expr {
-            return this.items.slice();
-        }
-
-        pub fn inlineSpreadOfArrayLiterals(
-            this: *Array,
-            allocator: std.mem.Allocator,
-            estimated_count: usize,
-        ) !ExprNodeList {
-            var out = try allocator.alloc(
-                Expr,
-                // This over-allocates a little but it's fine
-                estimated_count + @as(usize, this.items.len),
-            );
-            var remain = out;
-            for (this.items.slice()) |item| {
-                switch (item.data) {
-                    .e_spread => |val| {
-                        if (val.value.data == .e_array) {
-                            for (val.value.data.e_array.items.slice()) |inner_item| {
-                                if (inner_item.data == .e_missing) {
-                                    remain[0] = Expr.init(E.Undefined, .{}, inner_item.loc);
-                                    remain = remain[1..];
-                                } else {
-                                    remain[0] = inner_item;
-                                    remain = remain[1..];
-                                }
-                            }
-
-                            // skip empty arrays
-                            // don't include the inlined spread.
-                            continue;
-                        }
-                        // non-arrays are kept in
-                    },
-                    else => {},
-                }
-
-                remain[0] = item;
-                remain = remain[1..];
-            }
-
-            return ExprNodeList.init(out[0 .. out.len - remain.len]);
-        }
-
-        pub fn toJS(this: @This(), allocator: std.mem.Allocator, globalObject: *JSC.JSGlobalObject) ToJSError!JSC.JSValue {
-            const items = this.items.slice();
-            var array = try JSC.JSValue.createEmptyArray(globalObject, items.len);
-            array.protect();
-            defer array.unprotect();
-            for (items, 0..) |expr, j| {
-                array.putIndex(globalObject, @as(u32, @truncate(j)), try expr.data.toJS(allocator, globalObject));
-            }
-
-            return array;
-        }
-
-        /// Assumes each item in the array is a string
-        pub fn alphabetizeStrings(this: *Array) void {
-            if (comptime Environment.allow_assert) {
-                for (this.items.slice()) |item| {
-                    bun.assert(item.data == .e_string);
-                }
-            }
-            std.sort.pdq(Expr, this.items.slice(), {}, Sorter.isLessThan);
-        }
-
-        const Sorter = struct {
-            pub fn isLessThan(ctx: void, lhs: Expr, rhs: Expr) bool {
-                return strings.cmpStringsAsc(ctx, lhs.data.e_string.data, rhs.data.e_string.data);
-            }
-        };
-    };
-
-    pub const Unary = struct {
-        op: Op.Code,
-        value: ExprNodeIndex,
-    };
-
-    pub const Binary = struct {
-        left: ExprNodeIndex,
-        right: ExprNodeIndex,
-        op: Op.Code,
-    };
-
-    pub const Boolean = struct {
-        value: bool,
-        pub fn toJS(this: @This(), ctx: *JSC.JSGlobalObject) JSC.C.JSValueRef {
-            return JSC.C.JSValueMakeBoolean(ctx, this.value);
-        }
-    };
-    pub const Super = struct {};
-    pub const Null = struct {};
-    pub const This = struct {};
-    pub const Undefined = struct {};
-    pub const New = struct {
-        target: ExprNodeIndex,
-        args: ExprNodeList = ExprNodeList{},
-
-        // True if there is a comment containing "@__PURE__" or "#__PURE__" preceding
-        // this call expression. See the comment inside ECall for more details.
-        can_be_unwrapped_if_unused: bool = false,
-
-        close_parens_loc: logger.Loc,
-    };
-    pub const NewTarget = struct {
-        range: logger.Range,
-    };
-    pub const ImportMeta = struct {};
-    pub const ImportMetaMain = struct {
-        /// If we want to print `!import.meta.main`, set this flag to true
-        /// instead of wrapping in a unary not. This way, the printer can easily
-        /// print `require.main != module` instead of `!(require.main == module)`
-        inverted: bool = false,
-    };
-
-    pub const Special = union(enum) {
-        /// emits `exports` or `module.exports` depending on `commonjs_named_exports_deoptimized`
-        module_exports,
-        /// `import.meta.hot`
-        hot_enabled,
-        /// Acts as .e_undefined, but allows property accesses to the rest of the HMR API.
-        hot_disabled,
-        /// `import.meta.hot.data` when HMR is enabled. Not reachable when it is disabled.
-        hot_data,
-        /// `import.meta.hot.accept` when HMR is enabled. Truthy.
-        hot_accept,
-        /// Converted from `hot_accept` to this in js_parser.zig when it is
-        /// passed strings. Printed as `hmr.hot.acceptSpecifiers`
-        hot_accept_visited,
-        /// Prints the resolved specifier string for an import record.
-        resolved_specifier_string: ImportRecord.Index,
-    };
-
-    pub const Call = struct {
-        // Node:
-        target: ExprNodeIndex,
-        args: ExprNodeList = ExprNodeList{},
-        optional_chain: ?OptionalChain = null,
-        is_direct_eval: bool = false,
-        close_paren_loc: logger.Loc = logger.Loc.Empty,
-
-        // True if there is a comment containing "@__PURE__" or "#__PURE__" preceding
-        // this call expression. This is an annotation used for tree shaking, and
-        // means that the call can be removed if it's unused. It does not mean the
-        // call is pure (e.g. it may still return something different if called twice).
-        //
-        // Note that the arguments are not considered to be part of the call. If the
-        // call itself is removed due to this annotation, the arguments must remain
-        // if they have side effects.
-        can_be_unwrapped_if_unused: bool = false,
-
-        // Used when printing to generate the source prop on the fly
-        was_jsx_element: bool = false,
-
-        pub fn hasSameFlagsAs(a: *Call, b: *Call) bool {
-            return (a.optional_chain == b.optional_chain and
-                a.is_direct_eval == b.is_direct_eval and
-                a.can_be_unwrapped_if_unused == b.can_be_unwrapped_if_unused);
-        }
-    };
-
-    pub const Dot = struct {
-        // target is Node
-        target: ExprNodeIndex,
-        name: string,
-        name_loc: logger.Loc,
-        optional_chain: ?OptionalChain = null,
-
-        // If true, this property access is known to be free of side-effects. That
-        // means it can be removed if the resulting value isn't used.
-        can_be_removed_if_unused: bool = false,
-
-        // If true, this property access is a function that, when called, can be
-        // unwrapped if the resulting value is unused. Unwrapping means discarding
-        // the call target but keeping any arguments with side effects.
-        call_can_be_unwrapped_if_unused: bool = false,
-
-        pub fn hasSameFlagsAs(a: *Dot, b: *Dot) bool {
-            return (a.optional_chain == b.optional_chain and
-                a.is_direct_eval == b.is_direct_eval and
-                a.can_be_removed_if_unused == b.can_be_removed_if_unused and a.call_can_be_unwrapped_if_unused == b.call_can_be_unwrapped_if_unused);
-        }
-    };
-
-    pub const Index = struct {
-        index: ExprNodeIndex,
-        target: ExprNodeIndex,
-        optional_chain: ?OptionalChain = null,
-
-        pub fn hasSameFlagsAs(a: *E.Index, b: *E.Index) bool {
-            return (a.optional_chain == b.optional_chain);
-        }
-    };
-
-    pub const Arrow = struct {
-        args: []G.Arg = &[_]G.Arg{},
-        body: G.FnBody,
-
-        is_async: bool = false,
-        has_rest_arg: bool = false,
-        prefer_expr: bool = false, // Use shorthand if true and "Body" is a single return statement
-
-        pub const noop_return_undefined: Arrow = .{
-            .args = &.{},
-            .body = .{
-                .loc = .Empty,
-                .stmts = &.{},
-            },
-        };
-    };
-
-    pub const Function = struct { func: G.Fn };
-
-    pub const Identifier = struct {
-        ref: Ref = Ref.None,
-
-        // If we're inside a "with" statement, this identifier may be a property
-        // access. In that case it would be incorrect to remove this identifier since
-        // the property access may be a getter or setter with side effects.
-        must_keep_due_to_with_stmt: bool = false,
-
-        // If true, this identifier is known to not have a side effect (i.e. to not
-        // throw an exception) when referenced. If false, this identifier may or
-        // not have side effects when referenced. This is used to allow the removal
-        // of known globals such as "Object" if they aren't used.
-        can_be_removed_if_unused: bool = false,
-
-        // If true, this identifier represents a function that, when called, can be
-        // unwrapped if the resulting value is unused. Unwrapping means discarding
-        // the call target but keeping any arguments with side effects.
-        call_can_be_unwrapped_if_unused: bool = false,
-
-        pub inline fn init(ref: Ref) Identifier {
-            return Identifier{
-                .ref = ref,
-                .must_keep_due_to_with_stmt = false,
-                .can_be_removed_if_unused = false,
-                .call_can_be_unwrapped_if_unused = false,
-            };
-        }
-    };
-
-    /// This is similar to an `Identifier` but it represents a reference to an ES6
-    /// import item.
-    ///
-    /// Depending on how the code is linked, the file containing this EImportIdentifier
-    /// may or may not be in the same module group as the file it was imported from.
-    ///
-    /// If it's the same module group than we can just merge the import item symbol
-    /// with the corresponding symbol that was imported, effectively renaming them
-    /// to be the same thing and statically binding them together.
-    ///
-    /// But if it's a different module group, then the import must be dynamically
-    /// evaluated using a property access off the corresponding namespace symbol,
-    /// which represents the result of a require() call.
-    ///
-    /// It's stored as a separate type so it's not easy to confuse with a plain
-    /// identifier. For example, it'd be bad if code trying to convert "{x: x}" into
-    /// "{x}" shorthand syntax wasn't aware that the "x" in this case is actually
-    /// "{x: importedNamespace.x}". This separate type forces code to opt-in to
-    /// doing this instead of opt-out.
-    pub const ImportIdentifier = struct {
-        ref: Ref = Ref.None,
-
-        /// If true, this was originally an identifier expression such as "foo". If
-        /// false, this could potentially have been a member access expression such
-        /// as "ns.foo" off of an imported namespace object.
-        was_originally_identifier: bool = false,
-    };
-
-    /// This is a dot expression on exports, such as `exports.<ref>`. It is given
-    /// it's own AST node to allow CommonJS unwrapping, in which this can just be
-    /// the identifier in the Ref
-    pub const CommonJSExportIdentifier = struct {
-        ref: Ref = Ref.None,
-        base: Base = .exports,
-
-        /// The original variant of the dot expression must be known so that in the case that we
-        /// - fail to convert this to ESM
-        /// - ALSO see an assignment to `module.exports` (commonjs_module_exports_assigned_deoptimized)
-        /// It must be known if `exports` or `module.exports` was written in source
-        /// code, as the distinction will alter behavior. The fixup happens in the printer when
-        /// printing this node.
-        pub const Base = enum {
-            exports,
-            module_dot_exports,
-        };
-    };
-
-    // This is similar to EIdentifier but it represents class-private fields and
-    // methods. It can be used where computed properties can be used, such as
-    // EIndex and Property.
-    pub const PrivateIdentifier = struct {
-        ref: Ref,
-    };
-
-    /// In development mode, the new JSX transform has a few special props
-    /// - `React.jsxDEV(type, arguments, key, isStaticChildren, source, self)`
-    /// - `arguments`:
-    ///      ```{ ...props, children: children, }```
-    /// - `source`: https://github.com/babel/babel/blob/ef87648f3f05ccc393f89dea7d4c7c57abf398ce/packages/babel-plugin-transform-react-jsx-source/src/index.js#L24-L48
-    ///      ```{
-    ///         fileName: string | null,
-    ///         columnNumber: number | null,
-    ///         lineNumber: number | null,
-    ///      }```
-    /// - `children`:
-    ///     - static the function is React.jsxsDEV, "jsxs" instead of "jsx"
-    ///     - one child? the function is React.jsxDEV,
-    ///     - no children? the function is React.jsxDEV and children is an empty array.
-    /// `isStaticChildren`: https://github.com/facebook/react/blob/4ca62cac45c288878d2532e5056981d177f9fdac/packages/react/src/jsx/ReactJSXElementValidator.js#L369-L384
-    ///     This flag means children is an array of JSX Elements literals.
-    ///     The documentation on this is sparse, but it appears that
-    ///     React just calls Object.freeze on the children array.
-    ///     Object.freeze, historically, is quite a bit slower[0] than just not doing that.
-    ///     Given that...I am choosing to always pass "false" to this.
-    ///     This also skips extra state that we'd need to track.
-    ///     If React Fast Refresh ends up using this later, then we can revisit this decision.
-    ///  [0]: https://github.com/automerge/automerge/issues/177
-    pub const JSXElement = struct {
-        /// JSX tag name
-        /// <div> => E.String.init("div")
-        /// <MyComponent> => E.Identifier{.ref = symbolPointingToMyComponent }
-        /// null represents a fragment
-        tag: ?ExprNodeIndex = null,
-
-        /// JSX props
-        properties: G.Property.List = G.Property.List{},
-
-        /// JSX element children <div>{this_is_a_child_element}</div>
-        children: ExprNodeList = ExprNodeList{},
-
-        // needed to make sure parse and visit happen in the same order
-        key_prop_index: i32 = -1,
-
-        flags: Flags.JSXElement.Bitset = Flags.JSXElement.Bitset{},
-
-        close_tag_loc: logger.Loc = logger.Loc.Empty,
-
-        pub const SpecialProp = enum {
-            __self, // old react transform used this as a prop
-            __source,
-            key,
-            ref,
-            any,
-
-            pub const Map = ComptimeStringMap(SpecialProp, .{
-                .{ "__self", .__self },
-                .{ "__source", .__source },
-                .{ "key", .key },
-                .{ "ref", .ref },
-            });
-        };
-    };
-
-    pub const Missing = struct {
-        pub fn jsonStringify(_: *const @This(), writer: anytype) !void {
-            return try writer.write(null);
-        }
-    };
-
-    pub const Number = struct {
-        value: f64,
-
-        const double_digit = [_]string{ "0", "1", "2", "3", "4", "5", "6", "7", "8", "9", "10", "11", "12", "13", "14", "15", "16", "17", "18", "19", "20", "21", "22", "23", "24", "25", "26", "27", "28", "29", "30", "31", "32", "33", "34", "35", "36", "37", "38", "39", "40", "41", "42", "43", "44", "45", "46", "47", "48", "49", "50", "51", "52", "53", "54", "55", "56", "57", "58", "59", "60", "61", "62", "63", "64", "65", "66", "67", "68", "69", "70", "71", "72", "73", "74", "75", "76", "77", "78", "79", "80", "81", "82", "83", "84", "85", "86", "87", "88", "89", "90", "91", "92", "93", "94", "95", "96", "97", "98", "99", "100" };
-        const neg_double_digit = [_]string{ "-0", "-1", "-2", "-3", "-4", "-5", "-6", "-7", "-8", "-9", "-10", "-11", "-12", "-13", "-14", "-15", "-16", "-17", "-18", "-19", "-20", "-21", "-22", "-23", "-24", "-25", "-26", "-27", "-28", "-29", "-30", "-31", "-32", "-33", "-34", "-35", "-36", "-37", "-38", "-39", "-40", "-41", "-42", "-43", "-44", "-45", "-46", "-47", "-48", "-49", "-50", "-51", "-52", "-53", "-54", "-55", "-56", "-57", "-58", "-59", "-60", "-61", "-62", "-63", "-64", "-65", "-66", "-67", "-68", "-69", "-70", "-71", "-72", "-73", "-74", "-75", "-76", "-77", "-78", "-79", "-80", "-81", "-82", "-83", "-84", "-85", "-86", "-87", "-88", "-89", "-90", "-91", "-92", "-93", "-94", "-95", "-96", "-97", "-98", "-99", "-100" };
-
-        /// String concatenation with numbers is required by the TypeScript compiler for
-        /// "constant expression" handling in enums. We can match the behavior of a JS VM
-        /// by calling out to the APIs in WebKit which are responsible for this operation.
-        ///
-        /// This can return `null` in wasm builds to avoid linking JSC
-        pub fn toString(this: Number, allocator: std.mem.Allocator) ?string {
-            return toStringFromF64(this.value, allocator);
-        }
-
-        pub fn toStringFromF64(value: f64, allocator: std.mem.Allocator) ?string {
-            if (value == @trunc(value) and (value < std.math.maxInt(i32) and value > std.math.minInt(i32))) {
-                const int_value = @as(i64, @intFromFloat(value));
-                const abs = @as(u64, @intCast(@abs(int_value)));
-
-                // do not allocate for a small set of constant numbers: -100 through 100
-                if (abs < double_digit.len) {
-                    return if (int_value < 0)
-                        neg_double_digit[abs]
-                    else
-                        double_digit[abs];
-                }
-
-                return std.fmt.allocPrint(allocator, "{d}", .{@as(i32, @intCast(int_value))}) catch return null;
-            }
-
-            if (std.math.isNan(value)) {
-                return "NaN";
-            }
-
-            if (std.math.isNegativeInf(value)) {
-                return "-Infinity";
-            }
-
-            if (std.math.isInf(value)) {
-                return "Infinity";
-            }
-
-            if (Environment.isNative) {
-                var buf: [124]u8 = undefined;
-                return allocator.dupe(u8, bun.fmt.FormatDouble.dtoa(&buf, value)) catch bun.outOfMemory();
-            } else {
-                // do not attempt to implement the spec here, it would be error prone.
-            }
-
-            return null;
-        }
-
-        pub inline fn toU64(self: Number) u64 {
-            return self.to(u64);
-        }
-
-        pub inline fn toUsize(self: Number) usize {
-            return self.to(usize);
-        }
-
-        pub inline fn toU32(self: Number) u32 {
-            return self.to(u32);
-        }
-
-        pub inline fn toU16(self: Number) u16 {
-            return self.to(u16);
-        }
-
-        pub fn to(self: Number, comptime T: type) T {
-            return @as(T, @intFromFloat(@min(@max(@trunc(self.value), 0), comptime @min(std.math.floatMax(f64), std.math.maxInt(T)))));
-        }
-
-        pub fn jsonStringify(self: *const Number, writer: anytype) !void {
-            return try writer.write(self.value);
-        }
-
-        pub fn toJS(this: @This()) JSC.JSValue {
-            return JSC.JSValue.jsNumber(this.value);
-        }
-    };
-
-    pub const BigInt = struct {
-        value: string,
-
-        pub var empty = BigInt{ .value = "" };
-
-        pub fn jsonStringify(self: *const @This(), writer: anytype) !void {
-            return try writer.write(self.value);
-        }
-
-        pub fn toJS(_: @This()) JSC.JSValue {
-            // TODO:
-            return JSC.JSValue.jsNumber(0);
-        }
-    };
-
-    pub const Object = struct {
-        properties: G.Property.List = G.Property.List{},
-        comma_after_spread: ?logger.Loc = null,
-        is_single_line: bool = false,
-        is_parenthesized: bool = false,
-        was_originally_macro: bool = false,
-
-        close_brace_loc: logger.Loc = logger.Loc.Empty,
-
-        // used in TOML parser to merge properties
-        pub const Rope = struct {
-            head: Expr,
-            next: ?*Rope = null,
-            pub fn append(this: *Rope, expr: Expr, allocator: std.mem.Allocator) OOM!*Rope {
-                if (this.next) |next| {
-                    return try next.append(expr, allocator);
-                }
-
-                const rope = try allocator.create(Rope);
-                rope.* = .{ .head = expr };
-                this.next = rope;
-                return rope;
-            }
-        };
-
-        pub fn get(self: *const Object, key: string) ?Expr {
-            return if (asProperty(self, key)) |query| query.expr else @as(?Expr, null);
-        }
-
-        pub fn toJS(this: *Object, allocator: std.mem.Allocator, globalObject: *JSC.JSGlobalObject) ToJSError!JSC.JSValue {
-            var obj = JSC.JSValue.createEmptyObject(globalObject, this.properties.len);
-            obj.protect();
-            defer obj.unprotect();
-            const props: []const G.Property = this.properties.slice();
-            for (props) |prop| {
-                if (prop.kind != .normal or prop.class_static_block != null or prop.key == null or prop.value == null) {
-                    return error.@"Cannot convert argument type to JS";
-                }
-                const key = try prop.key.?.data.toJS(allocator, globalObject);
-                const value = try prop.value.?.toJS(allocator, globalObject);
-                try obj.putToPropertyKey(globalObject, key, value);
-            }
-
-            return obj;
-        }
-
-        pub fn put(self: *Object, allocator: std.mem.Allocator, key: string, expr: Expr) !void {
-            if (asProperty(self, key)) |query| {
-                self.properties.ptr[query.i].value = expr;
-            } else {
-                try self.properties.push(allocator, .{
-                    .key = Expr.init(E.String, E.String.init(key), expr.loc),
-                    .value = expr,
-                });
-            }
-        }
-
-        pub fn putString(self: *Object, allocator: std.mem.Allocator, key: string, value: string) !void {
-            return try put(self, allocator, key, Expr.init(E.String, E.String.init(value), logger.Loc.Empty));
-        }
-
-        pub const SetError = error{ OutOfMemory, Clobber };
-
-        pub fn set(self: *const Object, key: Expr, allocator: std.mem.Allocator, value: Expr) SetError!void {
-            if (self.hasProperty(key.data.e_string.data)) return error.Clobber;
-            try self.properties.push(allocator, .{
-                .key = key,
-                .value = value,
-            });
-        }
-
-        pub const RopeQuery = struct {
-            expr: Expr,
-            rope: *const Rope,
-        };
-
-        // this is terribly, shamefully slow
-        pub fn setRope(self: *Object, rope: *const Rope, allocator: std.mem.Allocator, value: Expr) SetError!void {
-            if (self.get(rope.head.data.e_string.data)) |existing| {
-                switch (existing.data) {
-                    .e_array => |array| {
-                        if (rope.next == null) {
-                            try array.push(allocator, value);
-                            return;
-                        }
-
-                        if (array.items.last()) |last| {
-                            if (last.data != .e_object) {
-                                return error.Clobber;
-                            }
-
-                            try last.data.e_object.setRope(rope.next.?, allocator, value);
-                            return;
-                        }
-
-                        try array.push(allocator, value);
-                        return;
-                    },
-                    .e_object => |object| {
-                        if (rope.next != null) {
-                            try object.setRope(rope.next.?, allocator, value);
-                            return;
-                        }
-
-                        return error.Clobber;
-                    },
-                    else => {
-                        return error.Clobber;
-                    },
-                }
-            }
-
-            var value_ = value;
-            if (rope.next) |next| {
-                var obj = Expr.init(E.Object, E.Object{ .properties = .{} }, rope.head.loc);
-                try obj.data.e_object.setRope(next, allocator, value);
-                value_ = obj;
-            }
-
-            try self.properties.push(allocator, .{
-                .key = rope.head,
-                .value = value_,
-            });
-        }
-
-        pub fn getOrPutObject(self: *Object, rope: *const Rope, allocator: std.mem.Allocator) SetError!Expr {
-            if (self.get(rope.head.data.e_string.data)) |existing| {
-                switch (existing.data) {
-                    .e_array => |array| {
-                        if (rope.next == null) {
-                            return error.Clobber;
-                        }
-
-                        if (array.items.last()) |last| {
-                            if (last.data != .e_object) {
-                                return error.Clobber;
-                            }
-
-                            return try last.data.e_object.getOrPutObject(rope.next.?, allocator);
-                        }
-
-                        return error.Clobber;
-                    },
-                    .e_object => |object| {
-                        if (rope.next != null) {
-                            return try object.getOrPutObject(rope.next.?, allocator);
-                        }
-
-                        // success
-                        return existing;
-                    },
-                    else => {
-                        return error.Clobber;
-                    },
-                }
-            }
-
-            if (rope.next) |next| {
-                var obj = Expr.init(E.Object, E.Object{ .properties = .{} }, rope.head.loc);
-                const out = try obj.data.e_object.getOrPutObject(next, allocator);
-                try self.properties.push(allocator, .{
-                    .key = rope.head,
-                    .value = obj,
-                });
-                return out;
-            }
-
-            const out = Expr.init(E.Object, E.Object{}, rope.head.loc);
-            try self.properties.push(allocator, .{
-                .key = rope.head,
-                .value = out,
-            });
-            return out;
-        }
-
-        pub fn getOrPutArray(self: *Object, rope: *const Rope, allocator: std.mem.Allocator) SetError!Expr {
-            if (self.get(rope.head.data.e_string.data)) |existing| {
-                switch (existing.data) {
-                    .e_array => |array| {
-                        if (rope.next == null) {
-                            return existing;
-                        }
-
-                        if (array.items.last()) |last| {
-                            if (last.data != .e_object) {
-                                return error.Clobber;
-                            }
-
-                            return try last.data.e_object.getOrPutArray(rope.next.?, allocator);
-                        }
-
-                        return error.Clobber;
-                    },
-                    .e_object => |object| {
-                        if (rope.next == null) {
-                            return error.Clobber;
-                        }
-
-                        return try object.getOrPutArray(rope.next.?, allocator);
-                    },
-                    else => {
-                        return error.Clobber;
-                    },
-                }
-            }
-
-            if (rope.next) |next| {
-                var obj = Expr.init(E.Object, E.Object{ .properties = .{} }, rope.head.loc);
-                const out = try obj.data.e_object.getOrPutArray(next, allocator);
-                try self.properties.push(allocator, .{
-                    .key = rope.head,
-                    .value = obj,
-                });
-                return out;
-            }
-
-            const out = Expr.init(E.Array, E.Array{}, rope.head.loc);
-            try self.properties.push(allocator, .{
-                .key = rope.head,
-                .value = out,
-            });
-            return out;
-        }
-
-        pub fn hasProperty(obj: *const Object, name: string) bool {
-            for (obj.properties.slice()) |prop| {
-                const key = prop.key orelse continue;
-                if (std.meta.activeTag(key.data) != .e_string) continue;
-                if (key.data.e_string.eql(string, name)) return true;
-            }
-            return false;
-        }
-
-        pub fn asProperty(obj: *const Object, name: string) ?Expr.Query {
-            for (obj.properties.slice(), 0..) |prop, i| {
-                const value = prop.value orelse continue;
-                const key = prop.key orelse continue;
-                if (std.meta.activeTag(key.data) != .e_string) continue;
-                const key_str = key.data.e_string;
-                if (key_str.eql(string, name)) {
-                    return Expr.Query{
-                        .expr = value,
-                        .loc = key.loc,
-                        .i = @as(u32, @truncate(i)),
-                    };
-                }
-            }
-
-            return null;
-        }
-
-        /// Assumes each key in the property is a string
-        pub fn alphabetizeProperties(this: *Object) void {
-            if (comptime Environment.isDebug) {
-                for (this.properties.slice()) |prop| {
-                    bun.assert(prop.key.?.data == .e_string);
-                }
-            }
-            std.sort.pdq(G.Property, this.properties.slice(), {}, Sorter.isLessThan);
-        }
-
-        pub fn packageJSONSort(this: *Object) void {
-            std.sort.pdq(G.Property, this.properties.slice(), {}, PackageJSONSort.Fields.isLessThan);
-        }
-
-        const PackageJSONSort = struct {
-            const Fields = enum(u8) {
-                name = 0,
-                version = 1,
-                author = 2,
-                repository = 3,
-                config = 4,
-                main = 5,
-                module = 6,
-                dependencies = 7,
-                devDependencies = 8,
-                optionalDependencies = 9,
-                peerDependencies = 10,
-                exports = 11,
-                __fake = 12,
-
-                pub const Map = ComptimeStringMap(Fields, .{
-                    .{ "name", Fields.name },
-                    .{ "version", Fields.version },
-                    .{ "author", Fields.author },
-                    .{ "repository", Fields.repository },
-                    .{ "config", Fields.config },
-                    .{ "main", Fields.main },
-                    .{ "module", Fields.module },
-                    .{ "dependencies", Fields.dependencies },
-                    .{ "devDependencies", Fields.devDependencies },
-                    .{ "optionalDependencies", Fields.optionalDependencies },
-                    .{ "peerDependencies", Fields.peerDependencies },
-                    .{ "exports", Fields.exports },
-                });
-
-                pub fn isLessThan(ctx: void, lhs: G.Property, rhs: G.Property) bool {
-                    var lhs_key_size: u8 = @intFromEnum(Fields.__fake);
-                    var rhs_key_size: u8 = @intFromEnum(Fields.__fake);
-
-                    if (lhs.key != null and lhs.key.?.data == .e_string) {
-                        lhs_key_size = @intFromEnum(Map.get(lhs.key.?.data.e_string.data) orelse Fields.__fake);
-                    }
-
-                    if (rhs.key != null and rhs.key.?.data == .e_string) {
-                        rhs_key_size = @intFromEnum(Map.get(rhs.key.?.data.e_string.data) orelse Fields.__fake);
-                    }
-
-                    return switch (std.math.order(lhs_key_size, rhs_key_size)) {
-                        .lt => true,
-                        .gt => false,
-                        .eq => strings.cmpStringsAsc(ctx, lhs.key.?.data.e_string.data, rhs.key.?.data.e_string.data),
-                    };
-                }
-            };
-        };
-
-        const Sorter = struct {
-            pub fn isLessThan(ctx: void, lhs: G.Property, rhs: G.Property) bool {
-                return strings.cmpStringsAsc(ctx, lhs.key.?.data.e_string.data, rhs.key.?.data.e_string.data);
-            }
-        };
-    };
-
-    pub const Spread = struct { value: ExprNodeIndex };
-
-    /// JavaScript string literal type
-    pub const String = struct {
-        // A version of this where `utf8` and `value` are stored in a packed union, with len as a single u32 was attempted.
-        // It did not improve benchmarks. Neither did converting this from a heap-allocated type to a stack-allocated type.
-        // TODO: change this to *const anyopaque and change all uses to either .slice8() or .slice16()
-        data: []const u8 = "",
-        prefer_template: bool = false,
-
-        // A very simple rope implementation
-        // We only use this for string folding, so this is kind of overkill
-        // We don't need to deal with substrings
-        next: ?*String = null,
-        end: ?*String = null,
-        rope_len: u32 = 0,
-        is_utf16: bool = false,
-
-        pub fn isIdentifier(this: *String, allocator: std.mem.Allocator) bool {
-            if (!this.isUTF8()) {
-                return bun.js_lexer.isIdentifierUTF16(this.slice16());
-            }
-
-            return bun.js_lexer.isIdentifier(this.slice(allocator));
-        }
-
-        pub const class = E.String{ .data = "class" };
-
-        pub fn push(this: *String, other: *String) void {
-            bun.assert(this.isUTF8());
-            bun.assert(other.isUTF8());
-
-            if (other.rope_len == 0) {
-                other.rope_len = @truncate(other.data.len);
-            }
-
-            if (this.rope_len == 0) {
-                this.rope_len = @truncate(this.data.len);
-            }
-
-            this.rope_len += other.rope_len;
-            if (this.next == null) {
-                this.next = other;
-                this.end = other;
-            } else {
-                var end = this.end.?;
-                while (end.next != null) end = end.end.?;
-                end.next = other;
-                this.end = other;
-            }
-        }
-
-        /// Cloning the rope string is rarely needed, see `foldStringAddition`'s
-        /// comments and the 'edgecase/EnumInliningRopeStringPoison' test
-        pub fn cloneRopeNodes(s: String) String {
-            var root = s;
-
-            if (root.next != null) {
-                var current: ?*String = &root;
-                while (true) {
-                    const node = current.?;
-                    if (node.next) |next| {
-                        node.next = Expr.Data.Store.append(String, next.*);
-                        current = node.next;
-                    } else {
-                        root.end = node;
-                        break;
-                    }
-                }
-            }
-
-            return root;
-        }
-
-        pub fn toUTF8(this: *String, allocator: std.mem.Allocator) !void {
-            if (!this.is_utf16) return;
-            this.data = try strings.toUTF8Alloc(allocator, this.slice16());
-            this.is_utf16 = false;
-        }
-
-        pub fn init(value: anytype) String {
-            const Value = @TypeOf(value);
-            if (Value == []u16 or Value == []const u16) {
-                return .{
-                    .data = @as([*]const u8, @ptrCast(value.ptr))[0..value.len],
-                    .is_utf16 = true,
-                };
-            }
-
-            return .{ .data = value };
-        }
-
-        /// E.String containing non-ascii characters may not fully work.
-        /// https://github.com/oven-sh/bun/issues/11963
-        /// More investigation is needed.
-        pub fn initReEncodeUTF8(utf8: []const u8, allocator: std.mem.Allocator) String {
-            return if (bun.strings.isAllASCII(utf8))
-                init(utf8)
-            else
-                init(bun.strings.toUTF16AllocForReal(allocator, utf8, false, false) catch bun.outOfMemory());
-        }
-
-        pub fn slice8(this: *const String) []const u8 {
-            bun.assert(!this.is_utf16);
-            return this.data;
-        }
-
-        pub fn slice16(this: *const String) []const u16 {
-            bun.assert(this.is_utf16);
-            return @as([*]const u16, @ptrCast(@alignCast(this.data.ptr)))[0..this.data.len];
-        }
-
-        pub fn resolveRopeIfNeeded(this: *String, allocator: std.mem.Allocator) void {
-            if (this.next == null or !this.isUTF8()) return;
-            var bytes = std.ArrayList(u8).initCapacity(allocator, this.rope_len) catch bun.outOfMemory();
-
-            bytes.appendSliceAssumeCapacity(this.data);
-            var str = this.next;
-            while (str) |part| {
-                bytes.appendSlice(part.data) catch bun.outOfMemory();
-                str = part.next;
-            }
-            this.data = bytes.items;
-            this.next = null;
-        }
-
-        pub fn slice(this: *String, allocator: std.mem.Allocator) []const u8 {
-            this.resolveRopeIfNeeded(allocator);
-            return this.string(allocator) catch bun.outOfMemory();
-        }
-
-        pub var empty = String{};
-        pub var @"true" = String{ .data = "true" };
-        pub var @"false" = String{ .data = "false" };
-        pub var @"null" = String{ .data = "null" };
-        pub var @"undefined" = String{ .data = "undefined" };
-
-        pub fn clone(str: *const String, allocator: std.mem.Allocator) !String {
-            return String{
-                .data = try allocator.dupe(u8, str.data),
-                .prefer_template = str.prefer_template,
-                .is_utf16 = !str.isUTF8(),
-            };
-        }
-
-        pub fn cloneSliceIfNecessary(str: *const String, allocator: std.mem.Allocator) !bun.string {
-            if (str.isUTF8()) {
-                return allocator.dupe(u8, str.string(allocator) catch unreachable);
-            }
-
-            return str.string(allocator);
-        }
-
-        pub fn javascriptLength(s: *const String) ?u32 {
-            if (s.rope_len > 0) {
-                // We only support ascii ropes for now
-                return s.rope_len;
-            }
-
-            if (s.isUTF8()) {
-                if (!strings.isAllASCII(s.data)) {
-                    return null;
-                }
-                return @truncate(s.data.len);
-            }
-
-            return @truncate(s.slice16().len);
-        }
-
-        pub inline fn len(s: *const String) usize {
-            return if (s.rope_len > 0) s.rope_len else s.data.len;
-        }
-
-        pub inline fn isUTF8(s: *const String) bool {
-            return !s.is_utf16;
-        }
-
-        pub inline fn isBlank(s: *const String) bool {
-            return s.len() == 0;
-        }
-
-        pub inline fn isPresent(s: *const String) bool {
-            return s.len() > 0;
-        }
-
-        pub fn eql(s: *const String, comptime _t: type, other: anytype) bool {
-            if (s.isUTF8()) {
-                switch (_t) {
-                    @This() => {
-                        if (other.isUTF8()) {
-                            return strings.eqlLong(s.data, other.data, true);
-                        } else {
-                            return strings.utf16EqlString(other.slice16(), s.data);
-                        }
-                    },
-                    bun.string => {
-                        return strings.eqlLong(s.data, other, true);
-                    },
-                    []u16, []const u16 => {
-                        return strings.utf16EqlString(other, s.data);
-                    },
-                    else => {
-                        @compileError("Invalid type");
-                    },
-                }
-            } else {
-                switch (_t) {
-                    @This() => {
-                        if (other.isUTF8()) {
-                            return strings.utf16EqlString(s.slice16(), other.data);
-                        } else {
-                            return std.mem.eql(u16, other.slice16(), s.slice16());
-                        }
-                    },
-                    bun.string => {
-                        return strings.utf16EqlString(s.slice16(), other);
-                    },
-                    []u16, []const u16 => {
-                        return std.mem.eql(u16, other.slice16(), s.slice16());
-                    },
-                    else => {
-                        @compileError("Invalid type");
-                    },
-                }
-            }
-        }
-
-        pub fn eqlComptime(s: *const String, comptime value: []const u8) bool {
-            bun.assert(s.next == null);
-            return if (s.isUTF8())
-                strings.eqlComptime(s.data, value)
-            else
-                strings.eqlComptimeUTF16(s.slice16(), value);
-        }
-
-        pub fn hasPrefixComptime(s: *const String, comptime value: anytype) bool {
-            if (s.data.len < value.len)
-                return false;
-
-            return if (s.isUTF8())
-                strings.eqlComptime(s.data[0..value.len], value)
-            else
-                strings.eqlComptimeUTF16(s.slice16()[0..value.len], value);
-        }
-
-        pub fn string(s: *const String, allocator: std.mem.Allocator) OOM!bun.string {
-            if (s.isUTF8()) {
-                return s.data;
-            } else {
-                return strings.toUTF8Alloc(allocator, s.slice16());
-            }
-        }
-
-        pub fn stringZ(s: *const String, allocator: std.mem.Allocator) OOM!bun.stringZ {
-            if (s.isUTF8()) {
-                return allocator.dupeZ(u8, s.data);
-            } else {
-                return strings.toUTF8AllocZ(allocator, s.slice16());
-            }
-        }
-
-        pub fn stringCloned(s: *const String, allocator: std.mem.Allocator) OOM!bun.string {
-            if (s.isUTF8()) {
-                return allocator.dupe(u8, s.data);
-            } else {
-                return strings.toUTF8Alloc(allocator, s.slice16());
-            }
-        }
-
-        pub fn hash(s: *const String) u64 {
-            if (s.isBlank()) return 0;
-
-            if (s.isUTF8()) {
-                // hash utf-8
-                return bun.hash(s.data);
-            } else {
-                // hash utf-16
-                return bun.hash(@as([*]const u8, @ptrCast(s.slice16().ptr))[0 .. s.slice16().len * 2]);
-            }
-        }
-
-        pub fn toJS(s: *String, allocator: std.mem.Allocator, globalObject: *JSC.JSGlobalObject) !JSC.JSValue {
-            s.resolveRopeIfNeeded(allocator);
-            if (!s.isPresent()) {
-                var emp = bun.String.empty;
-                return emp.toJS(globalObject);
-            }
-
-            if (s.isUTF8()) {
-                if (try strings.toUTF16Alloc(allocator, s.slice8(), false, false)) |utf16| {
-                    var out, const chars = bun.String.createUninitialized(.utf16, utf16.len);
-                    @memcpy(chars, utf16);
-                    return out.transferToJS(globalObject);
-                } else {
-                    var out, const chars = bun.String.createUninitialized(.latin1, s.slice8().len);
-                    @memcpy(chars, s.slice8());
-                    return out.transferToJS(globalObject);
-                }
-            } else {
-                var out, const chars = bun.String.createUninitialized(.utf16, s.slice16().len);
-                @memcpy(chars, s.slice16());
-                return out.transferToJS(globalObject);
-            }
-        }
-
-        pub fn toZigString(s: *String, allocator: std.mem.Allocator) JSC.ZigString {
-            if (s.isUTF8()) {
-                return JSC.ZigString.fromUTF8(s.slice(allocator));
-            } else {
-                return JSC.ZigString.initUTF16(s.slice16());
-            }
-        }
-
-        pub fn format(s: String, comptime fmt: []const u8, _: std.fmt.FormatOptions, writer: anytype) !void {
-            comptime bun.assert(fmt.len == 0);
-
-            try writer.writeAll("E.String");
-            if (s.next == null) {
-                try writer.writeAll("(");
-                if (s.isUTF8()) {
-                    try writer.print("\"{s}\"", .{s.data});
-                } else {
-                    try writer.print("\"{}\"", .{bun.fmt.utf16(s.slice16())});
-                }
-                try writer.writeAll(")");
-            } else {
-                try writer.writeAll("(rope: [");
-                var it: ?*const String = &s;
-                while (it) |part| {
-                    if (part.isUTF8()) {
-                        try writer.print("\"{s}\"", .{part.data});
-                    } else {
-                        try writer.print("\"{}\"", .{bun.fmt.utf16(part.slice16())});
-                    }
-                    it = part.next;
-                    if (it != null) try writer.writeAll(" ");
-                }
-                try writer.writeAll("])");
-            }
-        }
-
-        pub fn jsonStringify(s: *const String, writer: anytype) !void {
-            var buf = [_]u8{0} ** 4096;
-            var i: usize = 0;
-            for (s.slice16()) |char| {
-                buf[i] = @as(u8, @intCast(char));
-                i += 1;
-                if (i >= 4096) {
-                    break;
-                }
-            }
-
-            return try writer.write(buf[0..i]);
-        }
-    };
-
-    // value is in the Node
-    pub const TemplatePart = struct {
-        value: ExprNodeIndex,
-        tail_loc: logger.Loc,
-        tail: Template.Contents,
-    };
-
-    pub const Template = struct {
-        tag: ?ExprNodeIndex = null,
-        parts: []TemplatePart = &.{},
-        head: Contents,
-
-        pub const Contents = union(Tag) {
-            cooked: E.String,
-            raw: string,
-
-            const Tag = enum {
-                cooked,
-                raw,
-            };
-
-            pub fn isUTF8(contents: Contents) bool {
-                return contents == .cooked and contents.cooked.isUTF8();
-            }
-        };
-
-        /// "`a${'b'}c`" => "`abc`"
-        pub fn fold(
-            this: *Template,
-            allocator: std.mem.Allocator,
-            loc: logger.Loc,
-        ) Expr {
-            if (this.tag != null or (this.head == .cooked and !this.head.cooked.isUTF8())) {
-                // we only fold utf-8/ascii for now
-                return Expr{
-                    .data = .{ .e_template = this },
-                    .loc = loc,
-                };
-            }
-
-            bun.assert(this.head == .cooked);
-
-            if (this.parts.len == 0) {
-                return Expr.init(E.String, this.head.cooked, loc);
-            }
-
-            var parts = std.ArrayList(TemplatePart).initCapacity(allocator, this.parts.len) catch unreachable;
-            var head = Expr.init(E.String, this.head.cooked, loc);
-            for (this.parts) |part_src| {
-                var part = part_src;
-                bun.assert(part.tail == .cooked);
-
-                part.value = part.value.unwrapInlined();
-
-                switch (part.value.data) {
-                    .e_number => {
-                        if (part.value.data.e_number.toString(allocator)) |s| {
-                            part.value = Expr.init(E.String, E.String.init(s), part.value.loc);
-                        }
-                    },
-                    .e_null => {
-                        part.value = Expr.init(E.String, E.String.init("null"), part.value.loc);
-                    },
-                    .e_boolean => {
-                        part.value = Expr.init(E.String, E.String.init(if (part.value.data.e_boolean.value)
-                            "true"
-                        else
-                            "false"), part.value.loc);
-                    },
-                    .e_undefined => {
-                        part.value = Expr.init(E.String, E.String.init("undefined"), part.value.loc);
-                    },
-                    .e_big_int => |value| {
-                        part.value = Expr.init(E.String, E.String.init(value.value), part.value.loc);
-                    },
-                    else => {},
-                }
-
-                if (part.value.data == .e_string and part.tail.cooked.isUTF8() and part.value.data.e_string.isUTF8()) {
-                    if (parts.items.len == 0) {
-                        if (part.value.data.e_string.len() > 0) {
-                            head.data.e_string.push(Expr.init(E.String, part.value.data.e_string.*, logger.Loc.Empty).data.e_string);
-                        }
-
-                        if (part.tail.cooked.len() > 0) {
-                            head.data.e_string.push(Expr.init(E.String, part.tail.cooked, part.tail_loc).data.e_string);
-                        }
-
-                        continue;
-                    } else {
-                        var prev_part = &parts.items[parts.items.len - 1];
-                        bun.assert(prev_part.tail == .cooked);
-
-                        if (prev_part.tail.cooked.isUTF8()) {
-                            if (part.value.data.e_string.len() > 0) {
-                                prev_part.tail.cooked.push(Expr.init(E.String, part.value.data.e_string.*, logger.Loc.Empty).data.e_string);
-                            }
-
-                            if (part.tail.cooked.len() > 0) {
-                                prev_part.tail.cooked.push(Expr.init(E.String, part.tail.cooked, part.tail_loc).data.e_string);
-                            }
-                        } else {
-                            parts.appendAssumeCapacity(part);
-                        }
-                    }
-                } else {
-                    parts.appendAssumeCapacity(part);
-                }
-            }
-
-            if (parts.items.len == 0) {
-                parts.deinit();
-                head.data.e_string.resolveRopeIfNeeded(allocator);
-                return head;
-            }
-
-            return Expr.init(E.Template, .{
-                .tag = null,
-                .parts = parts.items,
-                .head = .{ .cooked = head.data.e_string.* },
-            }, loc);
-        }
-    };
-
-    pub const RegExp = struct {
-        value: string,
-
-        // This exists for JavaScript bindings
-        // The RegExp constructor expects flags as a second argument.
-        // We want to avoid re-lexing the flags, so we store them here.
-        // This is the index of the first character in a flag, not the "/"
-        // /foo/gim
-        //      ^
-        flags_offset: ?u16 = null,
-
-        pub var empty = RegExp{ .value = "" };
-
-        pub fn pattern(this: RegExp) string {
-
-            // rewind until we reach the /foo/gim
-            //                               ^
-            // should only ever be a single character
-            // but we're being cautious
-            if (this.flags_offset) |i_| {
-                var i = i_;
-                while (i > 0 and this.value[i] != '/') {
-                    i -= 1;
-                }
-
-                return std.mem.trim(u8, this.value[0..i], "/");
-            }
-
-            return std.mem.trim(u8, this.value, "/");
-        }
-
-        pub fn flags(this: RegExp) string {
-            // rewind until we reach the /foo/gim
-            //                               ^
-            // should only ever be a single character
-            // but we're being cautious
-            if (this.flags_offset) |i| {
-                return this.value[i..];
-            }
-
-            return "";
-        }
-
-        pub fn jsonStringify(self: *const RegExp, writer: anytype) !void {
-            return try writer.write(self.value);
-        }
-    };
-
-    pub const Class = G.Class;
-
-    pub const Await = struct {
-        value: ExprNodeIndex,
-    };
-
-    pub const Yield = struct {
-        value: ?ExprNodeIndex = null,
-        is_star: bool = false,
-    };
-
-    pub const If = struct {
-        test_: ExprNodeIndex,
-        yes: ExprNodeIndex,
-        no: ExprNodeIndex,
-    };
-
-    pub const RequireString = struct {
-        import_record_index: u32 = 0,
-
-        unwrapped_id: u32 = std.math.maxInt(u32),
-    };
-
-    pub const RequireResolveString = struct {
-        import_record_index: u32,
-
-        // close_paren_loc: logger.Loc = logger.Loc.Empty,
-    };
-
-    pub const InlinedEnum = struct {
-        value: ExprNodeIndex,
-        comment: string,
-    };
-
-    pub const Import = struct {
-        expr: ExprNodeIndex,
-        options: ExprNodeIndex = Expr.empty,
-        import_record_index: u32,
-
-        /// TODO:
-        /// Comments inside "import()" expressions have special meaning for Webpack.
-        /// Preserving comments inside these expressions makes it possible to use
-        /// esbuild as a TypeScript-to-JavaScript frontend for Webpack to improve
-        /// performance. We intentionally do not interpret these comments in esbuild
-        /// because esbuild is not Webpack. But we do preserve them since doing so is
-        /// harmless, easy to maintain, and useful to people. See the Webpack docs for
-        /// more info: https://webpack.js.org/api/module-methods/#magic-comments.
-        // leading_interior_comments: []G.Comment = &([_]G.Comment{}),
-
-        pub fn isImportRecordNull(this: *const Import) bool {
-            return this.import_record_index == std.math.maxInt(u32);
-        }
-
-        pub fn importRecordLoader(import: *const Import) ?bun.options.Loader {
-            // This logic is duplicated in js_printer.zig fn parsePath()
-            const obj = import.options.data.as(.e_object) orelse
-                return null;
-            const with = obj.get("with") orelse obj.get("assert") orelse
-                return null;
-            const with_obj = with.data.as(.e_object) orelse
-                return null;
-            const str = (with_obj.get("type") orelse
-                return null).data.as(.e_string) orelse
-                return null;
-
-            if (!str.is_utf16) if (bun.options.Loader.fromString(str.data)) |loader| {
-                if (loader == .sqlite) {
-                    const embed = with_obj.get("embed") orelse return loader;
-                    const embed_str = embed.data.as(.e_string) orelse return loader;
-                    if (embed_str.eqlComptime("true")) {
-                        return .sqlite_embedded;
-                    }
-                }
-                return loader;
-            };
-
-            return null;
-        }
-    };
-};
-
-pub const Stmt = struct {
-    loc: logger.Loc,
-    data: Data,
-
-    pub const Batcher = NewBatcher(Stmt);
-
-    pub fn assign(a: Expr, b: Expr) Stmt {
-        return Stmt.alloc(
-            S.SExpr,
-            S.SExpr{
-                .value = Expr.assign(a, b),
-            },
-            a.loc,
-        );
-    }
-
-    const Serializable = struct {
-        type: Tag,
-        object: string,
-        value: Data,
-        loc: logger.Loc,
-    };
-
-    pub fn jsonStringify(self: *const Stmt, writer: anytype) !void {
-        return try writer.write(Serializable{ .type = std.meta.activeTag(self.data), .object = "stmt", .value = self.data, .loc = self.loc });
-    }
-
-    pub fn isTypeScript(self: *Stmt) bool {
-        return @as(Stmt.Tag, self.data) == .s_type_script;
-    }
-
-    pub fn isSuperCall(self: Stmt) bool {
-        return self.data == .s_expr and self.data.s_expr.value.data == .e_call and self.data.s_expr.value.data.e_call.target.data == .e_super;
-    }
-
-    pub fn isMissingExpr(self: Stmt) bool {
-        return self.data == .s_expr and self.data.s_expr.value.data == .e_missing;
-    }
-
-    pub fn empty() Stmt {
-        return Stmt{ .data = .{ .s_empty = None }, .loc = logger.Loc{} };
-    }
-
-    pub fn toEmpty(this: Stmt) Stmt {
-        return .{
-            .data = .{
-                .s_empty = None,
-            },
-            .loc = this.loc,
-        };
-    }
-
-    const None = S.Empty{};
-
-    pub var icount: usize = 0;
-    pub fn init(comptime StatementType: type, origData: *StatementType, loc: logger.Loc) Stmt {
-        icount += 1;
-
-        return switch (comptime StatementType) {
-            S.Empty => Stmt{ .loc = loc, .data = Data{ .s_empty = S.Empty{} } },
-            S.Block => Stmt.comptime_init("s_block", S.Block, origData, loc),
-            S.Break => Stmt.comptime_init("s_break", S.Break, origData, loc),
-            S.Class => Stmt.comptime_init("s_class", S.Class, origData, loc),
-            S.Comment => Stmt.comptime_init("s_comment", S.Comment, origData, loc),
-            S.Continue => Stmt.comptime_init("s_continue", S.Continue, origData, loc),
-            S.Debugger => Stmt.comptime_init("s_debugger", S.Debugger, origData, loc),
-            S.Directive => Stmt.comptime_init("s_directive", S.Directive, origData, loc),
-            S.DoWhile => Stmt.comptime_init("s_do_while", S.DoWhile, origData, loc),
-            S.Enum => Stmt.comptime_init("s_enum", S.Enum, origData, loc),
-            S.ExportClause => Stmt.comptime_init("s_export_clause", S.ExportClause, origData, loc),
-            S.ExportDefault => Stmt.comptime_init("s_export_default", S.ExportDefault, origData, loc),
-            S.ExportEquals => Stmt.comptime_init("s_export_equals", S.ExportEquals, origData, loc),
-            S.ExportFrom => Stmt.comptime_init("s_export_from", S.ExportFrom, origData, loc),
-            S.ExportStar => Stmt.comptime_init("s_export_star", S.ExportStar, origData, loc),
-            S.SExpr => Stmt.comptime_init("s_expr", S.SExpr, origData, loc),
-            S.ForIn => Stmt.comptime_init("s_for_in", S.ForIn, origData, loc),
-            S.ForOf => Stmt.comptime_init("s_for_of", S.ForOf, origData, loc),
-            S.For => Stmt.comptime_init("s_for", S.For, origData, loc),
-            S.Function => Stmt.comptime_init("s_function", S.Function, origData, loc),
-            S.If => Stmt.comptime_init("s_if", S.If, origData, loc),
-            S.Import => Stmt.comptime_init("s_import", S.Import, origData, loc),
-            S.Label => Stmt.comptime_init("s_label", S.Label, origData, loc),
-            S.Local => Stmt.comptime_init("s_local", S.Local, origData, loc),
-            S.Namespace => Stmt.comptime_init("s_namespace", S.Namespace, origData, loc),
-            S.Return => Stmt.comptime_init("s_return", S.Return, origData, loc),
-            S.Switch => Stmt.comptime_init("s_switch", S.Switch, origData, loc),
-            S.Throw => Stmt.comptime_init("s_throw", S.Throw, origData, loc),
-            S.Try => Stmt.comptime_init("s_try", S.Try, origData, loc),
-            S.TypeScript => Stmt.comptime_init("s_type_script", S.TypeScript, origData, loc),
-            S.While => Stmt.comptime_init("s_while", S.While, origData, loc),
-            S.With => Stmt.comptime_init("s_with", S.With, origData, loc),
-            else => @compileError("Invalid type in Stmt.init"),
-        };
-    }
-    inline fn comptime_alloc(comptime tag_name: string, comptime typename: type, origData: anytype, loc: logger.Loc) Stmt {
-        return Stmt{
-            .loc = loc,
-            .data = @unionInit(
-                Data,
-                tag_name,
-                Data.Store.append(
-                    typename,
-                    origData,
-                ),
-            ),
-        };
-    }
-
-    fn allocateData(allocator: std.mem.Allocator, comptime tag_name: string, comptime typename: type, origData: anytype, loc: logger.Loc) Stmt {
-        const value = allocator.create(@TypeOf(origData)) catch unreachable;
-        value.* = origData;
-
-        return comptime_init(tag_name, *typename, value, loc);
-    }
-
-    inline fn comptime_init(comptime tag_name: string, comptime TypeName: type, origData: TypeName, loc: logger.Loc) Stmt {
-        return Stmt{ .loc = loc, .data = @unionInit(Data, tag_name, origData) };
-    }
-
-    pub fn alloc(comptime StatementData: type, origData: StatementData, loc: logger.Loc) Stmt {
-        Stmt.Data.Store.assert();
-
-        icount += 1;
-        return switch (StatementData) {
-            S.Block => Stmt.comptime_alloc("s_block", S.Block, origData, loc),
-            S.Break => Stmt.comptime_alloc("s_break", S.Break, origData, loc),
-            S.Class => Stmt.comptime_alloc("s_class", S.Class, origData, loc),
-            S.Comment => Stmt.comptime_alloc("s_comment", S.Comment, origData, loc),
-            S.Continue => Stmt.comptime_alloc("s_continue", S.Continue, origData, loc),
-            S.Debugger => Stmt{ .loc = loc, .data = .{ .s_debugger = origData } },
-            S.Directive => Stmt.comptime_alloc("s_directive", S.Directive, origData, loc),
-            S.DoWhile => Stmt.comptime_alloc("s_do_while", S.DoWhile, origData, loc),
-            S.Empty => Stmt{ .loc = loc, .data = Data{ .s_empty = S.Empty{} } },
-            S.Enum => Stmt.comptime_alloc("s_enum", S.Enum, origData, loc),
-            S.ExportClause => Stmt.comptime_alloc("s_export_clause", S.ExportClause, origData, loc),
-            S.ExportDefault => Stmt.comptime_alloc("s_export_default", S.ExportDefault, origData, loc),
-            S.ExportEquals => Stmt.comptime_alloc("s_export_equals", S.ExportEquals, origData, loc),
-            S.ExportFrom => Stmt.comptime_alloc("s_export_from", S.ExportFrom, origData, loc),
-            S.ExportStar => Stmt.comptime_alloc("s_export_star", S.ExportStar, origData, loc),
-            S.SExpr => Stmt.comptime_alloc("s_expr", S.SExpr, origData, loc),
-            S.ForIn => Stmt.comptime_alloc("s_for_in", S.ForIn, origData, loc),
-            S.ForOf => Stmt.comptime_alloc("s_for_of", S.ForOf, origData, loc),
-            S.For => Stmt.comptime_alloc("s_for", S.For, origData, loc),
-            S.Function => Stmt.comptime_alloc("s_function", S.Function, origData, loc),
-            S.If => Stmt.comptime_alloc("s_if", S.If, origData, loc),
-            S.Import => Stmt.comptime_alloc("s_import", S.Import, origData, loc),
-            S.Label => Stmt.comptime_alloc("s_label", S.Label, origData, loc),
-            S.Local => Stmt.comptime_alloc("s_local", S.Local, origData, loc),
-            S.Namespace => Stmt.comptime_alloc("s_namespace", S.Namespace, origData, loc),
-            S.Return => Stmt.comptime_alloc("s_return", S.Return, origData, loc),
-            S.Switch => Stmt.comptime_alloc("s_switch", S.Switch, origData, loc),
-            S.Throw => Stmt.comptime_alloc("s_throw", S.Throw, origData, loc),
-            S.Try => Stmt.comptime_alloc("s_try", S.Try, origData, loc),
-            S.TypeScript => Stmt{ .loc = loc, .data = Data{ .s_type_script = S.TypeScript{} } },
-            S.While => Stmt.comptime_alloc("s_while", S.While, origData, loc),
-            S.With => Stmt.comptime_alloc("s_with", S.With, origData, loc),
-            else => @compileError("Invalid type in Stmt.init"),
-        };
-    }
-
-    pub const Disabler = bun.DebugOnlyDisabler(@This());
-
-    /// When the lifetime of an Stmt.Data's pointer must exist longer than reset() is called, use this function.
-    /// Be careful to free the memory (or use an allocator that does it for you)
-    /// Also, prefer Stmt.init or Stmt.alloc when possible. This will be slower.
-    pub fn allocate(allocator: std.mem.Allocator, comptime StatementData: type, origData: StatementData, loc: logger.Loc) Stmt {
-        Stmt.Data.Store.assert();
-
-        icount += 1;
-        return switch (StatementData) {
-            S.Block => Stmt.allocateData(allocator, "s_block", S.Block, origData, loc),
-            S.Break => Stmt.allocateData(allocator, "s_break", S.Break, origData, loc),
-            S.Class => Stmt.allocateData(allocator, "s_class", S.Class, origData, loc),
-            S.Comment => Stmt.allocateData(allocator, "s_comment", S.Comment, origData, loc),
-            S.Continue => Stmt.allocateData(allocator, "s_continue", S.Continue, origData, loc),
-            S.Debugger => Stmt{ .loc = loc, .data = .{ .s_debugger = origData } },
-            S.Directive => Stmt.allocateData(allocator, "s_directive", S.Directive, origData, loc),
-            S.DoWhile => Stmt.allocateData(allocator, "s_do_while", S.DoWhile, origData, loc),
-            S.Empty => Stmt{ .loc = loc, .data = Data{ .s_empty = S.Empty{} } },
-            S.Enum => Stmt.allocateData(allocator, "s_enum", S.Enum, origData, loc),
-            S.ExportClause => Stmt.allocateData(allocator, "s_export_clause", S.ExportClause, origData, loc),
-            S.ExportDefault => Stmt.allocateData(allocator, "s_export_default", S.ExportDefault, origData, loc),
-            S.ExportEquals => Stmt.allocateData(allocator, "s_export_equals", S.ExportEquals, origData, loc),
-            S.ExportFrom => Stmt.allocateData(allocator, "s_export_from", S.ExportFrom, origData, loc),
-            S.ExportStar => Stmt.allocateData(allocator, "s_export_star", S.ExportStar, origData, loc),
-            S.SExpr => Stmt.allocateData(allocator, "s_expr", S.SExpr, origData, loc),
-            S.ForIn => Stmt.allocateData(allocator, "s_for_in", S.ForIn, origData, loc),
-            S.ForOf => Stmt.allocateData(allocator, "s_for_of", S.ForOf, origData, loc),
-            S.For => Stmt.allocateData(allocator, "s_for", S.For, origData, loc),
-            S.Function => Stmt.allocateData(allocator, "s_function", S.Function, origData, loc),
-            S.If => Stmt.allocateData(allocator, "s_if", S.If, origData, loc),
-            S.Import => Stmt.allocateData(allocator, "s_import", S.Import, origData, loc),
-            S.Label => Stmt.allocateData(allocator, "s_label", S.Label, origData, loc),
-            S.Local => Stmt.allocateData(allocator, "s_local", S.Local, origData, loc),
-            S.Namespace => Stmt.allocateData(allocator, "s_namespace", S.Namespace, origData, loc),
-            S.Return => Stmt.allocateData(allocator, "s_return", S.Return, origData, loc),
-            S.Switch => Stmt.allocateData(allocator, "s_switch", S.Switch, origData, loc),
-            S.Throw => Stmt.allocateData(allocator, "s_throw", S.Throw, origData, loc),
-            S.Try => Stmt.allocateData(allocator, "s_try", S.Try, origData, loc),
-            S.TypeScript => Stmt{ .loc = loc, .data = Data{ .s_type_script = S.TypeScript{} } },
-            S.While => Stmt.allocateData(allocator, "s_while", S.While, origData, loc),
-            S.With => Stmt.allocateData(allocator, "s_with", S.With, origData, loc),
-            else => @compileError("Invalid type in Stmt.init"),
-        };
-    }
-
-    pub fn allocateExpr(allocator: std.mem.Allocator, expr: Expr) Stmt {
-        return Stmt.allocate(allocator, S.SExpr, S.SExpr{ .value = expr }, expr.loc);
-    }
-
-    pub const Tag = enum {
-        s_block,
-        s_break,
-        s_class,
-        s_comment,
-        s_continue,
-        s_directive,
-        s_do_while,
-        s_enum,
-        s_export_clause,
-        s_export_default,
-        s_export_equals,
-        s_export_from,
-        s_export_star,
-        s_expr,
-        s_for_in,
-        s_for_of,
-        s_for,
-        s_function,
-        s_if,
-        s_import,
-        s_label,
-        s_local,
-        s_namespace,
-        s_return,
-        s_switch,
-        s_throw,
-        s_try,
-        s_while,
-        s_with,
-        s_type_script,
-        s_empty,
-        s_debugger,
-        s_lazy_export,
-
-        pub fn jsonStringify(self: @This(), writer: anytype) !void {
-            return try writer.write(@tagName(self));
-        }
-
-        pub fn isExportLike(tag: Tag) bool {
-            return switch (tag) {
-                .s_export_clause, .s_export_default, .s_export_equals, .s_export_from, .s_export_star, .s_empty => true,
-                else => false,
-            };
-        }
-    };
-
-    pub const Data = union(Tag) {
-        s_block: *S.Block,
-        s_break: *S.Break,
-        s_class: *S.Class,
-        s_comment: *S.Comment,
-        s_continue: *S.Continue,
-        s_directive: *S.Directive,
-        s_do_while: *S.DoWhile,
-        s_enum: *S.Enum,
-        s_export_clause: *S.ExportClause,
-        s_export_default: *S.ExportDefault,
-        s_export_equals: *S.ExportEquals,
-        s_export_from: *S.ExportFrom,
-        s_export_star: *S.ExportStar,
-        s_expr: *S.SExpr,
-        s_for_in: *S.ForIn,
-        s_for_of: *S.ForOf,
-        s_for: *S.For,
-        s_function: *S.Function,
-        s_if: *S.If,
-        s_import: *S.Import,
-        s_label: *S.Label,
-        s_local: *S.Local,
-        s_namespace: *S.Namespace,
-        s_return: *S.Return,
-        s_switch: *S.Switch,
-        s_throw: *S.Throw,
-        s_try: *S.Try,
-        s_while: *S.While,
-        s_with: *S.With,
-
-        s_type_script: S.TypeScript,
-        s_empty: S.Empty, // special case, its a zero value type
-        s_debugger: S.Debugger,
-
-        s_lazy_export: *Expr.Data,
-
-        comptime {
-            if (@sizeOf(Stmt) > 24) {
-                @compileLog("Expected Stmt to be <= 24 bytes, but it is", @sizeOf(Stmt), " bytes");
-            }
-        }
-
-        pub const Store = struct {
-            const StoreType = NewStore(&.{
-                S.Block,
-                S.Break,
-                S.Class,
-                S.Comment,
-                S.Continue,
-                S.Directive,
-                S.DoWhile,
-                S.Enum,
-                S.ExportClause,
-                S.ExportDefault,
-                S.ExportEquals,
-                S.ExportFrom,
-                S.ExportStar,
-                S.SExpr,
-                S.ForIn,
-                S.ForOf,
-                S.For,
-                S.Function,
-                S.If,
-                S.Import,
-                S.Label,
-                S.Local,
-                S.Namespace,
-                S.Return,
-                S.Switch,
-                S.Throw,
-                S.Try,
-                S.While,
-                S.With,
-            }, 128);
-
-            pub threadlocal var instance: ?*StoreType = null;
-            pub threadlocal var memory_allocator: ?*ASTMemoryAllocator = null;
-            pub threadlocal var disable_reset = false;
-
-            pub fn create() void {
-                if (instance != null or memory_allocator != null) {
-                    return;
-                }
-
-                instance = StoreType.init();
-            }
-
-            /// create || reset
-            pub fn begin() void {
-                if (memory_allocator != null) return;
-                if (instance == null) {
-                    create();
-                    return;
-                }
-
-                if (!disable_reset)
-                    instance.?.reset();
-            }
-
-            pub fn reset() void {
-                if (disable_reset or memory_allocator != null) return;
-                instance.?.reset();
-            }
-
-            pub fn deinit() void {
-                if (instance == null or memory_allocator != null) return;
-                instance.?.deinit();
-                instance = null;
-            }
-
-            pub inline fn assert() void {
-                if (comptime Environment.allow_assert) {
-                    if (instance == null and memory_allocator == null)
-                        bun.unreachablePanic("Store must be init'd", .{});
-                }
-            }
-
-            pub fn append(comptime T: type, value: T) *T {
-                if (memory_allocator) |allocator| {
-                    return allocator.append(T, value);
-                }
-
-                Disabler.assert();
-                return instance.?.append(T, value);
-            }
-        };
-    };
-
-    pub fn StoredData(tag: Tag) type {
-        const T = @FieldType(Data, tag);
-        return switch (@typeInfo(T)) {
-            .pointer => |ptr| ptr.child,
-            else => T,
-        };
-    }
-
-    pub fn caresAboutScope(self: *Stmt) bool {
-        return switch (self.data) {
-            .s_block, .s_empty, .s_debugger, .s_expr, .s_if, .s_for, .s_for_in, .s_for_of, .s_do_while, .s_while, .s_with, .s_try, .s_switch, .s_return, .s_throw, .s_break, .s_continue, .s_directive => {
-                return false;
-            },
-
-            .s_local => |local| {
-                return local.kind != .k_var;
-            },
-            else => {
-                return true;
-            },
-        };
-    }
-};
-
-pub const Expr = struct {
-    loc: logger.Loc,
-    data: Data,
-
-    pub const empty = Expr{ .data = .{ .e_missing = E.Missing{} }, .loc = logger.Loc.Empty };
-
-    pub fn isAnonymousNamed(expr: Expr) bool {
-        return switch (expr.data) {
-            .e_arrow => true,
-            .e_function => |func| func.func.name == null,
-            .e_class => |class| class.class_name == null,
-            else => false,
-        };
-    }
-
-    pub fn clone(this: Expr, allocator: std.mem.Allocator) !Expr {
-        return .{
-            .loc = this.loc,
-            .data = try this.data.clone(allocator),
-        };
-    }
-
-    pub fn deepClone(this: Expr, allocator: std.mem.Allocator) anyerror!Expr {
-        return .{
-            .loc = this.loc,
-            .data = try this.data.deepClone(allocator),
-        };
-    }
-
-    pub fn wrapInArrow(this: Expr, allocator: std.mem.Allocator) !Expr {
-        var stmts = try allocator.alloc(Stmt, 1);
-        stmts[0] = Stmt.alloc(S.Return, S.Return{ .value = this }, this.loc);
-
-        return Expr.init(E.Arrow, E.Arrow{
-            .args = &.{},
-            .body = .{
-                .loc = this.loc,
-                .stmts = stmts,
-            },
-        }, this.loc);
-    }
-
-    pub fn canBeInlinedFromPropertyAccess(this: Expr) bool {
-        return switch (this.data) {
-            // if the array has a spread we must keep it
-            // https://github.com/oven-sh/bun/issues/2594
-            .e_spread => false,
-
-            .e_missing => false,
-            else => true,
-        };
-    }
-
-    pub fn canBeConstValue(this: Expr) bool {
-        return this.data.canBeConstValue();
-    }
-
-    pub fn canBeMoved(expr: Expr) bool {
-        return expr.data.canBeMoved();
-    }
-
-    pub fn unwrapInlined(expr: Expr) Expr {
-        if (expr.data.as(.e_inlined_enum)) |inlined| return inlined.value;
-        return expr;
-    }
-
-    pub fn fromBlob(
-        blob: *const JSC.WebCore.Blob,
-        allocator: std.mem.Allocator,
-        mime_type_: ?MimeType,
-        log: *logger.Log,
-        loc: logger.Loc,
-    ) !Expr {
-        const bytes = blob.sharedView();
-
-        const mime_type = mime_type_ orelse MimeType.init(blob.content_type, null, null);
-
-        if (mime_type.category == .json) {
-            const source = &logger.Source.initPathString("fetch.json", bytes);
-            var out_expr = JSONParser.parseForMacro(source, log, allocator) catch {
-                return error.MacroFailed;
-            };
-            out_expr.loc = loc;
-
-            switch (out_expr.data) {
-                .e_object => {
-                    out_expr.data.e_object.was_originally_macro = true;
-                },
-                .e_array => {
-                    out_expr.data.e_array.was_originally_macro = true;
-                },
-                else => {},
-            }
-
-            return out_expr;
-        }
-
-        if (mime_type.category.isTextLike()) {
-            var output = MutableString.initEmpty(allocator);
-            output = try JSPrinter.quoteForJSON(bytes, output, true);
-            var list = output.toOwnedSlice();
-            // remove the quotes
-            if (list.len > 0) {
-                list = list[1 .. list.len - 1];
-            }
-            return Expr.init(E.String, E.String.init(list), loc);
-        }
-
-        return Expr.init(
-            E.String,
-            E.String{
-                .data = try JSC.ZigString.init(bytes).toBase64DataURL(allocator),
-            },
-            loc,
-        );
-    }
-
-    pub inline fn initIdentifier(ref: Ref, loc: logger.Loc) Expr {
-        return Expr{
-            .loc = loc,
-            .data = .{
-                .e_identifier = E.Identifier.init(ref),
-            },
-        };
-    }
-
-    pub fn toEmpty(expr: Expr) Expr {
-        return Expr{ .data = .{ .e_missing = E.Missing{} }, .loc = expr.loc };
-    }
-    pub fn isEmpty(expr: Expr) bool {
-        return expr.data == .e_missing;
-    }
-    pub const Query = struct { expr: Expr, loc: logger.Loc, i: u32 = 0 };
-
-    pub fn hasAnyPropertyNamed(expr: *const Expr, comptime names: []const string) bool {
-        if (std.meta.activeTag(expr.data) != .e_object) return false;
-        const obj = expr.data.e_object;
-        if (obj.properties.len == 0) return false;
-
-        for (obj.properties.slice()) |prop| {
-            if (prop.value == null) continue;
-            const key = prop.key orelse continue;
-            if (std.meta.activeTag(key.data) != .e_string) continue;
-            const key_str = key.data.e_string;
-            if (strings.eqlAnyComptime(key_str.data, names)) return true;
-        }
-
-        return false;
-    }
-
-    pub fn toJS(this: Expr, allocator: std.mem.Allocator, globalObject: *JSC.JSGlobalObject) ToJSError!JSC.JSValue {
-        return this.data.toJS(allocator, globalObject);
-    }
-
-    pub inline fn isArray(this: *const Expr) bool {
-        return this.data == .e_array;
-    }
-
-    pub inline fn isObject(this: *const Expr) bool {
-        return this.data == .e_object;
-    }
-
-    pub fn get(expr: *const Expr, name: string) ?Expr {
-        return if (asProperty(expr, name)) |query| query.expr else null;
-    }
-
-    /// Only use this for pretty-printing JSON. Do not use in transpiler.
-    ///
-    /// This does not handle edgecases like `-1` or stringifying arbitrary property lookups.
-    pub fn getByIndex(expr: *const Expr, index: u32, index_str: string, allocator: std.mem.Allocator) ?Expr {
-        switch (expr.data) {
-            .e_array => |array| {
-                if (index >= array.items.len) return null;
-                return array.items.slice()[index];
-            },
-            .e_object => |object| {
-                for (object.properties.sliceConst()) |*prop| {
-                    const key = &(prop.key orelse continue);
-                    switch (key.data) {
-                        .e_string => |str| {
-                            if (str.eql(string, index_str)) {
-                                return prop.value;
-                            }
-                        },
-                        .e_number => |num| {
-                            if (num.toU32() == index) {
-                                return prop.value;
-                            }
-                        },
-                        else => {},
-                    }
-                }
-
-                return null;
-            },
-            .e_string => |str| {
-                if (str.len() > index) {
-                    var slice = str.slice(allocator);
-                    // TODO: this is not correct since .length refers to UTF-16 code units and not UTF-8 bytes
-                    // However, since this is only used in the JSON prettifier for `bun pm view`, it's not a blocker for shipping.
-                    if (slice.len > index) {
-                        return Expr.init(E.String, .{ .data = slice[index..][0..1] }, expr.loc);
-                    }
-                }
-            },
-            else => {},
-        }
-
-        return null;
-    }
-
-    /// This supports lookups like:
-    /// - `foo`
-    /// - `foo.bar`
-    /// - `foo[123]`
-    /// - `foo[123].bar`
-    /// - `foo[123].bar[456]`
-    /// - `foo[123].bar[456].baz`
-    /// - `foo[123].bar[456].baz.qux` // etc.
-    ///
-    /// This is not intended for use by the transpiler, instead by pretty printing JSON.
-    pub fn getPathMayBeIndex(expr: *const Expr, name: string) ?Expr {
-        if (name.len == 0) {
-            return null;
-        }
-
-        if (strings.indexOfAny(name, "[.")) |idx| {
-            switch (name[idx]) {
-                '[' => {
-                    const end_idx = strings.indexOfChar(name, ']') orelse return null;
-                    var base_expr = expr;
-                    if (idx > 0) {
-                        const key = name[0..idx];
-                        base_expr = &(base_expr.get(key) orelse return null);
-                    }
-
-                    const index_str = name[idx + 1 .. end_idx];
-                    const index = std.fmt.parseInt(u32, index_str, 10) catch return null;
-                    const rest = if (name.len > end_idx) name[end_idx + 1 ..] else "";
-                    const result = &(base_expr.getByIndex(index, index_str, bun.default_allocator) orelse return null);
-                    if (rest.len > 0) return result.getPathMayBeIndex(rest);
-                    return result.*;
-                },
-                '.' => {
-                    const key = name[0..idx];
-                    const sub_expr = &(expr.get(key) orelse return null);
-                    const subpath = if (name.len > idx) name[idx + 1 ..] else "";
-                    if (subpath.len > 0) {
-                        return sub_expr.getPathMayBeIndex(subpath);
-                    }
-
-                    return sub_expr.*;
-                },
-                else => unreachable,
-            }
-        }
-
-        return expr.get(name);
-    }
-
-    /// Don't use this if you care about performance.
-    ///
-    /// Sets the value of a property, creating it if it doesn't exist.
-    /// `expr` must be an object.
-    pub fn set(expr: *Expr, allocator: std.mem.Allocator, name: string, value: Expr) OOM!void {
-        bun.assertWithLocation(expr.isObject(), @src());
-        for (0..expr.data.e_object.properties.len) |i| {
-            const prop = &expr.data.e_object.properties.ptr[i];
-            const key = prop.key orelse continue;
-            if (std.meta.activeTag(key.data) != .e_string) continue;
-            if (key.data.e_string.eql(string, name)) {
-                prop.value = value;
-                return;
-            }
-        }
-
-        var new_props = expr.data.e_object.properties.listManaged(allocator);
-        try new_props.append(.{
-            .key = Expr.init(E.String, .{ .data = name }, logger.Loc.Empty),
-            .value = value,
-        });
-
-        expr.data.e_object.properties = BabyList(G.Property).fromList(new_props);
-    }
-
-    /// Don't use this if you care about performance.
-    ///
-    /// Sets the value of a property to a string, creating it if it doesn't exist.
-    /// `expr` must be an object.
-    pub fn setString(expr: *Expr, allocator: std.mem.Allocator, name: string, value: string) OOM!void {
-        bun.assertWithLocation(expr.isObject(), @src());
-        for (0..expr.data.e_object.properties.len) |i| {
-            const prop = &expr.data.e_object.properties.ptr[i];
-            const key = prop.key orelse continue;
-            if (std.meta.activeTag(key.data) != .e_string) continue;
-            if (key.data.e_string.eql(string, name)) {
-                prop.value = Expr.init(E.String, .{ .data = value }, logger.Loc.Empty);
-                return;
-            }
-        }
-
-        var new_props = expr.data.e_object.properties.listManaged(allocator);
-        try new_props.append(.{
-            .key = Expr.init(E.String, .{ .data = name }, logger.Loc.Empty),
-            .value = Expr.init(E.String, .{ .data = value }, logger.Loc.Empty),
-        });
-
-        expr.data.e_object.properties = BabyList(G.Property).fromList(new_props);
-    }
-
-    pub fn getObject(expr: *const Expr, name: string) ?Expr {
-        if (expr.asProperty(name)) |query| {
-            if (query.expr.isObject()) {
-                return query.expr;
-            }
-        }
-        return null;
-    }
-
-    pub fn getString(expr: *const Expr, allocator: std.mem.Allocator, name: string) OOM!?struct { string, logger.Loc } {
-        if (asProperty(expr, name)) |q| {
-            if (q.expr.asString(allocator)) |str| {
-                return .{
-                    str,
-                    q.expr.loc,
-                };
-            }
-        }
-        return null;
-    }
-
-    pub fn getNumber(expr: *const Expr, name: string) ?struct { f64, logger.Loc } {
-        if (asProperty(expr, name)) |q| {
-            if (q.expr.asNumber()) |num| {
-                return .{
-                    num,
-                    q.expr.loc,
-                };
-            }
-        }
-        return null;
-    }
-
-    pub fn getStringCloned(expr: *const Expr, allocator: std.mem.Allocator, name: string) OOM!?string {
-        return if (asProperty(expr, name)) |q| q.expr.asStringCloned(allocator) else null;
-    }
-
-    pub fn getStringClonedZ(expr: *const Expr, allocator: std.mem.Allocator, name: string) OOM!?stringZ {
-        return if (asProperty(expr, name)) |q| q.expr.asStringZ(allocator) else null;
-    }
-
-    pub fn getArray(expr: *const Expr, name: string) ?ArrayIterator {
-        return if (asProperty(expr, name)) |q| q.expr.asArray() else null;
-    }
-
-    pub fn getRope(self: *const Expr, rope: *const E.Object.Rope) ?E.Object.RopeQuery {
-        if (self.get(rope.head.data.e_string.data)) |existing| {
-            switch (existing.data) {
-                .e_array => |array| {
-                    if (rope.next) |next| {
-                        if (array.items.last()) |end| {
-                            return end.getRope(next);
-                        }
-                    }
-
-                    return E.Object.RopeQuery{
-                        .expr = existing,
-                        .rope = rope,
-                    };
-                },
-                .e_object => {
-                    if (rope.next) |next| {
-                        if (existing.getRope(next)) |end| {
-                            return end;
-                        }
-                    }
-
-                    return E.Object.RopeQuery{
-                        .expr = existing,
-                        .rope = rope,
-                    };
-                },
-                else => return E.Object.RopeQuery{
-                    .expr = existing,
-                    .rope = rope,
-                },
-            }
-        }
-
-        return null;
-    }
-
-    // Making this comptime bloats the binary and doesn't seem to impact runtime performance.
-    pub fn asProperty(expr: *const Expr, name: string) ?Query {
-        if (std.meta.activeTag(expr.data) != .e_object) return null;
-        const obj = expr.data.e_object;
-        if (obj.properties.len == 0) return null;
-
-        return obj.asProperty(name);
-    }
-
-    pub fn asPropertyStringMap(expr: *const Expr, name: string, allocator: std.mem.Allocator) ?*bun.StringArrayHashMap(string) {
-        if (std.meta.activeTag(expr.data) != .e_object) return null;
-        const obj_ = expr.data.e_object;
-        if (obj_.properties.len == 0) return null;
-        const query = obj_.asProperty(name) orelse return null;
-        if (query.expr.data != .e_object) return null;
-
-        const obj = query.expr.data.e_object;
-        var count: usize = 0;
-        for (obj.properties.slice()) |prop| {
-            const key = prop.key.?.asString(allocator) orelse continue;
-            const value = prop.value.?.asString(allocator) orelse continue;
-            count += @as(usize, @intFromBool(key.len > 0 and value.len > 0));
-        }
-
-        if (count == 0) return null;
-        var map = bun.StringArrayHashMap(string).init(allocator);
-        map.ensureUnusedCapacity(count) catch return null;
-
-        for (obj.properties.slice()) |prop| {
-            const key = prop.key.?.asString(allocator) orelse continue;
-            const value = prop.value.?.asString(allocator) orelse continue;
-
-            if (!(key.len > 0 and value.len > 0)) continue;
-
-            map.putAssumeCapacity(key, value);
-        }
-
-        const ptr = allocator.create(bun.StringArrayHashMap(string)) catch unreachable;
-        ptr.* = map;
-        return ptr;
-    }
-
-    pub const ArrayIterator = struct {
-        array: *const E.Array,
-        index: u32,
-
-        pub fn next(this: *ArrayIterator) ?Expr {
-            if (this.index >= this.array.items.len) {
-                return null;
-            }
-            defer this.index += 1;
-            return this.array.items.ptr[this.index];
-        }
-    };
-
-    pub fn asArray(expr: *const Expr) ?ArrayIterator {
-        if (std.meta.activeTag(expr.data) != .e_array) return null;
-        const array = expr.data.e_array;
-        if (array.items.len == 0) return null;
-
-        return ArrayIterator{ .array = array, .index = 0 };
-    }
-
-    pub inline fn asUtf8StringLiteral(expr: *const Expr) ?string {
-        if (expr.data == .e_string) {
-            bun.debugAssert(expr.data.e_string.next == null);
-            return expr.data.e_string.data;
-        }
-        return null;
-    }
-
-    pub inline fn asStringLiteral(expr: *const Expr, allocator: std.mem.Allocator) ?string {
-        if (std.meta.activeTag(expr.data) != .e_string) return null;
-        return expr.data.e_string.string(allocator) catch null;
-    }
-
-    pub inline fn isString(expr: *const Expr) bool {
-        return switch (expr.data) {
-            .e_string => true,
-            else => false,
-        };
-    }
-
-    pub inline fn asString(expr: *const Expr, allocator: std.mem.Allocator) ?string {
-        switch (expr.data) {
-            .e_string => |str| return str.string(allocator) catch bun.outOfMemory(),
-            else => return null,
-        }
-    }
-    pub inline fn asStringHash(expr: *const Expr, allocator: std.mem.Allocator, comptime hash_fn: *const fn (buf: []const u8) callconv(.Inline) u64) OOM!?u64 {
-        switch (expr.data) {
-            .e_string => |str| {
-                if (str.isUTF8()) return hash_fn(str.data);
-                const utf8_str = try str.string(allocator);
-                defer allocator.free(utf8_str);
-                return hash_fn(utf8_str);
-            },
-            else => return null,
-        }
-    }
-
-    pub inline fn asStringCloned(expr: *const Expr, allocator: std.mem.Allocator) OOM!?string {
-        switch (expr.data) {
-            .e_string => |str| return try str.stringCloned(allocator),
-            else => return null,
-        }
-    }
-
-    pub inline fn asStringZ(expr: *const Expr, allocator: std.mem.Allocator) OOM!?stringZ {
-        switch (expr.data) {
-            .e_string => |str| return try str.stringZ(allocator),
-            else => return null,
-        }
-    }
-
-    pub fn asBool(
-        expr: *const Expr,
-    ) ?bool {
-        if (std.meta.activeTag(expr.data) != .e_boolean) return null;
-
-        return expr.data.e_boolean.value;
-    }
-
-    pub fn asNumber(expr: *const Expr) ?f64 {
-        if (expr.data != .e_number) return null;
-
-        return expr.data.e_number.value;
-    }
-
-    pub const EFlags = enum { none, ts_decorator };
-
-    const Serializable = struct {
-        type: Tag,
-        object: string,
-        value: Data,
-        loc: logger.Loc,
-    };
-
-    pub fn isMissing(a: *const Expr) bool {
-        return std.meta.activeTag(a.data) == Expr.Tag.e_missing;
-    }
-
-    // The goal of this function is to "rotate" the AST if it's possible to use the
-    // left-associative property of the operator to avoid unnecessary parentheses.
-    //
-    // When using this, make absolutely sure that the operator is actually
-    // associative. For example, the "-" operator is not associative for
-    // floating-point numbers.
-    pub fn joinWithLeftAssociativeOp(
-        comptime op: Op.Code,
-        a: Expr,
-        b: Expr,
-        allocator: std.mem.Allocator,
-    ) Expr {
-        // "(a, b) op c" => "a, b op c"
-        switch (a.data) {
-            .e_binary => |comma| {
-                if (comma.op == .bin_comma) {
-                    comma.right = joinWithLeftAssociativeOp(op, comma.right, b, allocator);
-                }
-            },
-            else => {},
-        }
-
-        // "a op (b op c)" => "(a op b) op c"
-        // "a op (b op (c op d))" => "((a op b) op c) op d"
-        switch (b.data) {
-            .e_binary => |binary| {
-                if (binary.op == op) {
-                    return joinWithLeftAssociativeOp(
-                        op,
-                        joinWithLeftAssociativeOp(op, a, binary.left, allocator),
-                        binary.right,
-                        allocator,
-                    );
-                }
-            },
-            else => {},
-        }
-
-        // "a op b" => "a op b"
-        // "(a op b) op c" => "(a op b) op c"
-        return Expr.init(E.Binary, E.Binary{ .op = op, .left = a, .right = b }, a.loc);
-    }
-
-    pub fn joinWithComma(a: Expr, b: Expr, _: std.mem.Allocator) Expr {
-        if (a.isMissing()) {
-            return b;
-        }
-
-        if (b.isMissing()) {
-            return a;
-        }
-
-        return Expr.init(E.Binary, E.Binary{ .op = .bin_comma, .left = a, .right = b }, a.loc);
-    }
-
-    pub fn joinAllWithComma(all: []Expr, allocator: std.mem.Allocator) Expr {
-        bun.assert(all.len > 0);
-        switch (all.len) {
-            1 => {
-                return all[0];
-            },
-            2 => {
-                return Expr.joinWithComma(all[0], all[1], allocator);
-            },
-            else => {
-                var expr = all[0];
-                for (1..all.len) |i| {
-                    expr = Expr.joinWithComma(expr, all[i], allocator);
-                }
-                return expr;
-            },
-        }
-    }
-
-    pub fn joinAllWithCommaCallback(all: []Expr, comptime Context: type, ctx: Context, comptime callback: (fn (ctx: anytype, expr: Expr) ?Expr), allocator: std.mem.Allocator) ?Expr {
-        switch (all.len) {
-            0 => return null,
-            1 => {
-                return callback(ctx, all[0]);
-            },
-            2 => {
-                return Expr.joinWithComma(
-                    callback(ctx, all[0]) orelse Expr{
-                        .data = .{ .e_missing = .{} },
-                        .loc = all[0].loc,
-                    },
-                    callback(ctx, all[1]) orelse Expr{
-                        .data = .{ .e_missing = .{} },
-                        .loc = all[1].loc,
-                    },
-                    allocator,
-                );
-            },
-            else => {
-                var i: usize = 1;
-                var expr = callback(ctx, all[0]) orelse Expr{
-                    .data = .{ .e_missing = .{} },
-                    .loc = all[0].loc,
-                };
-
-                while (i < all.len) : (i += 1) {
-                    expr = Expr.joinWithComma(expr, callback(ctx, all[i]) orelse Expr{
-                        .data = .{ .e_missing = .{} },
-                        .loc = all[i].loc,
-                    }, allocator);
-                }
-
-                return expr;
-            },
-        }
-    }
-
-    pub fn jsonStringify(self: *const @This(), writer: anytype) !void {
-        return try writer.write(Serializable{ .type = std.meta.activeTag(self.data), .object = "expr", .value = self.data, .loc = self.loc });
-    }
-
-    pub fn extractNumericValues(left: Expr.Data, right: Expr.Data) ?[2]f64 {
-        return .{
-            left.extractNumericValue() orelse return null,
-            right.extractNumericValue() orelse return null,
-        };
-    }
-
-    pub var icount: usize = 0;
-
-    // We don't need to dynamically allocate booleans
-    var true_bool = E.Boolean{ .value = true };
-    var false_bool = E.Boolean{ .value = false };
-    var bool_values = [_]*E.Boolean{ &false_bool, &true_bool };
-
-    /// When the lifetime of an Expr.Data's pointer must exist longer than reset() is called, use this function.
-    /// Be careful to free the memory (or use an allocator that does it for you)
-    /// Also, prefer Expr.init or Expr.alloc when possible. This will be slower.
-    pub fn allocate(allocator: std.mem.Allocator, comptime Type: type, st: Type, loc: logger.Loc) Expr {
-        icount += 1;
-        Data.Store.assert();
-
-        switch (Type) {
-            E.Array => {
-                return Expr{
-                    .loc = loc,
-                    .data = Data{
-                        .e_array = brk: {
-                            const item = allocator.create(Type) catch unreachable;
-                            item.* = st;
-                            break :brk item;
-                        },
-                    },
-                };
-            },
-            E.Class => {
-                return Expr{
-                    .loc = loc,
-                    .data = Data{
-                        .e_class = brk: {
-                            const item = allocator.create(Type) catch unreachable;
-                            item.* = st;
-                            break :brk item;
-                        },
-                    },
-                };
-            },
-            E.Unary => {
-                return Expr{
-                    .loc = loc,
-                    .data = Data{
-                        .e_unary = brk: {
-                            const item = allocator.create(Type) catch unreachable;
-                            item.* = st;
-                            break :brk item;
-                        },
-                    },
-                };
-            },
-            E.Binary => {
-                return Expr{
-                    .loc = loc,
-                    .data = Data{
-                        .e_binary = brk: {
-                            const item = allocator.create(Type) catch unreachable;
-                            item.* = st;
-                            break :brk item;
-                        },
-                    },
-                };
-            },
-            E.This => {
-                return Expr{
-                    .loc = loc,
-                    .data = Data{
-                        .e_this = st,
-                    },
-                };
-            },
-            E.Boolean => {
-                return Expr{
-                    .loc = loc,
-                    .data = Data{
-                        .e_boolean = st,
-                    },
-                };
-            },
-            E.Super => {
-                return Expr{
-                    .loc = loc,
-                    .data = Data{
-                        .e_super = st,
-                    },
-                };
-            },
-            E.Null => {
-                return Expr{
-                    .loc = loc,
-                    .data = Data{
-                        .e_null = st,
-                    },
-                };
-            },
-            E.Undefined => {
-                return Expr{
-                    .loc = loc,
-                    .data = Data{
-                        .e_undefined = st,
-                    },
-                };
-            },
-            E.New => {
-                return Expr{
-                    .loc = loc,
-                    .data = Data{
-                        .e_new = brk: {
-                            const item = allocator.create(Type) catch unreachable;
-                            item.* = st;
-                            break :brk item;
-                        },
-                    },
-                };
-            },
-            E.NewTarget => {
-                return Expr{
-                    .loc = loc,
-                    .data = Data{
-                        .e_new_target = st,
-                    },
-                };
-            },
-            E.Function => {
-                return Expr{
-                    .loc = loc,
-                    .data = Data{
-                        .e_function = brk: {
-                            const item = allocator.create(Type) catch unreachable;
-                            item.* = st;
-                            break :brk item;
-                        },
-                    },
-                };
-            },
-            E.ImportMeta => {
-                return Expr{
-                    .loc = loc,
-                    .data = Data{
-                        .e_import_meta = st,
-                    },
-                };
-            },
-            E.Call => {
-                return Expr{
-                    .loc = loc,
-                    .data = Data{
-                        .e_call = brk: {
-                            const item = allocator.create(Type) catch unreachable;
-                            item.* = st;
-                            break :brk item;
-                        },
-                    },
-                };
-            },
-            E.Dot => {
-                return Expr{
-                    .loc = loc,
-                    .data = Data{
-                        .e_dot = brk: {
-                            const item = allocator.create(Type) catch unreachable;
-                            item.* = st;
-                            break :brk item;
-                        },
-                    },
-                };
-            },
-            E.Index => {
-                return Expr{
-                    .loc = loc,
-                    .data = Data{
-                        .e_index = brk: {
-                            const item = allocator.create(Type) catch unreachable;
-                            item.* = st;
-                            break :brk item;
-                        },
-                    },
-                };
-            },
-            E.Arrow => {
-                return Expr{
-                    .loc = loc,
-                    .data = Data{
-                        .e_arrow = brk: {
-                            const item = allocator.create(Type) catch unreachable;
-                            item.* = st;
-                            break :brk item;
-                        },
-                    },
-                };
-            },
-            E.Identifier => {
-                return Expr{
-                    .loc = loc,
-                    .data = Data{
-                        .e_identifier = E.Identifier{
-                            .ref = st.ref,
-                            .must_keep_due_to_with_stmt = st.must_keep_due_to_with_stmt,
-                            .can_be_removed_if_unused = st.can_be_removed_if_unused,
-                            .call_can_be_unwrapped_if_unused = st.call_can_be_unwrapped_if_unused,
-                        },
-                    },
-                };
-            },
-            E.ImportIdentifier => {
-                return Expr{
-                    .loc = loc,
-                    .data = Data{
-                        .e_import_identifier = .{
-                            .ref = st.ref,
-                            .was_originally_identifier = st.was_originally_identifier,
-                        },
-                    },
-                };
-            },
-            E.CommonJSExportIdentifier => {
-                return Expr{
-                    .loc = loc,
-                    .data = Data{
-                        .e_commonjs_export_identifier = .{
-                            .ref = st.ref,
-                        },
-                    },
-                };
-            },
-
-            E.PrivateIdentifier => {
-                return Expr{
-                    .loc = loc,
-                    .data = Data{
-                        .e_private_identifier = st,
-                    },
-                };
-            },
-            E.JSXElement => {
-                return Expr{
-                    .loc = loc,
-                    .data = Data{
-                        .e_jsx_element = brk: {
-                            const item = allocator.create(Type) catch unreachable;
-                            item.* = st;
-                            break :brk item;
-                        },
-                    },
-                };
-            },
-            E.Missing => {
-                return Expr{ .loc = loc, .data = Data{ .e_missing = E.Missing{} } };
-            },
-            E.Number => {
-                return Expr{
-                    .loc = loc,
-                    .data = Data{
-                        .e_number = st,
-                    },
-                };
-            },
-            E.BigInt => {
-                return Expr{
-                    .loc = loc,
-                    .data = Data{
-                        .e_big_int = brk: {
-                            const item = allocator.create(Type) catch unreachable;
-                            item.* = st;
-                            break :brk item;
-                        },
-                    },
-                };
-            },
-            E.Object => {
-                return Expr{
-                    .loc = loc,
-                    .data = Data{
-                        .e_object = brk: {
-                            const item = allocator.create(Type) catch unreachable;
-                            item.* = st;
-                            break :brk item;
-                        },
-                    },
-                };
-            },
-            E.Spread => {
-                return Expr{
-                    .loc = loc,
-                    .data = Data{
-                        .e_spread = brk: {
-                            const item = allocator.create(Type) catch unreachable;
-                            item.* = st;
-                            break :brk item;
-                        },
-                    },
-                };
-            },
-            E.String => {
-                if (comptime Environment.isDebug) {
-                    // Sanity check: assert string is not a null ptr
-                    if (st.data.len > 0 and st.isUTF8()) {
-                        bun.assert(@intFromPtr(st.data.ptr) > 0);
-                    }
-                }
-                return Expr{
-                    .loc = loc,
-                    .data = Data{
-                        .e_string = brk: {
-                            const item = allocator.create(Type) catch unreachable;
-                            item.* = st;
-                            break :brk item;
-                        },
-                    },
-                };
-            },
-
-            E.Template => {
-                return Expr{
-                    .loc = loc,
-                    .data = Data{
-                        .e_template = brk: {
-                            const item = allocator.create(Type) catch unreachable;
-                            item.* = st;
-                            break :brk item;
-                        },
-                    },
-                };
-            },
-            E.RegExp => {
-                return Expr{
-                    .loc = loc,
-                    .data = Data{
-                        .e_reg_exp = brk: {
-                            const item = allocator.create(Type) catch unreachable;
-                            item.* = st;
-                            break :brk item;
-                        },
-                    },
-                };
-            },
-            E.Await => {
-                return Expr{
-                    .loc = loc,
-                    .data = Data{
-                        .e_await = brk: {
-                            const item = allocator.create(Type) catch unreachable;
-                            item.* = st;
-                            break :brk item;
-                        },
-                    },
-                };
-            },
-            E.Yield => {
-                return Expr{
-                    .loc = loc,
-                    .data = Data{
-                        .e_yield = brk: {
-                            const item = allocator.create(Type) catch unreachable;
-                            item.* = st;
-                            break :brk item;
-                        },
-                    },
-                };
-            },
-            E.If => {
-                return Expr{
-                    .loc = loc,
-                    .data = Data{
-                        .e_if = brk: {
-                            const item = allocator.create(Type) catch unreachable;
-                            item.* = st;
-                            break :brk item;
-                        },
-                    },
-                };
-            },
-            E.RequireResolveString => {
-                return Expr{
-                    .loc = loc,
-                    .data = Data{
-                        .e_require_resolve_string = st,
-                    },
-                };
-            },
-            E.Import => {
-                return Expr{
-                    .loc = loc,
-                    .data = Data{
-                        .e_import = brk: {
-                            const item = allocator.create(Type) catch unreachable;
-                            item.* = st;
-                            break :brk item;
-                        },
-                    },
-                };
-            },
-            E.RequireString => {
-                return Expr{
-                    .loc = loc,
-                    .data = Data{
-                        .e_require_string = st,
-                    },
-                };
-            },
-            *E.String => {
-                return Expr{
-                    .loc = loc,
-                    .data = Data{
-                        .e_string = brk: {
-                            const item = allocator.create(Type) catch unreachable;
-                            item.* = st.*;
-                            break :brk item;
-                        },
-                    },
-                };
-            },
-
-            else => {
-                @compileError("Invalid type passed to Expr.init: " ++ @typeName(Type));
-            },
-        }
-    }
-
-    pub const Disabler = bun.DebugOnlyDisabler(@This());
-
-    pub fn init(comptime Type: type, st: Type, loc: logger.Loc) Expr {
-        icount += 1;
-        Data.Store.assert();
-
-        switch (Type) {
-            E.NameOfSymbol => {
-                return Expr{
-                    .loc = loc,
-                    .data = Data{
-                        .e_name_of_symbol = Data.Store.append(E.NameOfSymbol, st),
-                    },
-                };
-            },
-            E.Array => {
-                return Expr{
-                    .loc = loc,
-                    .data = Data{
-                        .e_array = Data.Store.append(Type, st),
-                    },
-                };
-            },
-            E.Class => {
-                return Expr{
-                    .loc = loc,
-                    .data = Data{
-                        .e_class = Data.Store.append(Type, st),
-                    },
-                };
-            },
-            E.Unary => {
-                return Expr{
-                    .loc = loc,
-                    .data = Data{
-                        .e_unary = Data.Store.append(Type, st),
-                    },
-                };
-            },
-            E.Binary => {
-                return Expr{
-                    .loc = loc,
-                    .data = Data{
-                        .e_binary = Data.Store.append(Type, st),
-                    },
-                };
-            },
-            E.This => {
-                return Expr{
-                    .loc = loc,
-                    .data = Data{
-                        .e_this = st,
-                    },
-                };
-            },
-            E.Boolean => {
-                return Expr{
-                    .loc = loc,
-                    .data = Data{
-                        .e_boolean = st,
-                    },
-                };
-            },
-            E.Super => {
-                return Expr{
-                    .loc = loc,
-                    .data = Data{
-                        .e_super = st,
-                    },
-                };
-            },
-            E.Null => {
-                return Expr{
-                    .loc = loc,
-                    .data = Data{
-                        .e_null = st,
-                    },
-                };
-            },
-            E.Undefined => {
-                return Expr{
-                    .loc = loc,
-                    .data = Data{
-                        .e_undefined = st,
-                    },
-                };
-            },
-            E.New => {
-                return Expr{
-                    .loc = loc,
-                    .data = Data{
-                        .e_new = Data.Store.append(Type, st),
-                    },
-                };
-            },
-            E.NewTarget => {
-                return Expr{
-                    .loc = loc,
-                    .data = Data{
-                        .e_new_target = st,
-                    },
-                };
-            },
-            E.Function => {
-                return Expr{
-                    .loc = loc,
-                    .data = Data{
-                        .e_function = Data.Store.append(Type, st),
-                    },
-                };
-            },
-            E.ImportMeta => {
-                return Expr{
-                    .loc = loc,
-                    .data = Data{
-                        .e_import_meta = st,
-                    },
-                };
-            },
-            E.Call => {
-                return Expr{
-                    .loc = loc,
-                    .data = Data{
-                        .e_call = Data.Store.append(Type, st),
-                    },
-                };
-            },
-            E.Dot => {
-                return Expr{
-                    .loc = loc,
-                    .data = Data{
-                        .e_dot = Data.Store.append(Type, st),
-                    },
-                };
-            },
-            E.Index => {
-                return Expr{
-                    .loc = loc,
-                    .data = Data{
-                        .e_index = Data.Store.append(Type, st),
-                    },
-                };
-            },
-            E.Arrow => {
-                return Expr{
-                    .loc = loc,
-                    .data = Data{
-                        .e_arrow = Data.Store.append(Type, st),
-                    },
-                };
-            },
-            E.Identifier => {
-                return Expr{
-                    .loc = loc,
-                    .data = Data{
-                        .e_identifier = E.Identifier{
-                            .ref = st.ref,
-                            .must_keep_due_to_with_stmt = st.must_keep_due_to_with_stmt,
-                            .can_be_removed_if_unused = st.can_be_removed_if_unused,
-                            .call_can_be_unwrapped_if_unused = st.call_can_be_unwrapped_if_unused,
-                        },
-                    },
-                };
-            },
-            E.ImportIdentifier => {
-                return Expr{
-                    .loc = loc,
-                    .data = Data{
-                        .e_import_identifier = .{
-                            .ref = st.ref,
-                            .was_originally_identifier = st.was_originally_identifier,
-                        },
-                    },
-                };
-            },
-            E.CommonJSExportIdentifier => {
-                return Expr{
-                    .loc = loc,
-                    .data = Data{
-                        .e_commonjs_export_identifier = .{
-                            .ref = st.ref,
-                            .base = st.base,
-                        },
-                    },
-                };
-            },
-            E.PrivateIdentifier => {
-                return Expr{
-                    .loc = loc,
-                    .data = Data{
-                        .e_private_identifier = st,
-                    },
-                };
-            },
-            E.JSXElement => {
-                return Expr{
-                    .loc = loc,
-                    .data = Data{
-                        .e_jsx_element = Data.Store.append(Type, st),
-                    },
-                };
-            },
-            E.Missing => {
-                return Expr{ .loc = loc, .data = Data{ .e_missing = E.Missing{} } };
-            },
-            E.Number => {
-                return Expr{
-                    .loc = loc,
-                    .data = Data{
-                        .e_number = st,
-                    },
-                };
-            },
-            E.BigInt => {
-                return Expr{
-                    .loc = loc,
-                    .data = Data{
-                        .e_big_int = Data.Store.append(Type, st),
-                    },
-                };
-            },
-            E.Object => {
-                return Expr{
-                    .loc = loc,
-                    .data = Data{
-                        .e_object = Data.Store.append(Type, st),
-                    },
-                };
-            },
-            E.Spread => {
-                return Expr{
-                    .loc = loc,
-                    .data = Data{
-                        .e_spread = Data.Store.append(Type, st),
-                    },
-                };
-            },
-            E.String => {
-                if (comptime Environment.isDebug) {
-                    // Sanity check: assert string is not a null ptr
-                    if (st.data.len > 0 and st.isUTF8()) {
-                        bun.assert(@intFromPtr(st.data.ptr) > 0);
-                    }
-                }
-                return Expr{
-                    .loc = loc,
-                    .data = Data{
-                        .e_string = Data.Store.append(Type, st),
-                    },
-                };
-            },
-
-            E.Template => {
-                return Expr{
-                    .loc = loc,
-                    .data = Data{
-                        .e_template = Data.Store.append(Type, st),
-                    },
-                };
-            },
-            E.RegExp => {
-                return Expr{
-                    .loc = loc,
-                    .data = Data{
-                        .e_reg_exp = Data.Store.append(Type, st),
-                    },
-                };
-            },
-            E.Await => {
-                return Expr{
-                    .loc = loc,
-                    .data = Data{
-                        .e_await = Data.Store.append(Type, st),
-                    },
-                };
-            },
-            E.Yield => {
-                return Expr{
-                    .loc = loc,
-                    .data = Data{
-                        .e_yield = Data.Store.append(Type, st),
-                    },
-                };
-            },
-            E.If => {
-                return Expr{
-                    .loc = loc,
-                    .data = Data{
-                        .e_if = Data.Store.append(Type, st),
-                    },
-                };
-            },
-            E.RequireResolveString => {
-                return Expr{
-                    .loc = loc,
-                    .data = Data{
-                        .e_require_resolve_string = st,
-                    },
-                };
-            },
-            E.Import => {
-                return Expr{
-                    .loc = loc,
-                    .data = Data{
-                        .e_import = Data.Store.append(Type, st),
-                    },
-                };
-            },
-            E.RequireString => {
-                return Expr{
-                    .loc = loc,
-                    .data = Data{
-                        .e_require_string = st,
-                    },
-                };
-            },
-            *E.String => {
-                return Expr{
-                    .loc = loc,
-                    .data = Data{
-                        .e_string = Data.Store.append(@TypeOf(st.*), st.*),
-                    },
-                };
-            },
-            E.InlinedEnum => return .{ .loc = loc, .data = .{
-                .e_inlined_enum = Data.Store.append(@TypeOf(st), st),
-            } },
-
-            else => {
-                @compileError("Invalid type passed to Expr.init: " ++ @typeName(Type));
-            },
-        }
-    }
-
-    pub fn isPrimitiveLiteral(this: Expr) bool {
-        return @as(Tag, this.data).isPrimitiveLiteral();
-    }
-
-    pub fn isRef(this: Expr, ref: Ref) bool {
-        return switch (this.data) {
-            .e_import_identifier => |import_identifier| import_identifier.ref.eql(ref),
-            .e_identifier => |ident| ident.ref.eql(ref),
-            else => false,
-        };
-    }
-
-    pub const Tag = enum {
-        e_array,
-        e_unary,
-        e_binary,
-        e_class,
-        e_new,
-        e_function,
-        e_call,
-        e_dot,
-        e_index,
-        e_arrow,
-        e_jsx_element,
-        e_object,
-        e_spread,
-        e_template,
-        e_reg_exp,
-        e_await,
-        e_yield,
-        e_if,
-        e_import,
-        e_identifier,
-        e_import_identifier,
-        e_private_identifier,
-        e_commonjs_export_identifier,
-        e_boolean,
-        e_number,
-        e_big_int,
-        e_string,
-        e_require_string,
-        e_require_resolve_string,
-        e_require_call_target,
-        e_require_resolve_call_target,
-        e_missing,
-        e_this,
-        e_super,
-        e_null,
-        e_undefined,
-        e_new_target,
-        e_import_meta,
-        e_import_meta_main,
-        e_require_main,
-        e_special,
-        e_inlined_enum,
-        e_name_of_symbol,
-
-        // object, regex and array may have had side effects
-        pub fn isPrimitiveLiteral(tag: Tag) bool {
-            return switch (tag) {
-                .e_null, .e_undefined, .e_string, .e_boolean, .e_number, .e_big_int => true,
-                else => false,
-            };
-        }
-
-        pub fn typeof(tag: Tag) ?string {
-            return switch (tag) {
-                .e_array, .e_object, .e_null, .e_reg_exp => "object",
-                .e_undefined => "undefined",
-                .e_boolean => "boolean",
-                .e_number => "number",
-                .e_big_int => "bigint",
-                .e_string => "string",
-                .e_class, .e_function, .e_arrow => "function",
-                else => null,
-            };
-        }
-
-        pub fn format(tag: Tag, comptime _: []const u8, _: std.fmt.FormatOptions, writer: anytype) !void {
-            try switch (tag) {
-                .e_string => writer.writeAll("string"),
-                .e_array => writer.writeAll("array"),
-                .e_unary => writer.writeAll("unary"),
-                .e_binary => writer.writeAll("binary"),
-                .e_boolean => writer.writeAll("boolean"),
-                .e_super => writer.writeAll("super"),
-                .e_null => writer.writeAll("null"),
-                .e_undefined => writer.writeAll("undefined"),
-                .e_new => writer.writeAll("new"),
-                .e_function => writer.writeAll("function"),
-                .e_new_target => writer.writeAll("new target"),
-                .e_import_meta => writer.writeAll("import.meta"),
-                .e_call => writer.writeAll("call"),
-                .e_dot => writer.writeAll("dot"),
-                .e_index => writer.writeAll("index"),
-                .e_arrow => writer.writeAll("arrow"),
-                .e_identifier => writer.writeAll("identifier"),
-                .e_import_identifier => writer.writeAll("import identifier"),
-                .e_private_identifier => writer.writeAll("#privateIdentifier"),
-                .e_jsx_element => writer.writeAll("<jsx>"),
-                .e_missing => writer.writeAll("<missing>"),
-                .e_number => writer.writeAll("number"),
-                .e_big_int => writer.writeAll("BigInt"),
-                .e_object => writer.writeAll("object"),
-                .e_spread => writer.writeAll("..."),
-                .e_template => writer.writeAll("template"),
-                .e_reg_exp => writer.writeAll("regexp"),
-                .e_await => writer.writeAll("await"),
-                .e_yield => writer.writeAll("yield"),
-                .e_if => writer.writeAll("if"),
-                .e_require_resolve_string => writer.writeAll("require_or_require_resolve"),
-                .e_import => writer.writeAll("import"),
-                .e_this => writer.writeAll("this"),
-                .e_class => writer.writeAll("class"),
-                .e_require_string => writer.writeAll("require"),
-                else => writer.writeAll(@tagName(tag)),
-            };
-        }
-
-        pub fn jsonStringify(self: @This(), writer: anytype) !void {
-            return try writer.write(@tagName(self));
-        }
-
-        pub fn isArray(self: Tag) bool {
-            switch (self) {
-                .e_array => {
-                    return true;
-                },
-                else => {
-                    return false;
-                },
-            }
-        }
-        pub fn isUnary(self: Tag) bool {
-            switch (self) {
-                .e_unary => {
-                    return true;
-                },
-                else => {
-                    return false;
-                },
-            }
-        }
-        pub fn isBinary(self: Tag) bool {
-            switch (self) {
-                .e_binary => {
-                    return true;
-                },
-                else => {
-                    return false;
-                },
-            }
-        }
-        pub fn isThis(self: Tag) bool {
-            switch (self) {
-                .e_this => {
-                    return true;
-                },
-                else => {
-                    return false;
-                },
-            }
-        }
-        pub fn isClass(self: Tag) bool {
-            switch (self) {
-                .e_class => {
-                    return true;
-                },
-                else => {
-                    return false;
-                },
-            }
-        }
-        pub fn isBoolean(self: Tag) bool {
-            switch (self) {
-                .e_boolean => {
-                    return true;
-                },
-                else => {
-                    return false;
-                },
-            }
-        }
-        pub fn isSuper(self: Tag) bool {
-            switch (self) {
-                .e_super => {
-                    return true;
-                },
-                else => {
-                    return false;
-                },
-            }
-        }
-        pub fn isNull(self: Tag) bool {
-            switch (self) {
-                .e_null => {
-                    return true;
-                },
-                else => {
-                    return false;
-                },
-            }
-        }
-        pub fn isUndefined(self: Tag) bool {
-            switch (self) {
-                .e_undefined => {
-                    return true;
-                },
-                else => {
-                    return false;
-                },
-            }
-        }
-        pub fn isNew(self: Tag) bool {
-            switch (self) {
-                .e_new => {
-                    return true;
-                },
-                else => {
-                    return false;
-                },
-            }
-        }
-        pub fn isNewTarget(self: Tag) bool {
-            switch (self) {
-                .e_new_target => {
-                    return true;
-                },
-                else => {
-                    return false;
-                },
-            }
-        }
-        pub fn isFunction(self: Tag) bool {
-            switch (self) {
-                .e_function => {
-                    return true;
-                },
-                else => {
-                    return false;
-                },
-            }
-        }
-        pub fn isImportMeta(self: Tag) bool {
-            switch (self) {
-                .e_import_meta => {
-                    return true;
-                },
-                else => {
-                    return false;
-                },
-            }
-        }
-        pub fn isCall(self: Tag) bool {
-            switch (self) {
-                .e_call => {
-                    return true;
-                },
-                else => {
-                    return false;
-                },
-            }
-        }
-        pub fn isDot(self: Tag) bool {
-            switch (self) {
-                .e_dot => {
-                    return true;
-                },
-                else => {
-                    return false;
-                },
-            }
-        }
-        pub fn isIndex(self: Tag) bool {
-            switch (self) {
-                .e_index => {
-                    return true;
-                },
-                else => {
-                    return false;
-                },
-            }
-        }
-        pub fn isArrow(self: Tag) bool {
-            switch (self) {
-                .e_arrow => {
-                    return true;
-                },
-                else => {
-                    return false;
-                },
-            }
-        }
-        pub fn isIdentifier(self: Tag) bool {
-            switch (self) {
-                .e_identifier => {
-                    return true;
-                },
-                else => {
-                    return false;
-                },
-            }
-        }
-        pub fn isImportIdentifier(self: Tag) bool {
-            switch (self) {
-                .e_import_identifier => {
-                    return true;
-                },
-                else => {
-                    return false;
-                },
-            }
-        }
-        pub fn isPrivateIdentifier(self: Tag) bool {
-            switch (self) {
-                .e_private_identifier => {
-                    return true;
-                },
-                else => {
-                    return false;
-                },
-            }
-        }
-        pub fn isJsxElement(self: Tag) bool {
-            switch (self) {
-                .e_jsx_element => {
-                    return true;
-                },
-                else => {
-                    return false;
-                },
-            }
-        }
-        pub fn isMissing(self: Tag) bool {
-            switch (self) {
-                .e_missing => {
-                    return true;
-                },
-                else => {
-                    return false;
-                },
-            }
-        }
-        pub fn isNumber(self: Tag) bool {
-            switch (self) {
-                .e_number => {
-                    return true;
-                },
-                else => {
-                    return false;
-                },
-            }
-        }
-        pub fn isBigInt(self: Tag) bool {
-            switch (self) {
-                .e_big_int => {
-                    return true;
-                },
-                else => {
-                    return false;
-                },
-            }
-        }
-        pub fn isObject(self: Tag) bool {
-            switch (self) {
-                .e_object => {
-                    return true;
-                },
-                else => {
-                    return false;
-                },
-            }
-        }
-        pub fn isSpread(self: Tag) bool {
-            switch (self) {
-                .e_spread => {
-                    return true;
-                },
-                else => {
-                    return false;
-                },
-            }
-        }
-        pub fn isString(self: Tag) bool {
-            switch (self) {
-                .e_string => {
-                    return true;
-                },
-                else => {
-                    return false;
-                },
-            }
-        }
-
-        pub fn isTemplate(self: Tag) bool {
-            switch (self) {
-                .e_template => {
-                    return true;
-                },
-                else => {
-                    return false;
-                },
-            }
-        }
-        pub fn isRegExp(self: Tag) bool {
-            switch (self) {
-                .e_reg_exp => {
-                    return true;
-                },
-                else => {
-                    return false;
-                },
-            }
-        }
-        pub fn isAwait(self: Tag) bool {
-            switch (self) {
-                .e_await => {
-                    return true;
-                },
-                else => {
-                    return false;
-                },
-            }
-        }
-        pub fn isYield(self: Tag) bool {
-            switch (self) {
-                .e_yield => {
-                    return true;
-                },
-                else => {
-                    return false;
-                },
-            }
-        }
-        pub fn isIf(self: Tag) bool {
-            switch (self) {
-                .e_if => {
-                    return true;
-                },
-                else => {
-                    return false;
-                },
-            }
-        }
-        pub fn isRequireResolveString(self: Tag) bool {
-            switch (self) {
-                .e_require_resolve_string => {
-                    return true;
-                },
-                else => {
-                    return false;
-                },
-            }
-        }
-        pub fn isImport(self: Tag) bool {
-            switch (self) {
-                .e_import => {
-                    return true;
-                },
-                else => {
-                    return false;
-                },
-            }
-        }
-    };
-
-    pub fn isBoolean(a: Expr) bool {
-        switch (a.data) {
-            .e_boolean => {
-                return true;
-            },
-
-            .e_if => |ex| {
-                return isBoolean(ex.yes) and isBoolean(ex.no);
-            },
-            .e_unary => |ex| {
-                return ex.op == .un_not or ex.op == .un_delete;
-            },
-            .e_binary => |ex| {
-                switch (ex.op) {
-                    .bin_strict_eq, .bin_strict_ne, .bin_loose_eq, .bin_loose_ne, .bin_lt, .bin_gt, .bin_le, .bin_ge, .bin_instanceof, .bin_in => {
-                        return true;
-                    },
-                    .bin_logical_or => {
-                        return isBoolean(ex.left) and isBoolean(ex.right);
-                    },
-                    .bin_logical_and => {
-                        return isBoolean(ex.left) and isBoolean(ex.right);
-                    },
-                    else => {},
-                }
-            },
-            else => {},
-        }
-
-        return false;
-    }
-
-    pub fn assign(a: Expr, b: Expr) Expr {
-        return init(E.Binary, E.Binary{
-            .op = .bin_assign,
-            .left = a,
-            .right = b,
-        }, a.loc);
-    }
-    pub inline fn at(expr: Expr, comptime Type: type, t: Type, _: std.mem.Allocator) Expr {
-        return init(Type, t, expr.loc);
-    }
-
-    // Wraps the provided expression in the "!" prefix operator. The expression
-    // will potentially be simplified to avoid generating unnecessary extra "!"
-    // operators. For example, calling this with "!!x" will return "!x" instead
-    // of returning "!!!x".
-    pub fn not(expr: Expr, allocator: std.mem.Allocator) Expr {
-        return maybeSimplifyNot(
-            expr,
-            allocator,
-        ) orelse Expr.init(
-            E.Unary,
-            E.Unary{
-                .op = .un_not,
-                .value = expr,
-            },
-            expr.loc,
-        );
-    }
-
-    pub fn hasValueForThisInCall(expr: Expr) bool {
-        return switch (expr.data) {
-            .e_dot, .e_index => true,
-            else => false,
-        };
-    }
-
-    /// The given "expr" argument should be the operand of a "!" prefix operator
-    /// (i.e. the "x" in "!x"). This returns a simplified expression for the
-    /// whole operator (i.e. the "!x") if it can be simplified, or false if not.
-    /// It's separate from "Not()" above to avoid allocation on failure in case
-    /// that is undesired.
-    pub fn maybeSimplifyNot(expr: Expr, allocator: std.mem.Allocator) ?Expr {
-        switch (expr.data) {
-            .e_null, .e_undefined => {
-                return expr.at(E.Boolean, E.Boolean{ .value = true }, allocator);
-            },
-            .e_boolean => |b| {
-                return expr.at(E.Boolean, E.Boolean{ .value = b.value }, allocator);
-            },
-            .e_number => |n| {
-                return expr.at(E.Boolean, E.Boolean{ .value = (n.value == 0 or std.math.isNan(n.value)) }, allocator);
-            },
-            .e_big_int => |b| {
-                return expr.at(E.Boolean, E.Boolean{ .value = strings.eqlComptime(b.value, "0") }, allocator);
-            },
-            .e_function,
-            .e_arrow,
-            .e_reg_exp,
-            => {
-                return expr.at(E.Boolean, E.Boolean{ .value = false }, allocator);
-            },
-            // "!!!a" => "!a"
-            .e_unary => |un| {
-                if (un.op == Op.Code.un_not and knownPrimitive(un.value) == .boolean) {
-                    return un.value;
-                }
-            },
-            .e_binary => |ex| {
-                // TODO: evaluate whether or not it is safe to do this mutation since it's modifying in-place.
-                // Make sure that these transformations are all safe for special values.
-                // For example, "!(a < b)" is not the same as "a >= b" if a and/or b are
-                // NaN (or undefined, or null, or possibly other problem cases too).
-                switch (ex.op) {
-                    Op.Code.bin_loose_eq => {
-                        // "!(a == b)" => "a != b"
-                        ex.op = .bin_loose_ne;
-                        return expr;
-                    },
-                    Op.Code.bin_loose_ne => {
-                        // "!(a != b)" => "a == b"
-                        ex.op = .bin_loose_eq;
-                        return expr;
-                    },
-                    Op.Code.bin_strict_eq => {
-                        // "!(a === b)" => "a !== b"
-                        ex.op = .bin_strict_ne;
-                        return expr;
-                    },
-                    Op.Code.bin_strict_ne => {
-                        // "!(a !== b)" => "a === b"
-                        ex.op = .bin_strict_eq;
-                        return expr;
-                    },
-                    Op.Code.bin_comma => {
-                        // "!(a, b)" => "a, !b"
-                        ex.right = ex.right.not(allocator);
-                        return expr;
-                    },
-                    else => {},
-                }
-            },
-            .e_inlined_enum => |inlined| {
-                return maybeSimplifyNot(inlined.value, allocator);
-            },
-
-            else => {},
-        }
-
-        return null;
-    }
-
-    pub fn toStringExprWithoutSideEffects(expr: Expr, allocator: std.mem.Allocator) ?Expr {
-        const unwrapped = expr.unwrapInlined();
-        const slice = switch (unwrapped.data) {
-            .e_null => "null",
-            .e_string => return expr,
-            .e_undefined => "undefined",
-            .e_boolean => |data| if (data.value) "true" else "false",
-            .e_big_int => |bigint| bigint.value,
-            .e_number => |num| if (num.toString(allocator)) |str|
-                str
-            else
-                null,
-            .e_reg_exp => |regexp| regexp.value,
-            .e_dot => |dot| @as(?[]const u8, brk: {
-                // This is dumb but some JavaScript obfuscators use this to generate string literals
-                if (bun.strings.eqlComptime(dot.name, "constructor")) {
-                    break :brk switch (dot.target.data) {
-                        .e_string => "function String() { [native code] }",
-                        .e_reg_exp => "function RegExp() { [native code] }",
-                        else => null,
-                    };
-                }
-                break :brk null;
-            }),
-            else => null,
-        };
-        return if (slice) |s| Expr.init(E.String, E.String.init(s), expr.loc) else null;
-    }
-
-    pub fn isOptionalChain(self: *const @This()) bool {
-        return switch (self.data) {
-            .e_dot => self.data.e_dot.optional_chain != null,
-            .e_index => self.data.e_index.optional_chain != null,
-            .e_call => self.data.e_call.optional_chain != null,
-            else => false,
-        };
-    }
-
-    pub inline fn knownPrimitive(self: @This()) PrimitiveType {
-        return self.data.knownPrimitive();
-    }
-
-    pub const PrimitiveType = enum {
-        unknown,
-        mixed,
-        null,
-        undefined,
-        boolean,
-        number,
-        string,
-        bigint,
-
-        pub const static = std.enums.EnumSet(PrimitiveType).init(.{
-            .mixed = true,
-            .null = true,
-            .undefined = true,
-            .boolean = true,
-            .number = true,
-            .string = true,
-            // for our purposes, bigint is dynamic
-            // it is technically static though
-            // .@"bigint" = true,
-        });
-
-        pub inline fn isStatic(this: PrimitiveType) bool {
-            return static.contains(this);
-        }
-
-        pub fn merge(left_known: PrimitiveType, right_known: PrimitiveType) PrimitiveType {
-            if (right_known == .unknown or left_known == .unknown)
-                return .unknown;
-
-            return if (left_known == right_known)
-                left_known
-            else
-                .mixed;
-        }
-    };
-
-    pub const Data = union(Tag) {
-        e_array: *E.Array,
-        e_unary: *E.Unary,
-        e_binary: *E.Binary,
-        e_class: *E.Class,
-
-        e_new: *E.New,
-        e_function: *E.Function,
-        e_call: *E.Call,
-        e_dot: *E.Dot,
-        e_index: *E.Index,
-        e_arrow: *E.Arrow,
-
-        e_jsx_element: *E.JSXElement,
-        e_object: *E.Object,
-        e_spread: *E.Spread,
-        e_template: *E.Template,
-        e_reg_exp: *E.RegExp,
-        e_await: *E.Await,
-        e_yield: *E.Yield,
-        e_if: *E.If,
-        e_import: *E.Import,
-
-        e_identifier: E.Identifier,
-        e_import_identifier: E.ImportIdentifier,
-        e_private_identifier: E.PrivateIdentifier,
-        e_commonjs_export_identifier: E.CommonJSExportIdentifier,
-
-        e_boolean: E.Boolean,
-        e_number: E.Number,
-        e_big_int: *E.BigInt,
-        e_string: *E.String,
-
-        e_require_string: E.RequireString,
-        e_require_resolve_string: E.RequireResolveString,
-        e_require_call_target,
-        e_require_resolve_call_target,
-
-        e_missing: E.Missing,
-        e_this: E.This,
-        e_super: E.Super,
-        e_null: E.Null,
-        e_undefined: E.Undefined,
-        e_new_target: E.NewTarget,
-        e_import_meta: E.ImportMeta,
-
-        e_import_meta_main: E.ImportMetaMain,
-        e_require_main,
-
-        /// Covers some exotic AST node types under one namespace, since the
-        /// places this is found it all follows similar handling.
-        e_special: E.Special,
-
-        e_inlined_enum: *E.InlinedEnum,
-
-        e_name_of_symbol: *E.NameOfSymbol,
-
-        comptime {
-            bun.assert_eql(@sizeOf(Data), 24); // Do not increase the size of Expr
-        }
-
-        pub fn as(data: Data, comptime tag: Tag) ?@FieldType(Data, @tagName(tag)) {
-            return if (data == tag) @field(data, @tagName(tag)) else null;
-        }
-
-        pub fn clone(this: Expr.Data, allocator: std.mem.Allocator) !Data {
-            return switch (this) {
-                .e_array => |el| {
-                    const item = try allocator.create(std.meta.Child(@TypeOf(this.e_array)));
-                    item.* = el.*;
-                    return .{ .e_array = item };
-                },
-                .e_unary => |el| {
-                    const item = try allocator.create(std.meta.Child(@TypeOf(this.e_unary)));
-                    item.* = el.*;
-                    return .{ .e_unary = item };
-                },
-                .e_binary => |el| {
-                    const item = try allocator.create(std.meta.Child(@TypeOf(this.e_binary)));
-                    item.* = el.*;
-                    return .{ .e_binary = item };
-                },
-                .e_class => |el| {
-                    const item = try allocator.create(std.meta.Child(@TypeOf(this.e_class)));
-                    item.* = el.*;
-                    return .{ .e_class = item };
-                },
-                .e_new => |el| {
-                    const item = try allocator.create(std.meta.Child(@TypeOf(this.e_new)));
-                    item.* = el.*;
-                    return .{ .e_new = item };
-                },
-                .e_function => |el| {
-                    const item = try allocator.create(std.meta.Child(@TypeOf(this.e_function)));
-                    item.* = el.*;
-                    return .{ .e_function = item };
-                },
-                .e_call => |el| {
-                    const item = try allocator.create(std.meta.Child(@TypeOf(this.e_call)));
-                    item.* = el.*;
-                    return .{ .e_call = item };
-                },
-                .e_dot => |el| {
-                    const item = try allocator.create(std.meta.Child(@TypeOf(this.e_dot)));
-                    item.* = el.*;
-                    return .{ .e_dot = item };
-                },
-                .e_index => |el| {
-                    const item = try allocator.create(std.meta.Child(@TypeOf(this.e_index)));
-                    item.* = el.*;
-                    return .{ .e_index = item };
-                },
-                .e_arrow => |el| {
-                    const item = try allocator.create(std.meta.Child(@TypeOf(this.e_arrow)));
-                    item.* = el.*;
-                    return .{ .e_arrow = item };
-                },
-                .e_jsx_element => |el| {
-                    const item = try allocator.create(std.meta.Child(@TypeOf(this.e_jsx_element)));
-                    item.* = el.*;
-                    return .{ .e_jsx_element = item };
-                },
-                .e_object => |el| {
-                    const item = try allocator.create(std.meta.Child(@TypeOf(this.e_object)));
-                    item.* = el.*;
-                    return .{ .e_object = item };
-                },
-                .e_spread => |el| {
-                    const item = try allocator.create(std.meta.Child(@TypeOf(this.e_spread)));
-                    item.* = el.*;
-                    return .{ .e_spread = item };
-                },
-                .e_template => |el| {
-                    const item = try allocator.create(std.meta.Child(@TypeOf(this.e_template)));
-                    item.* = el.*;
-                    return .{ .e_template = item };
-                },
-                .e_reg_exp => |el| {
-                    const item = try allocator.create(std.meta.Child(@TypeOf(this.e_reg_exp)));
-                    item.* = el.*;
-                    return .{ .e_reg_exp = item };
-                },
-                .e_await => |el| {
-                    const item = try allocator.create(std.meta.Child(@TypeOf(this.e_await)));
-                    item.* = el.*;
-                    return .{ .e_await = item };
-                },
-                .e_yield => |el| {
-                    const item = try allocator.create(std.meta.Child(@TypeOf(this.e_yield)));
-                    item.* = el.*;
-                    return .{ .e_yield = item };
-                },
-                .e_if => |el| {
-                    const item = try allocator.create(std.meta.Child(@TypeOf(this.e_if)));
-                    item.* = el.*;
-                    return .{ .e_if = item };
-                },
-                .e_import => |el| {
-                    const item = try allocator.create(std.meta.Child(@TypeOf(this.e_import)));
-                    item.* = el.*;
-                    return .{ .e_import = item };
-                },
-                .e_big_int => |el| {
-                    const item = try allocator.create(std.meta.Child(@TypeOf(this.e_big_int)));
-                    item.* = el.*;
-                    return .{ .e_big_int = item };
-                },
-                .e_string => |el| {
-                    const item = try allocator.create(std.meta.Child(@TypeOf(this.e_string)));
-                    item.* = el.*;
-                    return .{ .e_string = item };
-                },
-                .e_inlined_enum => |el| {
-                    const item = try allocator.create(std.meta.Child(@TypeOf(this.e_inlined_enum)));
-                    item.* = el.*;
-                    return .{ .e_inlined_enum = item };
-                },
-                else => this,
-            };
-        }
-
-        pub fn deepClone(this: Expr.Data, allocator: std.mem.Allocator) !Data {
-            return switch (this) {
-                .e_array => |el| {
-                    const items = try el.items.deepClone(allocator);
-                    const item = bun.create(allocator, E.Array, .{
-                        .items = items,
-                        .comma_after_spread = el.comma_after_spread,
-                        .was_originally_macro = el.was_originally_macro,
-                        .is_single_line = el.is_single_line,
-                        .is_parenthesized = el.is_parenthesized,
-                        .close_bracket_loc = el.close_bracket_loc,
-                    });
-                    return .{ .e_array = item };
-                },
-                .e_unary => |el| {
-                    const item = bun.create(allocator, E.Unary, .{
-                        .op = el.op,
-                        .value = try el.value.deepClone(allocator),
-                    });
-                    return .{ .e_unary = item };
-                },
-                .e_binary => |el| {
-                    const item = bun.create(allocator, E.Binary, .{
-                        .op = el.op,
-                        .left = try el.left.deepClone(allocator),
-                        .right = try el.right.deepClone(allocator),
-                    });
-                    return .{ .e_binary = item };
-                },
-                .e_class => |el| {
-                    const properties = try allocator.alloc(G.Property, el.properties.len);
-                    for (el.properties, 0..) |prop, i| {
-                        properties[i] = try prop.deepClone(allocator);
-                    }
-
-                    const item = bun.create(allocator, E.Class, .{
-                        .class_keyword = el.class_keyword,
-                        .ts_decorators = try el.ts_decorators.deepClone(allocator),
-                        .class_name = el.class_name,
-                        .extends = if (el.extends) |e| try e.deepClone(allocator) else null,
-                        .body_loc = el.body_loc,
-                        .close_brace_loc = el.close_brace_loc,
-                        .properties = properties,
-                        .has_decorators = el.has_decorators,
-                    });
-                    return .{ .e_class = item };
-                },
-                .e_new => |el| {
-                    const item = bun.create(allocator, E.New, .{
-                        .target = try el.target.deepClone(allocator),
-                        .args = try el.args.deepClone(allocator),
-                        .can_be_unwrapped_if_unused = el.can_be_unwrapped_if_unused,
-                        .close_parens_loc = el.close_parens_loc,
-                    });
-
-                    return .{ .e_new = item };
-                },
-                .e_function => |el| {
-                    const item = bun.create(allocator, E.Function, .{
-                        .func = try el.func.deepClone(allocator),
-                    });
-                    return .{ .e_function = item };
-                },
-                .e_call => |el| {
-                    const item = bun.create(allocator, E.Call, .{
-                        .target = try el.target.deepClone(allocator),
-                        .args = try el.args.deepClone(allocator),
-                        .optional_chain = el.optional_chain,
-                        .is_direct_eval = el.is_direct_eval,
-                        .close_paren_loc = el.close_paren_loc,
-                        .can_be_unwrapped_if_unused = el.can_be_unwrapped_if_unused,
-                        .was_jsx_element = el.was_jsx_element,
-                    });
-                    return .{ .e_call = item };
-                },
-                .e_dot => |el| {
-                    const item = bun.create(allocator, E.Dot, .{
-                        .target = try el.target.deepClone(allocator),
-                        .name = el.name,
-                        .name_loc = el.name_loc,
-                        .optional_chain = el.optional_chain,
-                        .can_be_removed_if_unused = el.can_be_removed_if_unused,
-                        .call_can_be_unwrapped_if_unused = el.call_can_be_unwrapped_if_unused,
-                    });
-                    return .{ .e_dot = item };
-                },
-                .e_index => |el| {
-                    const item = bun.create(allocator, E.Index, .{
-                        .target = try el.target.deepClone(allocator),
-                        .index = try el.index.deepClone(allocator),
-                        .optional_chain = el.optional_chain,
-                    });
-                    return .{ .e_index = item };
-                },
-                .e_arrow => |el| {
-                    const args = try allocator.alloc(G.Arg, el.args.len);
-                    for (0..args.len) |i| {
-                        args[i] = try el.args[i].deepClone(allocator);
-                    }
-                    const item = bun.create(allocator, E.Arrow, .{
-                        .args = args,
-                        .body = el.body,
-                        .is_async = el.is_async,
-                        .has_rest_arg = el.has_rest_arg,
-                        .prefer_expr = el.prefer_expr,
-                    });
-
-                    return .{ .e_arrow = item };
-                },
-                .e_jsx_element => |el| {
-                    const item = bun.create(allocator, E.JSXElement, .{
-                        .tag = if (el.tag) |tag| try tag.deepClone(allocator) else null,
-                        .properties = try el.properties.deepClone(allocator),
-                        .children = try el.children.deepClone(allocator),
-                        .key_prop_index = el.key_prop_index,
-                        .flags = el.flags,
-                        .close_tag_loc = el.close_tag_loc,
-                    });
-                    return .{ .e_jsx_element = item };
-                },
-                .e_object => |el| {
-                    const item = bun.create(allocator, E.Object, .{
-                        .properties = try el.properties.deepClone(allocator),
-                        .comma_after_spread = el.comma_after_spread,
-                        .is_single_line = el.is_single_line,
-                        .is_parenthesized = el.is_parenthesized,
-                        .was_originally_macro = el.was_originally_macro,
-                        .close_brace_loc = el.close_brace_loc,
-                    });
-                    return .{ .e_object = item };
-                },
-                .e_spread => |el| {
-                    const item = bun.create(allocator, E.Spread, .{
-                        .value = try el.value.deepClone(allocator),
-                    });
-                    return .{ .e_spread = item };
-                },
-                .e_template => |el| {
-                    const item = bun.create(allocator, E.Template, .{
-                        .tag = if (el.tag) |tag| try tag.deepClone(allocator) else null,
-                        .parts = el.parts,
-                        .head = el.head,
-                    });
-                    return .{ .e_template = item };
-                },
-                .e_reg_exp => |el| {
-                    const item = bun.create(allocator, E.RegExp, .{
-                        .value = el.value,
-                        .flags_offset = el.flags_offset,
-                    });
-                    return .{ .e_reg_exp = item };
-                },
-                .e_await => |el| {
-                    const item = bun.create(allocator, E.Await, .{
-                        .value = try el.value.deepClone(allocator),
-                    });
-                    return .{ .e_await = item };
-                },
-                .e_yield => |el| {
-                    const item = bun.create(allocator, E.Yield, .{
-                        .value = if (el.value) |value| try value.deepClone(allocator) else null,
-                        .is_star = el.is_star,
-                    });
-                    return .{ .e_yield = item };
-                },
-                .e_if => |el| {
-                    const item = bun.create(allocator, E.If, .{
-                        .test_ = try el.test_.deepClone(allocator),
-                        .yes = try el.yes.deepClone(allocator),
-                        .no = try el.no.deepClone(allocator),
-                    });
-                    return .{ .e_if = item };
-                },
-                .e_import => |el| {
-                    const item = bun.create(allocator, E.Import, .{
-                        .expr = try el.expr.deepClone(allocator),
-                        .options = try el.options.deepClone(allocator),
-                        .import_record_index = el.import_record_index,
-                    });
-                    return .{ .e_import = item };
-                },
-                .e_big_int => |el| {
-                    const item = bun.create(allocator, E.BigInt, .{
-                        .value = el.value,
-                    });
-                    return .{ .e_big_int = item };
-                },
-                .e_string => |el| {
-                    const item = bun.create(allocator, E.String, .{
-                        .data = el.data,
-                        .prefer_template = el.prefer_template,
-                        .next = el.next,
-                        .end = el.end,
-                        .rope_len = el.rope_len,
-                        .is_utf16 = el.is_utf16,
-                    });
-                    return .{ .e_string = item };
-                },
-                .e_inlined_enum => |el| {
-                    const item = bun.create(allocator, E.InlinedEnum, .{
-                        .value = el.value,
-                        .comment = el.comment,
-                    });
-                    return .{ .e_inlined_enum = item };
-                },
-                else => this,
-            };
-        }
-
-        /// `hasher` should be something with 'pub fn update([]const u8) void';
-        /// symbol table is passed to serialize `Ref` as an identifier names instead of a nondeterministic numbers
-        pub fn writeToHasher(this: Expr.Data, hasher: anytype, symbol_table: anytype) void {
-            writeAnyToHasher(hasher, std.meta.activeTag(this));
-            switch (this) {
-                .e_name_of_symbol => |e| {
-                    const symbol = e.ref.getSymbol(symbol_table);
-                    hasher.update(symbol.original_name);
-                },
-                .e_array => |e| {
-                    writeAnyToHasher(hasher, .{
-                        e.is_single_line,
-                        e.is_parenthesized,
-                        e.was_originally_macro,
-                        e.items.len,
-                    });
-                    for (e.items.slice()) |item| {
-                        item.data.writeToHasher(hasher, symbol_table);
-                    }
-                },
-                .e_unary => |e| {
-                    writeAnyToHasher(hasher, .{e.op});
-                    e.value.data.writeToHasher(hasher, symbol_table);
-                },
-                .e_binary => |e| {
-                    writeAnyToHasher(hasher, .{e.op});
-                    e.left.data.writeToHasher(hasher, symbol_table);
-                    e.right.data.writeToHasher(hasher, symbol_table);
-                },
-                .e_class => |e| {
-                    _ = e; // autofix
-                },
-                inline .e_new, .e_call => |e| {
-                    _ = e; // autofix
-                },
-                .e_function => |e| {
-                    _ = e; // autofix
-                },
-                .e_dot => |e| {
-                    writeAnyToHasher(hasher, .{ e.optional_chain, e.name.len });
-                    e.target.data.writeToHasher(hasher, symbol_table);
-                    hasher.update(e.name);
-                },
-                .e_index => |e| {
-                    writeAnyToHasher(hasher, .{e.optional_chain});
-                    e.target.data.writeToHasher(hasher, symbol_table);
-                    e.index.data.writeToHasher(hasher, symbol_table);
-                },
-                .e_arrow => |e| {
-                    _ = e; // autofix
-                },
-                .e_jsx_element => |e| {
-                    _ = e; // autofix
-                },
-                .e_object => |e| {
-                    _ = e; // autofix
-                },
-                inline .e_spread, .e_await => |e| {
-                    e.value.data.writeToHasher(hasher, symbol_table);
-                },
-                inline .e_yield => |e| {
-                    writeAnyToHasher(hasher, .{ e.is_star, e.value });
-                    if (e.value) |value|
-                        value.data.writeToHasher(hasher, symbol_table);
-                },
-                .e_template => |e| {
-                    _ = e; // autofix
-                },
-                .e_if => |e| {
-                    _ = e; // autofix
-                },
-                .e_import => |e| {
-                    _ = e; // autofix
-
-                },
-                inline .e_identifier,
-                .e_import_identifier,
-                .e_private_identifier,
-                .e_commonjs_export_identifier,
-                => |e| {
-                    const symbol = e.ref.getSymbol(symbol_table);
-                    hasher.update(symbol.original_name);
-                },
-                inline .e_boolean, .e_number => |e| {
-                    writeAnyToHasher(hasher, e.value);
-                },
-                inline .e_big_int, .e_reg_exp => |e| {
-                    hasher.update(e.value);
-                },
-
-                .e_string => |e| {
-                    var next: ?*E.String = e;
-                    if (next) |current| {
-                        if (current.isUTF8()) {
-                            hasher.update(current.data);
-                        } else {
-                            hasher.update(bun.reinterpretSlice(u8, current.slice16()));
-                        }
-                        next = current.next;
-                        hasher.update("\x00");
-                    }
-                },
-                inline .e_require_string, .e_require_resolve_string => |e| {
-                    writeAnyToHasher(hasher, e.import_record_index); // preferably, i'd like to write the filepath
-                },
-
-                .e_import_meta_main => |e| {
-                    writeAnyToHasher(hasher, e.inverted);
-                },
-                .e_inlined_enum => |e| {
-                    // pretend there is no comment
-                    e.value.data.writeToHasher(hasher, symbol_table);
-                },
-
-                // no data
-                .e_require_call_target,
-                .e_require_resolve_call_target,
-                .e_missing,
-                .e_this,
-                .e_super,
-                .e_null,
-                .e_undefined,
-                .e_new_target,
-                .e_require_main,
-                .e_import_meta,
-                .e_special,
-                => {},
-            }
-        }
-
-        /// "const values" here refers to expressions that can participate in constant
-        /// inlining, as they have no side effects on instantiation, and there would be
-        /// no observable difference if duplicated. This is a subset of canBeMoved()
-        pub fn canBeConstValue(this: Expr.Data) bool {
-            return switch (this) {
-                .e_number,
-                .e_boolean,
-                .e_null,
-                .e_undefined,
-                .e_inlined_enum,
-                => true,
-                .e_string => |str| str.next == null,
-                .e_array => |array| array.was_originally_macro,
-                .e_object => |object| object.was_originally_macro,
-                else => false,
-            };
-        }
-
-        /// Expressions that can be moved are those that do not have side
-        /// effects on their own. This is used to determine what can be moved
-        /// outside of a module wrapper (__esm/__commonJS).
-        pub fn canBeMoved(data: Expr.Data) bool {
-            return switch (data) {
-                // TODO: identifiers can be removed if unused, however code that
-                // moves expressions around sometimes does so incorrectly when
-                // doing destructures. test case: https://github.com/oven-sh/bun/issues/14027
-                // .e_identifier => |id| id.can_be_removed_if_unused,
-
-                .e_class => |class| class.canBeMoved(),
-
-                .e_arrow,
-                .e_function,
-
-                .e_number,
-                .e_boolean,
-                .e_null,
-                .e_undefined,
-                // .e_reg_exp,
-                .e_big_int,
-                .e_string,
-                .e_inlined_enum,
-                .e_import_meta,
-                => true,
-
-                .e_template => |template| template.tag == null and template.parts.len == 0,
-
-                .e_array => |array| array.was_originally_macro,
-                .e_object => |object| object.was_originally_macro,
-
-                // TODO: experiment with allowing some e_binary, e_unary, e_if as movable
-
-                else => false,
-            };
-        }
-
-        pub fn knownPrimitive(data: Expr.Data) PrimitiveType {
-            return switch (data) {
-                .e_big_int => .bigint,
-                .e_boolean => .boolean,
-                .e_null => .null,
-                .e_number => .number,
-                .e_string => .string,
-                .e_undefined => .undefined,
-                .e_template => if (data.e_template.tag == null) PrimitiveType.string else PrimitiveType.unknown,
-                .e_if => mergeKnownPrimitive(data.e_if.yes.data, data.e_if.no.data),
-                .e_binary => |binary| brk: {
-                    switch (binary.op) {
-                        .bin_strict_eq,
-                        .bin_strict_ne,
-                        .bin_loose_eq,
-                        .bin_loose_ne,
-                        .bin_lt,
-                        .bin_gt,
-                        .bin_le,
-                        .bin_ge,
-                        .bin_instanceof,
-                        .bin_in,
-                        => break :brk PrimitiveType.boolean,
-                        .bin_logical_or, .bin_logical_and => break :brk binary.left.data.mergeKnownPrimitive(binary.right.data),
-
-                        .bin_nullish_coalescing => {
-                            const left = binary.left.data.knownPrimitive();
-                            const right = binary.right.data.knownPrimitive();
-                            if (left == .null or left == .undefined)
-                                break :brk right;
-
-                            if (left != .unknown) {
-                                if (left != .mixed)
-                                    break :brk left; // Definitely not null or undefined
-
-                                if (right != .unknown)
-                                    break :brk PrimitiveType.mixed; // Definitely some kind of primitive
-                            }
-                        },
-
-                        .bin_add => {
-                            const left = binary.left.data.knownPrimitive();
-                            const right = binary.right.data.knownPrimitive();
-
-                            if (left == .string or right == .string)
-                                break :brk PrimitiveType.string;
-
-                            if (left == .bigint or right == .bigint)
-                                break :brk PrimitiveType.bigint;
-
-                            if (switch (left) {
-                                .unknown, .mixed, .bigint => false,
-                                else => true,
-                            } and switch (right) {
-                                .unknown, .mixed, .bigint => false,
-                                else => true,
-                            })
-                                break :brk PrimitiveType.number;
-
-                            break :brk PrimitiveType.mixed; // Can be number or bigint or string (or an exception)
-                        },
-
-                        .bin_sub,
-                        .bin_sub_assign,
-                        .bin_mul,
-                        .bin_mul_assign,
-                        .bin_div,
-                        .bin_div_assign,
-                        .bin_rem,
-                        .bin_rem_assign,
-                        .bin_pow,
-                        .bin_pow_assign,
-                        .bin_bitwise_and,
-                        .bin_bitwise_and_assign,
-                        .bin_bitwise_or,
-                        .bin_bitwise_or_assign,
-                        .bin_bitwise_xor,
-                        .bin_bitwise_xor_assign,
-                        .bin_shl,
-                        .bin_shl_assign,
-                        .bin_shr,
-                        .bin_shr_assign,
-                        .bin_u_shr,
-                        .bin_u_shr_assign,
-                        => break :brk PrimitiveType.mixed, // Can be number or bigint (or an exception)
-
-                        .bin_assign,
-                        .bin_comma,
-                        => break :brk binary.right.data.knownPrimitive(),
-
-                        else => {},
-                    }
-
-                    break :brk PrimitiveType.unknown;
-                },
-
-                .e_unary => switch (data.e_unary.op) {
-                    .un_void => PrimitiveType.undefined,
-                    .un_typeof => PrimitiveType.string,
-                    .un_not, .un_delete => PrimitiveType.boolean,
-                    .un_pos => PrimitiveType.number, // Cannot be bigint because that throws an exception
-                    .un_neg, .un_cpl => switch (data.e_unary.value.data.knownPrimitive()) {
-                        .bigint => PrimitiveType.bigint,
-                        .unknown, .mixed => PrimitiveType.mixed,
-                        else => PrimitiveType.number, // Can be number or bigint
-                    },
-                    .un_pre_dec, .un_pre_inc, .un_post_dec, .un_post_inc => PrimitiveType.mixed, // Can be number or bigint
-
-                    else => PrimitiveType.unknown,
-                },
-
-                .e_inlined_enum => |inlined| inlined.value.data.knownPrimitive(),
-
-                else => PrimitiveType.unknown,
-            };
-        }
-
-        pub fn mergeKnownPrimitive(lhs: Expr.Data, rhs: Expr.Data) PrimitiveType {
-            return lhs.knownPrimitive().merge(rhs.knownPrimitive());
-        }
-
-        /// Returns true if the result of the "typeof" operator on this expression is
-        /// statically determined and this expression has no side effects (i.e. can be
-        /// removed without consequence).
-        pub inline fn toTypeof(data: Expr.Data) ?string {
-            return @as(Expr.Tag, data).typeof();
-        }
-
-        pub fn toNumber(data: Expr.Data) ?f64 {
-            return switch (data) {
-                .e_null => 0,
-                .e_undefined => std.math.nan(f64),
-                .e_string => |str| {
-                    if (str.next != null) return null;
-                    if (!str.isUTF8()) return null;
-
-                    // +'1' => 1
-                    return stringToEquivalentNumberValue(str.slice8());
-                },
-                .e_boolean => @as(f64, if (data.e_boolean.value) 1.0 else 0.0),
-                .e_number => data.e_number.value,
-                .e_inlined_enum => |inlined| switch (inlined.value.data) {
-                    .e_number => |num| num.value,
-                    .e_string => |str| {
-                        if (str.next != null) return null;
-                        if (!str.isUTF8()) return null;
-
-                        // +'1' => 1
-                        return stringToEquivalentNumberValue(str.slice8());
-                    },
-                    else => null,
-                },
-                else => null,
-            };
-        }
-
-        pub fn toFiniteNumber(data: Expr.Data) ?f64 {
-            return switch (data) {
-                .e_boolean => @as(f64, if (data.e_boolean.value) 1.0 else 0.0),
-                .e_number => if (std.math.isFinite(data.e_number.value))
-                    data.e_number.value
-                else
-                    null,
-                .e_inlined_enum => |inlined| switch (inlined.value.data) {
-                    .e_number => |num| if (std.math.isFinite(num.value))
-                        num.value
-                    else
-                        null,
-                    else => null,
-                },
-                else => null,
-            };
-        }
-
-        pub fn extractNumericValue(data: Expr.Data) ?f64 {
-            return switch (data) {
-                .e_number => data.e_number.value,
-                .e_inlined_enum => |inlined| switch (inlined.value.data) {
-                    .e_number => |num| num.value,
-                    else => null,
-                },
-                else => null,
-            };
-        }
-
-        pub const Equality = struct {
-            equal: bool = false,
-            ok: bool = false,
-
-            /// This extra flag is unfortunately required for the case of visiting the expression
-            /// `require.main === module` (and any combination of !==, ==, !=, either ordering)
-            ///
-            /// We want to replace this with the dedicated import_meta_main node, which:
-            /// - Stops this module from having p.require_ref, allowing conversion to ESM
-            /// - Allows us to inline `import.meta.main`'s value, if it is known (bun build --compile)
-            is_require_main_and_module: bool = false,
-
-            pub const @"true" = Equality{ .ok = true, .equal = true };
-            pub const @"false" = Equality{ .ok = true, .equal = false };
-            pub const unknown = Equality{ .ok = false };
-        };
-
-        // Returns "equal, ok". If "ok" is false, then nothing is known about the two
-        // values. If "ok" is true, the equality or inequality of the two values is
-        // stored in "equal".
-        pub fn eql(
-            left: Expr.Data,
-            right: Expr.Data,
-            p: anytype,
-            comptime kind: enum { loose, strict },
-        ) Equality {
-            comptime bun.assert(@typeInfo(@TypeOf(p)).pointer.size == .one); // pass *Parser
-
-            // https://dorey.github.io/JavaScript-Equality-Table/
-            switch (left) {
-                .e_inlined_enum => |inlined| return inlined.value.data.eql(right, p, kind),
-
-                .e_null, .e_undefined => {
-                    const ok = switch (@as(Expr.Tag, right)) {
-                        .e_null, .e_undefined => true,
-                        else => @as(Expr.Tag, right).isPrimitiveLiteral(),
-                    };
-
-                    if (comptime kind == .loose) {
-                        return .{
-                            .equal = switch (@as(Expr.Tag, right)) {
-                                .e_null, .e_undefined => true,
-                                else => false,
-                            },
-                            .ok = ok,
-                        };
-                    }
-
-                    return .{
-                        .equal = @as(Tag, right) == @as(Tag, left),
-                        .ok = ok,
-                    };
-                },
-                .e_boolean => |l| {
-                    switch (right) {
-                        .e_boolean => {
-                            return .{
-                                .ok = true,
-                                .equal = l.value == right.e_boolean.value,
-                            };
-                        },
-                        .e_number => |num| {
-                            if (comptime kind == .strict) {
-                                // "true === 1" is false
-                                // "false === 0" is false
-                                return Equality.false;
-                            }
-
-                            return .{
-                                .ok = true,
-                                .equal = if (l.value)
-                                    num.value == 1
-                                else
-                                    num.value == 0,
-                            };
-                        },
-                        .e_null, .e_undefined => {
-                            return Equality.false;
-                        },
-                        else => {},
-                    }
-                },
-                .e_number => |l| {
-                    switch (right) {
-                        .e_number => |r| {
-                            return .{
-                                .ok = true,
-                                .equal = l.value == r.value,
-                            };
-                        },
-                        .e_inlined_enum => |r| if (r.value.data == .e_number) {
-                            return .{
-                                .ok = true,
-                                .equal = l.value == r.value.data.e_number.value,
-                            };
-                        },
-                        .e_boolean => |r| {
-                            if (comptime kind == .loose) {
-                                return .{
-                                    .ok = true,
-                                    // "1 == true" is true
-                                    // "0 == false" is true
-                                    .equal = if (r.value)
-                                        l.value == 1
-                                    else
-                                        l.value == 0,
-                                };
-                            }
-
-                            // "1 === true" is false
-                            // "0 === false" is false
-                            return Equality.false;
-                        },
-                        .e_null, .e_undefined => {
-                            // "(not null or undefined) == undefined" is false
-                            return Equality.false;
-                        },
-                        else => {},
-                    }
-                },
-                .e_big_int => |l| {
-                    if (right == .e_big_int) {
-                        if (strings.eqlLong(l.value, right.e_big_int.value, true)) {
-                            return Equality.true;
-                        }
-
-                        // 0x0000n == 0n is true
-                        return .{ .ok = false };
-                    } else {
-                        return .{
-                            .ok = switch (right) {
-                                .e_null, .e_undefined => true,
-                                else => false,
-                            },
-                            .equal = false,
-                        };
-                    }
-                },
-                .e_string => |l| {
-                    switch (right) {
-                        .e_string => |r| {
-                            r.resolveRopeIfNeeded(p.allocator);
-                            l.resolveRopeIfNeeded(p.allocator);
-                            return .{
-                                .ok = true,
-                                .equal = r.eql(E.String, l),
-                            };
-                        },
-                        .e_inlined_enum => |inlined| {
-                            if (inlined.value.data == .e_string) {
-                                const r = inlined.value.data.e_string;
-
-                                r.resolveRopeIfNeeded(p.allocator);
-                                l.resolveRopeIfNeeded(p.allocator);
-
-                                return .{
-                                    .ok = true,
-                                    .equal = r.eql(E.String, l),
-                                };
-                            }
-                        },
-                        .e_null, .e_undefined => {
-                            return Equality.false;
-                        },
-                        .e_number => |r| {
-                            if (comptime kind == .loose) {
-                                l.resolveRopeIfNeeded(p.allocator);
-                                if (r.value == 0 and (l.isBlank() or l.eqlComptime("0"))) {
-                                    return Equality.true;
-                                }
-
-                                if (r.value == 1 and l.eqlComptime("1")) {
-                                    return Equality.true;
-                                }
-
-                                // the string could still equal 0 or 1 but it could be hex, binary, octal, ...
-                                return Equality.unknown;
-                            } else {
-                                return Equality.false;
-                            }
-                        },
-
-                        else => {},
-                    }
-                },
-
-                else => {
-                    // Do not need to check left because e_require_main is
-                    // always re-ordered to the right side.
-                    if (right == .e_require_main) {
-                        if (left.as(.e_identifier)) |id| {
-                            if (id.ref.eql(p.module_ref)) return .{
-                                .ok = true,
-                                .equal = true,
-                                .is_require_main_and_module = true,
-                            };
-                        }
-                    }
-                },
-            }
-
-            return Equality.unknown;
-        }
-
-        pub fn toJS(this: Data, allocator: std.mem.Allocator, globalObject: *JSC.JSGlobalObject) ToJSError!JSC.JSValue {
-            return switch (this) {
-                .e_array => |e| e.toJS(allocator, globalObject),
-                .e_object => |e| e.toJS(allocator, globalObject),
-                .e_string => |e| e.toJS(allocator, globalObject),
-                .e_null => JSC.JSValue.null,
-                .e_undefined => .js_undefined,
-                .e_boolean => |boolean| if (boolean.value)
-                    JSC.JSValue.true
-                else
-                    JSC.JSValue.false,
-                .e_number => |e| e.toJS(),
-                // .e_big_int => |e| e.toJS(ctx, exception),
-
-                .e_inlined_enum => |inlined| inlined.value.data.toJS(allocator, globalObject),
-
-                .e_identifier,
-                .e_import_identifier,
-                .e_private_identifier,
-                .e_commonjs_export_identifier,
-                => error.@"Cannot convert identifier to JS. Try a statically-known value",
-
-                // brk: {
-                //     // var node = try allocator.create(Macro.JSNode);
-                //     // node.* = Macro.JSNode.initExpr(Expr{ .data = this, .loc = logger.Loc.Empty });
-                //     // break :brk JSC.JSValue.c(Macro.JSNode.Class.make(globalObject, node));
-                // },
-
-                else => {
-                    return error.@"Cannot convert argument type to JS";
-                },
-            };
-        }
-
-        pub const Store = struct {
-            const StoreType = NewStore(&.{
-                E.NameOfSymbol,
-                E.Array,
-                E.Arrow,
-                E.Await,
-                E.BigInt,
-                E.Binary,
-                E.Call,
-                E.Class,
-                E.Dot,
-                E.Function,
-                E.If,
-                E.Import,
-                E.Index,
-                E.InlinedEnum,
-                E.JSXElement,
-                E.New,
-                E.Number,
-                E.Object,
-                E.PrivateIdentifier,
-                E.RegExp,
-                E.Spread,
-                E.String,
-                E.Template,
-                E.TemplatePart,
-                E.Unary,
-                E.Yield,
-            }, 512);
-
-            pub threadlocal var instance: ?*StoreType = null;
-            pub threadlocal var memory_allocator: ?*ASTMemoryAllocator = null;
-            pub threadlocal var disable_reset = false;
-
-            pub fn create() void {
-                if (instance != null or memory_allocator != null) {
-                    return;
-                }
-
-                instance = StoreType.init();
-            }
-
-            pub fn reset() void {
-                if (disable_reset or memory_allocator != null) return;
-                instance.?.reset();
-            }
-
-            pub fn deinit() void {
-                if (instance == null or memory_allocator != null) return;
-                instance.?.deinit();
-                instance = null;
-            }
-
-            pub inline fn assert() void {
-                if (comptime Environment.isDebug or Environment.enable_asan) {
-                    if (instance == null and memory_allocator == null)
-                        bun.unreachablePanic("Store must be init'd", .{});
-                }
-            }
-
-            /// create || reset
-            pub fn begin() void {
-                if (memory_allocator != null) return;
-                if (instance == null) {
-                    create();
-                    return;
-                }
-
-                if (!disable_reset)
-                    instance.?.reset();
-            }
-
-            pub fn append(comptime T: type, value: T) *T {
-                if (memory_allocator) |allocator| {
-                    return allocator.append(T, value);
-                }
-
-                Disabler.assert();
-                return instance.?.append(T, value);
-            }
-        };
-
-        pub inline fn isStringValue(self: Data) bool {
-            return @as(Expr.Tag, self) == .e_string;
-        }
-    };
-
-    pub fn StoredData(tag: Tag) type {
-        const T = @FieldType(Data, tag);
-        return switch (@typeInfo(T)) {
-            .pointer => |ptr| ptr.child,
-            else => T,
-        };
-    }
-};
-
-pub const EnumValue = struct {
-    loc: logger.Loc,
-    ref: Ref,
-    name: []const u8,
-    value: ?ExprNodeIndex,
-
-    pub fn nameAsEString(enum_value: EnumValue, allocator: std.mem.Allocator) E.String {
-        return E.String.initReEncodeUTF8(enum_value.name, allocator);
-    }
-};
-
-pub const S = struct {
-    pub const Block = struct {
-        stmts: StmtNodeList,
-        close_brace_loc: logger.Loc = logger.Loc.Empty,
-    };
-
-    pub const SExpr = struct {
-        value: ExprNodeIndex,
-
-        // This is set to true for automatically-generated expressions that should
-        // not affect tree shaking. For example, calling a function from the runtime
-        // that doesn't have externally-visible side effects.
-        does_not_affect_tree_shaking: bool = false,
-    };
-
-    pub const Comment = struct { text: string };
-
-    pub const Directive = struct {
-        value: []const u8,
-    };
-
-    pub const ExportClause = struct {
-        items: []ClauseItem,
-        is_single_line: bool,
-    };
-
-    pub const Empty = struct {};
-
-    pub const ExportStar = struct {
-        namespace_ref: Ref,
-        alias: ?G.ExportStarAlias = null,
-        import_record_index: u32,
-    };
-
-    // This is an "export = value;" statement in TypeScript
-    pub const ExportEquals = struct { value: ExprNodeIndex };
-
-    pub const Label = struct { name: LocRef, stmt: StmtNodeIndex };
-
-    // This is a stand-in for a TypeScript type declaration
-    pub const TypeScript = struct {};
-
-    pub const Debugger = struct {};
-
-    pub const ExportFrom = struct {
-        items: []ClauseItem,
-        namespace_ref: Ref,
-        import_record_index: u32,
-        is_single_line: bool,
-    };
-
-    pub const ExportDefault = struct {
-        default_name: LocRef, // value may be a SFunction or SClass
-        value: StmtOrExpr,
-
-        pub fn canBeMoved(self: *const ExportDefault) bool {
-            return switch (self.value) {
-                .expr => |e| e.canBeMoved(),
-                .stmt => |s| switch (s.data) {
-                    .s_class => |class| class.class.canBeMoved(),
-                    .s_function => true,
-                    else => false,
-                },
-            };
-        }
-    };
-
-    pub const Enum = struct {
-        name: LocRef,
-        arg: Ref,
-        values: []EnumValue,
-        is_export: bool,
-    };
-
-    pub const Namespace = struct {
-        name: LocRef,
-        arg: Ref,
-        stmts: StmtNodeList,
-        is_export: bool,
-    };
-
-    pub const Function = struct {
-        func: G.Fn,
-    };
-
-    pub const Class = struct { class: G.Class, is_export: bool = false };
-
-    pub const If = struct {
-        test_: ExprNodeIndex,
-        yes: StmtNodeIndex,
-        no: ?StmtNodeIndex,
-    };
-
-    pub const For = struct {
-        // May be a SConst, SLet, SVar, or SExpr
-        init: ?StmtNodeIndex = null,
-        test_: ?ExprNodeIndex = null,
-        update: ?ExprNodeIndex = null,
-        body: StmtNodeIndex,
-    };
-
-    pub const ForIn = struct {
-        // May be a SConst, SLet, SVar, or SExpr
-        init: StmtNodeIndex,
-        value: ExprNodeIndex,
-        body: StmtNodeIndex,
-    };
-
-    pub const ForOf = struct {
-        is_await: bool = false,
-        // May be a SConst, SLet, SVar, or SExpr
-        init: StmtNodeIndex,
-        value: ExprNodeIndex,
-        body: StmtNodeIndex,
-    };
-
-    pub const DoWhile = struct { body: StmtNodeIndex, test_: ExprNodeIndex };
-
-    pub const While = struct {
-        test_: ExprNodeIndex,
-        body: StmtNodeIndex,
-    };
-
-    pub const With = struct {
-        value: ExprNodeIndex,
-        body: StmtNodeIndex,
-        body_loc: logger.Loc = logger.Loc.Empty,
-    };
-
-    pub const Try = struct {
-        body_loc: logger.Loc,
-        body: StmtNodeList,
-
-        catch_: ?Catch = null,
-        finally: ?Finally = null,
-    };
-
-    pub const Switch = struct {
-        test_: ExprNodeIndex,
-        body_loc: logger.Loc,
-        cases: []Case,
-    };
-
-    // This object represents all of these types of import statements:
-    //
-    //    import 'path'
-    //    import {item1, item2} from 'path'
-    //    import * as ns from 'path'
-    //    import defaultItem, {item1, item2} from 'path'
-    //    import defaultItem, * as ns from 'path'
-    //
-    // Many parts are optional and can be combined in different ways. The only
-    // restriction is that you cannot have both a clause and a star namespace.
-    pub const Import = struct {
-        // If this is a star import: This is a Ref for the namespace symbol. The Loc
-        // for the symbol is StarLoc.
-        //
-        // Otherwise: This is an auto-generated Ref for the namespace representing
-        // the imported file. In this case StarLoc is nil. The NamespaceRef is used
-        // when converting this module to a CommonJS module.
-        namespace_ref: Ref,
-        default_name: ?LocRef = null,
-        items: []ClauseItem = &.{},
-        star_name_loc: ?logger.Loc = null,
-        import_record_index: u32,
-        is_single_line: bool = false,
-    };
-
-    pub const Return = struct { value: ?ExprNodeIndex = null };
-    pub const Throw = struct { value: ExprNodeIndex };
-
-    pub const Local = struct {
-        kind: Kind = .k_var,
-        decls: G.Decl.List = .{},
-        is_export: bool = false,
-        // The TypeScript compiler doesn't generate code for "import foo = bar"
-        // statements where the import is never used.
-        was_ts_import_equals: bool = false,
-
-        was_commonjs_export: bool = false,
-
-        pub fn canMergeWith(this: *const Local, other: *const Local) bool {
-            return this.kind == other.kind and this.is_export == other.is_export and
-                this.was_commonjs_export == other.was_commonjs_export;
-        }
-
-        pub const Kind = enum {
-            k_var,
-            k_let,
-            k_const,
-            k_using,
-            k_await_using,
-
-            pub fn jsonStringify(self: @This(), writer: anytype) !void {
-                return try writer.write(@tagName(self));
-            }
-
-            pub fn isUsing(self: Kind) bool {
-                return self == .k_using or self == .k_await_using;
-            }
-
-            pub fn isReassignable(kind: Kind) bool {
-                return kind == .k_var or kind == .k_let;
-            }
-        };
-    };
-
-    pub const Break = struct {
-        label: ?LocRef = null,
-    };
-
-    pub const Continue = struct {
-        label: ?LocRef = null,
-    };
-};
-
-pub const Catch = struct {
-    loc: logger.Loc,
-    binding: ?BindingNodeIndex = null,
-    body: StmtNodeList,
-    body_loc: logger.Loc,
-};
-
-pub const Finally = struct {
-    loc: logger.Loc,
-    stmts: StmtNodeList,
-};
-
-pub const Case = struct { loc: logger.Loc, value: ?ExprNodeIndex, body: StmtNodeList };
-
-pub const Op = struct {
-    // If you add a new token, remember to add it to "Table" too
-    pub const Code = enum {
-        // Prefix
-        un_pos, // +expr
-        un_neg, // -expr
-        un_cpl, // ~expr
-        un_not, // !expr
-        un_void,
-        un_typeof,
-        un_delete,
-
-        // Prefix update
-        un_pre_dec,
-        un_pre_inc,
-
-        // Postfix update
-        un_post_dec,
-        un_post_inc,
-
-        /// Left-associative
-        bin_add,
-        /// Left-associative
-        bin_sub,
-        /// Left-associative
-        bin_mul,
-        /// Left-associative
-        bin_div,
-        /// Left-associative
-        bin_rem,
-        /// Left-associative
-        bin_pow,
-        /// Left-associative
-        bin_lt,
-        /// Left-associative
-        bin_le,
-        /// Left-associative
-        bin_gt,
-        /// Left-associative
-        bin_ge,
-        /// Left-associative
-        bin_in,
-        /// Left-associative
-        bin_instanceof,
-        /// Left-associative
-        bin_shl,
-        /// Left-associative
-        bin_shr,
-        /// Left-associative
-        bin_u_shr,
-        /// Left-associative
-        bin_loose_eq,
-        /// Left-associative
-        bin_loose_ne,
-        /// Left-associative
-        bin_strict_eq,
-        /// Left-associative
-        bin_strict_ne,
-        /// Left-associative
-        bin_nullish_coalescing,
-        /// Left-associative
-        bin_logical_or,
-        /// Left-associative
-        bin_logical_and,
-        /// Left-associative
-        bin_bitwise_or,
-        /// Left-associative
-        bin_bitwise_and,
-        /// Left-associative
-        bin_bitwise_xor,
-
-        /// Non-associative
-        bin_comma,
-
-        /// Right-associative
-        bin_assign,
-        /// Right-associative
-        bin_add_assign,
-        /// Right-associative
-        bin_sub_assign,
-        /// Right-associative
-        bin_mul_assign,
-        /// Right-associative
-        bin_div_assign,
-        /// Right-associative
-        bin_rem_assign,
-        /// Right-associative
-        bin_pow_assign,
-        /// Right-associative
-        bin_shl_assign,
-        /// Right-associative
-        bin_shr_assign,
-        /// Right-associative
-        bin_u_shr_assign,
-        /// Right-associative
-        bin_bitwise_or_assign,
-        /// Right-associative
-        bin_bitwise_and_assign,
-        /// Right-associative
-        bin_bitwise_xor_assign,
-        /// Right-associative
-        bin_nullish_coalescing_assign,
-        /// Right-associative
-        bin_logical_or_assign,
-        /// Right-associative
-        bin_logical_and_assign,
-
-        pub fn jsonStringify(self: @This(), writer: anytype) !void {
-            return try writer.write(@tagName(self));
-        }
-
-        pub fn unaryAssignTarget(code: Op.Code) AssignTarget {
-            if (@intFromEnum(code) >=
-                @intFromEnum(Op.Code.un_pre_dec) and @intFromEnum(code) <=
-                @intFromEnum(Op.Code.un_post_inc))
-            {
-                return AssignTarget.update;
-            }
-
-            return AssignTarget.none;
-        }
-        pub fn isLeftAssociative(code: Op.Code) bool {
-            return @intFromEnum(code) >=
-                @intFromEnum(Op.Code.bin_add) and
-                @intFromEnum(code) < @intFromEnum(Op.Code.bin_comma) and code != .bin_pow;
-        }
-        pub fn isRightAssociative(code: Op.Code) bool {
-            return @intFromEnum(code) >= @intFromEnum(Op.Code.bin_assign) or code == .bin_pow;
-        }
-        pub fn binaryAssignTarget(code: Op.Code) AssignTarget {
-            if (code == .bin_assign) {
-                return AssignTarget.replace;
-            }
-
-            if (@intFromEnum(code) > @intFromEnum(Op.Code.bin_assign)) {
-                return AssignTarget.update;
-            }
-
-            return AssignTarget.none;
-        }
-
-        pub fn isPrefix(code: Op.Code) bool {
-            return @intFromEnum(code) < @intFromEnum(Op.Code.un_post_dec);
-        }
-    };
-
-    pub const Level = enum(u6) {
-        lowest,
-        comma,
-        spread,
-        yield,
-        assign,
-        conditional,
-        nullish_coalescing,
-        logical_or,
-        logical_and,
-        bitwise_or,
-        bitwise_xor,
-        bitwise_and,
-        equals,
-        compare,
-        shift,
-        add,
-        multiply,
-        exponentiation,
-        prefix,
-        postfix,
-        new,
-        call,
-        member,
-
-        pub inline fn lt(self: Level, b: Level) bool {
-            return @intFromEnum(self) < @intFromEnum(b);
-        }
-        pub inline fn gt(self: Level, b: Level) bool {
-            return @intFromEnum(self) > @intFromEnum(b);
-        }
-        pub inline fn gte(self: Level, b: Level) bool {
-            return @intFromEnum(self) >= @intFromEnum(b);
-        }
-        pub inline fn lte(self: Level, b: Level) bool {
-            return @intFromEnum(self) <= @intFromEnum(b);
-        }
-        pub inline fn eql(self: Level, b: Level) bool {
-            return @intFromEnum(self) == @intFromEnum(b);
-        }
-
-        pub inline fn sub(self: Level, i: anytype) Level {
-            return @as(Level, @enumFromInt(@intFromEnum(self) - i));
-        }
-
-        pub inline fn addF(self: Level, i: anytype) Level {
-            return @as(Level, @enumFromInt(@intFromEnum(self) + i));
-        }
-    };
-
-    text: string,
-    level: Level,
-    is_keyword: bool = false,
-
-    pub fn init(triple: anytype) Op {
-        return Op{
-            .text = triple.@"0",
-            .level = triple.@"1",
-            .is_keyword = triple.@"2",
-        };
-    }
-
-    pub fn jsonStringify(self: *const @This(), writer: anytype) !void {
-        return try writer.write(self.text);
-    }
-
-    pub const TableType: std.EnumArray(Op.Code, Op) = undefined;
-    pub const Table = brk: {
-        var table = std.EnumArray(Op.Code, Op).initUndefined();
-
-        // Prefix
-        table.set(Op.Code.un_pos, Op.init(.{ "+", Level.prefix, false }));
-        table.set(Op.Code.un_neg, Op.init(.{ "-", Level.prefix, false }));
-        table.set(Op.Code.un_cpl, Op.init(.{ "~", Level.prefix, false }));
-        table.set(Op.Code.un_not, Op.init(.{ "!", Level.prefix, false }));
-        table.set(Op.Code.un_void, Op.init(.{ "void", Level.prefix, true }));
-        table.set(Op.Code.un_typeof, Op.init(.{ "typeof", Level.prefix, true }));
-        table.set(Op.Code.un_delete, Op.init(.{ "delete", Level.prefix, true }));
-
-        // Prefix update
-        table.set(Op.Code.un_pre_dec, Op.init(.{ "--", Level.prefix, false }));
-        table.set(Op.Code.un_pre_inc, Op.init(.{ "++", Level.prefix, false }));
-
-        // Postfix update
-        table.set(Op.Code.un_post_dec, Op.init(.{ "--", Level.postfix, false }));
-        table.set(Op.Code.un_post_inc, Op.init(.{ "++", Level.postfix, false }));
-
-        // Left-associative
-        table.set(Op.Code.bin_add, Op.init(.{ "+", Level.add, false }));
-        table.set(Op.Code.bin_sub, Op.init(.{ "-", Level.add, false }));
-        table.set(Op.Code.bin_mul, Op.init(.{ "*", Level.multiply, false }));
-        table.set(Op.Code.bin_div, Op.init(.{ "/", Level.multiply, false }));
-        table.set(Op.Code.bin_rem, Op.init(.{ "%", Level.multiply, false }));
-        table.set(Op.Code.bin_pow, Op.init(.{ "**", Level.exponentiation, false }));
-        table.set(Op.Code.bin_lt, Op.init(.{ "<", Level.compare, false }));
-        table.set(Op.Code.bin_le, Op.init(.{ "<=", Level.compare, false }));
-        table.set(Op.Code.bin_gt, Op.init(.{ ">", Level.compare, false }));
-        table.set(Op.Code.bin_ge, Op.init(.{ ">=", Level.compare, false }));
-        table.set(Op.Code.bin_in, Op.init(.{ "in", Level.compare, true }));
-        table.set(Op.Code.bin_instanceof, Op.init(.{ "instanceof", Level.compare, true }));
-        table.set(Op.Code.bin_shl, Op.init(.{ "<<", Level.shift, false }));
-        table.set(Op.Code.bin_shr, Op.init(.{ ">>", Level.shift, false }));
-        table.set(Op.Code.bin_u_shr, Op.init(.{ ">>>", Level.shift, false }));
-        table.set(Op.Code.bin_loose_eq, Op.init(.{ "==", Level.equals, false }));
-        table.set(Op.Code.bin_loose_ne, Op.init(.{ "!=", Level.equals, false }));
-        table.set(Op.Code.bin_strict_eq, Op.init(.{ "===", Level.equals, false }));
-        table.set(Op.Code.bin_strict_ne, Op.init(.{ "!==", Level.equals, false }));
-        table.set(Op.Code.bin_nullish_coalescing, Op.init(.{ "??", Level.nullish_coalescing, false }));
-        table.set(Op.Code.bin_logical_or, Op.init(.{ "||", Level.logical_or, false }));
-        table.set(Op.Code.bin_logical_and, Op.init(.{ "&&", Level.logical_and, false }));
-        table.set(Op.Code.bin_bitwise_or, Op.init(.{ "|", Level.bitwise_or, false }));
-        table.set(Op.Code.bin_bitwise_and, Op.init(.{ "&", Level.bitwise_and, false }));
-        table.set(Op.Code.bin_bitwise_xor, Op.init(.{ "^", Level.bitwise_xor, false }));
-
-        // Non-associative
-        table.set(Op.Code.bin_comma, Op.init(.{ ",", Level.comma, false }));
-
-        // Right-associative
-        table.set(Op.Code.bin_assign, Op.init(.{ "=", Level.assign, false }));
-        table.set(Op.Code.bin_add_assign, Op.init(.{ "+=", Level.assign, false }));
-        table.set(Op.Code.bin_sub_assign, Op.init(.{ "-=", Level.assign, false }));
-        table.set(Op.Code.bin_mul_assign, Op.init(.{ "*=", Level.assign, false }));
-        table.set(Op.Code.bin_div_assign, Op.init(.{ "/=", Level.assign, false }));
-        table.set(Op.Code.bin_rem_assign, Op.init(.{ "%=", Level.assign, false }));
-        table.set(Op.Code.bin_pow_assign, Op.init(.{ "**=", Level.assign, false }));
-        table.set(Op.Code.bin_shl_assign, Op.init(.{ "<<=", Level.assign, false }));
-        table.set(Op.Code.bin_shr_assign, Op.init(.{ ">>=", Level.assign, false }));
-        table.set(Op.Code.bin_u_shr_assign, Op.init(.{ ">>>=", Level.assign, false }));
-        table.set(Op.Code.bin_bitwise_or_assign, Op.init(.{ "|=", Level.assign, false }));
-        table.set(Op.Code.bin_bitwise_and_assign, Op.init(.{ "&=", Level.assign, false }));
-        table.set(Op.Code.bin_bitwise_xor_assign, Op.init(.{ "^=", Level.assign, false }));
-        table.set(Op.Code.bin_nullish_coalescing_assign, Op.init(.{ "??=", Level.assign, false }));
-        table.set(Op.Code.bin_logical_or_assign, Op.init(.{ "||=", Level.assign, false }));
-        table.set(Op.Code.bin_logical_and_assign, Op.init(.{ "&&=", Level.assign, false }));
-
-        break :brk table;
-    };
-};
-
-pub const ArrayBinding = struct {
-    binding: BindingNodeIndex,
-    default_value: ?ExprNodeIndex = null,
-};
-
-pub const Ast = struct {
-    pub const TopLevelSymbolToParts = std.ArrayHashMapUnmanaged(Ref, BabyList(u32), Ref.ArrayHashCtx, false);
-
-    approximate_newline_count: usize = 0,
-    has_lazy_export: bool = false,
-    runtime_imports: Runtime.Imports = .{},
-
-    nested_scope_slot_counts: SlotCounts = SlotCounts{},
-
-    runtime_import_record_id: ?u32 = null,
-    needs_runtime: bool = false,
-    // This is a list of CommonJS features. When a file uses CommonJS features,
-    // it's not a candidate for "flat bundling" and must be wrapped in its own
-    // closure.
-    has_top_level_return: bool = false,
-    uses_exports_ref: bool = false,
-    uses_module_ref: bool = false,
-    uses_require_ref: bool = false,
-    commonjs_module_exports_assigned_deoptimized: bool = false,
-
-    force_cjs_to_esm: bool = false,
-    exports_kind: ExportsKind = ExportsKind.none,
-
-    // This is a list of ES6 features. They are ranges instead of booleans so
-    // that they can be used in log messages. Check to see if "Len > 0".
-    import_keyword: logger.Range = logger.Range.None, // Does not include TypeScript-specific syntax or "import()"
-    export_keyword: logger.Range = logger.Range.None, // Does not include TypeScript-specific syntax
-    top_level_await_keyword: logger.Range = logger.Range.None,
-
-    /// These are stored at the AST level instead of on individual AST nodes so
-    /// they can be manipulated efficiently without a full AST traversal
-    import_records: ImportRecord.List = .{},
-
-    hashbang: string = "",
-    directive: ?string = null,
-    parts: Part.List = Part.List{},
-    // This list may be mutated later, so we should store the capacity
-    symbols: Symbol.List = Symbol.List{},
-    module_scope: Scope = Scope{},
-    char_freq: ?CharFreq = null,
-    exports_ref: Ref = Ref.None,
-    module_ref: Ref = Ref.None,
-    /// When using format .bake_internal_dev, this is the HMR variable instead
-    /// of the wrapper. This is because that format does not store module
-    /// wrappers in a variable.
-    wrapper_ref: Ref = Ref.None,
-    require_ref: Ref = Ref.None,
-
-    // These are used when bundling. They are filled in during the parser pass
-    // since we already have to traverse the AST then anyway and the parser pass
-    // is conveniently fully parallelized.
-    named_imports: NamedImports = .{},
-    named_exports: NamedExports = .{},
-    export_star_import_records: []u32 = &([_]u32{}),
-
-    // allocator: std.mem.Allocator,
-    top_level_symbols_to_parts: TopLevelSymbolToParts = .{},
-
-    commonjs_named_exports: CommonJSNamedExports = .{},
-
-    redirect_import_record_index: ?u32 = null,
-
-    /// Only populated when bundling
-    target: bun.options.Target = .browser,
-    // const_values: ConstValuesMap = .{},
-    ts_enums: TsEnumsMap = .{},
-
-    /// Not to be confused with `commonjs_named_exports`
-    /// This is a list of named exports that may exist in a CommonJS module
-    /// We use this with `commonjs_at_runtime` to re-export CommonJS
-    has_commonjs_export_names: bool = false,
-    import_meta_ref: Ref = Ref.None,
-
-    pub const CommonJSNamedExport = struct {
-        loc_ref: LocRef,
-        needs_decl: bool = true,
-    };
-    pub const CommonJSNamedExports = bun.StringArrayHashMapUnmanaged(CommonJSNamedExport);
-
-    pub const NamedImports = std.ArrayHashMapUnmanaged(Ref, NamedImport, RefHashCtx, true);
-    pub const NamedExports = bun.StringArrayHashMapUnmanaged(NamedExport);
-    pub const ConstValuesMap = std.ArrayHashMapUnmanaged(Ref, Expr, RefHashCtx, false);
-    pub const TsEnumsMap = std.ArrayHashMapUnmanaged(Ref, bun.StringHashMapUnmanaged(InlinedEnumValue), RefHashCtx, false);
-
-    pub fn fromParts(parts: []Part) Ast {
-        return Ast{
-            .parts = Part.List.init(parts),
-            .runtime_imports = .{},
-        };
-    }
-
-    pub fn initTest(parts: []Part) Ast {
-        return Ast{
-            .parts = Part.List.init(parts),
-            .runtime_imports = .{},
-        };
-    }
-
-    pub const empty = Ast{ .parts = Part.List{}, .runtime_imports = .{} };
-
-    pub fn toJSON(self: *const Ast, _: std.mem.Allocator, stream: anytype) !void {
-        const opts = std.json.StringifyOptions{ .whitespace = std.json.StringifyOptions.Whitespace{
-            .separator = true,
-        } };
-        try std.json.stringify(self.parts, opts, stream);
-    }
-
-    /// Do not call this if it wasn't globally allocated!
-    pub fn deinit(this: *Ast) void {
-        // TODO: assert mimalloc-owned memory
-        if (this.parts.len > 0) this.parts.deinitWithAllocator(bun.default_allocator);
-        if (this.symbols.len > 0) this.symbols.deinitWithAllocator(bun.default_allocator);
-        if (this.import_records.len > 0) this.import_records.deinitWithAllocator(bun.default_allocator);
-    }
-};
-
-/// TLA => Top Level Await
-pub const TlaCheck = struct {
-    depth: u32 = 0,
-    parent: Index.Int = Index.invalid.get(),
-    import_record_index: Index.Int = Index.invalid.get(),
-};
-
-/// Like Ast but slimmer and for bundling only.
-///
-/// On Linux, the hottest function in the bundler is:
-/// src.multi_array_list.MultiArrayList(src.js_ast.Ast).ensureTotalCapacity
-/// https://share.firefox.dev/3NNlRKt
-///
-/// So we make a slimmer version of Ast for bundling that doesn't allocate as much memory
-pub const BundledAst = struct {
-    approximate_newline_count: u32 = 0,
-    nested_scope_slot_counts: SlotCounts = .{},
-
-    exports_kind: ExportsKind = .none,
-
-    /// These are stored at the AST level instead of on individual AST nodes so
-    /// they can be manipulated efficiently without a full AST traversal
-    import_records: ImportRecord.List = .{},
-
-    hashbang: string = "",
-    parts: Part.List = .{},
-    css: ?*bun.css.BundlerStyleSheet = null,
-    url_for_css: []const u8 = "",
-    symbols: Symbol.List = .{},
-    module_scope: Scope = .{},
-    char_freq: CharFreq = undefined,
-    exports_ref: Ref = Ref.None,
-    module_ref: Ref = Ref.None,
-    wrapper_ref: Ref = Ref.None,
-    require_ref: Ref = Ref.None,
-    top_level_await_keyword: logger.Range,
-    tla_check: TlaCheck = .{},
-
-    // These are used when bundling. They are filled in during the parser pass
-    // since we already have to traverse the AST then anyway and the parser pass
-    // is conveniently fully parallelized.
-    named_imports: NamedImports = .{},
-    named_exports: NamedExports = .{},
-    export_star_import_records: []u32 = &.{},
-
-    top_level_symbols_to_parts: TopLevelSymbolToParts = .{},
-
-    commonjs_named_exports: CommonJSNamedExports = .{},
-
-    redirect_import_record_index: u32 = std.math.maxInt(u32),
-
-    /// Only populated when bundling. When --server-components is passed, this
-    /// will be .browser when it is a client component, and the server's target
-    /// on the server.
-    target: bun.options.Target = .browser,
-
-    // const_values: ConstValuesMap = .{},
-    ts_enums: Ast.TsEnumsMap = .{},
-
-    flags: BundledAst.Flags = .{},
-
-    pub const NamedImports = Ast.NamedImports;
-    pub const NamedExports = Ast.NamedExports;
-    pub const TopLevelSymbolToParts = Ast.TopLevelSymbolToParts;
-    pub const CommonJSNamedExports = Ast.CommonJSNamedExports;
-    pub const ConstValuesMap = Ast.ConstValuesMap;
-
-    pub const Flags = packed struct(u8) {
-        // This is a list of CommonJS features. When a file uses CommonJS features,
-        // it's not a candidate for "flat bundling" and must be wrapped in its own
-        // closure.
-        uses_exports_ref: bool = false,
-        uses_module_ref: bool = false,
-        // uses_require_ref: bool = false,
-        uses_export_keyword: bool = false,
-        has_char_freq: bool = false,
-        force_cjs_to_esm: bool = false,
-        has_lazy_export: bool = false,
-        commonjs_module_exports_assigned_deoptimized: bool = false,
-        has_explicit_use_strict_directive: bool = false,
-    };
-
-    pub const empty = BundledAst.init(Ast.empty);
-
-    pub fn toAST(this: *const BundledAst) Ast {
-        return .{
-            .approximate_newline_count = this.approximate_newline_count,
-            .nested_scope_slot_counts = this.nested_scope_slot_counts,
-
-            .exports_kind = this.exports_kind,
-
-            .import_records = this.import_records,
-
-            .hashbang = this.hashbang,
-            .parts = this.parts,
-            // This list may be mutated later, so we should store the capacity
-            .symbols = this.symbols,
-            .module_scope = this.module_scope,
-            .char_freq = if (this.flags.has_char_freq) this.char_freq else null,
-            .exports_ref = this.exports_ref,
-            .module_ref = this.module_ref,
-            .wrapper_ref = this.wrapper_ref,
-            .require_ref = this.require_ref,
-            .top_level_await_keyword = this.top_level_await_keyword,
-
-            // These are used when bundling. They are filled in during the parser pass
-            // since we already have to traverse the AST then anyway and the parser pass
-            // is conveniently fully parallelized.
-            .named_imports = this.named_imports,
-            .named_exports = this.named_exports,
-            .export_star_import_records = this.export_star_import_records,
-
-            .top_level_symbols_to_parts = this.top_level_symbols_to_parts,
-
-            .commonjs_named_exports = this.commonjs_named_exports,
-
-            .redirect_import_record_index = this.redirect_import_record_index,
-
-            .target = this.target,
-
-            // .const_values = this.const_values,
-            .ts_enums = this.ts_enums,
-
-            .uses_exports_ref = this.flags.uses_exports_ref,
-            .uses_module_ref = this.flags.uses_module_ref,
-            // .uses_require_ref = ast.uses_require_ref,
-            .export_keyword = .{ .len = if (this.flags.uses_export_keyword) 1 else 0, .loc = .{} },
-            .force_cjs_to_esm = this.flags.force_cjs_to_esm,
-            .has_lazy_export = this.flags.has_lazy_export,
-            .commonjs_module_exports_assigned_deoptimized = this.flags.commonjs_module_exports_assigned_deoptimized,
-            .directive = if (this.flags.has_explicit_use_strict_directive) "use strict" else null,
-        };
-    }
-
-    pub fn init(ast: Ast) BundledAst {
-        return .{
-            .approximate_newline_count = @as(u32, @truncate(ast.approximate_newline_count)),
-            .nested_scope_slot_counts = ast.nested_scope_slot_counts,
-
-            .exports_kind = ast.exports_kind,
-
-            .import_records = ast.import_records,
-
-            .hashbang = ast.hashbang,
-            .parts = ast.parts,
-            // This list may be mutated later, so we should store the capacity
-            .symbols = ast.symbols,
-            .module_scope = ast.module_scope,
-            .char_freq = ast.char_freq orelse undefined,
-            .exports_ref = ast.exports_ref,
-            .module_ref = ast.module_ref,
-            .wrapper_ref = ast.wrapper_ref,
-            .require_ref = ast.require_ref,
-            .top_level_await_keyword = ast.top_level_await_keyword,
-            // These are used when bundling. They are filled in during the parser pass
-            // since we already have to traverse the AST then anyway and the parser pass
-            // is conveniently fully parallelized.
-            .named_imports = ast.named_imports,
-            .named_exports = ast.named_exports,
-            .export_star_import_records = ast.export_star_import_records,
-
-            // .allocator = ast.allocator,
-            .top_level_symbols_to_parts = ast.top_level_symbols_to_parts,
-
-            .commonjs_named_exports = ast.commonjs_named_exports,
-
-            .redirect_import_record_index = ast.redirect_import_record_index orelse std.math.maxInt(u32),
-
-            .target = ast.target,
-
-            // .const_values = ast.const_values,
-            .ts_enums = ast.ts_enums,
-
-            .flags = .{
-                .uses_exports_ref = ast.uses_exports_ref,
-                .uses_module_ref = ast.uses_module_ref,
-                // .uses_require_ref = ast.uses_require_ref,
-                .uses_export_keyword = ast.export_keyword.len > 0,
-                .has_char_freq = ast.char_freq != null,
-                .force_cjs_to_esm = ast.force_cjs_to_esm,
-                .has_lazy_export = ast.has_lazy_export,
-                .commonjs_module_exports_assigned_deoptimized = ast.commonjs_module_exports_assigned_deoptimized,
-                .has_explicit_use_strict_directive = strings.eqlComptime(ast.directive orelse "", "use strict"),
-            },
-        };
-    }
-
-    /// TODO: Move this from being done on all parse tasks into the start of the linker. This currently allocates base64 encoding for every small file loaded thing.
-    pub fn addUrlForCss(
-        this: *BundledAst,
-        allocator: std.mem.Allocator,
-        source: *const logger.Source,
-        mime_type_: ?[]const u8,
-        unique_key: ?[]const u8,
-    ) void {
-        {
-            const mime_type = if (mime_type_) |m| m else MimeType.byExtension(bun.strings.trimLeadingChar(std.fs.path.extension(source.path.text), '.')).value;
-            const contents = source.contents;
-            // TODO: make this configurable
-            const COPY_THRESHOLD = 128 * 1024; // 128kb
-            const should_copy = contents.len >= COPY_THRESHOLD and unique_key != null;
-            if (should_copy) return;
-            this.url_for_css = url_for_css: {
-
-                // Encode as base64
-                const encode_len = bun.base64.encodeLen(contents);
-                const data_url_prefix_len = "data:".len + mime_type.len + ";base64,".len;
-                const total_buffer_len = data_url_prefix_len + encode_len;
-                var encoded = allocator.alloc(u8, total_buffer_len) catch bun.outOfMemory();
-                _ = std.fmt.bufPrint(encoded[0..data_url_prefix_len], "data:{s};base64,", .{mime_type}) catch unreachable;
-                const len = bun.base64.encode(encoded[data_url_prefix_len..], contents);
-                break :url_for_css encoded[0 .. data_url_prefix_len + len];
-            };
-        }
-    }
-};
-
-pub const Span = struct {
-    text: string = "",
-    range: logger.Range = .{},
-};
-
-/// This is for TypeScript "enum" and "namespace" blocks. Each block can
-/// potentially be instantiated multiple times. The exported members of each
-/// block are merged into a single namespace while the non-exported code is
-/// still scoped to just within that block:
-///
-///    let x = 1;
-///    namespace Foo {
-///      let x = 2;
-///      export let y = 3;
-///    }
-///    namespace Foo {
-///      console.log(x); // 1
-///      console.log(y); // 3
-///    }
-///
-/// Doing this also works inside an enum:
-///
-///    enum Foo {
-///      A = 3,
-///      B = A + 1,
-///    }
-///    enum Foo {
-///      C = A + 2,
-///    }
-///    console.log(Foo.B) // 4
-///    console.log(Foo.C) // 5
-///
-/// This is a form of identifier lookup that works differently than the
-/// hierarchical scope-based identifier lookup in JavaScript. Lookup now needs
-/// to search sibling scopes in addition to parent scopes. This is accomplished
-/// by sharing the map of exported members between all matching sibling scopes.
-pub const TSNamespaceScope = struct {
-    /// This is specific to this namespace block. It's the argument of the
-    /// immediately-invoked function expression that the namespace block is
-    /// compiled into:
-    ///
-    ///   var ns;
-    ///   (function (ns2) {
-    ///     ns2.x = 123;
-    ///   })(ns || (ns = {}));
-    ///
-    /// This variable is "ns2" in the above example. It's the symbol to use when
-    /// generating property accesses off of this namespace when it's in scope.
-    arg_ref: Ref,
-
-    /// This is shared between all sibling namespace blocks
-    exported_members: *TSNamespaceMemberMap,
-
-    /// This is a lazily-generated map of identifiers that actually represent
-    /// property accesses to this namespace's properties. For example:
-    ///
-    ///   namespace x {
-    ///     export let y = 123
-    ///   }
-    ///   namespace x {
-    ///     export let z = y
-    ///   }
-    ///
-    /// This should be compiled into the following code:
-    ///
-    ///   var x;
-    ///   (function(x2) {
-    ///     x2.y = 123;
-    ///   })(x || (x = {}));
-    ///   (function(x3) {
-    ///     x3.z = x3.y;
-    ///   })(x || (x = {}));
-    ///
-    /// When we try to find the symbol "y", we instead return one of these lazily
-    /// generated proxy symbols that represent the property access "x3.y". This
-    /// map is unique per namespace block because "x3" is the argument symbol that
-    /// is specific to that particular namespace block.
-    property_accesses: bun.StringArrayHashMapUnmanaged(Ref) = .{},
-
-    /// Even though enums are like namespaces and both enums and namespaces allow
-    /// implicit references to properties of sibling scopes, they behave like
-    /// separate, er, namespaces. Implicit references only work namespace-to-
-    /// namespace and enum-to-enum. They do not work enum-to-namespace. And I'm
-    /// not sure what's supposed to happen for the namespace-to-enum case because
-    /// the compiler crashes: https://github.com/microsoft/TypeScript/issues/46891.
-    /// So basically these both work:
-    ///
-    ///   enum a { b = 1 }
-    ///   enum a { c = b }
-    ///
-    ///   namespace x { export let y = 1 }
-    ///   namespace x { export let z = y }
-    ///
-    /// This doesn't work:
-    ///
-    ///   enum a { b = 1 }
-    ///   namespace a { export let c = b }
-    ///
-    /// And this crashes the TypeScript compiler:
-    ///
-    ///   namespace a { export let b = 1 }
-    ///   enum a { c = b }
-    ///
-    /// Therefore we only allow enum/enum and namespace/namespace interactions.
-    is_enum_scope: bool,
-};
-
-pub const TSNamespaceMemberMap = bun.StringArrayHashMapUnmanaged(TSNamespaceMember);
-
-pub const TSNamespaceMember = struct {
-    loc: logger.Loc,
-    data: Data,
-
-    pub const Data = union(enum) {
-        /// "namespace ns { export let it }"
-        property,
-        /// "namespace ns { export namespace it {} }"
-        namespace: *TSNamespaceMemberMap,
-        /// "enum ns { it }"
-        enum_number: f64,
-        /// "enum ns { it = 'it' }"
-        enum_string: *E.String,
-        /// "enum ns { it = something() }"
-        enum_property: void,
-
-        pub fn isEnum(data: Data) bool {
-            return switch (data) {
-                inline else => |_, tag| comptime std.mem.startsWith(u8, @tagName(tag), "enum_"),
-            };
-        }
-    };
-};
-
-/// Inlined enum values can only be numbers and strings
-/// This type special cases an encoding similar to JSValue, where nan-boxing is used
-/// to encode both a 64-bit pointer or a 64-bit float using 64 bits.
-pub const InlinedEnumValue = struct {
-    raw_data: u64,
-
-    pub const Decoded = union(enum) {
-        string: *E.String,
-        number: f64,
-    };
-
-    /// See JSCJSValue.h in WebKit for more details
-    const double_encode_offset = 1 << 49;
-    /// See PureNaN.h in WebKit for more details
-    const pure_nan: f64 = @bitCast(@as(u64, 0x7ff8000000000000));
-
-    fn purifyNaN(value: f64) f64 {
-        return if (std.math.isNan(value)) pure_nan else value;
-    }
-
-    pub fn encode(decoded: Decoded) InlinedEnumValue {
-        const encoded: InlinedEnumValue = .{ .raw_data = switch (decoded) {
-            .string => |ptr| @as(u48, @truncate(@intFromPtr(ptr))),
-            .number => |num| @as(u64, @bitCast(purifyNaN(num))) + double_encode_offset,
-        } };
-        if (Environment.allow_assert) {
-            bun.assert(switch (encoded.decode()) {
-                .string => |str| str == decoded.string,
-                .number => |num| @as(u64, @bitCast(num)) ==
-                    @as(u64, @bitCast(purifyNaN(decoded.number))),
-            });
-        }
         return encoded;
     }
 
@@ -6984,272 +360,6 @@
 
         pub fn toOwnedSlice(this: *List) List {
             const new = this.*;
-            this.* = .{};
-            return new;
-        }
-
-        pub fn clone(this: *const List, allocator: std.mem.Allocator) !List {
-            return List{ .entries = try this.entries.clone(allocator) };
-        }
-
-        pub inline fn len(this: List) usize {
-            return this.entries.len;
-        }
-
-        pub fn append(this: *List, allocator: std.mem.Allocator, entry: DeclaredSymbol) !void {
-            try this.ensureUnusedCapacity(allocator, 1);
-            this.appendAssumeCapacity(entry);
-        }
-
-        pub fn appendList(this: *List, allocator: std.mem.Allocator, other: List) !void {
-            try this.ensureUnusedCapacity(allocator, other.len());
-            this.appendListAssumeCapacity(other);
-        }
-
-        pub fn appendListAssumeCapacity(this: *List, other: List) void {
-            this.entries.appendListAssumeCapacity(other.entries);
-        }
-
-        pub fn appendAssumeCapacity(this: *List, entry: DeclaredSymbol) void {
-            this.entries.appendAssumeCapacity(entry);
-        }
-
-        pub fn ensureTotalCapacity(this: *List, allocator: std.mem.Allocator, count: usize) !void {
-            try this.entries.ensureTotalCapacity(allocator, count);
-        }
-
-        pub fn ensureUnusedCapacity(this: *List, allocator: std.mem.Allocator, count: usize) !void {
-            try this.entries.ensureUnusedCapacity(allocator, count);
-        }
-
-        pub fn clearRetainingCapacity(this: *List) void {
-            this.entries.clearRetainingCapacity();
-        }
-
-        pub fn deinit(this: *List, allocator: std.mem.Allocator) void {
-            this.entries.deinit(allocator);
-        }
-
-        pub fn initCapacity(allocator: std.mem.Allocator, capacity: usize) !List {
-            var entries = bun.MultiArrayList(DeclaredSymbol){};
-            try entries.ensureUnusedCapacity(allocator, capacity);
-            return List{ .entries = entries };
-        }
-
-        pub fn fromSlice(allocator: std.mem.Allocator, entries: []const DeclaredSymbol) !List {
-            var this = try List.initCapacity(allocator, entries.len);
-            errdefer this.deinit(allocator);
-            for (entries) |entry| {
-                this.appendAssumeCapacity(entry);
-            }
-
-            return this;
-        }
-    };
-
-    fn forEachTopLevelSymbolWithType(decls: *List, comptime Ctx: type, ctx: Ctx, comptime Fn: fn (Ctx, Ref) void) void {
-        var entries = decls.entries.slice();
-        const is_top_level = entries.items(.is_top_level);
-        const refs = entries.items(.ref);
-
-        // TODO: SIMD
-        for (is_top_level, refs) |top, ref| {
-            if (top) {
-                @call(bun.callmod_inline, Fn, .{ ctx, ref });
-            }
-        }
-    }
-
-    pub fn forEachTopLevelSymbol(decls: *List, ctx: anytype, comptime Fn: anytype) void {
-        forEachTopLevelSymbolWithType(decls, @TypeOf(ctx), ctx, Fn);
-    }
-};
-
-pub const Dependency = struct {
-    source_index: Index = Index.invalid,
-    part_index: Index.Int = 0,
-
-    pub const List = BabyList(Dependency);
-};
-
-pub const ExprList = std.ArrayList(Expr);
-pub const StmtList = std.ArrayList(Stmt);
-pub const BindingList = std.ArrayList(Binding);
-
-// Each file is made up of multiple parts, and each part consists of one or
-// more top-level statements. Parts are used for tree shaking and code
-// splitting analysis. Individual parts of a file can be discarded by tree
-// shaking and can be assigned to separate chunks (i.e. output files) by code
-// splitting.
-pub const Part = struct {
-    pub const ImportRecordIndices = BabyList(u32);
-    pub const List = BabyList(Part);
-
-    stmts: []Stmt = &([_]Stmt{}),
-    scopes: []*Scope = &([_]*Scope{}),
-
-    /// Each is an index into the file-level import record list
-    import_record_indices: ImportRecordIndices = .{},
-
-    /// All symbols that are declared in this part. Note that a given symbol may
-    /// have multiple declarations, and so may end up being declared in multiple
-    /// parts (e.g. multiple "var" declarations with the same name). Also note
-    /// that this list isn't deduplicated and may contain duplicates.
-    declared_symbols: DeclaredSymbol.List = .{},
-
-    /// An estimate of the number of uses of all symbols used within this part.
-    symbol_uses: SymbolUseMap = .{},
-
-    /// This tracks property accesses off of imported symbols. We don't know
-    /// during parsing if an imported symbol is going to be an inlined enum
-    /// value or not. This is only known during linking. So we defer adding
-    /// a dependency on these imported symbols until we know whether the
-    /// property access is an inlined enum value or not.
-    import_symbol_property_uses: SymbolPropertyUseMap = .{},
-
-    /// The indices of the other parts in this file that are needed if this part
-    /// is needed.
-    dependencies: Dependency.List = .{},
-
-    /// If true, this part can be removed if none of the declared symbols are
-    /// used. If the file containing this part is imported, then all parts that
-    /// don't have this flag enabled must be included.
-    can_be_removed_if_unused: bool = false,
-
-    /// This is used for generated parts that we don't want to be present if they
-    /// aren't needed. This enables tree shaking for these parts even if global
-    /// tree shaking isn't enabled.
-    force_tree_shaking: bool = false,
-
-    /// This is true if this file has been marked as live by the tree shaking
-    /// algorithm.
-    is_live: bool = false,
-
-    tag: Tag = Tag.none,
-
-    pub const Tag = enum {
-        none,
-        jsx_import,
-        runtime,
-        cjs_imports,
-        react_fast_refresh,
-        dirname_filename,
-        bun_test,
-        dead_due_to_inlining,
-        commonjs_named_export,
-        import_to_convert_from_require,
-    };
-
-    pub const SymbolUseMap = std.ArrayHashMapUnmanaged(Ref, Symbol.Use, RefHashCtx, false);
-    pub const SymbolPropertyUseMap = std.ArrayHashMapUnmanaged(Ref, bun.StringHashMapUnmanaged(Symbol.Use), RefHashCtx, false);
-
-    pub fn jsonStringify(self: *const Part, writer: anytype) !void {
-        return writer.write(self.stmts);
-    }
-};
-
-pub const Result = union(enum) {
-    already_bundled: AlreadyBundled,
-    cached: void,
-    ast: Ast,
-
-    pub const AlreadyBundled = enum {
-        bun,
-        bun_cjs,
-        bytecode,
-        bytecode_cjs,
-    };
-};
-
-pub const StmtOrExpr = union(enum) {
-    stmt: Stmt,
-    expr: Expr,
-
-    pub fn toExpr(stmt_or_expr: StmtOrExpr) Expr {
-        return switch (stmt_or_expr) {
-            .expr => |expr| expr,
-            .stmt => |stmt| switch (stmt.data) {
-                .s_function => |s| Expr.init(E.Function, .{ .func = s.func }, stmt.loc),
-                .s_class => |s| Expr.init(E.Class, s.class, stmt.loc),
-                else => Output.panic("Unexpected statement type in default export: .{s}", .{@tagName(stmt.data)}),
-            },
-        };
->>>>>>> 9d77519c
-    }
-
-    pub fn decode(encoded: InlinedEnumValue) Decoded {
-        if (encoded.raw_data > 0x0000FFFFFFFFFFFF) {
-            return .{ .number = @bitCast(encoded.raw_data - double_encode_offset) };
-        } else {
-            return .{ .string = @ptrFromInt(encoded.raw_data) };
-        }
-    }
-};
-
-pub const ExportsKind = enum {
-    // This file doesn't have any kind of export, so it's impossible to say what
-    // kind of file this is. An empty file is in this category, for example.
-    none,
-
-    // The exports are stored on "module" and/or "exports". Calling "require()"
-    // on this module returns "module.exports". All imports to this module are
-    // allowed but may return undefined.
-    cjs,
-
-    // All export names are known explicitly. Calling "require()" on this module
-    // generates an exports object (stored in "exports") with getters for the
-    // export names. Named imports to this module are only allowed if they are
-    // in the set of export names.
-    esm,
-
-    // Some export names are known explicitly, but others fall back to a dynamic
-    // run-time object. This is necessary when using the "export * from" syntax
-    // with either a CommonJS module or an external module (i.e. a module whose
-    // export names are not known at compile-time).
-    //
-    // Calling "require()" on this module generates an exports object (stored in
-    // "exports") with getters for the export names. All named imports to this
-    // module are allowed. Direct named imports reference the corresponding export
-    // directly. Other imports go through property accesses on "exports".
-    esm_with_dynamic_fallback,
-
-    // Like "esm_with_dynamic_fallback", but the module was originally a CommonJS
-    // module.
-    esm_with_dynamic_fallback_from_cjs,
-
-    pub fn isDynamic(self: ExportsKind) bool {
-        return switch (self) {
-            .cjs, .esm_with_dynamic_fallback, .esm_with_dynamic_fallback_from_cjs => true,
-            .none, .esm => false,
-        };
-    }
-
-    pub fn isESMWithDynamicFallback(self: ExportsKind) bool {
-        return switch (self) {
-            .none, .cjs, .esm => false,
-            .esm_with_dynamic_fallback, .esm_with_dynamic_fallback_from_cjs => true,
-        };
-    }
-
-    pub fn jsonStringify(self: @This(), writer: anytype) !void {
-        return try writer.write(@tagName(self));
-    }
-};
-
-pub const DeclaredSymbol = struct {
-    ref: Ref,
-    is_top_level: bool = false,
-
-    pub const List = struct {
-        entries: bun.MultiArrayList(DeclaredSymbol) = .{},
-
-        pub fn refs(this: *const List) []Ref {
-            return this.entries.items(.ref);
-        }
-
-        pub fn toOwnedSlice(this: *List) List {
-            const new = this.*;
-
             this.* = .{};
             return new;
         }
