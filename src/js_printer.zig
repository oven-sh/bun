--- conflicted
+++ resolved
@@ -2155,51 +2155,27 @@
                         }
                     },
                     .hot_enabled => {
-<<<<<<< HEAD
                         bun.debugAssert(p.options.module_type == .internal_bake_dev);
-=======
-                        bun.assert(p.options.module_type == .internal_bake_dev);
->>>>>>> 66cf62c3
                         p.printSymbol(p.options.hmr_ref);
                         p.print(".indirectHot");
                     },
                     .hot_data => {
-<<<<<<< HEAD
                         bun.debugAssert(p.options.module_type == .internal_bake_dev);
-=======
-                        bun.assert(p.options.module_type == .internal_bake_dev);
->>>>>>> 66cf62c3
                         p.printSymbol(p.options.hmr_ref);
                         p.print(".data");
                     },
                     .hot_accept => {
-<<<<<<< HEAD
                         bun.debugAssert(p.options.module_type == .internal_bake_dev);
-=======
-                        bun.assert(p.options.module_type == .internal_bake_dev);
->>>>>>> 66cf62c3
                         p.printSymbol(p.options.hmr_ref);
                         p.print(".accept");
                     },
                     .hot_accept_visited => {
-<<<<<<< HEAD
                         bun.debugAssert(p.options.module_type == .internal_bake_dev);
                         p.printSymbol(p.options.hmr_ref);
                         p.print(".acceptSpecifiers");
                     },
                     .hot_disabled => {
                         bun.debugAssert(p.options.module_type != .internal_bake_dev);
-=======
-                        bun.assert(p.options.module_type == .internal_bake_dev);
-                        p.printSymbol(p.options.hmr_ref);
-                        p.print(".acceptSpecifiers");
-                    },
-                    .hot_function_disabled,
-                    .hot_accept_disabled,
-                    .hot_disabled,
-                    => {
-                        bun.assert(p.options.module_type != .internal_bake_dev);
->>>>>>> 66cf62c3
                         p.printExpr(.{ .data = .e_undefined, .loc = expr.loc }, level, in_flags);
                     },
                     .resolved_specifier_string => |index| {
@@ -5389,7 +5365,6 @@
                 p.print("], [");
 
                 // Print export stars
-<<<<<<< HEAD
                 p.indent();
                 var had_any_stars = false;
                 for (ast.export_star_import_records) |star| {
@@ -5403,18 +5378,6 @@
                 }
                 p.unindent();
                 if (had_any_stars) {
-=======
-                if (ast.export_star_import_records.len > 0) {
-                    p.indent();
-                    for (ast.export_star_import_records) |star| {
-                        p.printNewline();
-                        p.printIndent();
-                        const record = p.importRecord(star);
-                        p.printStringLiteralUTF8(record.path.pretty, false);
-                        p.print(",");
-                    }
-                    p.unindent();
->>>>>>> 66cf62c3
                     p.printNewline();
                     p.printIndent();
                 }
