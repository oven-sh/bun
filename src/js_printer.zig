const std = @import("std");
const logger = bun.logger;
const js_lexer = bun.js_lexer;
const importRecord = @import("import_record.zig");
const js_ast = bun.JSAst;
const options = @import("options.zig");
const rename = @import("renamer.zig");
const runtime = @import("runtime.zig");
const Lock = @import("./lock.zig").Lock;
const Api = @import("./api/schema.zig").Api;
const fs = @import("fs.zig");
const bun = @import("root").bun;
const string = bun.string;
const Output = bun.Output;
const Global = bun.Global;
const Environment = bun.Environment;
const strings = bun.strings;
const MutableString = bun.MutableString;
const stringZ = bun.stringZ;
const default_allocator = bun.default_allocator;
const C = bun.C;
const Ref = @import("ast/base.zig").Ref;
const StoredFileDescriptorType = bun.StoredFileDescriptorType;
const FeatureFlags = bun.FeatureFlags;
const FileDescriptorType = bun.FileDescriptor;

const expect = std.testing.expect;
const ImportKind = importRecord.ImportKind;
const BindingNodeIndex = js_ast.BindingNodeIndex;

const LocRef = js_ast.LocRef;
const S = js_ast.S;
const B = js_ast.B;
const G = js_ast.G;
const T = js_lexer.T;
const E = js_ast.E;
const Stmt = js_ast.Stmt;
const Expr = js_ast.Expr;
const Binding = js_ast.Binding;
const Symbol = js_ast.Symbol;
const Level = js_ast.Op.Level;
const Op = js_ast.Op;
const Scope = js_ast.Scope;
const locModuleScope = logger.Loc.Empty;
const Ast = js_ast.Ast;

const hex_chars = "0123456789ABCDEF";
const first_ascii = 0x20;
const last_ascii = 0x7E;
const first_high_surrogate = 0xD800;
const last_high_surrogate = 0xDBFF;
const first_low_surrogate = 0xDC00;
const last_low_surrogate = 0xDFFF;
const CodepointIterator = @import("./string_immutable.zig").UnsignedCodepointIterator;
const assert = bun.assert;

threadlocal var imported_module_ids_list: std.ArrayList(u32) = undefined;
threadlocal var imported_module_ids_list_unset: bool = true;
const ImportRecord = bun.ImportRecord;
const SourceMap = @import("./sourcemap/sourcemap.zig");

/// For support JavaScriptCore
const ascii_only_always_on_unless_minifying = true;

fn formatUnsignedIntegerBetween(comptime len: u16, buf: *[len]u8, val: u64) void {
    comptime var i: u16 = len;
    var remainder = val;
    // Write out the number from the end to the front

    inline while (i > 0) {
        comptime i -= 1;
        buf[comptime i] = @as(u8, @intCast((remainder % 10))) + '0';
        remainder /= 10;
    }
}

pub fn writeModuleId(comptime Writer: type, writer: Writer, module_id: u32) void {
    bun.assert(module_id != 0); // either module_id is forgotten or it should be disabled
    _ = writer.writeAll("$") catch unreachable;
    std.fmt.formatInt(module_id, 16, .lower, .{}, writer) catch unreachable;
}

pub fn canPrintWithoutEscape(comptime CodePointType: type, c: CodePointType, comptime ascii_only: bool) bool {
    if (c <= last_ascii) {
        return c >= first_ascii and c != '\\' and c != '"';
    } else {
        return !ascii_only and c != 0xFEFF and (c < first_high_surrogate or c > last_low_surrogate);
    }
}

const indentation_buf = [_]u8{' '} ** 128;

pub fn bestQuoteCharForString(comptime Type: type, str: []const Type, allow_backtick: bool) u8 {
    var single_cost: usize = 0;
    var double_cost: usize = 0;
    var backtick_cost: usize = 0;
    var char: u8 = 0;
    var i: usize = 0;
    while (i < str.len) {
        switch (str[i]) {
            '\'' => {
                single_cost += 1;
            },
            '"' => {
                double_cost += 1;
            },
            '`' => {
                backtick_cost += 1;
            },
            '\r', '\n' => {
                if (allow_backtick) {
                    return '`';
                }
            },
            '\\' => {
                i += 1;
            },
            '$' => {
                if (i + 1 < str.len and str[i + 1] == '{') {
                    backtick_cost += 1;
                }
            },
            else => {},
        }
        i += 1;
    }

    char = '"';
    if (double_cost > single_cost) {
        char = '\'';

        if (single_cost > backtick_cost and allow_backtick) {
            char = '`';
        }
    } else if (double_cost > backtick_cost and allow_backtick) {
        char = '`';
    }

    return char;
}

const Whitespacer = struct {
    normal: []const u8,
    minify: []const u8,

    pub fn append(this: Whitespacer, comptime str: []const u8) Whitespacer {
        return .{ .normal = this.normal ++ str, .minify = this.minify ++ str };
    }
};

fn ws(comptime str: []const u8) Whitespacer {
    const Static = struct {
        pub const with = str;

        pub const without = brk: {
            var buf = std.mem.zeroes([str.len]u8);
            var buf_i: usize = 0;
            for (str) |c| {
                if (c != ' ') {
                    buf[buf_i] = c;
                    buf_i += 1;
                }
            }
            const final = buf[0..buf_i].*;
            break :brk &final;
        };
    };

    return .{ .normal = Static.with, .minify = Static.without };
}

pub fn estimateLengthForJSON(input: []const u8, comptime ascii_only: bool) usize {
    var remaining = input;
    var len: usize = 2; // for quotes

    while (strings.indexOfNeedsEscape(remaining)) |i| {
        len += i;
        remaining = remaining[i..];
        const char_len = strings.wtf8ByteSequenceLengthWithInvalid(remaining[0]);
        const c = strings.decodeWTF8RuneT(
            &switch (char_len) {
                // 0 is not returned by `wtf8ByteSequenceLengthWithInvalid`
                1 => .{ remaining[0], 0, 0, 0 },
                2 => remaining[0..2].* ++ .{ 0, 0 },
                3 => remaining[0..3].* ++ .{0},
                4 => remaining[0..4].*,
                else => unreachable,
            },
            char_len,
            i32,
            0,
        );
        if (canPrintWithoutEscape(i32, c, ascii_only)) {
            len += @as(usize, char_len);
        } else if (c <= 0xFFFF) {
            len += 6;
        } else {
            len += 12;
        }
        remaining = remaining[char_len..];
    } else {
        return remaining.len + 2;
    }

    return len;
}

pub fn quoteForJSON(text: []const u8, output_: MutableString, comptime ascii_only: bool) !MutableString {
    var bytes = output_;
    try quoteForJSONBuffer(text, &bytes, ascii_only);
    return bytes;
}

pub fn quoteForJSONBuffer(text: []const u8, bytes: *MutableString, comptime ascii_only: bool) !void {
    try bytes.growIfNeeded(estimateLengthForJSON(text, ascii_only));
    try bytes.appendChar('"');
    var i: usize = 0;
    const n: usize = text.len;
    while (i < n) {
        const width = strings.wtf8ByteSequenceLengthWithInvalid(text[i]);
        const clamped_width = @min(@as(usize, width), n -| i);
        const c = strings.decodeWTF8RuneT(
            &switch (clamped_width) {
                // 0 is not returned by `wtf8ByteSequenceLengthWithInvalid`
                1 => .{ text[i], 0, 0, 0 },
                2 => text[i..][0..2].* ++ .{ 0, 0 },
                3 => text[i..][0..3].* ++ .{0},
                4 => text[i..][0..4].*,
                else => unreachable,
            },
            width,
            i32,
            0,
        );
        if (canPrintWithoutEscape(i32, c, ascii_only)) {
            const remain = text[i + clamped_width ..];
            if (strings.indexOfNeedsEscape(remain)) |j| {
                const text_chunk = text[i .. i + clamped_width];
                try bytes.appendSlice(text_chunk);
                i += clamped_width;
                try bytes.appendSlice(remain[0..j]);
                i += j;
                continue;
            } else {
                try bytes.appendSlice(text[i..]);
                i = n;
                break;
            }
        }
        switch (c) {
            0x07 => {
                try bytes.appendSlice("\\x07");
                i += 1;
            },
            0x08 => {
                try bytes.appendSlice("\\b");
                i += 1;
            },
            0x0C => {
                try bytes.appendSlice("\\f");
                i += 1;
            },
            '\n' => {
                try bytes.appendSlice("\\n");
                i += 1;
            },
            std.ascii.control_code.cr => {
                try bytes.appendSlice("\\r");
                i += 1;
            },
            // \v
            std.ascii.control_code.vt => {
                try bytes.appendSlice("\\v");
                i += 1;
            },
            // "\\"
            '\\' => {
                try bytes.appendSlice("\\\\");
                i += 1;
            },
            '"' => {
                try bytes.appendSlice("\\\"");
                i += 1;
            },

            '\t' => {
                try bytes.appendSlice("\\t");
                i += 1;
            },

            else => {
                i += @as(usize, width);

                if (c < 0xFFFF) {
                    const k = @as(usize, @intCast(c));
                    bytes.ensureUnusedCapacity(6) catch unreachable;
                    const old = bytes.list.items.len;
                    bytes.list.items.len += 6;

                    bytes.list.items[old .. old + 6].ptr[0..6].* = [_]u8{
                        '\\',
                        'u',
                        hex_chars[(k >> 12) & 0xF],
                        hex_chars[(k >> 8) & 0xF],
                        hex_chars[(k >> 4) & 0xF],
                        hex_chars[k & 0xF],
                    };
                } else {
                    bytes.ensureUnusedCapacity(12) catch unreachable;
                    const old = bytes.list.items.len;
                    bytes.list.items.len += 12;

                    const k = c - 0x10000;
                    const lo = @as(usize, @intCast(first_high_surrogate + ((k >> 10) & 0x3FF)));
                    const hi = @as(usize, @intCast(first_low_surrogate + (k & 0x3FF)));

                    bytes.list.items[old .. old + 12][0..12].* = [_]u8{
                        '\\',
                        'u',
                        hex_chars[lo >> 12],
                        hex_chars[(lo >> 8) & 15],
                        hex_chars[(lo >> 4) & 15],
                        hex_chars[lo & 15],
                        '\\',
                        'u',
                        hex_chars[hi >> 12],
                        hex_chars[(hi >> 8) & 15],
                        hex_chars[(hi >> 4) & 15],
                        hex_chars[hi & 15],
                    };
                }
            },
        }
    }
    bytes.appendChar('"') catch unreachable;
}

const JSONFormatter = struct {
    input: []const u8,

    pub fn format(self: JSONFormatter, comptime _: []const u8, _: std.fmt.FormatOptions, writer: anytype) !void {
        try writeJSONString(self.input, @TypeOf(writer), writer, .latin1);
    }
};

/// Expects latin1
pub fn formatJSONString(text: []const u8) JSONFormatter {
    return JSONFormatter{ .input = text };
}

pub fn writeJSONString(input: []const u8, comptime Writer: type, writer: Writer, comptime encoding: strings.Encoding) !void {
    try writer.writeAll("\"");
    var text = input;
    const end = text.ptr + text.len;
    if (comptime encoding == .utf16) {
        @compileError("not implemented yet");
    }

    while (text.ptr != end) {
        const width = if (comptime encoding == .latin1 or encoding == .ascii)
            1
        else
            strings.wtf8ByteSequenceLengthWithInvalid(text[0]);

        const c: i32 = if (comptime encoding == .utf8)
            strings.decodeWTF8RuneT(text.ptr[0..4], width, i32, 0)
        else brk: {
            const char = text[0];
            if (char <= 0x7F) {
                break :brk char;
            } else break :brk strings.latin1ToCodepointAssumeNotASCII(char, i32);
        };
        if (canPrintWithoutEscape(i32, c, false)) {
            const remain = text[@as(usize, width)..];
            if (encoding != .utf8 and width > 0) {
                var codepoint_bytes: [4]u8 = undefined;
                std.mem.writeInt(i32, &codepoint_bytes, c, .little);
                try writer.writeAll(
                    codepoint_bytes[0..strings.encodeWTF8Rune(codepoint_bytes[0..4], c)],
                );
            }

            if (strings.indexOfNeedsEscape(remain)) |j| {
                try writer.writeAll(remain[0..j]);
                text = remain[j..];
                continue;
            } else {
                try writer.writeAll(remain);
                break;
            }
        }
        switch (c) {
            // Special-case the bell character since it may cause dumping this file to
            // the terminal to make a sound, which is undesirable. Note that we can't
            // use an octal literal to print this shorter since octal literals are not
            // allowed in strict mode (or in template strings).
            0x07 => {
                try writer.writeAll("\\x07");
                text = text[1..];
            },
            0x08 => {
                try writer.writeAll("\\b");
                text = text[1..];
            },
            0x0C => {
                try writer.writeAll("\\f");
                text = text[1..];
            },
            '\n' => {
                try writer.writeAll("\\n");
                text = text[1..];
            },
            std.ascii.control_code.cr => {
                try writer.writeAll("\\r");
                text = text[1..];
            },
            // \v
            std.ascii.control_code.vt => {
                try writer.writeAll("\\v");
                text = text[1..];
            },
            // "\\"
            '\\' => {
                try writer.writeAll("\\\\");
                text = text[1..];
            },
            '"' => {
                try writer.writeAll("\\\"");
                text = text[1..];
            },

            '\t' => {
                try writer.writeAll("\\t");
                text = text[1..];
            },

            else => {
                text = text[@as(usize, width)..];

                if (c < 0xFFFF) {
                    const k = @as(usize, @intCast(c));

                    try writer.writeAll(&[_]u8{
                        '\\',
                        'u',
                        hex_chars[(k >> 12) & 0xF],
                        hex_chars[(k >> 8) & 0xF],
                        hex_chars[(k >> 4) & 0xF],
                        hex_chars[k & 0xF],
                    });
                } else {
                    const k = c - 0x10000;
                    const lo = @as(usize, @intCast(first_high_surrogate + ((k >> 10) & 0x3FF)));
                    const hi = @as(usize, @intCast(first_low_surrogate + (k & 0x3FF)));

                    try writer.writeAll(&[_]u8{
                        '\\',
                        'u',
                        hex_chars[lo >> 12],
                        hex_chars[(lo >> 8) & 15],
                        hex_chars[(lo >> 4) & 15],
                        hex_chars[lo & 15],
                        '\\',
                        'u',
                        hex_chars[hi >> 12],
                        hex_chars[(hi >> 8) & 15],
                        hex_chars[(hi >> 4) & 15],
                        hex_chars[hi & 15],
                    });
                }
            },
        }
    }
    try writer.writeAll("\"");
}

pub const SourceMapHandler = struct {
    ctx: *anyopaque,
    callback: Callback,

    const Callback = *const fn (*anyopaque, chunk: SourceMap.Chunk, source: logger.Source) anyerror!void;
    pub fn onSourceMapChunk(self: *const @This(), chunk: SourceMap.Chunk, source: logger.Source) anyerror!void {
        try self.callback(self.ctx, chunk, source);
    }

    pub fn For(comptime Type: type, comptime handler: (fn (t: *Type, chunk: SourceMap.Chunk, source: logger.Source) anyerror!void)) type {
        return struct {
            pub fn onChunk(self: *anyopaque, chunk: SourceMap.Chunk, source: logger.Source) anyerror!void {
                try handler(@as(*Type, @ptrCast(@alignCast(self))), chunk, source);
            }

            pub fn init(self: *Type) SourceMapHandler {
                return SourceMapHandler{ .ctx = self, .callback = onChunk };
            }
        };
    }
};

pub const Options = struct {
    transform_imports: bool = true,
    to_commonjs_ref: Ref = Ref.None,
    to_esm_ref: Ref = Ref.None,
    require_ref: ?Ref = null,
    import_meta_ref: Ref = Ref.None,
    indent: usize = 0,
    externals: []u32 = &[_]u32{},
    runtime_imports: runtime.Runtime.Imports = runtime.Runtime.Imports{},
    module_hash: u32 = 0,
    source_path: ?fs.Path = null,
    allocator: std.mem.Allocator = default_allocator,
    source_map_handler: ?SourceMapHandler = null,
    source_map_builder: ?*bun.sourcemap.Chunk.Builder = null,
    css_import_behavior: Api.CssInJsBehavior = Api.CssInJsBehavior.facade,

    runtime_transpiler_cache: ?*bun.JSC.RuntimeTranspilerCache = null,

    commonjs_named_exports: js_ast.Ast.CommonJSNamedExports = .{},
    commonjs_named_exports_deoptimized: bool = false,
    commonjs_named_exports_ref: Ref = Ref.None,

    minify_whitespace: bool = false,
    minify_identifiers: bool = false,
    minify_syntax: bool = false,
    transform_only: bool = false,
    inline_require_and_import_errors: bool = true,

    require_or_import_meta_for_source_callback: RequireOrImportMeta.Callback = .{},

    module_type: options.OutputFormat = .preserve,

    /// Used for cross-module inlining of import items when bundling
    const_values: std.HashMapUnmanaged(Ref, Expr, Ref.HashCtx, 80) = .{},

    // TODO: remove this
    // The reason for this is:
    // 1. You're bundling a React component
    // 2. jsx auto imports are prepended to the list of parts
    // 3. The AST modification for bundling only applies to the final part
    // 4. This means that it will try to add a toplevel part which is not wrapped in the arrow function, which is an error
    //     TypeError: $30851277 is not a function. (In '$30851277()', '$30851277' is undefined)
    //        at (anonymous) (0/node_modules.server.e1b5ffcd183e9551.jsb:1463:21)
    //        at #init_react/jsx-dev-runtime.js (0/node_modules.server.e1b5ffcd183e9551.jsb:1309:8)
    //        at (esm) (0/node_modules.server.e1b5ffcd183e9551.jsb:1480:30)

    // The temporary fix here is to tag a stmts ptr as the one we want to prepend to
    // Then, when we're JUST about to print it, we print the body of prepend_part_value first
    prepend_part_key: ?*anyopaque = null,
    prepend_part_value: ?*js_ast.Part = null,

    // If we're writing out a source map, this table of line start indices lets
    // us do binary search on to figure out what line a given AST node came from
    line_offset_tables: ?SourceMap.LineOffsetTable.List = null,

    pub inline fn unindent(self: *Options) void {
        self.indent -|= 1;
    }

    pub fn requireOrImportMetaForSource(
        self: *const Options,
        id: u32,
        was_unwrapped_require: bool,
    ) RequireOrImportMeta {
        if (self.require_or_import_meta_for_source_callback.ctx == null)
            return .{};

        return self.require_or_import_meta_for_source_callback.call(id, was_unwrapped_require);
    }
};

pub const RequireOrImportMeta = struct {
    // CommonJS files will return the "require_*" wrapper function and an invalid
    // exports object reference. Lazily-initialized ESM files will return the
    // "init_*" wrapper function and the exports object for that file.
    wrapper_ref: Ref = Ref.None,
    exports_ref: Ref = Ref.None,
    is_wrapper_async: bool = false,
    was_unwrapped_require: bool = false,

    pub const Callback = struct {
        const Fn = fn (*anyopaque, u32, bool) RequireOrImportMeta;

        ctx: ?*anyopaque = null,
        callback: *const Fn = undefined,

        pub fn call(self: Callback, id: u32, was_unwrapped_require: bool) RequireOrImportMeta {
            return self.callback(self.ctx.?, id, was_unwrapped_require);
        }

        pub fn init(
            comptime Type: type,
            comptime callback: (fn (t: *Type, id: u32, was_unwrapped_require: bool) RequireOrImportMeta),
            ctx: *Type,
        ) Callback {
            return Callback{
                .ctx = bun.cast(*anyopaque, ctx),
                .callback = @as(*const Fn, @ptrCast(&callback)),
            };
        }
    };
};

pub const PrintResult = union(enum) {
    result: struct {
        code: []u8,
        source_map: ?SourceMap.Chunk = null,
    },
    err: anyerror,

    pub fn clone(
        this: PrintResult,
        allocator: std.mem.Allocator,
    ) !PrintResult {
        return switch (this) {
            .result => PrintResult{
                .result = .{
                    .code = try allocator.dupe(u8, this.result.code),
                    .source_map = this.result.source_map,
                },
            },
            .err => PrintResult{
                .err = this.err,
            },
        };
    }
};

// do not make this a packed struct
// stage1 compiler bug:
// > /optional-chain-with-function.js: Evaluation failed: TypeError: (intermediate value) is not a function
// this test failure was caused by the packed structi mplementation
const ExprFlag = enum {
    forbid_call,
    forbid_in,
    has_non_optional_chain_parent,
    expr_result_is_unused,
    pub const Set = std.enums.EnumSet(ExprFlag);

    pub fn None() ExprFlag.Set {
        return Set{};
    }

    pub fn ForbidCall() ExprFlag.Set {
        return Set.init(.{ .forbid_call = true });
    }

    pub fn ForbidAnd() ExprFlag.Set {
        return Set.init(.{ .forbid_and = true });
    }

    pub fn HasNonOptionalChainParent() ExprFlag.Set {
        return Set.init(.{ .has_non_optional_chain_parent = true });
    }

    pub fn ExprResultIsUnused() ExprFlag.Set {
        return Set.init(.{ .expr_result_is_unused = true });
    }
};

const ImportVariant = enum {
    path_only,
    import_star,
    import_default,
    import_star_and_import_default,
    import_items,
    import_items_and_default,
    import_items_and_star,
    import_items_and_default_and_star,

    pub inline fn hasItems(import_variant: @This()) @This() {
        return switch (import_variant) {
            .import_default => .import_items_and_default,
            .import_star => .import_items_and_star,
            .import_star_and_import_default => .import_items_and_default_and_star,
            else => .import_items,
        };
    }

    // We always check star first so don't need to be exhaustive here
    pub inline fn hasStar(import_variant: @This()) @This() {
        return switch (import_variant) {
            .path_only => .import_star,
            else => import_variant,
        };
    }

    // We check default after star
    pub inline fn hasDefault(import_variant: @This()) @This() {
        return switch (import_variant) {
            .path_only => .import_default,
            .import_star => .import_star_and_import_default,
            else => import_variant,
        };
    }

    pub fn determine(record: *const ImportRecord, s_import: *const S.Import) ImportVariant {
        var variant = ImportVariant.path_only;

        if (record.contains_import_star) {
            variant = variant.hasStar();
        }

        if (!record.was_originally_bare_import) {
            if (!record.contains_default_alias) {
                if (s_import.default_name) |default_name| {
                    if (default_name.ref != null) {
                        variant = variant.hasDefault();
                    }
                }
            } else {
                variant = variant.hasDefault();
            }
        }

        if (s_import.items.len > 0) {
            variant = variant.hasItems();
        }

        return variant;
    }
};

fn NewPrinter(
    comptime ascii_only: bool,
    comptime Writer: type,
    comptime rewrite_esm_to_cjs: bool,
    comptime is_bun_platform: bool,
    comptime is_json: bool,
    comptime generate_source_map: bool,
) type {
    return struct {
        import_records: []const ImportRecord,

        needs_semicolon: bool = false,
        stmt_start: i32 = -1,
        options: Options,
        export_default_start: i32 = -1,
        arrow_expr_start: i32 = -1,
        for_of_init_start: i32 = -1,
        prev_op: Op.Code = Op.Code.bin_add,
        prev_op_end: i32 = -1,
        prev_num_end: i32 = -1,
        prev_reg_exp_end: i32 = -1,
        call_target: ?Expr.Data = null,
        writer: Writer,

        has_printed_bundled_import_statement: bool = false,
        imported_module_ids: std.ArrayList(u32),

        renamer: rename.Renamer,
        prev_stmt_tag: Stmt.Tag = .s_empty,
        source_map_builder: SourceMap.Chunk.Builder = undefined,

        symbol_counter: u32 = 0,

        temporary_bindings: std.ArrayListUnmanaged(B.Property) = .{},

        binary_expression_stack: std.ArrayList(BinaryExpressionVisitor) = undefined,

        const Printer = @This();

        /// When Printer is used as a io.Writer, this represents it's error type, aka nothing.
        pub const Error = error{};

        /// The handling of binary expressions is convoluted because we're using
        /// iteration on the heap instead of recursion on the call stack to avoid
        /// stack overflow for deeply-nested ASTs. See the comments for the similar
        /// code in the JavaScript parser for details.
        pub const BinaryExpressionVisitor = struct {
            // Inputs
            e: *E.Binary,
            level: Level = .lowest,
            flags: ExprFlag.Set = ExprFlag.None(),

            // Input for visiting the left child
            left_level: Level = .lowest,
            left_flags: ExprFlag.Set = ExprFlag.None(),

            // "Local variables" passed from "checkAndPrepare" to "visitRightAndFinish"
            entry: *const Op = undefined,
            wrap: bool = false,
            right_level: Level = .lowest,

            pub fn checkAndPrepare(v: *BinaryExpressionVisitor, p: *Printer) bool {
                var e = v.e;

                const entry: *const Op = Op.Table.getPtrConst(e.op);
                const e_level = entry.level;
                v.entry = entry;
                v.wrap = v.level.gte(e_level) or (e.op == Op.Code.bin_in and v.flags.contains(.forbid_in));

                // Destructuring assignments must be parenthesized
                const n = p.writer.written;
                if (n == p.stmt_start or n == p.arrow_expr_start) {
                    switch (e.left.data) {
                        .e_object => {
                            v.wrap = true;
                        },
                        else => {},
                    }
                }

                if (v.wrap) {
                    p.print("(");
                    v.flags.insert(.forbid_in);
                }

                v.left_level = e_level.sub(1);
                v.right_level = e_level.sub(1);
                const left_level = &v.left_level;
                const right_level = &v.right_level;

                if (e.op.isRightAssociative()) {
                    left_level.* = e_level;
                }

                if (e.op.isLeftAssociative()) {
                    right_level.* = e_level;
                }

                switch (e.op) {
                    // "??" can't directly contain "||" or "&&" without being wrapped in parentheses
                    .bin_nullish_coalescing => {
                        switch (e.left.data) {
                            .e_binary => {
                                const left = e.left.data.e_binary;
                                switch (left.op) {
                                    .bin_logical_and, .bin_logical_or => {
                                        left_level.* = .prefix;
                                    },
                                    else => {},
                                }
                            },
                            else => {},
                        }

                        switch (e.right.data) {
                            .e_binary => {
                                const right = e.right.data.e_binary;
                                switch (right.op) {
                                    .bin_logical_and, .bin_logical_or => {
                                        right_level.* = .prefix;
                                    },
                                    else => {},
                                }
                            },
                            else => {},
                        }
                    },
                    // "**" can't contain certain unary expressions
                    .bin_pow => {
                        switch (e.left.data) {
                            .e_unary => {
                                const left = e.left.data.e_unary;
                                if (left.op.unaryAssignTarget() == .none) {
                                    left_level.* = .call;
                                }
                            },
                            .e_await, .e_undefined, .e_number => {
                                left_level.* = .call;
                            },
                            .e_boolean => {
                                // When minifying, booleans are printed as "!0 and "!1"
                                if (p.options.minify_syntax) {
                                    left_level.* = .call;
                                }
                            },
                            else => {},
                        }
                    },
                    else => {},
                }

                // Special-case "#foo in bar"
                if (e.left.data == .e_private_identifier and e.op == .bin_in) {
                    const private = e.left.data.e_private_identifier;
                    const name = p.renamer.nameForSymbol(private.ref);
                    p.addSourceMappingForName(e.left.loc, name, private.ref);
                    p.printIdentifier(name);
                    v.visitRightAndFinish(p);
                    return false;
                }

                v.left_flags = ExprFlag.Set{};

                if (v.flags.contains(.forbid_in)) {
                    v.left_flags.insert(.forbid_in);
                }

                if (e.op == .bin_comma)
                    v.left_flags.insert(.expr_result_is_unused);

                return true;
            }
            pub fn visitRightAndFinish(v: *BinaryExpressionVisitor, p: *Printer) void {
                const e = v.e;
                const entry = v.entry;
                var flags = ExprFlag.Set{};

                if (e.op != .bin_comma) {
                    p.printSpace();
                }

                if (entry.is_keyword) {
                    p.printSpaceBeforeIdentifier();
                    p.print(entry.text);
                } else {
                    p.printSpaceBeforeOperator(e.op);
                    p.print(entry.text);
                    p.prev_op = e.op;
                    p.prev_op_end = p.writer.written;
                }

                p.printSpace();

                // The result of the right operand of the comma operator is unused if the caller doesn't use it
                if (e.op == .bin_comma and v.flags.contains(.expr_result_is_unused)) {
                    flags.insert(.expr_result_is_unused);
                }

                if (v.flags.contains(.forbid_in)) {
                    flags.insert(.forbid_in);
                }

                p.printExpr(e.right, v.right_level, flags);

                if (v.wrap) {
                    p.print(")");
                }
            }
        };

        pub fn writeAll(p: *Printer, bytes: anytype) anyerror!void {
            p.print(bytes);
        }

        pub fn writeByteNTimes(self: *Printer, byte: u8, n: usize) !void {
            var bytes: [256]u8 = undefined;
            @memset(bytes[0..], byte);

            var remaining: usize = n;
            while (remaining > 0) {
                const to_write = @min(remaining, bytes.len);
                try self.writeAll(bytes[0..to_write]);
                remaining -= to_write;
            }
        }

        pub fn writeBytesNTimes(self: *Printer, bytes: []const u8, n: usize) anyerror!void {
            var i: usize = 0;
            while (i < n) : (i += 1) {
                try self.writeAll(bytes);
            }
        }

        fn fmt(p: *Printer, comptime str: string, args: anytype) !void {
            const len = @call(
                .always_inline,
                std.fmt.count,
                .{ str, args },
            );
            var ptr = try p.writer.reserve(len);

            const written = @call(
                .always_inline,
                std.fmt.bufPrint,
                .{ ptr[0..len], str, args },
            ) catch unreachable;

            p.writer.advance(written.len);
        }

        pub fn printBuffer(p: *Printer, str: []const u8) void {
            p.writer.print([]const u8, str);
        }

        pub fn print(p: *Printer, str: anytype) void {
            const StringType = @TypeOf(str);
            switch (comptime StringType) {
                comptime_int, u16, u8 => {
                    p.writer.print(StringType, str);
                },
                [6]u8 => {
                    const span = str[0..6];
                    p.writer.print(@TypeOf(span), span);
                },
                else => {
                    p.writer.print(StringType, str);
                },
            }
        }

        pub inline fn unsafePrint(p: *Printer, str: string) void {
            p.print(str);
        }

        pub fn printIndent(p: *Printer) void {
            if (p.options.indent == 0 or p.options.minify_whitespace) {
                return;
            }

            var i: usize = p.options.indent * 2;

            while (i > 0) {
                const amt = @min(i, indentation_buf.len);
                p.print(indentation_buf[0..amt]);
                i -= amt;
            }
        }

        pub inline fn printSpace(p: *Printer) void {
            if (!p.options.minify_whitespace)
                p.print(" ");
        }
        pub inline fn printNewline(p: *Printer) void {
            if (!p.options.minify_whitespace)
                p.print("\n");
        }
        pub inline fn printSemicolonAfterStatement(p: *Printer) void {
            if (!p.options.minify_whitespace) {
                p.print(";\n");
            } else {
                p.needs_semicolon = true;
            }
        }
        pub fn printSemicolonIfNeeded(p: *Printer) void {
            if (p.needs_semicolon) {
                p.print(";");
                p.needs_semicolon = false;
            }
        }

        fn @"print = "(p: *Printer) void {
            if (p.options.minify_whitespace) {
                p.print("=");
            } else {
                p.print(" = ");
            }
        }

        fn printBunJestImportStatement(p: *Printer, import: S.Import) void {
            comptime bun.assert(is_bun_platform);

            switch (p.options.module_type) {
                .cjs => {
                    printInternalBunImport(p, import, @TypeOf("globalThis.Bun.jest(__filename)"), "globalThis.Bun.jest(__filename)");
                },
                else => {
                    printInternalBunImport(p, import, @TypeOf("globalThis.Bun.jest(import.meta.path)"), "globalThis.Bun.jest(import.meta.path)");
                },
            }
        }

        fn printGlobalBunImportStatement(p: *Printer, import: S.Import) void {
            if (comptime !is_bun_platform) unreachable;
            printInternalBunImport(p, import, @TypeOf("globalThis.Bun"), "globalThis.Bun");
        }

        fn printHardcodedImportStatement(p: *Printer, import: S.Import) void {
            if (comptime !is_bun_platform) unreachable;
            printInternalBunImport(p, import, void, {});
        }

        fn printInternalBunImport(p: *Printer, import: S.Import, comptime Statement: type, statement: Statement) void {
            if (comptime !is_bun_platform) unreachable;

            if (import.star_name_loc != null) {
                p.print("var ");
                p.printSymbol(import.namespace_ref);
                p.printSpace();
                p.print("=");
                p.printSpaceBeforeIdentifier();
                if (comptime Statement == void) {
                    p.printRequireOrImportExpr(import.import_record_index, false, &.{}, Level.lowest, ExprFlag.None());
                } else {
                    p.print(statement);
                }

                p.printSemicolonAfterStatement();
                p.printIndent();
            }

            if (import.default_name) |default| {
                p.print("var ");
                p.printSymbol(default.ref.?);
                if (comptime Statement == void) {
                    p.@"print = "();
                    p.printRequireOrImportExpr(import.import_record_index, false, &.{}, Level.lowest, ExprFlag.None());
                } else {
                    p.@"print = "();
                    p.print(statement);
                }
                p.printSemicolonAfterStatement();
            }

            if (import.items.len > 0) {
                p.printWhitespacer(ws("var {"));

                if (!import.is_single_line) {
                    p.printNewline();
                    p.options.indent += 1;
                    p.printIndent();
                }

                for (import.items, 0..) |item, i| {
                    if (i > 0) {
                        p.print(",");
                        p.printSpace();

                        if (!import.is_single_line) {
                            p.printNewline();
                            p.printIndent();
                        }
                    }

                    p.printClauseItemAs(item, .@"var");
                }

                if (!import.is_single_line) {
                    p.printNewline();
                    p.options.unindent();
                } else {
                    p.printSpace();
                }

                p.printWhitespacer(ws("} = "));

                if (import.star_name_loc == null and import.default_name == null) {
                    if (comptime Statement == void) {
                        p.printRequireOrImportExpr(import.import_record_index, false, &.{}, Level.lowest, ExprFlag.None());
                    } else {
                        p.print(statement);
                    }
                } else if (import.default_name) |name| {
                    p.printSymbol(name.ref.?);
                } else {
                    p.printSymbol(import.namespace_ref);
                }

                p.printSemicolonAfterStatement();
            }
        }

        pub inline fn printSpaceBeforeIdentifier(
            p: *Printer,
        ) void {
            if (p.writer.written > 0 and (js_lexer.isIdentifierContinue(@as(i32, p.writer.prevChar())) or p.writer.written == p.prev_reg_exp_end)) {
                p.print(" ");
            }
        }

        pub inline fn maybePrintSpace(
            p: *Printer,
        ) void {
            switch (p.writer.prevChar()) {
                0, ' ', '\n' => {},
                else => {
                    p.print(" ");
                },
            }
        }
        pub fn printDotThenPrefix(p: *Printer) Level {
            p.print(".then(() => ");
            return .comma;
        }

        pub inline fn printUndefined(p: *Printer, loc: logger.Loc, level: Level) void {
            if (p.options.minify_syntax) {
                if (level.gte(Level.prefix)) {
                    p.addSourceMapping(loc);
                    p.print("(void 0)");
                } else {
                    p.printSpaceBeforeIdentifier();
                    p.addSourceMapping(loc);
                    p.print("void 0");
                }
            } else {
                p.printSpaceBeforeIdentifier();
                p.addSourceMapping(loc);
                p.print("undefined");
            }
        }

        pub fn printBody(p: *Printer, stmt: Stmt) void {
            switch (stmt.data) {
                .s_block => |block| {
                    p.printSpace();
                    p.printBlock(stmt.loc, block.stmts, block.close_brace_loc);
                    p.printNewline();
                },
                else => {
                    p.printNewline();
                    p.options.indent += 1;
                    p.printStmt(stmt) catch unreachable;
                    p.options.unindent();
                },
            }
        }

        pub fn printBlockBody(p: *Printer, stmts: []const Stmt) void {
            for (stmts) |stmt| {
                p.printSemicolonIfNeeded();
                p.printStmt(stmt) catch unreachable;
            }
        }

        pub fn printBlock(p: *Printer, loc: logger.Loc, stmts: []const Stmt, close_brace_loc: ?logger.Loc) void {
            p.addSourceMapping(loc);
            p.print("{");
            p.printNewline();

            p.options.indent += 1;
            p.printBlockBody(stmts);
            p.options.unindent();
            p.needs_semicolon = false;

            p.printIndent();
            if (close_brace_loc != null and close_brace_loc.?.start > loc.start) {
                p.addSourceMapping(close_brace_loc.?);
            }
            p.print("}");
        }

        pub fn printTwoBlocksInOne(p: *Printer, loc: logger.Loc, stmts: []const Stmt, prepend: []const Stmt) void {
            p.addSourceMapping(loc);
            p.print("{");
            p.printNewline();

            p.options.indent += 1;
            p.printBlockBody(prepend);
            p.printBlockBody(stmts);
            p.options.unindent();
            p.needs_semicolon = false;

            p.printIndent();
            p.print("}");
        }

        pub fn printDecls(p: *Printer, comptime keyword: string, decls_: []G.Decl, flags: ExprFlag.Set) void {
            p.print(keyword);
            p.printSpace();
            var decls = decls_;

            if (decls.len == 0) {
                // "var ;" is invalid syntax
                // assert we never reach it
                unreachable;
            }

            if (comptime FeatureFlags.same_target_becomes_destructuring) {
                // Minify
                //
                //    var a = obj.foo, b = obj.bar, c = obj.baz;
                //
                // to
                //
                //    var {a, b, c} = obj;
                //
                // Caveats:
                //   - Same consecutive target
                //   - No optional chaining
                //   - No computed property access
                //   - Identifier bindings only
                if (decls.len > 1) brk: {
                    const first_decl = &decls[0];
                    const second_decl = &decls[1];

                    if (first_decl.binding.data != .b_identifier) break :brk;
                    if (second_decl.value == null or
                        second_decl.value.?.data != .e_dot or
                        second_decl.binding.data != .b_identifier)
                    {
                        break :brk;
                    }

                    const target_value = first_decl.value orelse break :brk;
                    const target_e_dot: *E.Dot = if (target_value.data == .e_dot)
                        target_value.data.e_dot
                    else
                        break :brk;
                    const target_ref = if (target_e_dot.target.data == .e_identifier and target_e_dot.optional_chain == null)
                        target_e_dot.target.data.e_identifier.ref
                    else
                        break :brk;

                    const second_e_dot = second_decl.value.?.data.e_dot;
                    if (second_e_dot.target.data != .e_identifier or second_e_dot.optional_chain != null) {
                        break :brk;
                    }

                    const second_ref = second_e_dot.target.data.e_identifier.ref;
                    if (!second_ref.eql(target_ref)) {
                        break :brk;
                    }

                    {
                        // Reset the temporary bindings array early on
                        var temp_bindings = p.temporary_bindings;
                        p.temporary_bindings = .{};
                        defer {
                            if (p.temporary_bindings.capacity > 0) {
                                temp_bindings.deinit(bun.default_allocator);
                            } else {
                                temp_bindings.clearRetainingCapacity();
                                p.temporary_bindings = temp_bindings;
                            }
                        }
                        temp_bindings.ensureUnusedCapacity(bun.default_allocator, 2) catch unreachable;
                        temp_bindings.appendAssumeCapacity(.{
                            .key = Expr.init(E.String, E.String.init(target_e_dot.name), target_e_dot.name_loc),
                            .value = decls[0].binding,
                        });
                        temp_bindings.appendAssumeCapacity(.{
                            .key = Expr.init(E.String, E.String.init(second_e_dot.name), second_e_dot.name_loc),
                            .value = decls[1].binding,
                        });

                        decls = decls[2..];
                        while (decls.len > 0) {
                            const decl = &decls[0];

                            if (decl.value == null or decl.value.?.data != .e_dot or decl.binding.data != .b_identifier) {
                                break;
                            }

                            const e_dot = decl.value.?.data.e_dot;
                            if (e_dot.target.data != .e_identifier or e_dot.optional_chain != null) {
                                break;
                            }

                            const ref = e_dot.target.data.e_identifier.ref;
                            if (!ref.eql(target_ref)) {
                                break;
                            }

                            temp_bindings.append(bun.default_allocator, .{
                                .key = Expr.init(E.String, E.String.init(e_dot.name), e_dot.name_loc),
                                .value = decl.binding,
                            }) catch unreachable;
                            decls = decls[1..];
                        }
                        var b_object = B.Object{
                            .properties = temp_bindings.items,
                            .is_single_line = true,
                        };
                        const binding = Binding.init(&b_object, target_e_dot.target.loc);
                        p.printBinding(binding);
                    }

                    p.printWhitespacer(ws(" = "));
                    p.printExpr(second_e_dot.target, .comma, flags);

                    if (decls.len == 0) {
                        return;
                    }

                    p.print(",");
                    p.printSpace();
                }
            }

            {
                p.printBinding(decls[0].binding);

                if (decls[0].value) |value| {
                    p.printWhitespacer(ws(" = "));
                    p.printExpr(value, .comma, flags);
                }
            }

            for (decls[1..]) |*decl| {
                p.print(",");
                p.printSpace();

                p.printBinding(decl.binding);

                if (decl.value) |value| {
                    p.printWhitespacer(ws(" = "));
                    p.printExpr(value, .comma, flags);
                }
            }
        }

        pub inline fn addSourceMapping(printer: *Printer, location: logger.Loc) void {
            if (comptime !generate_source_map) {
                return;
            }

            printer.source_map_builder.addSourceMapping(location, printer.writer.slice());
        }

        pub inline fn addSourceMappingForName(printer: *Printer, location: logger.Loc, _: string, _: Ref) void {
            if (comptime !generate_source_map) {
                return;
            }

            // TODO:
            printer.addSourceMapping(location);
        }

        pub fn printSymbol(p: *Printer, ref: Ref) void {
            bun.assert(!ref.isNull());
            const name = p.renamer.nameForSymbol(ref);

            p.printIdentifier(name);
        }
        pub fn printClauseAlias(p: *Printer, alias: string) void {
            bun.assert(alias.len > 0);

            if (!strings.containsNonBmpCodePointOrIsInvalidIdentifier(alias)) {
                p.printSpaceBeforeIdentifier();
                p.printIdentifier(alias);
            } else {
                p.printQuotedUTF8(alias, false);
            }
        }

        pub fn printFnArgs(
            p: *Printer,
            open_paren_loc: ?logger.Loc,
            args: []G.Arg,
            has_rest_arg: bool,
            // is_arrow can be used for minifying later
            _: bool,
        ) void {
            const wrap = true;

            if (wrap) {
                if (open_paren_loc) |loc| {
                    p.addSourceMapping(loc);
                }
                p.print("(");
            }

            for (args, 0..) |arg, i| {
                if (i != 0) {
                    p.print(",");
                    p.printSpace();
                }

                if (has_rest_arg and i + 1 == args.len) {
                    p.print("...");
                }

                p.printBinding(arg.binding);

                if (arg.default) |default| {
                    p.printWhitespacer(ws(" = "));
                    p.printExpr(default, .comma, ExprFlag.None());
                }
            }

            if (wrap) {
                p.print(")");
            }
        }

        pub fn printFunc(p: *Printer, func: G.Fn) void {
            p.printFnArgs(func.open_parens_loc, func.args, func.flags.contains(.has_rest_arg), false);
            p.printSpace();
            p.printBlock(func.body.loc, func.body.stmts, null);
        }
        pub fn printClass(p: *Printer, class: G.Class) void {
            if (class.extends) |extends| {
                p.print(" extends");
                p.printSpace();
                p.printExpr(extends, Level.new.sub(1), ExprFlag.None());
            }

            p.printSpace();

            p.addSourceMapping(class.body_loc);
            p.print("{");
            p.printNewline();
            p.options.indent += 1;

            for (class.properties) |item| {
                p.printSemicolonIfNeeded();
                p.printIndent();

                if (item.kind == .class_static_block) {
                    p.print("static");
                    p.printSpace();
                    p.printBlock(item.class_static_block.?.loc, item.class_static_block.?.stmts.slice(), null);
                    p.printNewline();
                    continue;
                }

                p.printProperty(item);

                if (item.value == null) {
                    p.printSemicolonAfterStatement();
                } else {
                    p.printNewline();
                }
            }

            p.needs_semicolon = false;
            p.options.unindent();
            p.printIndent();
            if (class.close_brace_loc.start > class.body_loc.start)
                p.addSourceMapping(class.close_brace_loc);
            p.print("}");
        }

        pub fn bestQuoteCharForEString(str: *const E.String, allow_backtick: bool) u8 {
            if (comptime is_json)
                return '"';

            if (str.isUTF8()) {
                return bestQuoteCharForString(u8, str.data, allow_backtick);
            } else {
                return bestQuoteCharForString(u16, str.slice16(), allow_backtick);
            }
        }

        pub fn printWhitespacer(this: *Printer, spacer: Whitespacer) void {
            if (this.options.minify_whitespace) {
                this.print(spacer.minify);
            } else {
                this.print(spacer.normal);
            }
        }

        pub fn printNonNegativeFloat(p: *Printer, float: f64) void {
            // Is this actually an integer?
            @setRuntimeSafety(false);
            const floored: f64 = @floor(float);
            const remainder: f64 = (float - floored);
            const is_integer = remainder == 0;
            if (float < std.math.maxInt(u52) and is_integer) {
                @setFloatMode(.optimized);
                // In JavaScript, numbers are represented as 64 bit floats
                // However, they could also be signed or unsigned int 32 (when doing bit shifts)
                // In this case, it's always going to unsigned since that conversion has already happened.
                const val = @as(u64, @intFromFloat(float));
                switch (val) {
                    0 => {
                        p.print("0");
                    },
                    1...9 => {
                        var bytes = [1]u8{'0' + @as(u8, @intCast(val))};
                        p.print(&bytes);
                    },
                    10 => {
                        p.print("10");
                    },
                    11...99 => {
                        const buf: *[2]u8 = (p.writer.reserve(2) catch unreachable)[0..2];
                        formatUnsignedIntegerBetween(2, buf, val);
                        p.writer.advance(2);
                    },
                    100 => {
                        p.print("100");
                    },
                    101...999 => {
                        const buf: *[3]u8 = (p.writer.reserve(3) catch unreachable)[0..3];
                        formatUnsignedIntegerBetween(3, buf, val);
                        p.writer.advance(3);
                    },

                    1000 => {
                        p.print("1000");
                    },
                    1001...9999 => {
                        const buf: *[4]u8 = (p.writer.reserve(4) catch unreachable)[0..4];
                        formatUnsignedIntegerBetween(4, buf, val);
                        p.writer.advance(4);
                    },
                    10000 => {
                        p.print("1e4");
                    },
                    100000 => {
                        p.print("1e5");
                    },
                    1000000 => {
                        p.print("1e6");
                    },
                    10000000 => {
                        p.print("1e7");
                    },
                    100000000 => {
                        p.print("1e8");
                    },
                    1000000000 => {
                        p.print("1e9");
                    },

                    10001...99999 => {
                        const buf: *[5]u8 = (p.writer.reserve(5) catch unreachable)[0..5];
                        formatUnsignedIntegerBetween(5, buf, val);
                        p.writer.advance(5);
                    },
                    100001...999999 => {
                        const buf: *[6]u8 = (p.writer.reserve(6) catch unreachable)[0..6];
                        formatUnsignedIntegerBetween(6, buf, val);
                        p.writer.advance(6);
                    },
                    1_000_001...9_999_999 => {
                        const buf: *[7]u8 = (p.writer.reserve(7) catch unreachable)[0..7];
                        formatUnsignedIntegerBetween(7, buf, val);
                        p.writer.advance(7);
                    },
                    10_000_001...99_999_999 => {
                        const buf: *[8]u8 = (p.writer.reserve(8) catch unreachable)[0..8];
                        formatUnsignedIntegerBetween(8, buf, val);
                        p.writer.advance(8);
                    },
                    100_000_001...999_999_999 => {
                        const buf: *[9]u8 = (p.writer.reserve(9) catch unreachable)[0..9];
                        formatUnsignedIntegerBetween(9, buf, val);
                        p.writer.advance(9);
                    },
                    1_000_000_001...9_999_999_999 => {
                        const buf: *[10]u8 = (p.writer.reserve(10) catch unreachable)[0..10];
                        formatUnsignedIntegerBetween(10, buf, val);
                        p.writer.advance(10);
                    },
                    else => std.fmt.formatInt(val, 10, .lower, .{}, p) catch unreachable,
                }

                return;
            }

            p.fmt("{d}", .{float}) catch {};
        }

        pub fn printQuotedUTF16(e: *Printer, text: []const u16, quote: u8) void {
            var i: usize = 0;
            const n: usize = text.len;

            outer: while (i < n) {
                const CodeUnitType = u32;

                const c: CodeUnitType = text[i];
                i += 1;

                switch (c) {

                    // Special-case the null character since it may mess with code written in C
                    // that treats null characters as the end of the string.
                    0x00 => {
                        // We don't want "\x001" to be written as "\01"
                        if (i < n and text[i] >= '0' and text[i] <= '9') {
                            e.print("\\x00");
                        } else {
                            e.print("\\0");
                        }
                    },

                    // Special-case the bell character since it may cause dumping this file to
                    // the terminal to make a sound, which is undesirable. Note that we can't
                    // use an octal literal to print this shorter since octal literals are not
                    // allowed in strict mode (or in template strings).
                    0x07 => {
                        e.print("\\x07");
                    },
                    0x08 => {
                        if (quote == '`')
                            e.print(0x08)
                        else
                            e.print("\\b");
                    },
                    0x0C => {
                        if (quote == '`')
                            e.print(0x000C)
                        else
                            e.print("\\f");
                    },
                    '\t' => {
                        if (quote == '`')
                            e.print("\t")
                        else
                            e.print("\\t");
                    },
                    '\n' => {
                        if (quote == '`') {
                            e.print('\n');
                        } else {
                            e.print("\\n");
                        }
                    },
                    // we never print \r un-escaped
                    std.ascii.control_code.cr => {
                        e.print("\\r");
                    },
                    // \v
                    std.ascii.control_code.vt => {
                        if (quote == '`') {
                            e.print(std.ascii.control_code.vt);
                        } else {
                            e.print("\\v");
                        }
                    },
                    // "\\"
                    '\\' => {
                        e.print("\\\\");
                    },

                    '\'' => {
                        if (quote == '\'') {
                            e.print('\\');
                        }
                        e.print("'");
                    },

                    '"' => {
                        if (quote == '"') {
                            e.print('\\');
                        }

                        e.print("\"");
                    },
                    '`' => {
                        if (quote == '`') {
                            e.print('\\');
                        }

                        e.print("`");
                    },
                    '$' => {
                        if (quote == '`' and i < n and text[i] == '{') {
                            e.print('\\');
                        }

                        e.print('$');
                    },
                    0x2028 => {
                        e.print("\\u2028");
                    },
                    0x2029 => {
                        e.print("\\u2029");
                    },
                    0xFEFF => {
                        e.print("\\uFEFF");
                    },

                    else => {
                        switch (c) {
                            first_ascii...last_ascii => {
                                e.print(@as(u8, @intCast(c)));

                                // Fast path for printing long UTF-16 template literals
                                // this only applies to template literal strings
                                // but we print a template literal if there is a \n or a \r
                                // which is often if the string is long and UTF-16
                                if (quote == '`') {
                                    const remain = text[i..];
                                    if (remain.len > 1 and remain[0] < last_ascii and remain[0] > first_ascii and
                                        remain[0] != '$' and
                                        remain[0] != '\\' and
                                        remain[0] != '`')
                                    {
                                        if (strings.@"nextUTF16NonASCIIOr$`\\"([]const u16, remain)) |count_| {
                                            if (count_ == 0)
                                                unreachable; // conditional above checks this

                                            const len = count_ - 1;
                                            i += len;
                                            var ptr = e.writer.reserve(len) catch unreachable;
                                            const to_copy = ptr[0..len];

                                            strings.copyU16IntoU8(to_copy, []const u16, remain[0..len]);
                                            e.writer.advance(len);
                                            continue :outer;
                                        } else {
                                            const count = @as(u32, @truncate(remain.len));
                                            var ptr = e.writer.reserve(count) catch unreachable;
                                            const to_copy = ptr[0..count];
                                            strings.copyU16IntoU8(to_copy, []const u16, remain);
                                            e.writer.advance(count);
                                            i += count;
                                        }
                                    }
                                }
                            },
                            first_high_surrogate...last_high_surrogate => {

                                // Is there a next character?

                                if (i < n) {
                                    const c2: CodeUnitType = text[i];

                                    if (c2 >= first_low_surrogate and c2 <= last_low_surrogate) {
                                        i += 1;

                                        // Escape this character if UTF-8 isn't allowed
                                        if (ascii_only_always_on_unless_minifying) {
                                            var ptr = e.writer.reserve(12) catch unreachable;
                                            ptr[0..12].* = [_]u8{
                                                '\\', 'u', hex_chars[c >> 12],  hex_chars[(c >> 8) & 15],  hex_chars[(c >> 4) & 15],  hex_chars[c & 15],
                                                '\\', 'u', hex_chars[c2 >> 12], hex_chars[(c2 >> 8) & 15], hex_chars[(c2 >> 4) & 15], hex_chars[c2 & 15],
                                            };
                                            e.writer.advance(12);

                                            continue;
                                            // Otherwise, encode to UTF-8
                                        }

                                        const r: CodeUnitType = 0x10000 + (((c & 0x03ff) << 10) | (c2 & 0x03ff));

                                        var ptr = e.writer.reserve(4) catch unreachable;
                                        e.writer.advance(strings.encodeWTF8RuneT(ptr[0..4], CodeUnitType, r));
                                        continue;
                                    }
                                }

                                // Write an unpaired high surrogate
                                var ptr = e.writer.reserve(6) catch unreachable;
                                ptr[0..6].* = [_]u8{ '\\', 'u', hex_chars[c >> 12], hex_chars[(c >> 8) & 15], hex_chars[(c >> 4) & 15], hex_chars[c & 15] };
                                e.writer.advance(6);
                            },
                            // Is this an unpaired low surrogate or four-digit hex escape?
                            first_low_surrogate...last_low_surrogate => {
                                // Write an unpaired high surrogate
                                var ptr = e.writer.reserve(6) catch unreachable;
                                ptr[0..6].* = [_]u8{ '\\', 'u', hex_chars[c >> 12], hex_chars[(c >> 8) & 15], hex_chars[(c >> 4) & 15], hex_chars[c & 15] };
                                e.writer.advance(6);
                            },
                            else => {
                                if (ascii_only_always_on_unless_minifying) {
                                    if (c > 0xFF) {
                                        var ptr = e.writer.reserve(6) catch unreachable;
                                        // Write an unpaired high surrogate
                                        ptr[0..6].* = [_]u8{ '\\', 'u', hex_chars[c >> 12], hex_chars[(c >> 8) & 15], hex_chars[(c >> 4) & 15], hex_chars[c & 15] };
                                        e.writer.advance(6);
                                    } else {
                                        // Can this be a two-digit hex escape?
                                        var ptr = e.writer.reserve(4) catch unreachable;
                                        ptr[0..4].* = [_]u8{ '\\', 'x', hex_chars[c >> 4], hex_chars[c & 15] };
                                        e.writer.advance(4);
                                    }
                                } else {
                                    // chars < 255 as two digit hex escape
                                    if (c <= 0xFF) {
                                        var ptr = e.writer.reserve(4) catch unreachable;
                                        ptr[0..4].* = [_]u8{ '\\', 'x', hex_chars[c >> 4], hex_chars[c & 15] };
                                        e.writer.advance(4);
                                        continue;
                                    }

                                    var ptr = e.writer.reserve(4) catch return;
                                    e.writer.advance(strings.encodeWTF8RuneT(ptr[0..4], CodeUnitType, c));
                                }
                            },
                        }
                    },
                }
            }
        }

        pub fn isUnboundEvalIdentifier(p: *Printer, value: Expr) bool {
            switch (value.data) {
                .e_identifier => |ident| {
                    if (ident.ref.isSourceContentsSlice()) return false;

                    const symbol = p.symbols().get(p.symbols().follow(ident.ref)) orelse return false;
                    return symbol.kind == .unbound and strings.eqlComptime(symbol.original_name, "eval");
                },
                else => {
                    return false;
                },
            }
        }

        inline fn symbols(p: *Printer) js_ast.Symbol.Map {
            return p.renamer.symbols();
        }

        pub fn printRequireError(p: *Printer, text: string) void {
            p.print("(()=>{throw new Error(`Cannot require module ");
            p.printQuotedUTF8(text, false);
            p.print("`);})()");
        }

        pub inline fn importRecord(
            p: *const Printer,
            import_record_index: usize,
        ) *const ImportRecord {
            return &p.import_records[import_record_index];
        }

        pub fn printRequireOrImportExpr(
            p: *Printer,
            import_record_index: u32,
            was_unwrapped_require: bool,
            leading_interior_comments: []G.Comment,
            level_: Level,
            flags: ExprFlag.Set,
        ) void {
            var level = level_;
            const wrap = level.gte(.new) or flags.contains(.forbid_call);
            if (wrap) p.print("(");
            defer if (wrap) p.print(")");

            assert(p.import_records.len > import_record_index);
            const record = p.importRecord(import_record_index);

            if (comptime is_bun_platform) {
                // "bun" is not a real module. It's just globalThis.Bun.
                //
                //  transform from:
                //      const foo = await import("bun")
                //      const bar = require("bun")
                //
                //  transform to:
                //      const foo = await Promise.resolve(globalThis.Bun)
                //      const bar = globalThis.Bun
                //
                switch (record.tag) {
                    .bun => {
                        if (record.kind == .dynamic) {
                            p.print("Promise.resolve(globalThis.Bun)");
                        } else if (record.kind == .require) {
                            p.print("globalThis.Bun");
                        }
                        return;
                    },
                    .bun_test => {
                        if (record.kind == .dynamic) {
                            if (p.options.module_type == .cjs) {
                                p.print("Promise.resolve(globalThis.Bun.jest(__filename))");
                            } else {
                                p.print("Promise.resolve(globalThis.Bun.jest(import.meta.path))");
                            }
                        } else if (record.kind == .require) {
                            if (p.options.module_type == .cjs) {
                                p.print("globalThis.Bun.jest(__filename)");
                            } else {
                                p.print("globalThis.Bun.jest(import.meta.path)");
                            }
                        }
                        return;
                    },
                    else => {},
                }
            }

            if (record.source_index.isValid()) {
                var meta = p.options.requireOrImportMetaForSource(record.source_index.get(), was_unwrapped_require);

                // Don't need the namespace object if the result is unused anyway
                if (flags.contains(.expr_result_is_unused)) {
                    meta.exports_ref = Ref.None;
                }

                // Internal "import()" of async ESM
                if (record.kind == .dynamic and meta.is_wrapper_async) {
                    p.printSpaceBeforeIdentifier();
                    p.printSymbol(meta.wrapper_ref);
                    p.print("()");
                    if (meta.exports_ref.isValid()) {
                        _ = p.printDotThenPrefix();
                        p.printSpaceBeforeIdentifier();
                        p.printSymbol(meta.exports_ref);
                        p.printDotThenSuffix();
                    }
                    return;
                }

                // Internal "require()" or "import()"
                if (record.kind == .dynamic) {
                    p.printSpaceBeforeIdentifier();
                    p.print("Promise.resolve()");

                    level = p.printDotThenPrefix();
                }
                defer if (record.kind == .dynamic) p.printDotThenSuffix();

                // Make sure the comma operator is propertly wrapped

                if (meta.exports_ref.isValid() and level.gte(.comma)) {
                    p.print("(");
                }
                defer if (meta.exports_ref.isValid() and level.gte(.comma)) p.print(")");

                // Wrap this with a call to "__toESM()" if this is a CommonJS file
                const wrap_with_to_esm = record.wrap_with_to_esm;
                if (wrap_with_to_esm) {
                    p.printSpaceBeforeIdentifier();
                    p.printSymbol(p.options.to_esm_ref);
                    p.print("(");
                }

                if (!meta.was_unwrapped_require) {

                    // Call the wrapper
                    p.printSpaceBeforeIdentifier();
                    p.printSymbol(meta.wrapper_ref);
                    p.print("()");

                    // Return the namespace object if this is an ESM file
                    if (meta.exports_ref.isValid()) {
                        p.print(",");
                        p.printSpace();

                        // Wrap this with a call to "__toCommonJS()" if this is an ESM file
                        const wrap_with_to_cjs = record.wrap_with_to_commonjs;
                        if (wrap_with_to_cjs) {
                            p.printSymbol(p.options.to_commonjs_ref);
                            p.print("(");
                        }
                        p.printSymbol(meta.exports_ref);
                        if (wrap_with_to_cjs) {
                            p.print(")");
                        }
                    }
                } else {
                    if (!meta.exports_ref.isNull())
                        p.printSymbol(meta.exports_ref);
                }

                if (wrap_with_to_esm) {
                    if (p.options.module_type.isESM()) {
                        p.print(",");
                        p.printSpace();
                        p.print("1");
                    }
                    p.print(")");
                }

                return;
            }

            const is_external = std.mem.indexOfScalar(
                u32,
                p.options.externals,
                import_record_index,
            ) != null;

            // External "require()"
            if (record.kind != .dynamic) {
                p.printSpaceBeforeIdentifier();

                if (p.options.inline_require_and_import_errors) {
                    if (record.path.is_disabled and record.handles_import_errors and !is_external) {
                        p.printRequireError(record.path.text);
                        return;
                    }

                    if (record.path.is_disabled) {
                        p.printDisabledImport();
                        return;
                    }
                }

                if (p.options.module_type == .esm and is_bun_platform) {
                    p.print("import.meta.require");
                } else if (p.options.require_ref) |ref| {
                    p.printSymbol(ref);
                } else {
                    p.print("require");
                }

                p.print("(");
                p.printImportRecordPath(record);
                p.print(")");
                return;
            }

            // External import()
            if (leading_interior_comments.len > 0) {
                p.printNewline();
                p.options.indent += 1;
                for (leading_interior_comments) |comment| {
                    p.printIndentedComment(comment.text);
                }
                p.printIndent();
            }
            p.addSourceMapping(record.range.loc);

            p.printSpaceBeforeIdentifier();

            // Allow it to fail at runtime, if it should
            p.print("import(");
            p.printImportRecordPath(record);

            switch (record.tag) {
                .with_type_sqlite, .with_type_sqlite_embedded => {
                    // we do not preserve "embed": "true" since it is not necessary
                    p.printWhitespacer(ws(", { with: { type: \"sqlite\" } }"));
                },
                .with_type_text => {
                    if (comptime is_bun_platform) {
                        p.printWhitespacer(ws(", { with: { type: \"text\" } }"));
                    }
                },
                .with_type_json => {
                    // backwards compatibility: previously, we always stripped type json
                    if (comptime is_bun_platform) {
                        p.printWhitespacer(ws(", { with: { type: \"json\" } }"));
                    }
                },
                .with_type_toml => {
                    // backwards compatibility: previously, we always stripped type
                    if (comptime is_bun_platform) {
                        p.printWhitespacer(ws(", { with: { type: \"toml\" } }"));
                    }
                },
                .with_type_file => {
                    // backwards compatibility: previously, we always stripped type
                    if (comptime is_bun_platform) {
                        p.printWhitespacer(ws(", { with: { type: \"file\" } }"));
                    }
                },
                else => {},
            }
            p.print(")");

            if (leading_interior_comments.len > 0) {
                p.printNewline();
                p.options.unindent();
                p.printIndent();
            }

            return;
        }

        // noop for now
        pub inline fn printPure(_: *Printer) void {}

        pub fn printQuotedUTF8(p: *Printer, str: string, allow_backtick: bool) void {
            const quote = if (comptime !is_json)
                bestQuoteCharForString(u8, str, allow_backtick)
            else
                '"';

            p.print(quote);
            p.print(str);
            p.print(quote);
        }

        fn printClauseItem(p: *Printer, item: js_ast.ClauseItem) void {
            return printClauseItemAs(p, item, .import);
        }

        fn printExportClauseItem(p: *Printer, item: js_ast.ClauseItem) void {
            return printClauseItemAs(p, item, .@"export");
        }

        fn printClauseItemAs(p: *Printer, item: js_ast.ClauseItem, comptime as: @Type(.EnumLiteral)) void {
            const name = p.renamer.nameForSymbol(item.name.ref.?);

            if (comptime as == .import) {
                p.printClauseAlias(item.alias);

                if (!strings.eql(name, item.alias)) {
                    p.print(" as ");
                    p.addSourceMapping(item.alias_loc);
                    p.printIdentifier(name);
                }
            } else if (comptime as == .@"var") {
                p.printClauseAlias(item.alias);

                if (!strings.eql(name, item.alias)) {
                    p.print(":");
                    p.printSpace();

                    p.printIdentifier(name);
                }
            } else if (comptime as == .@"export") {
                p.printIdentifier(name);

                if (!strings.eql(name, item.alias)) {
                    p.print(" as ");
                    p.addSourceMapping(item.alias_loc);
                    p.printClauseAlias(item.alias);
                }
            } else {
                @compileError("Unknown as");
            }
        }

        pub inline fn canPrintIdentifier(_: *Printer, name: string) bool {
            if (comptime is_json) return false;

            if (comptime ascii_only or ascii_only_always_on_unless_minifying) {
                return js_lexer.isLatin1Identifier(string, name);
            } else {
                return js_lexer.isIdentifier(name);
            }
        }

        pub inline fn canPrintIdentifierUTF16(_: *Printer, name: []const u16) bool {
            if (comptime ascii_only or ascii_only_always_on_unless_minifying) {
                return js_lexer.isLatin1Identifier([]const u16, name);
            } else {
                return js_lexer.isIdentifierUTF16(name);
            }
        }

        fn printRawTemplateLiteral(p: *Printer, bytes: []const u8) void {
            if (comptime is_json or !ascii_only) {
                p.print(bytes);
                return;
            }

            // Translate any non-ASCII to unicode escape sequences
            // Note that this does not correctly handle malformed template literal strings
            // template literal strings can contain invalid unicode code points
            // and pretty much anything else
            //
            // we use WTF-8 here, but that's still not good enough.
            //
            var ascii_start: usize = 0;
            var is_ascii = false;
            var iter = CodepointIterator.init(bytes);
            var cursor = CodepointIterator.Cursor{};

            while (iter.next(&cursor)) {
                switch (cursor.c) {
                    // unlike other versions, we only want to mutate > 0x7F
                    0...last_ascii => {
                        if (!is_ascii) {
                            ascii_start = cursor.i;
                            is_ascii = true;
                        }
                    },
                    else => {
                        if (is_ascii) {
                            p.print(bytes[ascii_start..cursor.i]);
                            is_ascii = false;
                        }

                        switch (cursor.c) {
                            0...0xFFFF => {
                                p.print([_]u8{
                                    '\\',
                                    'u',
                                    hex_chars[cursor.c >> 12],
                                    hex_chars[(cursor.c >> 8) & 15],
                                    hex_chars[(cursor.c >> 4) & 15],
                                    hex_chars[cursor.c & 15],
                                });
                            },
                            else => {
                                p.print("\\u{");
                                std.fmt.formatInt(cursor.c, 16, .lower, .{}, p) catch unreachable;
                                p.print("}");
                            },
                        }
                    },
                }
            }

            if (is_ascii) {
                p.print(bytes[ascii_start..]);
            }
        }

        pub fn printExpr(p: *Printer, expr: Expr, level: Level, _flags: ExprFlag.Set) void {
            var flags = _flags;

            switch (expr.data) {
                .e_missing => {},
                .e_undefined => {
                    p.printUndefined(expr.loc, level);
                },
                .e_super => {
                    p.printSpaceBeforeIdentifier();
                    p.addSourceMapping(expr.loc);
                    p.print("super");
                },
                .e_null => {
                    p.printSpaceBeforeIdentifier();
                    p.addSourceMapping(expr.loc);
                    p.print("null");
                },
                .e_this => {
                    p.printSpaceBeforeIdentifier();
                    p.addSourceMapping(expr.loc);
                    p.print("this");
                },
                .e_spread => |e| {
                    p.addSourceMapping(expr.loc);
                    p.print("...");
                    p.printExpr(e.value, .comma, ExprFlag.None());
                },
                .e_new_target => {
                    p.printSpaceBeforeIdentifier();
                    p.addSourceMapping(expr.loc);
                    p.print("new.target");
                },
                .e_import_meta => {
                    p.printSpaceBeforeIdentifier();
                    p.addSourceMapping(expr.loc);
                    if (!p.options.import_meta_ref.isValid()) {
                        // Most of the time, leave it in there
                        p.print("import.meta");
                    } else {
                        // Note: The bundler will not hit this code path. The bundler will replace
                        // the ImportMeta AST node with a regular Identifier AST node.
                        //
                        // This is currently only used in Bun's runtime for CommonJS modules
                        // referencing import.meta
                        if (comptime Environment.allow_assert)
                            bun.assert(p.options.module_type == .cjs);

                        p.printSymbol(p.options.import_meta_ref);
                    }
                },
                .e_commonjs_export_identifier => |id| {
                    p.printSpaceBeforeIdentifier();
                    p.addSourceMapping(expr.loc);

                    for (p.options.commonjs_named_exports.keys(), p.options.commonjs_named_exports.values()) |key, value| {
                        if (value.loc_ref.ref.?.eql(id.ref)) {
                            if (p.options.commonjs_named_exports_deoptimized or value.needs_decl) {
                                p.printSymbol(p.options.commonjs_named_exports_ref);
                                if (p.canPrintIdentifier(key)) {
                                    p.print(".");
                                    p.print(key);
                                } else {
                                    p.print("[");
                                    p.printPossiblyEscapedIdentifierString(key, true);
                                    p.print("]");
                                }
                            } else {
                                p.printSymbol(value.loc_ref.ref.?);
                            }
                            break;
                        }
                    }
                },
                .e_new => |e| {
                    const has_pure_comment = e.can_be_unwrapped_if_unused;
                    const wrap = level.gte(.call) or (has_pure_comment and level.gte(.postfix));

                    if (wrap) {
                        p.print("(");
                    }

                    if (has_pure_comment) {
                        p.printPure();
                    }

                    p.printSpaceBeforeIdentifier();
                    p.addSourceMapping(expr.loc);
                    p.print("new");
                    p.printSpace();
                    p.printExpr(e.target, .new, ExprFlag.ForbidCall());
                    const args = e.args.slice();
                    if (args.len > 0 or level.gte(.postfix)) {
                        p.print("(");

                        if (args.len > 0) {
                            p.printExpr(args[0], .comma, ExprFlag.None());

                            for (args[1..]) |arg| {
                                p.print(",");
                                p.printSpace();
                                p.printExpr(arg, .comma, ExprFlag.None());
                            }
                        }

                        if (e.close_parens_loc.start > expr.loc.start) {
                            p.addSourceMapping(e.close_parens_loc);
                        }

                        p.print(")");
                    }

                    if (wrap) {
                        p.print(")");
                    }
                },
                .e_call => |e| {
                    var wrap = level.gte(.new) or flags.contains(.forbid_call);
                    var target_flags = ExprFlag.None();
                    if (e.optional_chain == null) {
                        target_flags = ExprFlag.HasNonOptionalChainParent();
                    } else if (flags.contains(.has_non_optional_chain_parent)) {
                        wrap = true;
                    }

                    const has_pure_comment = e.can_be_unwrapped_if_unused;
                    if (has_pure_comment and level.gte(.postfix)) {
                        wrap = true;
                    }

                    if (wrap) {
                        p.print("(");
                    }

                    if (has_pure_comment) {
                        const was_stmt_start = p.stmt_start == p.writer.written;
                        p.printPure();
                        if (was_stmt_start) {
                            p.stmt_start = p.writer.written;
                        }
                    }
                    // We only want to generate an unbound eval() in CommonJS
                    p.call_target = e.target.data;

                    const is_unbound_eval = (!e.is_direct_eval and
                        p.isUnboundEvalIdentifier(e.target) and
                        e.optional_chain == null);

                    if (is_unbound_eval) {
                        p.print("(0,");
                        p.printSpace();
                        p.printExpr(e.target, .postfix, ExprFlag.None());
                        p.print(")");
                    } else {
                        p.printExpr(e.target, .postfix, target_flags);
                    }

                    if (e.optional_chain != null and (e.optional_chain orelse unreachable) == .start) {
                        p.print("?.");
                    }
                    p.print("(");
                    const args = e.args.slice();

                    if (args.len > 0) {
                        p.printExpr(args[0], .comma, ExprFlag.None());
                        for (args[1..]) |arg| {
                            p.print(",");
                            p.printSpace();
                            p.printExpr(arg, .comma, ExprFlag.None());
                        }
                    }
                    if (e.close_paren_loc.start > expr.loc.start) {
                        p.addSourceMapping(e.close_paren_loc);
                    }
                    p.print(")");
                    if (wrap) {
                        p.print(")");
                    }
                },
                .e_require_call_target => {
                    p.printSpaceBeforeIdentifier();
                    p.addSourceMapping(expr.loc);

                    if (p.options.module_type == .esm and is_bun_platform) {
                        p.print("import.meta.require");
                    } else if (p.options.require_ref) |require_ref| {
                        p.printSymbol(require_ref);
                    } else {
                        p.print("require");
                    }
                },
                .e_require_resolve_call_target => {
                    p.printSpaceBeforeIdentifier();
                    p.addSourceMapping(expr.loc);

                    if (p.options.module_type == .esm and is_bun_platform) {
                        p.print("import.meta.require.resolve");
                    } else if (p.options.require_ref) |require_ref| {
                        p.printSymbol(require_ref);
                        p.print(".resolve");
                    } else {
                        p.print("require.resolve");
                    }
                },
                .e_require_string => |e| {
                    if (!rewrite_esm_to_cjs) {
                        p.printRequireOrImportExpr(e.import_record_index, e.unwrapped_id != std.math.maxInt(u32), &([_]G.Comment{}), level, flags);
                    }
                },
                .e_require_resolve_string => |e| {
                    const wrap = level.gte(.new) or flags.contains(.forbid_call);
                    if (wrap) {
                        p.print("(");
                    }

                    p.printSpaceBeforeIdentifier();

                    if (p.options.module_type == .esm and is_bun_platform) {
                        p.print("import.meta.require.resolve");
                    } else if (p.options.require_ref) |require_ref| {
                        p.printSymbol(require_ref);
                        p.print(".resolve");
                    } else {
                        p.print("require.resolve");
                    }

                    p.print("(");
                    p.printQuotedUTF8(p.importRecord(e.import_record_index).path.text, true);
                    p.print(")");

                    if (wrap) {
                        p.print(")");
                    }
                },
                .e_import => |e| {

                    // Handle non-string expressions
                    if (e.isImportRecordNull()) {
                        const wrap = level.gte(.new) or flags.contains(.forbid_call);
                        if (wrap) {
                            p.print("(");
                        }

                        p.printSpaceBeforeIdentifier();
                        p.addSourceMapping(expr.loc);
                        p.print("import(");
                        if (e.leading_interior_comments.len > 0) {
                            p.printNewline();
                            p.options.indent += 1;
                            for (e.leading_interior_comments) |comment| {
                                p.printIndentedComment(comment.text);
                            }
                            p.printIndent();
                        }
                        p.printExpr(e.expr, .comma, ExprFlag.None());

                        if (comptime is_bun_platform) {
                            // since we previously stripped type, it is a breaking change to
                            // enable this for non-bun platforms
                            switch (e.type_attribute) {
                                .none => {},
                                .text => {
                                    p.printWhitespacer(ws(", { with: { type: \"text\" } }"));
                                },
                                .json => {
                                    p.printWhitespacer(ws(", { with: { type: \"json\" } }"));
                                },
                                .toml => {
                                    p.printWhitespacer(ws(", { with: { type: \"toml\" } }"));
                                },
                                .file => {
                                    p.printWhitespacer(ws(", { with: { type: \"file\" } }"));
                                },
                            }
                        }

                        if (e.leading_interior_comments.len > 0) {
                            p.printNewline();
                            p.options.unindent();
                            p.printIndent();
                        }
                        p.print(")");
                        if (wrap) {
                            p.print(")");
                        }
                    } else {
                        p.printRequireOrImportExpr(e.import_record_index, false, e.leading_interior_comments, level, flags);
                    }
                },
                .e_dot => |e| {
                    // Ironic Zig compiler bug: e.optional_chain == null or e.optional_chain == .start causes broken LLVM IR
                    // https://github.com/ziglang/zig/issues/6059
                    const isOptionalChain = (e.optional_chain orelse js_ast.OptionalChain.ccontinue) == js_ast.OptionalChain.start;

                    var wrap = false;
                    if (e.optional_chain == null) {
                        flags.insert(.has_non_optional_chain_parent);
                    } else {
                        if (flags.contains(.has_non_optional_chain_parent)) {
                            wrap = true;
                            p.print("(");
                        }

                        flags.remove(.has_non_optional_chain_parent);
                    }
                    flags.setIntersection(ExprFlag.Set.init(.{ .has_non_optional_chain_parent = true, .forbid_call = true }));

                    p.printExpr(
                        e.target,
                        .postfix,
                        flags,
                    );

                    if (p.canPrintIdentifier(e.name)) {
                        if (isOptionalChain) {
                            p.print("?.");
                        } else {
                            if (p.prev_num_end == p.writer.written) {
                                // "1.toString" is a syntax error, so print "1 .toString" instead
                                p.print(" ");
                            }

                            p.print(".");
                        }

                        p.addSourceMapping(e.name_loc);
                        p.printIdentifier(e.name);
                    } else {
                        if (isOptionalChain) {
                            p.print("?.[");
                        } else {
                            p.print("[");
                        }

                        p.printPossiblyEscapedIdentifierString(
                            e.name,
                            true,
                        );

                        p.print("]");
                    }

                    if (wrap) {
                        p.print(")");
                    }
                },
                .e_index => |e| {
                    var wrap = false;
                    if (e.optional_chain == null) {
                        flags.insert(.has_non_optional_chain_parent);
                    } else {
                        if (flags.contains(.has_non_optional_chain_parent)) {
                            wrap = true;
                            p.print("(");
                        }
                        flags.remove(.has_non_optional_chain_parent);
                    }

                    p.printExpr(e.target, .postfix, flags);

                    // Zig compiler bug: e.optional_chain == null or e.optional_chain == .start causes broken LLVM IR
                    // https://github.com/ziglang/zig/issues/6059
                    const is_optional_chain_start = (e.optional_chain orelse js_ast.OptionalChain.ccontinue) == js_ast.OptionalChain.start;

                    if (is_optional_chain_start) {
                        p.print("?.");
                    }

                    switch (e.index.data) {
                        .e_private_identifier => {
                            const priv = e.index.data.e_private_identifier;
                            if (!is_optional_chain_start) {
                                p.print(".");
                            }
                            p.addSourceMapping(e.index.loc);
                            p.printSymbol(priv.ref);
                        },
                        else => {
                            p.print("[");
                            p.addSourceMapping(e.index.loc);
                            p.printExpr(e.index, .lowest, ExprFlag.None());
                            p.print("]");
                        },
                    }

                    if (wrap) {
                        p.print(")");
                    }
                },
                .e_if => |e| {
                    const wrap = level.gte(.conditional);
                    if (wrap) {
                        p.print("(");
                        flags.remove(.forbid_in);
                    }
                    p.printExpr(e.test_, .conditional, flags);
                    p.printSpace();
                    p.print("?");
                    p.printSpace();
                    p.printExpr(e.yes, .yield, ExprFlag.None());
                    p.printSpace();
                    p.print(":");
                    p.printSpace();
                    flags.insert(.forbid_in);
                    p.printExpr(e.no, .yield, flags);
                    if (wrap) {
                        p.print(")");
                    }
                },
                .e_arrow => |e| {
                    const wrap = level.gte(.assign);

                    if (wrap) {
                        p.print("(");
                    }

                    if (e.is_async) {
                        p.addSourceMapping(expr.loc);
                        p.printSpaceBeforeIdentifier();
                        p.print("async");
                        p.printSpace();
                    }

                    p.printFnArgs(if (e.is_async) null else expr.loc, e.args, e.has_rest_arg, true);
                    p.printWhitespacer(ws(" => "));

                    var wasPrinted = false;

                    // This is more efficient than creating a new Part just for the JSX auto imports when bundling
                    if (comptime rewrite_esm_to_cjs) {
                        if (@intFromPtr(p.options.prepend_part_key) > 0 and @intFromPtr(e.body.stmts.ptr) == @intFromPtr(p.options.prepend_part_key)) {
                            p.printTwoBlocksInOne(e.body.loc, e.body.stmts, p.options.prepend_part_value.?.stmts);
                            wasPrinted = true;
                        }
                    }

                    if (e.body.stmts.len == 1 and e.prefer_expr) {
                        switch (e.body.stmts[0].data) {
                            .s_return => {
                                if (e.body.stmts[0].data.s_return.value) |val| {
                                    p.arrow_expr_start = p.writer.written;
                                    p.printExpr(val, .comma, ExprFlag.Set.init(.{ .forbid_in = true }));
                                    wasPrinted = true;
                                }
                            },
                            else => {},
                        }
                    }

                    if (!wasPrinted) {
                        p.printBlock(e.body.loc, e.body.stmts, null);
                    }

                    if (wrap) {
                        p.print(")");
                    }
                },
                .e_function => |e| {
                    const n = p.writer.written;
                    const wrap = p.stmt_start == n or p.export_default_start == n;

                    if (wrap) {
                        p.print("(");
                    }

                    p.printSpaceBeforeIdentifier();
                    if (e.func.flags.contains(.is_async)) {
                        p.addSourceMapping(expr.loc);
                        p.print("async ");
                    }
                    p.print("function");
                    if (e.func.flags.contains(.is_generator)) {
                        p.print("*");
                        p.printSpace();
                    }

                    if (e.func.name) |sym| {
                        p.printSpaceBeforeIdentifier();
                        p.addSourceMapping(sym.loc);
                        p.printSymbol(sym.ref orelse Global.panic("internal error: expected E.Function's name symbol to have a ref\n{any}", .{e.func}));
                    }

                    p.printFunc(e.func);
                    if (wrap) {
                        p.print(")");
                    }
                },
                .e_class => |e| {
                    const n = p.writer.written;
                    const wrap = p.stmt_start == n or p.export_default_start == n;
                    if (wrap) {
                        p.print("(");
                    }

                    p.printSpaceBeforeIdentifier();
                    p.addSourceMapping(expr.loc);
                    p.print("class");
                    if (e.class_name) |name| {
                        p.print(" ");
                        p.addSourceMapping(name.loc);
                        p.printSymbol(name.ref orelse Global.panic("internal error: expected E.Class's name symbol to have a ref\n{any}", .{e}));
                    }
                    p.printClass(e.*);
                    if (wrap) {
                        p.print(")");
                    }
                },
                .e_array => |e| {
                    p.addSourceMapping(expr.loc);
                    p.print("[");
                    const items = e.items.slice();
                    if (items.len > 0) {
                        if (!e.is_single_line) {
                            p.options.indent += 1;
                        }

                        for (items, 0..) |item, i| {
                            if (i != 0) {
                                p.print(",");
                                if (e.is_single_line) {
                                    p.printSpace();
                                }
                            }
                            if (!e.is_single_line) {
                                p.printNewline();
                                p.printIndent();
                            }
                            p.printExpr(item, .comma, ExprFlag.None());

                            if (i == items.len - 1 and item.data == .e_missing) {
                                // Make sure there's a comma after trailing missing items
                                p.print(",");
                            }
                        }

                        if (!e.is_single_line) {
                            p.options.unindent();
                            p.printNewline();
                            p.printIndent();
                        }
                    }

                    if (e.close_bracket_loc.start > expr.loc.start) {
                        p.addSourceMapping(e.close_bracket_loc);
                    }

                    p.print("]");
                },
                .e_object => |e| {
                    const n = p.writer.written;
                    const wrap = if (comptime is_json)
                        false
                    else
                        p.stmt_start == n or p.arrow_expr_start == n;

                    if (wrap) {
                        p.print("(");
                    }
                    p.addSourceMapping(expr.loc);
                    p.print("{");
                    const props = expr.data.e_object.properties.slice();
                    if (props.len > 0) {
                        p.options.indent += @as(usize, @intFromBool(!e.is_single_line));

                        if (e.is_single_line) {
                            p.printSpace();
                        } else {
                            p.printNewline();
                            p.printIndent();
                        }
                        p.printProperty(props[0]);

                        if (props.len > 1) {
                            for (props[1..]) |property| {
                                p.print(",");

                                if (e.is_single_line) {
                                    p.printSpace();
                                } else {
                                    p.printNewline();
                                    p.printIndent();
                                }
                                p.printProperty(property);
                            }
                        }

                        if (!e.is_single_line) {
                            p.options.unindent();
                            p.printNewline();
                            p.printIndent();
                        } else {
                            p.printSpace();
                        }
                    }
                    if (e.close_brace_loc.start > expr.loc.start) {
                        p.addSourceMapping(e.close_brace_loc);
                    }
                    p.print("}");
                    if (wrap) {
                        p.print(")");
                    }
                },
                .e_boolean => |e| {
                    p.addSourceMapping(expr.loc);
                    if (p.options.minify_syntax) {
                        if (level.gte(Level.prefix)) {
                            p.print(if (e.value) "(!0)" else "(!1)");
                        } else {
                            p.print(if (e.value) "!0" else "!1");
                        }
                    } else {
                        p.printSpaceBeforeIdentifier();
                        p.print(if (e.value) "true" else "false");
                    }
                },
                .e_string => |e| {
                    e.resolveRopeIfNeeded(p.options.allocator);
                    p.addSourceMapping(expr.loc);

                    // If this was originally a template literal, print it as one as long as we're not minifying
                    if (e.prefer_template and !p.options.minify_syntax) {
                        p.print("`");
                        p.printStringContent(e, '`');
                        p.print("`");
                        return;
                    }

                    const c = bestQuoteCharForEString(e, true);

                    p.print(c);
                    p.printStringContent(e, c);
                    p.print(c);
                },
                .e_utf8_string => |e| {
                    p.addSourceMapping(expr.loc);
                    quoteForJSONBuffer(e.data, p.writer.getMutableBuffer(), ascii_only) catch bun.outOfMemory();
                },
                .e_template => |e| {
                    if (e.tag) |tag| {
                        p.addSourceMapping(expr.loc);
                        // Optional chains are forbidden in template tags
                        if (expr.isOptionalChain()) {
                            p.print("(");
                            p.printExpr(tag, .lowest, ExprFlag.None());
                            p.print(")");
                        } else {
                            p.printExpr(tag, .postfix, ExprFlag.None());
                        }
                    } else {
                        p.addSourceMapping(expr.loc);
                    }

                    p.print("`");
                    switch (e.head) {
                        .raw => |raw| p.printRawTemplateLiteral(raw),
                        .cooked => |*cooked| {
                            if (cooked.isPresent()) {
                                cooked.resolveRopeIfNeeded(p.options.allocator);
                                p.printStringContent(cooked, '`');
                            }
                        },
                    }

                    for (e.parts) |*part| {
                        p.print("${");
                        p.printExpr(part.value, .lowest, ExprFlag.None());
                        p.print("}");
                        switch (part.tail) {
                            .raw => |raw| p.printRawTemplateLiteral(raw),
                            .cooked => |*cooked| {
                                if (cooked.isPresent()) {
                                    cooked.resolveRopeIfNeeded(p.options.allocator);
                                    p.printStringContent(cooked, '`');
                                }
                            },
                        }
                    }
                    p.print("`");
                },
                .e_reg_exp => |e| {
                    p.addSourceMapping(expr.loc);
                    p.printRegExpLiteral(e);
                },
                .e_big_int => |e| {
                    p.printSpaceBeforeIdentifier();
                    p.addSourceMapping(expr.loc);
                    p.print(e.value);
                    p.print('n');
                },
                .e_number => |e| {
                    const value = e.value;

                    const absValue = @abs(value);

                    if (std.math.isNan(value)) {
                        p.printSpaceBeforeIdentifier();
                        p.addSourceMapping(expr.loc);
                        p.print("NaN");
                    } else if (std.math.isPositiveInf(value)) {
                        p.printSpaceBeforeIdentifier();
                        p.addSourceMapping(expr.loc);
                        p.print("Infinity");
                    } else if (std.math.isNegativeInf(value)) {
                        if (level.gte(.prefix)) {
                            p.addSourceMapping(expr.loc);
                            p.print("(-Infinity)");
                        } else {
                            p.printSpaceBeforeIdentifier();
                            p.addSourceMapping(expr.loc);
                            p.print("(-Infinity)");
                        }
                    } else if (!std.math.signbit(value)) {
                        p.printSpaceBeforeIdentifier();
                        p.addSourceMapping(expr.loc);
                        p.printNonNegativeFloat(absValue);

                        // Remember the end of the latest number
                        p.prev_num_end = p.writer.written;
                    } else if (level.gte(.prefix)) {
                        // Expressions such as "(-1).toString" need to wrap negative numbers.
                        // Instead of testing for "value < 0" we test for "signbit(value)" and
                        // "!isNaN(value)" because we need this to be true for "-0" and "-0 < 0"
                        // is false.
                        p.print("(-");
                        p.addSourceMapping(expr.loc);
                        p.printNonNegativeFloat(absValue);
                        p.print(")");
                    } else {
                        p.printSpaceBeforeOperator(Op.Code.un_neg);
                        p.print("-");
                        p.addSourceMapping(expr.loc);
                        p.printNonNegativeFloat(absValue);

                        // Remember the end of the latest number
                        p.prev_num_end = p.writer.written;
                    }
                },
                .e_identifier => |e| {
                    const name = p.renamer.nameForSymbol(e.ref);
                    const wrap = p.writer.written == p.for_of_init_start and strings.eqlComptime(name, "let");

                    if (wrap) {
                        p.print("(");
                    }

                    p.printSpaceBeforeIdentifier();
                    p.addSourceMapping(expr.loc);
                    p.printIdentifier(name);

                    if (wrap) {
                        p.print(")");
                    }
                },
                .e_import_identifier => |e| {
                    // Potentially use a property access instead of an identifier
                    var didPrint = false;

                    const ref = p.symbols().follow(e.ref);
                    const symbol = p.symbols().get(ref).?;

                    if (symbol.import_item_status == .missing) {
                        p.printUndefined(expr.loc, level);
                        didPrint = true;
                    } else if (symbol.namespace_alias) |namespace| {
                        if (namespace.import_record_index < p.import_records.len) {
                            const import_record = p.importRecord(namespace.import_record_index);
                            if (namespace.was_originally_property_access) {
                                var wrap = false;
                                didPrint = true;

                                if (p.call_target) |target| {
                                    wrap = e.was_originally_identifier and (target == .e_identifier and
                                        target.e_identifier.ref.eql(expr.data.e_import_identifier.ref));
                                }

                                if (wrap) {
                                    p.printWhitespacer(ws("(0, "));
                                }
                                p.printSpaceBeforeIdentifier();
                                p.addSourceMapping(expr.loc);
                                p.printNamespaceAlias(import_record.*, namespace);

                                if (wrap) {
                                    p.print(")");
                                }
                            } else if (import_record.was_originally_require and import_record.path.is_disabled) {
                                p.addSourceMapping(expr.loc);

                                if (import_record.handles_import_errors) {
                                    p.printRequireError(import_record.path.text);
                                } else {
                                    p.printDisabledImport();
                                }
                                didPrint = true;
                            }
                        }

                        if (!didPrint) {
                            didPrint = true;

                            const wrap = if (p.call_target) |target|
                                e.was_originally_identifier and (target == .e_identifier and
                                    target.e_identifier.ref.eql(expr.data.e_import_identifier.ref))
                            else
                                false;

                            if (wrap) {
                                p.printWhitespacer(ws("(0, "));
                            }

                            p.printSpaceBeforeIdentifier();
                            p.addSourceMapping(expr.loc);
                            p.printSymbol(namespace.namespace_ref);
                            const alias = namespace.alias;
                            if (p.canPrintIdentifier(alias)) {
                                p.print(".");
                                // TODO: addSourceMappingForName
                                p.printIdentifier(alias);
                            } else {
                                p.print("[");
                                // TODO: addSourceMappingForName
                                // p.addSourceMappingForName(alias);
                                p.printPossiblyEscapedIdentifierString(alias, true);
                                p.print("]");
                            }

                            if (wrap) {
                                p.print(")");
                            }
                        }
                    } else if (p.options.const_values.count() > 0) {
                        if (p.options.const_values.get(ref)) |const_value| {
                            p.printSpaceBeforeIdentifier();
                            // TODO: addSourceMappingForName
                            // p.addSourceMappingForName(renamer.nameForSymbol(e.ref));
                            p.addSourceMapping(expr.loc);
                            p.printExpr(const_value, level, flags);
                            didPrint = true;
                        }
                    }

                    if (!didPrint) {
                        p.printSpaceBeforeIdentifier();
                        p.addSourceMapping(expr.loc);
                        p.printSymbol(e.ref);
                    }
                },
                .e_await => |e| {
                    const wrap = level.gte(.prefix);

                    if (wrap) {
                        p.print("(");
                    }

                    p.printSpaceBeforeIdentifier();
                    p.addSourceMapping(expr.loc);
                    p.print("await");
                    p.printSpace();
                    p.printExpr(e.value, Level.sub(.prefix, 1), ExprFlag.None());

                    if (wrap) {
                        p.print(")");
                    }
                },
                .e_yield => |e| {
                    const wrap = level.gte(.assign);
                    if (wrap) {
                        p.print("(");
                    }

                    p.printSpaceBeforeIdentifier();
                    p.addSourceMapping(expr.loc);
                    p.print("yield");

                    if (e.value) |val| {
                        if (e.is_star) {
                            p.print("*");
                        }
                        p.printSpace();
                        p.printExpr(val, .yield, ExprFlag.None());
                    }

                    if (wrap) {
                        p.print(")");
                    }
                },
                .e_unary => |e| {
                    // 4.00 ms  eums.EnumIndexer(src.js_ast.Op.Code).indexOf
                    const entry: *const Op = Op.Table.getPtrConst(e.op);
                    const wrap = level.gte(entry.level);

                    if (wrap) {
                        p.print("(");
                    }

                    if (!e.op.isPrefix()) {
                        p.printExpr(e.value, Op.Level.sub(.postfix, 1), ExprFlag.None());
                    }

                    if (entry.is_keyword) {
                        p.printSpaceBeforeIdentifier();
                        p.print(entry.text);
                        p.printSpace();
                    } else {
                        p.printSpaceBeforeOperator(e.op);
                        p.print(entry.text);
                        p.prev_op = e.op;
                        p.prev_op_end = p.writer.written;
                    }

                    if (e.op.isPrefix()) {
                        p.printExpr(e.value, Op.Level.sub(.prefix, 1), ExprFlag.None());
                    }

                    if (wrap) {
                        p.print(")");
                    }
                },
                .e_binary => |e| {
                    // The handling of binary expressions is convoluted because we're using
                    // iteration on the heap instead of recursion on the call stack to avoid
                    // stack overflow for deeply-nested ASTs. See the comments for the similar
                    // code in the JavaScript parser for details.
                    var v = BinaryExpressionVisitor{
                        .e = e,
                        .level = level,
                        .flags = flags,
                        .entry = Op.Table.getPtrConst(e.op),
                    };

                    // Use a single stack to reduce allocation overhead
                    const stack_bottom = p.binary_expression_stack.items.len;

                    while (true) {
                        if (!v.checkAndPrepare(p)) {
                            break;
                        }

                        const left = v.e.left;
                        const left_binary: ?*E.Binary = if (left.data == .e_binary) left.data.e_binary else null;

                        // Stop iterating if iteration doesn't apply to the left node
                        if (left_binary == null) {
                            p.printExpr(left, v.left_level, v.left_flags);
                            v.visitRightAndFinish(p);
                            break;
                        }

                        // Only allocate heap memory on the stack for nested binary expressions
                        p.binary_expression_stack.append(v) catch bun.outOfMemory();
                        v = BinaryExpressionVisitor{
                            .e = left_binary.?,
                            .level = v.left_level,
                            .flags = v.left_flags,
                        };
                    }

                    // Process all binary operations from the deepest-visited node back toward
                    // our original top-level binary operation
                    while (p.binary_expression_stack.items.len > stack_bottom) {
                        var last = p.binary_expression_stack.pop();
                        last.visitRightAndFinish(p);
                    }
                },
                else => {
                    // Global.panic("Unexpected expression of type {any}", .{std.meta.activeTag(expr.data});
                },
            }
        }

        pub fn printSpaceBeforeOperator(p: *Printer, next: Op.Code) void {
            if (p.prev_op_end == p.writer.written) {
                const prev = p.prev_op;
                // "+ + y" => "+ +y"
                // "+ ++ y" => "+ ++y"
                // "x + + y" => "x+ +y"
                // "x ++ + y" => "x+++y"
                // "x + ++ y" => "x+ ++y"
                // "-- >" => "-- >"
                // "< ! --" => "<! --"
                if (((prev == Op.Code.bin_add or prev == Op.Code.un_pos) and (next == Op.Code.bin_add or next == Op.Code.un_pos or next == Op.Code.un_pre_inc)) or
                    ((prev == Op.Code.bin_sub or prev == Op.Code.un_neg) and (next == Op.Code.bin_sub or next == Op.Code.un_neg or next == Op.Code.un_pre_dec)) or
                    (prev == Op.Code.un_post_dec and next == Op.Code.bin_gt) or
                    (prev == Op.Code.un_not and next == Op.Code.un_pre_dec and p.writer.written > 1 and p.writer.prevPrevChar() == '<'))
                {
                    p.print(" ");
                }
            }
        }

        pub inline fn printDotThenSuffix(
            p: *Printer,
        ) void {
            p.print(")");
        }

        // This assumes the string has already been quoted.
        pub fn printStringContent(p: *Printer, str: *const E.String, c: u8) void {
            if (!str.isUTF8()) {
                // its already quoted for us!
                p.printQuotedUTF16(str.slice16(), c);
            } else {
                p.printUTF8StringEscapedQuotes(str.data, c);
            }
        }

        // Add one outer branch so the inner loop does fewer branches
        pub fn printUTF8StringEscapedQuotes(p: *Printer, str: string, c: u8) void {
            switch (c) {
                '`' => _printUTF8StringEscapedQuotes(p, str, '`'),
                '"' => _printUTF8StringEscapedQuotes(p, str, '"'),
                '\'' => _printUTF8StringEscapedQuotes(p, str, '\''),
                else => unreachable,
            }
        }

        pub fn _printUTF8StringEscapedQuotes(p: *Printer, str: string, comptime c: u8) void {
            var utf8 = str;
            var i: usize = 0;
            // Walk the string searching for quote characters
            // Escape any we find
            // Skip over already-escaped strings
            var len = utf8.len;
            while (i < len) {
                switch (utf8[i]) {
                    '\\' => i += 2,
                    '$' => {
                        if (comptime c == '`') {
                            p.print(utf8[0..i]);
                            p.print("\\$");
                            utf8 = utf8[i + 1 ..];
                            len = utf8.len;
                            i = 0;
                        } else {
                            i += 1;
                        }
                    },
                    c => {
                        p.print(utf8[0..i]);
                        p.print("\\" ++ &[_]u8{c});
                        utf8 = utf8[i + 1 ..];
                        len = utf8.len;
                        i = 0;
                    },

                    else => i += 1,
                }
            }
            if (utf8.len > 0) {
                p.print(utf8);
            }
        }

        fn printBindingIdentifierName(p: *Printer, name: string, name_loc: logger.Loc) void {
            p.addSourceMapping(name_loc);

            if (comptime !is_json and ascii_only) {
                const quote = bestQuoteCharForString(u8, name, false);
                p.print(quote);
                p.printQuotedIdentifier(name);
                p.print(quote);
            } else {
                p.printQuotedUTF8(name, false);
            }
        }

        fn printPossiblyEscapedIdentifierString(p: *Printer, name: string, allow_backtick: bool) void {
            if (comptime !ascii_only or is_json) {
                p.printQuotedUTF8(name, allow_backtick);
            } else {
                const quote = if (comptime !is_json)
                    bestQuoteCharForString(u8, name, allow_backtick)
                else
                    '"';

                p.print(quote);
                p.printQuotedIdentifier(name);
                p.print(quote);
            }
        }

        pub fn printNamespaceAlias(p: *Printer, import_record: ImportRecord, namespace: G.NamespaceAlias) void {
            if (import_record.module_id > 0 and !import_record.contains_import_star) {
                p.print("$");
                p.printModuleId(import_record.module_id);
            } else {
                p.printSymbol(namespace.namespace_ref);
            }

            // In the case of code like this:
            // module.exports = require("foo")
            // if "foo" is bundled
            // then we access it as the namespace symbol itself
            // that means the namespace alias is empty
            if (namespace.alias.len == 0) return;

            if (p.canPrintIdentifier(namespace.alias)) {
                p.print(".");
                p.printIdentifier(namespace.alias);
            } else {
                p.print("[");
                p.printPossiblyEscapedIdentifierString(namespace.alias, true);
                p.print("]");
            }
        }

        pub fn printRegExpLiteral(p: *Printer, e: *const E.RegExp) void {
            const n = p.writer.written;

            // Avoid forming a single-line comment
            if (n > 0 and p.writer.prevChar() == '/') {
                p.print(" ");
            }

            if (comptime is_bun_platform) {
                // Translate any non-ASCII to unicode escape sequences
                var ascii_start: usize = 0;
                var is_ascii = false;
                var iter = CodepointIterator.init(e.value);
                var cursor = CodepointIterator.Cursor{};
                while (iter.next(&cursor)) {
                    switch (cursor.c) {
                        first_ascii...last_ascii => {
                            if (!is_ascii) {
                                ascii_start = cursor.i;
                                is_ascii = true;
                            }
                        },
                        else => {
                            if (is_ascii) {
                                p.print(e.value[ascii_start..cursor.i]);
                                is_ascii = false;
                            }

                            switch (cursor.c) {
                                0...0xFFFF => {
                                    p.print([_]u8{
                                        '\\',
                                        'u',
                                        hex_chars[cursor.c >> 12],
                                        hex_chars[(cursor.c >> 8) & 15],
                                        hex_chars[(cursor.c >> 4) & 15],
                                        hex_chars[cursor.c & 15],
                                    });
                                },

                                else => |c| {
                                    const k = c - 0x10000;
                                    const lo = @as(usize, @intCast(first_high_surrogate + ((k >> 10) & 0x3FF)));
                                    const hi = @as(usize, @intCast(first_low_surrogate + (k & 0x3FF)));

                                    p.print(&[_]u8{
                                        '\\',
                                        'u',
                                        hex_chars[lo >> 12],
                                        hex_chars[(lo >> 8) & 15],
                                        hex_chars[(lo >> 4) & 15],
                                        hex_chars[lo & 15],
                                        '\\',
                                        'u',
                                        hex_chars[hi >> 12],
                                        hex_chars[(hi >> 8) & 15],
                                        hex_chars[(hi >> 4) & 15],
                                        hex_chars[hi & 15],
                                    });
                                },
                            }
                        },
                    }
                }

                if (is_ascii) {
                    p.print(e.value[ascii_start..]);
                }
            } else {
                // UTF8 sequence is fine
                p.print(e.value);
            }

            // Need a space before the next identifier to avoid it turning into flags
            p.prev_reg_exp_end = p.writer.written;
        }

        pub fn printProperty(p: *Printer, item: G.Property) void {
            if (comptime !is_json) {
                if (item.kind == .spread) {
                    if (comptime is_json and Environment.allow_assert)
                        unreachable;
                    p.print("...");
                    p.printExpr(item.value.?, .comma, ExprFlag.None());
                    return;
                }

                if (item.flags.contains(.is_static)) {
                    if (comptime is_json and Environment.allow_assert)
                        unreachable;
                    p.print("static");
                    p.printSpace();
                }

                switch (item.kind) {
                    .get => {
                        if (comptime is_json and Environment.allow_assert)
                            unreachable;
                        p.printSpaceBeforeIdentifier();
                        p.print("get");
                        p.printSpace();
                    },
                    .set => {
                        if (comptime is_json and Environment.allow_assert)
                            unreachable;
                        p.printSpaceBeforeIdentifier();
                        p.print("set");
                        p.printSpace();
                    },
                    else => {},
                }

                if (item.value) |val| {
                    switch (val.data) {
                        .e_function => |func| {
                            if (item.flags.contains(.is_method)) {
                                if (func.func.flags.contains(.is_async)) {
                                    p.printSpaceBeforeIdentifier();
                                    p.print("async");
                                }

                                if (func.func.flags.contains(.is_generator)) {
                                    p.print("*");
                                }

                                if (func.func.flags.contains(.is_generator) and func.func.flags.contains(.is_async)) {
                                    p.printSpace();
                                }
                            }
                        },
                        else => {},
                    }

                    // If var is declared in a parent scope and var is then written via destructuring pattern, key is null
                    // example:
                    //  var foo = 1;
                    //  if (true) {
                    //      var { foo } = { foo: 2 };
                    //  }
                    if (item.key == null) {
                        p.printExpr(val, .comma, ExprFlag.None());
                        return;
                    }
                }
            }

            const _key = item.key.?;

            if (item.flags.contains(.is_computed)) {
                if (comptime is_json) {
                    unreachable;
                }

                p.print("[");
                p.printExpr(_key, .comma, ExprFlag.None());
                p.print("]");

                if (item.value) |val| {
                    switch (val.data) {
                        .e_function => |func| {
                            if (item.flags.contains(.is_method)) {
                                p.printFunc(func.func);
                                return;
                            }
                        },
                        else => {},
                    }

                    p.print(":");
                    p.printSpace();
                    p.printExpr(val, .comma, ExprFlag.None());
                }

                if (item.initializer) |initial| {
                    p.printInitializer(initial);
                }
                return;
            }

            switch (_key.data) {
                .e_private_identifier => |priv| {
                    if (comptime is_json) {
                        unreachable;
                    }

                    p.addSourceMapping(_key.loc);
                    p.printSymbol(priv.ref);
                },
                .e_string => |key| {
                    p.addSourceMapping(_key.loc);
                    if (key.isUTF8()) {
                        key.resolveRopeIfNeeded(p.options.allocator);
                        p.printSpaceBeforeIdentifier();
                        var allow_shorthand: bool = true;
                        // In react/cjs/react.development.js, there's part of a function like this:
                        // var escaperLookup = {
                        //     "=": "=0",
                        //     ":": "=2"
                        //   };
                        // While each of those property keys are ASCII, a subset of ASCII is valid as the start of an identifier
                        // "=" and ":" are not valid
                        // So we need to check
                        if (p.canPrintIdentifier(key.data)) {
                            p.print(key.data);
                        } else {
                            allow_shorthand = false;
                            p.printBindingIdentifierName(key.data, logger.Loc.Empty);
                        }

                        // Use a shorthand property if the names are the same
                        if (item.value) |val| {
                            switch (val.data) {
                                .e_identifier => |e| {
                                    if (key.eql(string, p.renamer.nameForSymbol(e.ref))) {
                                        if (item.initializer) |initial| {
                                            p.printInitializer(initial);
                                        }
                                        if (allow_shorthand) {
                                            return;
                                        }
                                    }
                                },
                                .e_import_identifier => |e| inner: {
                                    const ref = p.symbols().follow(e.ref);
                                    if (p.options.const_values.count() > 0 and p.options.const_values.contains(ref))
                                        break :inner;

                                    if (p.symbols().get(ref)) |symbol| {
                                        if (symbol.namespace_alias == null and strings.eql(key.data, p.renamer.nameForSymbol(e.ref))) {
                                            if (item.initializer) |initial| {
                                                p.printInitializer(initial);
                                            }
                                            if (allow_shorthand) {
                                                return;
                                            }
                                        }
                                    }
                                },
                                else => {},
                            }
                        }
                    } else if (p.canPrintIdentifierUTF16(key.slice16())) {
                        p.printSpaceBeforeIdentifier();
                        p.printIdentifierUTF16(key.slice16()) catch unreachable;

                        // Use a shorthand property if the names are the same
                        if (item.value) |val| {
                            switch (val.data) {
                                .e_identifier => |e| {

                                    // TODO: is needing to check item.flags.contains(.was_shorthand) a bug?
                                    // esbuild doesn't have to do that...
                                    // maybe it's a symptom of some other underlying issue
                                    // or maybe, it's because i'm not lowering the same way that esbuild does.
                                    if (item.flags.contains(.was_shorthand) or strings.utf16EqlString(key.slice16(), p.renamer.nameForSymbol(e.ref))) {
                                        if (item.initializer) |initial| {
                                            p.printInitializer(initial);
                                        }
                                        return;
                                    }
                                    // if (strings) {}
                                },
                                .e_import_identifier => |e| inner: {
                                    const ref = p.symbols().follow(e.ref);

                                    if (p.options.const_values.count() > 0 and p.options.const_values.contains(ref))
                                        break :inner;

                                    if (p.symbols().get(ref)) |symbol| {
                                        if (symbol.namespace_alias == null and strings.utf16EqlString(key.slice16(), p.renamer.nameForSymbol(e.ref))) {
                                            if (item.initializer) |initial| {
                                                p.printInitializer(initial);
                                            }
                                            return;
                                        }
                                    }
                                },
                                else => {},
                            }
                        }
                    } else {
                        const c = bestQuoteCharForString(u16, key.slice16(), false);
                        p.print(c);
                        p.printQuotedUTF16(key.slice16(), c);
                        p.print(c);
                    }
                },
                else => {
                    if (comptime is_json) {
                        unreachable;
                    }

                    p.printExpr(_key, .lowest, ExprFlag.Set{});
                },
            }

            if (item.kind != .normal) {
                if (comptime is_json) {
                    bun.unreachablePanic("item.kind must be normal in json, received: {any}", .{item.kind});
                }

                switch (item.value.?.data) {
                    .e_function => |func| {
                        p.printFunc(func.func);
                        return;
                    },
                    else => {},
                }
            }

            if (item.value) |val| {
                switch (val.data) {
                    .e_function => |f| {
                        if (item.flags.contains(.is_method)) {
                            p.printFunc(f.func);

                            return;
                        }
                    },
                    else => {},
                }

                p.print(":");
                p.printSpace();
                p.printExpr(val, .comma, ExprFlag.Set{});
            }

            if (comptime is_json) {
                bun.assert(item.initializer == null);
            }

            if (item.initializer) |initial| {
                p.printInitializer(initial);
            }
        }

        pub fn printInitializer(p: *Printer, initial: Expr) void {
            p.printSpace();
            p.print("=");
            p.printSpace();
            p.printExpr(initial, .comma, ExprFlag.None());
        }

        pub fn printBinding(p: *Printer, binding: Binding) void {
            switch (binding.data) {
                .b_missing => {},
                .b_identifier => |b| {
                    p.printSpaceBeforeIdentifier();
                    p.addSourceMapping(binding.loc);
                    p.printSymbol(b.ref);
                },
                .b_array => |b| {
                    p.print("[");
                    if (b.items.len > 0) {
                        p.options.indent += @as(usize, @intFromBool(!b.is_single_line));

                        for (b.items, 0..) |*item, i| {
                            if (i != 0) {
                                p.print(",");
                                if (b.is_single_line) {
                                    p.printSpace();
                                }
                            }

                            if (!b.is_single_line) {
                                p.printNewline();
                                p.printIndent();
                            }

                            const is_last = i + 1 == b.items.len;
                            if (b.has_spread and is_last) {
                                p.print("...");
                            }

                            p.printBinding(item.binding);

                            p.maybePrintDefaultBindingValue(item);

                            // Make sure there's a comma after trailing missing items
                            if (is_last and item.binding.data == .b_missing) {
                                p.print(",");
                            }
                        }

                        if (!b.is_single_line) {
                            p.options.unindent();
                            p.printNewline();
                            p.printIndent();
                        }
                    }

                    p.print("]");
                },
                .b_object => |b| {
                    p.print("{");
                    if (b.properties.len > 0) {
                        p.options.indent +=
                            @as(usize, @intFromBool(!b.is_single_line));

                        for (b.properties, 0..) |*property, i| {
                            if (i != 0) {
                                p.print(",");
                            }

                            if (b.is_single_line) {
                                p.printSpace();
                            } else {
                                p.printNewline();
                                p.printIndent();
                            }

                            if (property.flags.contains(.is_spread)) {
                                p.print("...");
                            } else {
                                if (property.flags.contains(.is_computed)) {
                                    p.print("[");
                                    p.printExpr(property.key, .comma, ExprFlag.None());
                                    p.print("]:");
                                    p.printSpace();

                                    p.printBinding(property.value);
                                    p.maybePrintDefaultBindingValue(property);
                                    continue;
                                }

                                switch (property.key.data) {
                                    .e_string => |str| {
                                        str.resolveRopeIfNeeded(p.options.allocator);
                                        p.addSourceMapping(property.key.loc);

                                        if (str.isUTF8()) {
                                            p.printSpaceBeforeIdentifier();
                                            // Example case:
                                            //      const Menu = React.memo(function Menu({
                                            //          aria-label: ariaLabel,
                                            //              ^
                                            // That needs to be:
                                            //          "aria-label": ariaLabel,
                                            if (p.canPrintIdentifier(str.data)) {
                                                p.printIdentifier(str.data);

                                                // Use a shorthand property if the names are the same
                                                switch (property.value.data) {
                                                    .b_identifier => |id| {
                                                        if (str.eql(string, p.renamer.nameForSymbol(id.ref))) {
                                                            p.maybePrintDefaultBindingValue(property);
                                                            continue;
                                                        }
                                                    },
                                                    else => {},
                                                }
                                            } else {
                                                p.printPossiblyEscapedIdentifierString(str.data, false);
                                            }
                                        } else if (p.canPrintIdentifierUTF16(str.slice16())) {
                                            p.printSpaceBeforeIdentifier();
                                            p.printIdentifierUTF16(str.slice16()) catch unreachable;

                                            // Use a shorthand property if the names are the same
                                            switch (property.value.data) {
                                                .b_identifier => |id| {
                                                    if (strings.utf16EqlString(str.slice16(), p.renamer.nameForSymbol(id.ref))) {
                                                        p.maybePrintDefaultBindingValue(property);
                                                        continue;
                                                    }
                                                },
                                                else => {},
                                            }
                                        } else {
                                            p.printExpr(property.key, .lowest, ExprFlag.None());
                                        }
                                    },
                                    else => {
                                        p.printExpr(property.key, .lowest, ExprFlag.None());
                                    },
                                }

                                p.print(":");
                                p.printSpace();
                            }

                            p.printBinding(property.value);
                            p.maybePrintDefaultBindingValue(property);
                        }

                        if (!b.is_single_line) {
                            p.options.unindent();
                            p.printNewline();
                            p.printIndent();
                        } else {
                            p.printSpace();
                        }
                    }
                    p.print("}");
                },
                else => {
                    Global.panic("Unexpected binding of type {any}", .{binding});
                },
            }
        }

        pub fn maybePrintDefaultBindingValue(p: *Printer, property: anytype) void {
            if (property.default_value) |default| {
                p.printSpace();
                p.print("=");
                p.printSpace();
                p.printExpr(default, .comma, ExprFlag.None());
            }
        }

        pub fn printStmt(p: *Printer, stmt: Stmt) !void {
            const prev_stmt_tag = p.prev_stmt_tag;

            defer {
                p.prev_stmt_tag = std.meta.activeTag(stmt.data);
            }

            p.addSourceMapping(stmt.loc);
            switch (stmt.data) {
                .s_comment => |s| {
                    p.printIndentedComment(s.text);
                },
                .s_function => |s| {
                    p.printIndent();
                    p.printSpaceBeforeIdentifier();
                    const name = s.func.name orelse Global.panic("Internal error: expected func to have a name ref\n{any}", .{s});
                    const nameRef = name.ref orelse Global.panic("Internal error: expected func to have a name\n{any}", .{s});

                    if (s.func.flags.contains(.is_export)) {
                        if (!rewrite_esm_to_cjs) {
                            p.print("export ");
                        }
                    }
                    if (s.func.flags.contains(.is_async)) {
                        p.print("async ");
                    }
                    p.print("function");
                    if (s.func.flags.contains(.is_generator)) {
                        p.print("*");
                        p.printSpace();
                    }

                    p.printSpaceBeforeIdentifier();
                    p.addSourceMapping(name.loc);
                    p.printSymbol(nameRef);
                    p.printFunc(s.func);

                    // if (rewrite_esm_to_cjs and s.func.flags.contains(.is_export)) {
                    //     p.printSemicolonAfterStatement();
                    //     p.print("var ");
                    //     p.printSymbol(nameRef);
                    //     p.@"print = "();
                    //     p.printSymbol(nameRef);
                    //     p.printSemicolonAfterStatement();
                    // } else {
                    p.printNewline();
                    // }

                    if (rewrite_esm_to_cjs and s.func.flags.contains(.is_export)) {
                        p.printIndent();
                        p.printBundledExport(p.renamer.nameForSymbol(nameRef), p.renamer.nameForSymbol(nameRef));
                        p.printSemicolonAfterStatement();
                    }
                },
                .s_class => |s| {
                    // Give an extra newline for readaiblity
                    if (prev_stmt_tag != .s_empty) {
                        p.printNewline();
                    }

                    p.printIndent();
                    p.printSpaceBeforeIdentifier();
                    const nameRef = s.class.class_name.?.ref.?;
                    if (s.is_export) {
                        if (!rewrite_esm_to_cjs) {
                            p.print("export ");
                        }
                    }

                    p.print("class ");
                    p.addSourceMapping(s.class.class_name.?.loc);
                    p.printSymbol(nameRef);
                    p.printClass(s.class);

                    if (rewrite_esm_to_cjs and s.is_export) {
                        p.printSemicolonAfterStatement();
                    } else {
                        p.printNewline();
                    }

                    if (rewrite_esm_to_cjs) {
                        if (s.is_export) {
                            p.printIndent();
                            p.printBundledExport(p.renamer.nameForSymbol(nameRef), p.renamer.nameForSymbol(nameRef));
                            p.printSemicolonAfterStatement();
                        }
                    }
                },
                .s_empty => {
                    if (p.prev_stmt_tag == .s_empty and p.options.indent == 0) return;

                    p.printIndent();
                    p.print(";");
                    p.printNewline();
                },
                .s_export_default => |s| {
                    p.printIndent();
                    p.printSpaceBeforeIdentifier();
                    p.print("export default ");

                    switch (s.value) {
                        .expr => |expr| {

                            // Functions and classes must be wrapped to avoid confusion with their statement forms
                            p.export_default_start = p.writer.written;
                            p.printExpr(expr, .comma, ExprFlag.None());
                            p.printSemicolonAfterStatement();
                            return;
                        },

                        .stmt => |s2| {
                            switch (s2.data) {
                                .s_function => |func| {
                                    p.printSpaceBeforeIdentifier();

                                    if (func.func.flags.contains(.is_async)) {
                                        p.print("async ");
                                    }
                                    p.print("function");

                                    if (func.func.flags.contains(.is_generator)) {
                                        p.print("*");
                                        p.printSpace();
                                    } else {
                                        p.maybePrintSpace();
                                    }

                                    if (func.func.name) |name| {
                                        p.printSymbol(name.ref.?);
                                    }

                                    p.printFunc(func.func);

                                    p.printNewline();
                                },
                                .s_class => |class| {
                                    p.printSpaceBeforeIdentifier();

                                    if (class.class.class_name) |name| {
                                        p.print("class ");
                                        p.printSymbol(name.ref orelse Global.panic("Internal error: Expected class to have a name ref\n{any}", .{class}));
                                    } else {
                                        p.print("class");
                                    }

                                    p.printClass(class.class);

                                    p.printNewline();
                                },
                                else => {
                                    Global.panic("Internal error: unexpected export default stmt data {any}", .{s});
                                },
                            }
                        },
                    }
                },
                .s_export_star => |s| {

                    // Give an extra newline for readaiblity
                    if (!prev_stmt_tag.isExportLike()) {
                        p.printNewline();
                    }
                    p.printIndent();
                    p.printSpaceBeforeIdentifier();

                    if (s.alias != null)
                        p.printWhitespacer(comptime ws("export *").append(" as "))
                    else
                        p.printWhitespacer(comptime ws("export * from "));

                    if (s.alias) |alias| {
                        p.printClauseAlias(alias.original_name);
                        p.print(" ");
                        p.printWhitespacer(ws("from "));
                    }

                    p.printImportRecordPath(p.importRecord(s.import_record_index));
                    p.printSemicolonAfterStatement();
                },
                .s_export_clause => |s| {
                    if (rewrite_esm_to_cjs) {
                        p.printIndent();
                        p.printSpaceBeforeIdentifier();

                        switch (s.items.len) {
                            0 => {},
                            // It unfortunately cannot be so simple as exports.foo = foo;
                            // If we have a lazy re-export and it's read-only...
                            // we have to overwrite it via Object.defineProperty

                            // Object.assign(__export, {prop1, prop2, prop3});
                            else => {
                                p.print("Object.assign");

                                p.print("(");
                                p.printModuleExportSymbol();
                                p.print(",");
                                p.printSpace();
                                p.print("{");
                                p.printSpace();
                                const last = s.items.len - 1;
                                for (s.items, 0..) |item, i| {
                                    const symbol = p.symbols().getWithLink(item.name.ref.?).?;
                                    const name = symbol.original_name;
                                    var did_print = false;

                                    if (symbol.namespace_alias) |namespace| {
                                        const import_record = p.importRecord(namespace.import_record_index);
                                        if (namespace.was_originally_property_access) {
                                            p.printIdentifier(name);
                                            p.print(": () => ");
                                            p.printNamespaceAlias(import_record.*, namespace);
                                            did_print = true;
                                        }
                                    }

                                    if (!did_print) {
                                        p.printClauseAlias(item.alias);
                                        if (!strings.eql(name, item.alias)) {
                                            p.print(":");
                                            p.printSpaceBeforeIdentifier();
                                            p.printIdentifier(name);
                                        }
                                    }

                                    if (i < last) {
                                        p.print(",");
                                    }
                                }
                                p.print("})");
                                p.printSemicolonAfterStatement();
                            },
                        }
                        return;
                    }

                    // Give an extra newline for export default for readability
                    if (!prev_stmt_tag.isExportLike()) {
                        p.printNewline();
                    }

                    p.printIndent();
                    p.printSpaceBeforeIdentifier();
                    p.print("export");
                    p.printSpace();

                    if (s.items.len == 0) {
                        p.print("{}");
                        p.printSemicolonAfterStatement();
                        return;
                    }

                    // This transforms code like this:
                    // import {Foo, Bar} from 'bundled-module';
                    // export {Foo, Bar};
                    // into
                    // export var Foo = $$bundledModule.Foo; (where $$bundledModule is created at import time)
                    // This is necessary unfortunately because export statements do not allow dot expressions
                    // The correct approach here is to invert the logic
                    // instead, make the entire module behave like a CommonJS module
                    // and export that one instead
                    // This particular code segment does the transform inline by adding an extra pass over export clauses
                    // and then swapRemove'ing them as we go
                    var array = std.ArrayListUnmanaged(js_ast.ClauseItem){ .items = s.items, .capacity = s.items.len };
                    {
                        var i: usize = 0;
                        while (i < array.items.len) {
                            const item: js_ast.ClauseItem = array.items[i];

                            if (item.original_name.len > 0) {
                                if (p.symbols().get(item.name.ref.?)) |symbol| {
                                    if (symbol.namespace_alias) |namespace| {
                                        const import_record = p.importRecord(namespace.import_record_index);
                                        if (namespace.was_originally_property_access) {
                                            p.print("var ");
                                            p.printSymbol(item.name.ref.?);
                                            p.@"print = "();
                                            p.printNamespaceAlias(import_record.*, namespace);
                                            p.printSemicolonAfterStatement();
                                            _ = array.swapRemove(i);

                                            if (i < array.items.len) {
                                                p.printIndent();
                                                p.printSpaceBeforeIdentifier();
                                                p.print("export");
                                                p.printSpace();
                                            }

                                            continue;
                                        }
                                    }
                                }
                            }

                            i += 1;
                        }

                        if (array.items.len == 0) {
                            return;
                        }

                        s.items = array.items;
                    }

                    p.print("{");

                    if (!s.is_single_line) {
                        p.options.indent += 1;
                    } else {
                        p.printSpace();
                    }

                    for (s.items, 0..) |item, i| {
                        if (i != 0) {
                            p.print(",");
                            if (s.is_single_line) {
                                p.printSpace();
                            }
                        }

                        if (!s.is_single_line) {
                            p.printNewline();
                            p.printIndent();
                        }

                        p.printExportClauseItem(item);
                    }

                    if (!s.is_single_line) {
                        p.options.unindent();
                        p.printNewline();
                        p.printIndent();
                    } else {
                        p.printSpace();
                    }

                    p.print("}");
                    p.printSemicolonAfterStatement();
                },
                .s_export_from => |s| {
                    p.printIndent();
                    p.printSpaceBeforeIdentifier();

                    const import_record = p.importRecord(s.import_record_index);

                    if (comptime is_bun_platform) {
                        if (import_record.do_commonjs_transform_in_printer) {
                            if (s.items.len == 0)
                                return;
                            p.print("var {");
                            var symbol_counter: u32 = p.symbol_counter;

                            for (s.items, 0..) |item, i| {
                                if (i > 0) {
                                    p.print(",");
                                }

                                p.print(item.original_name);
                                assert(item.original_name.len > 0);
                                p.print(":");
                                // this is unsound
                                // this is technical debt
                                // we need to handle symbol collisions for this
                                p.print("$eXp0rT_");
                                var buf: [16]u8 = undefined;
                                p.print(std.fmt.bufPrint(&buf, "{}", .{bun.fmt.hexIntLower(symbol_counter)}) catch unreachable);
                                symbol_counter +|= 1;
                            }

                            p.print("}=import.meta.require(");
                            p.printImportRecordPath(import_record);
                            p.print(")");
                            p.printSemicolonAfterStatement();
                            p.printWhitespacer(ws("export {"));

                            // reset symbol counter back
                            symbol_counter = p.symbol_counter;

                            for (s.items, 0..) |item, i| {
                                if (i > 0) {
                                    p.print(",");
                                }

                                // this is unsound
                                // this is technical debt
                                // we need to handle symbol collisions for this
                                p.print("$eXp0rT_");
                                var buf: [16]u8 = undefined;
                                p.print(std.fmt.bufPrint(&buf, "{}", .{bun.fmt.hexIntLower(symbol_counter)}) catch unreachable);
                                symbol_counter +|= 1;
                                p.printWhitespacer(ws(" as "));
                                p.print(item.alias);
                            }

                            p.print("}");
                            p.printSemicolonAfterStatement();
                            p.symbol_counter = symbol_counter;
                            return;
                        }
                    }

                    p.printWhitespacer(ws("export {"));

                    if (!s.is_single_line) {
                        p.options.indent += 1;
                    } else {
                        p.printSpace();
                    }

                    for (s.items, 0..) |item, i| {
                        if (i != 0) {
                            p.print(",");
                            if (s.is_single_line) {
                                p.printSpace();
                            }
                        }

                        if (!s.is_single_line) {
                            p.printNewline();
                            p.printIndent();
                        }
                        p.printExportClauseItem(item);
                    }

                    if (!s.is_single_line) {
                        p.options.unindent();
                        p.printNewline();
                        p.printIndent();
                    } else {
                        p.printSpace();
                    }

                    p.printWhitespacer(ws("} from "));
                    p.printImportRecordPath(import_record);
                    p.printSemicolonAfterStatement();
                },
                .s_local => |s| {
                    switch (s.kind) {
                        .k_const => {
                            p.printDeclStmt(s.is_export, "const", s.decls.slice());
                        },
                        .k_let => {
                            p.printDeclStmt(s.is_export, "let", s.decls.slice());
                        },
                        .k_var => {
                            p.printDeclStmt(s.is_export, "var", s.decls.slice());
                        },
                        .k_using => {
                            p.printDeclStmt(s.is_export, "using", s.decls.slice());
                        },
                        .k_await_using => {
                            p.printDeclStmt(s.is_export, "await using", s.decls.slice());
                        },
                    }
                },
                .s_if => |s| {
                    p.printIndent();
                    p.printIf(s);
                },
                .s_do_while => |s| {
                    p.printIndent();
                    p.printSpaceBeforeIdentifier();
                    p.print("do");
                    switch (s.body.data) {
                        .s_block => {
                            p.printSpace();
                            p.printBlock(s.body.loc, s.body.data.s_block.stmts, s.body.data.s_block.close_brace_loc);
                            p.printSpace();
                        },
                        else => {
                            p.printNewline();
                            p.options.indent += 1;
                            p.printStmt(s.body) catch unreachable;
                            p.printSemicolonIfNeeded();
                            p.options.unindent();
                            p.printIndent();
                        },
                    }

                    p.print("while");
                    p.printSpace();
                    p.print("(");
                    p.printExpr(s.test_, .lowest, ExprFlag.None());
                    p.print(")");
                    p.printSemicolonAfterStatement();
                },
                .s_for_in => |s| {
                    p.printIndent();
                    p.printSpaceBeforeIdentifier();
                    p.print("for");
                    p.printSpace();
                    p.print("(");
                    p.printForLoopInit(s.init);
                    p.printSpace();
                    p.printSpaceBeforeIdentifier();
                    p.print("in");
                    p.printSpace();
                    p.printExpr(s.value, .lowest, ExprFlag.None());
                    p.print(")");
                    p.printBody(s.body);
                },
                .s_for_of => |s| {
                    p.printIndent();
                    p.printSpaceBeforeIdentifier();
                    p.print("for");
                    if (s.is_await) {
                        p.print(" await");
                    }
                    p.printSpace();
                    p.print("(");
                    p.for_of_init_start = p.writer.written;
                    p.printForLoopInit(s.init);
                    p.printSpace();
                    p.printSpaceBeforeIdentifier();
                    p.print("of");
                    p.printSpace();
                    p.printExpr(s.value, .comma, ExprFlag.None());
                    p.print(")");
                    p.printBody(s.body);
                },
                .s_while => |s| {
                    p.printIndent();
                    p.printSpaceBeforeIdentifier();
                    p.print("while");
                    p.printSpace();
                    p.print("(");
                    p.printExpr(s.test_, .lowest, ExprFlag.None());
                    p.print(")");
                    p.printBody(s.body);
                },
                .s_with => |s| {
                    p.printIndent();
                    p.printSpaceBeforeIdentifier();
                    p.print("with");
                    p.printSpace();
                    p.print("(");
                    p.printExpr(s.value, .lowest, ExprFlag.None());
                    p.print(")");
                    p.printBody(s.body);
                },
                .s_label => |s| {
                    if (!p.options.minify_whitespace and p.options.indent > 0) {
                        p.addSourceMapping(stmt.loc);
                        p.printIndent();
                    }
                    p.printSpaceBeforeIdentifier();
                    p.printSymbol(s.name.ref orelse Global.panic("Internal error: expected label to have a name {any}", .{s}));
                    p.print(":");
                    p.printBody(s.stmt);
                },
                .s_try => |s| {
                    p.printIndent();
                    p.printSpaceBeforeIdentifier();
                    p.print("try");
                    p.printSpace();
                    p.printBlock(s.body_loc, s.body, null);

                    if (s.catch_) |catch_| {
                        p.printSpace();
                        p.print("catch");
                        if (catch_.binding) |binding| {
                            p.printSpace();
                            p.print("(");
                            p.printBinding(binding);
                            p.print(")");
                        }
                        p.printSpace();
                        p.printBlock(catch_.loc, catch_.body, null);
                    }

                    if (s.finally) |finally| {
                        p.printSpace();
                        p.print("finally");
                        p.printSpace();
                        p.printBlock(finally.loc, finally.stmts, null);
                    }

                    p.printNewline();
                },
                .s_for => |s| {
                    p.printIndent();
                    p.printSpaceBeforeIdentifier();
                    p.print("for");
                    p.printSpace();
                    p.print("(");

                    if (s.init) |init_| {
                        p.printForLoopInit(init_);
                    }

                    p.print(";");

                    if (s.test_) |test_| {
                        p.printExpr(test_, .lowest, ExprFlag.None());
                    }

                    p.print(";");
                    p.printSpace();

                    if (s.update) |update| {
                        p.printExpr(update, .lowest, ExprFlag.None());
                    }

                    p.print(")");
                    p.printBody(s.body);
                },
                .s_switch => |s| {
                    p.printIndent();
                    p.printSpaceBeforeIdentifier();
                    p.print("switch");
                    p.printSpace();
                    p.print("(");

                    p.printExpr(s.test_, .lowest, ExprFlag.None());

                    p.print(")");
                    p.printSpace();
                    p.print("{");
                    p.printNewline();
                    p.options.indent += 1;

                    for (s.cases) |c| {
                        p.printSemicolonIfNeeded();
                        p.printIndent();

                        if (c.value) |val| {
                            p.print("case");
                            p.printSpace();
                            p.printExpr(val, .logical_and, ExprFlag.None());
                        } else {
                            p.print("default");
                        }

                        p.print(":");

                        if (c.body.len == 1) {
                            switch (c.body[0].data) {
                                .s_block => {
                                    p.printSpace();
                                    p.printBlock(c.body[0].loc, c.body[0].data.s_block.stmts, c.body[0].data.s_block.close_brace_loc);
                                    p.printNewline();
                                    continue;
                                },
                                else => {},
                            }
                        }

                        p.printNewline();
                        p.options.indent += 1;
                        for (c.body) |st| {
                            p.printSemicolonIfNeeded();
                            p.printStmt(st) catch unreachable;
                        }
                        p.options.unindent();
                    }

                    p.options.unindent();
                    p.printIndent();
                    p.print("}");
                    p.printNewline();
                    p.needs_semicolon = false;
                },
                .s_import => |s| {
                    bun.assert(s.import_record_index < p.import_records.len);

                    const record: *const ImportRecord = p.importRecord(s.import_record_index);

                    switch (record.print_mode) {
                        .css => {
                            switch (p.options.css_import_behavior) {
                                .facade => {

                                    // This comment exists to let tooling authors know which files CSS originated from
                                    // To parse this, you just look for a line that starts with //@import url("
                                    p.print("//@import url(\"");
                                    // We do not URL escape here.
                                    p.print(record.path.text);

                                    // If they actually use the code, then we emit a facade that just echos whatever they write
                                    if (s.default_name) |name| {
                                        p.print("\"); css-module-facade\nvar ");
                                        p.printSymbol(name.ref.?);
                                        p.print(" = new Proxy({}, {get(_,className,__){return className;}});\n");
                                    } else {
                                        p.print("\"); css-import-facade\n");
                                    }

                                    return;
                                },

                                .auto_onimportcss, .facade_onimportcss => {
                                    p.print("globalThis.document?.dispatchEvent(new CustomEvent(\"onimportcss\", {detail: \"");
                                    p.print(record.path.text);
                                    p.print("\"}));\n");

                                    // If they actually use the code, then we emit a facade that just echos whatever they write
                                    if (s.default_name) |name| {
                                        p.print("var ");
                                        p.printSymbol(name.ref.?);
                                        p.print(" = new Proxy({}, {get(_,className,__){return className;}});\n");
                                    }
                                },
                                else => {},
                            }
                            return;
                        },
                        .import_path => {
                            if (s.default_name) |name| {
                                p.print("var ");
                                p.printSymbol(name.ref.?);
                                p.@"print = "();
                                p.printImportRecordPath(record);
                                p.printSemicolonAfterStatement();
                            } else if (record.contains_import_star) {
                                // this case is particularly important for running files without an extension in bun's runtime
                                p.print("var ");
                                p.printSymbol(s.namespace_ref);
                                p.@"print = "();
                                p.print("{default:");
                                p.printImportRecordPath(record);
                                p.print("}");
                                p.printSemicolonAfterStatement();
                            }
                            return;
                        },
                        .napi_module => {
                            if (comptime is_bun_platform) {
                                p.printIndent();
                                p.print("var ");
                                p.printSymbol(s.namespace_ref);
                                p.@"print = "();

                                p.print("import.meta.require(");
                                p.printImportRecordPath(record);
                                p.print(")");
                                p.printSemicolonAfterStatement();
                            }
                            return;
                        },
                        else => {},
                    }

                    var item_count: usize = 0;

                    p.printIndent();
                    p.printSpaceBeforeIdentifier();

                    if (comptime is_bun_platform) {
                        switch (record.tag) {
                            .bun_test => {
                                p.printBunJestImportStatement(s.*);
                                return;
                            },
                            .bun => {
                                p.printGlobalBunImportStatement(s.*);
                                return;
                            },
                            // .hardcoded => {
                            //     p.printHardcodedImportStatement(s.*);
                            //     return;
                            // },
                            else => {},
                        }
                    }

                    if (record.do_commonjs_transform_in_printer or record.path.is_disabled) {
                        const require_ref = p.options.require_ref;

                        const module_id = record.module_id;

                        if (!record.path.is_disabled and std.mem.indexOfScalar(u32, p.imported_module_ids.items, module_id) == null) {
                            p.printWhitespacer(ws("import * as"));
                            p.print(" ");
                            p.printModuleId(module_id);
                            p.print(" ");
                            p.printWhitespacer(ws("from "));
                            p.print("\"");
                            p.print(record.path.text);
                            p.print("\"");
                            p.printSemicolonAfterStatement();
                            try p.imported_module_ids.append(module_id);
                        }

                        if (record.contains_import_star) {
                            p.print("var ");
                            p.printSymbol(s.namespace_ref);
                            p.@"print = "();
                            if (!record.path.is_disabled) {
                                p.printSymbol(require_ref.?);
                                p.print("(");
                                p.printModuleId(module_id);

                                p.print(");");
                                p.printNewline();
                            } else {
                                p.printDisabledImport();
                                p.printSemicolonAfterStatement();
                            }
                        }

                        if (s.items.len > 0 or s.default_name != null) {
                            p.printIndent();
                            p.printSpaceBeforeIdentifier();
                            p.printWhitespacer(ws("var {"));

                            if (s.default_name) |default_name| {
                                p.printSpace();
                                p.print("default:");
                                p.printSpace();
                                p.printSymbol(default_name.ref.?);

                                if (s.items.len > 0) {
                                    p.printSpace();
                                    p.print(",");
                                    p.printSpace();
                                    for (s.items, 0..) |item, i| {
                                        p.printClauseItemAs(item, .@"var");

                                        if (i < s.items.len - 1) {
                                            p.print(",");
                                            p.printSpace();
                                        }
                                    }
                                }
                            } else {
                                for (s.items, 0..) |item, i| {
                                    p.printClauseItemAs(item, .@"var");

                                    if (i < s.items.len - 1) {
                                        p.print(",");
                                        p.printSpace();
                                    }
                                }
                            }

                            p.print("}");
                            p.@"print = "();

                            if (record.contains_import_star) {
                                p.printSymbol(s.namespace_ref);
                                p.printSemicolonAfterStatement();
                            } else if (!record.path.is_disabled) {
                                p.printSymbol(require_ref.?);
                                p.print("(");
                                p.printModuleId(module_id);
                                p.print(")");
                                p.printSemicolonAfterStatement();
                            } else {
                                p.printDisabledImport();
                                p.printSemicolonAfterStatement();
                            }
                        }

                        return;
                    }

                    if (record.handles_import_errors and record.path.is_disabled and record.kind.isCommonJS()) {
                        return;
                    }

                    p.print("import");

                    if (s.default_name) |name| {
                        p.print(" ");
                        p.printSymbol(name.ref.?);
                        item_count += 1;
                    }

                    if (s.items.len > 0) {
                        if (item_count > 0) {
                            p.print(",");
                        }
                        p.printSpace();

                        p.print("{");
                        if (!s.is_single_line) {
                            p.options.unindent();
                        }

                        for (s.items, 0..) |item, i| {
                            if (i != 0) {
                                p.print(",");
                                if (s.is_single_line) {
                                    p.printSpace();
                                }
                            }

                            if (!s.is_single_line) {
                                p.printNewline();
                                p.printIndent();
                            }

                            p.printClauseItem(item);
                        }

                        if (!s.is_single_line) {
                            p.options.unindent();
                            p.printNewline();
                            p.printIndent();
                        }
                        p.print("}");
                        item_count += 1;
                    }

                    if (record.contains_import_star) {
                        if (item_count > 0) {
                            p.print(",");
                        }
                        p.printSpace();

                        p.printWhitespacer(ws("* as"));
                        p.print(" ");
                        p.printSymbol(s.namespace_ref);
                        item_count += 1;
                    }

                    if (item_count > 0) {
                        p.print(" ");
                        p.printWhitespacer(ws("from "));
                    }

                    p.printImportRecordPath(record);

                    switch (record.tag) {
                        .with_type_sqlite, .with_type_sqlite_embedded => {
                            // we do not preserve "embed": "true" since it is not necessary
                            p.printWhitespacer(ws(" with { type: \"sqlite\" }"));
                        },
                        .with_type_text => {
                            if (comptime is_bun_platform) {
                                p.printWhitespacer(ws(" with { type: \"text\" }"));
                            }
                        },
                        .with_type_json => {
                            // backwards compatibility: previously, we always stripped type json
                            if (comptime is_bun_platform) {
                                p.printWhitespacer(ws(" with { type: \"json\" }"));
                            }
                        },
                        .with_type_toml => {
                            // backwards compatibility: previously, we always stripped type
                            if (comptime is_bun_platform) {
                                p.printWhitespacer(ws(" with { type: \"toml\" }"));
                            }
                        },
                        .with_type_file => {
                            // backwards compatibility: previously, we always stripped type
                            if (comptime is_bun_platform) {
                                p.printWhitespacer(ws(" with { type: \"file\" }"));
                            }
                        },
                        else => {},
                    }
                    p.printSemicolonAfterStatement();
                },
                .s_block => |s| {
                    p.printIndent();
                    p.printBlock(stmt.loc, s.stmts, s.close_brace_loc);
                    p.printNewline();
                },
                .s_debugger => {
                    p.printIndent();
                    p.printSpaceBeforeIdentifier();
                    p.print("debugger");
                    p.printSemicolonAfterStatement();
                },
                .s_directive => |s| {
                    if (comptime is_json)
                        unreachable;

                    p.printIndent();
                    p.printSpaceBeforeIdentifier();
                    p.printQuotedUTF8(s.value, false);
                    p.printSemicolonAfterStatement();
                },
                .s_break => |s| {
                    p.printIndent();
                    p.printSpaceBeforeIdentifier();
                    p.print("break");
                    if (s.label) |label| {
                        p.print(" ");
                        p.printSymbol(label.ref.?);
                    }

                    p.printSemicolonAfterStatement();
                },
                .s_continue => |s| {
                    p.printIndent();
                    p.printSpaceBeforeIdentifier();
                    p.print("continue");

                    if (s.label) |label| {
                        p.print(" ");
                        p.printSymbol(label.ref.?);
                    }
                    p.printSemicolonAfterStatement();
                },
                .s_return => |s| {
                    p.printIndent();
                    p.printSpaceBeforeIdentifier();
                    p.print("return");

                    if (s.value) |value| {
                        p.printSpace();
                        p.printExpr(value, .lowest, ExprFlag.None());
                    }
                    p.printSemicolonAfterStatement();
                },
                .s_throw => |s| {
                    p.printIndent();
                    p.printSpaceBeforeIdentifier();
                    p.print("throw");
                    p.printSpace();
                    p.printExpr(s.value, .lowest, ExprFlag.None());
                    p.printSemicolonAfterStatement();
                },
                .s_expr => |s| {
                    if (!p.options.minify_whitespace and p.options.indent > 0) {
                        p.addSourceMapping(stmt.loc);
                        p.printIndent();
                    }

                    p.stmt_start = p.writer.written;
                    p.printExpr(s.value, .lowest, ExprFlag.ExprResultIsUnused());
                    p.printSemicolonAfterStatement();
                },
                else => {
                    var slice = p.writer.slice();
                    const to_print: []const u8 = if (slice.len > 1024) slice[slice.len - 1024 ..] else slice;

                    if (to_print.len > 0) {
                        Global.panic("\n<r><red>voluntary crash<r> while printing:<r>\n{s}\n---This is a <b>bug<r>. Not your fault.\n", .{to_print});
                    } else {
                        Global.panic("\n<r><red>voluntary crash<r> while printing. This is a <b>bug<r>. Not your fault.\n", .{});
                    }
                },
            }
        }

        pub inline fn printModuleExportSymbol(p: *Printer) void {
            p.print("module.exports");
        }

        pub fn printImportRecordPath(p: *Printer, import_record: *const ImportRecord) void {
            if (comptime is_json)
                unreachable;

            const quote = bestQuoteCharForString(u8, import_record.path.text, false);
            if (import_record.print_namespace_in_path and import_record.module_id != 0) {
                p.print(quote);
                p.print(import_record.path.namespace);
                p.print(":");
                p.printModuleIdAssumeEnabled(import_record.module_id);
                p.print(quote);
            } else if (import_record.print_namespace_in_path and !import_record.path.isFile()) {
                p.print(quote);
                p.print(import_record.path.namespace);
                p.print(":");
                p.printIdentifier(import_record.path.text);
                p.print(quote);
            } else {
                p.print(quote);
                p.printIdentifier(import_record.path.text);
                p.print(quote);
            }
        }

        pub fn printBundledImport(p: *Printer, record: ImportRecord, s: *S.Import) void {
            if (record.is_internal) {
                return;
            }

            const import_record = p.importRecord(s.import_record_index);
            const is_disabled = import_record.path.is_disabled;
            const module_id = import_record.module_id;

            // If the bundled import was disabled and only imported for side effects
            // we can skip it

            if (record.path.is_disabled) {
                if (p.symbols().get(s.namespace_ref) == null)
                    return;
            }

            switch (ImportVariant.determine(&record, s)) {
                .path_only => {
                    if (!is_disabled) {
                        p.printCallModuleID(module_id);
                        p.printSemicolonAfterStatement();
                    }
                },
                .import_items_and_default, .import_default => {
                    if (!is_disabled) {
                        p.print("var $");
                        p.printModuleId(module_id);
                        p.@"print = "();
                        p.printLoadFromBundle(s.import_record_index);

                        if (s.default_name) |default_name| {
                            p.print(", ");
                            p.printSymbol(default_name.ref.?);
                            p.print(" = (($");
                            p.printModuleId(module_id);

                            p.print(" && \"default\" in $");
                            p.printModuleId(module_id);
                            p.print(") ? $");
                            p.printModuleId(module_id);
                            p.print(".default : $");
                            p.printModuleId(module_id);
                            p.print(")");
                        }
                    } else {
                        if (s.default_name) |default_name| {
                            p.print("var ");
                            p.printSymbol(default_name.ref.?);
                            p.@"print = "();
                            p.printDisabledImport();
                        }
                    }

                    p.printSemicolonAfterStatement();
                },
                .import_star_and_import_default => {
                    p.print("var ");
                    p.printSymbol(s.namespace_ref);
                    p.@"print = "();
                    p.printLoadFromBundle(s.import_record_index);

                    if (s.default_name) |default_name| {
                        p.print(",");
                        p.printSpace();
                        p.printSymbol(default_name.ref.?);
                        p.@"print = "();

                        if (!is_bun_platform) {
                            p.print("(");
                            p.printSymbol(s.namespace_ref);
                            p.printWhitespacer(ws(" && \"default\" in "));
                            p.printSymbol(s.namespace_ref);
                            p.printWhitespacer(ws(" ? "));
                            p.printSymbol(s.namespace_ref);
                            p.printWhitespacer(ws(".default : "));
                            p.printSymbol(s.namespace_ref);
                            p.print(")");
                        } else {
                            p.printSymbol(s.namespace_ref);
                        }
                    }
                    p.printSemicolonAfterStatement();
                },
                .import_star => {
                    p.print("var ");
                    p.printSymbol(s.namespace_ref);
                    p.@"print = "();
                    p.printLoadFromBundle(s.import_record_index);
                    p.printSemicolonAfterStatement();
                },

                else => {
                    p.print("var $");
                    p.printModuleIdAssumeEnabled(module_id);
                    p.@"print = "();
                    p.printLoadFromBundle(s.import_record_index);
                    p.printSemicolonAfterStatement();
                },
            }
        }
        pub fn printLoadFromBundle(p: *Printer, import_record_index: u32) void {
            p.printLoadFromBundleWithoutCall(import_record_index);
            p.print("()");
        }

        inline fn printDisabledImport(p: *Printer) void {
            p.print("(()=>({}))");
        }

        pub fn printLoadFromBundleWithoutCall(p: *Printer, import_record_index: u32) void {
            const record = p.importRecord(import_record_index);
            if (record.path.is_disabled) {
                p.printDisabledImport();
                return;
            }

            @call(bun.callmod_inline, printModuleId, .{ p, p.importRecord(import_record_index).module_id });
        }

        pub fn printCallModuleID(p: *Printer, module_id: u32) void {
            printModuleId(p, module_id);
            p.print("()");
        }

        inline fn printModuleId(p: *Printer, module_id: u32) void {
            bun.assert(module_id != 0); // either module_id is forgotten or it should be disabled
            p.printModuleIdAssumeEnabled(module_id);
        }

        inline fn printModuleIdAssumeEnabled(p: *Printer, module_id: u32) void {
            p.print("$");
            std.fmt.formatInt(module_id, 16, .lower, .{}, p) catch unreachable;
        }

        pub fn printBundledRexport(p: *Printer, name: string, import_record_index: u32) void {
            p.print("Object.defineProperty(");
            p.printModuleExportSymbol();
            p.print(",");
            p.printQuotedUTF8(name, true);

            p.printWhitespacer(ws(",{get: () => ("));
            p.printLoadFromBundle(import_record_index);
            p.printWhitespacer(ws("), enumerable: true, configurable: true})"));
        }

        // We must use Object.defineProperty() to handle re-exports from ESM -> CJS
        // Here is an example where a runtime error occurs when assigning directly to module.exports
        // > 24077 |   module.exports.init = init;
        // >       ^
        // >  TypeError: Attempted to assign to readonly property.
        pub fn printBundledExport(p: *Printer, name: string, identifier: string) void {
            // In the event that
            p.print("Object.defineProperty(");
            p.printModuleExportSymbol();
            p.print(",");
            p.printQuotedUTF8(name, true);
            p.print(",{get: () => ");
            p.printIdentifier(identifier);
            p.print(", enumerable: true, configurable: true})");
        }

        pub fn printForLoopInit(p: *Printer, initSt: Stmt) void {
            switch (initSt.data) {
                .s_expr => |s| {
                    p.printExpr(
                        s.value,
                        .lowest,
                        ExprFlag.Set.init(.{ .forbid_in = true, .expr_result_is_unused = true }),
                    );
                },
                .s_local => |s| {
                    switch (s.kind) {
                        .k_var => {
                            p.printDecls("var", s.decls.slice(), ExprFlag.Set.init(.{ .forbid_in = true }));
                        },
                        .k_let => {
                            p.printDecls("let", s.decls.slice(), ExprFlag.Set.init(.{ .forbid_in = true }));
                        },
                        .k_const => {
                            p.printDecls("const", s.decls.slice(), ExprFlag.Set.init(.{ .forbid_in = true }));
                        },
                        .k_using => {
                            p.printDecls("using", s.decls.slice(), ExprFlag.Set.init(.{ .forbid_in = true }));
                        },
                        .k_await_using => {
                            p.printDecls("await using", s.decls.slice(), ExprFlag.Set.init(.{ .forbid_in = true }));
                        },
                    }
                },
                // for(;)
                .s_empty => {},
                else => {
                    Global.panic("Internal error: Unexpected stmt in for loop {any}", .{initSt});
                },
            }
        }
        pub fn printIf(p: *Printer, s: *const S.If) void {
            p.printSpaceBeforeIdentifier();
            p.print("if");
            p.printSpace();
            p.print("(");
            p.printExpr(s.test_, .lowest, ExprFlag.None());
            p.print(")");

            switch (s.yes.data) {
                .s_block => |block| {
                    p.printSpace();
                    p.printBlock(s.yes.loc, block.stmts, block.close_brace_loc);

                    if (s.no != null) {
                        p.printSpace();
                    } else {
                        p.printNewline();
                    }
                },
                else => {
                    if (wrapToAvoidAmbiguousElse(&s.yes.data)) {
                        p.printSpace();
                        p.print("{");
                        p.printNewline();

                        p.options.indent += 1;
                        p.printStmt(s.yes) catch unreachable;
                        p.options.unindent();
                        p.needs_semicolon = false;

                        p.printIndent();
                        p.print("}");

                        if (s.no != null) {
                            p.printSpace();
                        } else {
                            p.printNewline();
                        }
                    } else {
                        p.printNewline();
                        p.options.indent += 1;
                        p.printStmt(s.yes) catch unreachable;
                        p.options.unindent();

                        if (s.no != null) {
                            p.printIndent();
                        }
                    }
                },
            }

            if (s.no) |no_block| {
                p.printSemicolonIfNeeded();
                p.printSpaceBeforeIdentifier();
                p.print("else");

                switch (no_block.data) {
                    .s_block => {
                        p.printSpace();
                        p.printBlock(no_block.loc, no_block.data.s_block.stmts, null);
                        p.printNewline();
                    },
                    .s_if => {
                        p.printIf(no_block.data.s_if);
                    },
                    else => {
                        p.printNewline();
                        p.options.indent += 1;
                        p.printStmt(no_block) catch unreachable;
                        p.options.unindent();
                    },
                }
            }
        }

        pub fn wrapToAvoidAmbiguousElse(s_: *const Stmt.Data) bool {
            var s = s_;
            while (true) {
                switch (s.*) {
                    .s_if => |index| {
                        if (index.no) |*no| {
                            s = &no.data;
                        } else {
                            return true;
                        }
                    },
                    .s_for => |current| {
                        s = &current.body.data;
                    },
                    .s_for_in => |current| {
                        s = &current.body.data;
                    },
                    .s_for_of => |current| {
                        s = &current.body.data;
                    },
                    .s_while => |current| {
                        s = &current.body.data;
                    },
                    .s_with => |current| {
                        s = &current.body.data;
                    },
                    else => {
                        return false;
                    },
                }
            }
        }

        pub fn printDeclStmt(p: *Printer, is_export: bool, comptime keyword: string, decls: []G.Decl) void {
            p.printIndent();
            p.printSpaceBeforeIdentifier();

            if (!rewrite_esm_to_cjs and is_export) {
                p.print("export ");
            }
            p.printDecls(keyword, decls, ExprFlag.None());
            p.printSemicolonAfterStatement();
            if (rewrite_esm_to_cjs and is_export and decls.len > 0) {
                for (decls) |decl| {
                    p.printIndent();
                    p.printSymbol(p.options.runtime_imports.__export.?.ref);
                    p.print("(");
                    p.printSpaceBeforeIdentifier();
                    p.printModuleExportSymbol();
                    p.print(",");
                    p.printSpace();

                    switch (decl.binding.data) {
                        .b_identifier => |ident| {
                            p.print("{");
                            p.printSpace();
                            p.printSymbol(ident.ref);
                            if (p.options.minify_whitespace)
                                p.print(":()=>(")
                            else
                                p.print(": () => (");
                            p.printSymbol(ident.ref);
                            p.print(") }");
                        },
                        .b_object => |obj| {
                            p.print("{");
                            p.printSpace();
                            for (obj.properties) |prop| {
                                switch (prop.value.data) {
                                    .b_identifier => |ident| {
                                        p.printSymbol(ident.ref);
                                        if (p.options.minify_whitespace)
                                            p.print(":()=>(")
                                        else
                                            p.print(": () => (");
                                        p.printSymbol(ident.ref);
                                        p.print("),");
                                        p.printNewline();
                                    },
                                    else => {},
                                }
                            }
                            p.print("}");
                        },
                        else => {
                            p.printBinding(decl.binding);
                        },
                    }
                    p.print(")");
                    p.printSemicolonAfterStatement();
                }
            }
        }

        pub fn printIdentifier(p: *Printer, identifier: string) void {
            if (comptime ascii_only) {
                p.printQuotedIdentifier(identifier);
            } else {
                p.print(identifier);
            }
        }

        fn printQuotedIdentifier(p: *Printer, identifier: string) void {
            var ascii_start: usize = 0;
            var is_ascii = false;
            var iter = CodepointIterator.init(identifier);
            var cursor = CodepointIterator.Cursor{};
            while (iter.next(&cursor)) {
                switch (cursor.c) {
                    first_ascii...last_ascii => {
                        if (!is_ascii) {
                            ascii_start = cursor.i;
                            is_ascii = true;
                        }
                    },
                    else => {
                        if (is_ascii) {
                            p.print(identifier[ascii_start..cursor.i]);
                            is_ascii = false;
                        }

                        p.print("\\u{");
                        std.fmt.formatInt(cursor.c, 16, .lower, .{}, p) catch unreachable;
                        p.print("}");
                    },
                }
            }

            if (is_ascii) {
                p.print(identifier[ascii_start..]);
            }
        }

        pub fn printIdentifierUTF16(p: *Printer, name: []const u16) !void {
            const n = name.len;
            var i: usize = 0;

            const CodeUnitType = u32;
            while (i < n) {
                var c: CodeUnitType = name[i];
                i += 1;

                if (c & ~@as(CodeUnitType, 0x03ff) == 0xd800 and i < n) {
                    c = 0x10000 + (((c & 0x03ff) << 10) | (name[i] & 0x03ff));
                    i += 1;
                }

                if ((comptime ascii_only) and c > last_ascii) {
                    switch (c) {
                        0...0xFFFF => {
                            p.print(
                                [_]u8{
                                    '\\',
                                    'u',
                                    hex_chars[c >> 12],
                                    hex_chars[(c >> 8) & 15],
                                    hex_chars[(c >> 4) & 15],
                                    hex_chars[c & 15],
                                },
                            );
                        },
                        else => {
                            p.print("\\u");
                            var buf_ptr = p.writer.reserve(4) catch unreachable;
                            p.writer.advance(strings.encodeWTF8RuneT(buf_ptr[0..4], CodeUnitType, c));
                        },
                    }
                    continue;
                }

                {
                    var buf_ptr = p.writer.reserve(4) catch unreachable;
                    p.writer.advance(strings.encodeWTF8RuneT(buf_ptr[0..4], CodeUnitType, c));
                }
            }
        }

        pub fn printIndentedComment(p: *Printer, _text: string) void {
            var text = _text;
            if (strings.startsWith(text, "/*")) {
                // Re-indent multi-line comments
                while (strings.indexOfChar(text, '\n')) |newline_index| {
                    p.printIndent();
                    p.print(text[0 .. newline_index + 1]);
                    text = text[newline_index + 1 ..];
                }
                p.printIndent();
                p.print(text);
                p.printNewline();
            } else {
                // Print a mandatory newline after single-line comments
                p.printIndent();
                p.print(text);
                p.print("\n");
            }
        }

        pub fn init(
            writer: Writer,
            import_records: []const ImportRecord,
            opts: Options,
            renamer: bun.renamer.Renamer,
            source_map_builder: SourceMap.Chunk.Builder,
        ) Printer {
            if (imported_module_ids_list_unset) {
                imported_module_ids_list = std.ArrayList(u32).init(default_allocator);
                imported_module_ids_list_unset = false;
            }

            imported_module_ids_list.clearRetainingCapacity();

            var printer = Printer{
                .import_records = import_records,
                .options = opts,
                .writer = writer,
                .imported_module_ids = imported_module_ids_list,
                .renamer = renamer,
                .source_map_builder = source_map_builder,
            };
            if (comptime generate_source_map) {
                // This seems silly to cache but the .items() function apparently costs 1ms according to Instruments.
                printer.source_map_builder.line_offset_table_byte_offset_list =
                    printer
                    .source_map_builder
                    .line_offset_tables
                    .items(.byte_offset_to_start_of_line);
            }

            return printer;
        }
    };
}

pub const WriteResult = struct {
    off: u32,
    len: usize,
    end_off: u32,
};

pub fn NewWriter(
    comptime ContextType: type,
    comptime writeByte: fn (ctx: *ContextType, char: u8) anyerror!usize,
    comptime writeAllFn: fn (ctx: *ContextType, buf: anytype) anyerror!usize,
    comptime getLastByte: fn (ctx: *const ContextType) u8,
    comptime getLastLastByte: fn (ctx: *const ContextType) u8,
    comptime reserveNext: fn (ctx: *ContextType, count: u64) anyerror![*]u8,
    comptime advanceBy: fn (ctx: *ContextType, count: u64) void,
) type {
    return struct {
        const Self = @This();
        ctx: ContextType,
        written: i32 = -1,
        // Used by the printer
        prev_char: u8 = 0,
        prev_prev_char: u8 = 0,
        err: ?anyerror = null,
        orig_err: ?anyerror = null,

        pub fn init(ctx: ContextType) Self {
            return .{
                .ctx = ctx,
            };
        }

        pub fn isCopyFileRangeSupported() bool {
            return comptime std.meta.hasFn(ContextType, "copyFileRange");
        }

        pub fn copyFileRange(ctx: ContextType, in_file: StoredFileDescriptorType, start: usize, end: usize) !void {
            ctx.sendfile(
                in_file,
                start,
                end,
            );
        }

        pub fn getMutableBuffer(this: *Self) *MutableString {
            return this.ctx.getMutableBuffer();
        }

        pub fn slice(this: *Self) string {
            return this.ctx.slice();
        }

        pub fn getError(writer: *const Self) anyerror!void {
            if (writer.orig_err) |orig_err| {
                return orig_err;
            }

            if (writer.err) |err| {
                return err;
            }
        }

        pub inline fn prevChar(writer: *const Self) u8 {
            return @call(bun.callmod_inline, getLastByte, .{&writer.ctx});
        }

        pub inline fn prevPrevChar(writer: *const Self) u8 {
            return @call(bun.callmod_inline, getLastLastByte, .{&writer.ctx});
        }

        pub fn reserve(writer: *Self, count: u64) anyerror![*]u8 {
            return try reserveNext(&writer.ctx, count);
        }

        pub fn advance(writer: *Self, count: u64) void {
            advanceBy(&writer.ctx, count);
            writer.written += @as(i32, @intCast(count));
        }

        pub const Error = error{FormatError};

        pub fn writeAll(writer: *Self, bytes: anytype) Error!usize {
            const written = @max(writer.written, 0);
            writer.print(@TypeOf(bytes), bytes);
            return @as(usize, @intCast(writer.written)) - @as(usize, @intCast(written));
        }

        pub inline fn print(writer: *Self, comptime ValueType: type, str: ValueType) void {
            if (FeatureFlags.disable_printing_null) {
                if (str == 0) {
                    Global.panic("Attempted to print null char", .{});
                }
            }

            switch (ValueType) {
                comptime_int, u16, u8 => {
                    const written = writeByte(&writer.ctx, @as(u8, @intCast(str))) catch |err| brk: {
                        writer.orig_err = err;
                        break :brk 0;
                    };

                    writer.written += @as(i32, @intCast(written));
                    writer.err = if (written == 0) error.WriteFailed else writer.err;
                },
                else => {
                    const written = writeAllFn(&writer.ctx, str) catch |err| brk: {
                        writer.orig_err = err;
                        break :brk 0;
                    };

                    writer.written += @as(i32, @intCast(written));
                    if (written < str.len) {
                        writer.err = if (written == 0) error.WriteFailed else error.PartialWrite;
                    }
                },
            }
        }

        pub fn flush(writer: *Self) !void {
            if (std.meta.hasFn(ContextType, "flush")) {
                try writer.ctx.flush();
            }
        }
        pub fn done(writer: *Self) !void {
            if (std.meta.hasFn(ContextType, "done")) {
                try writer.ctx.done();
            }
        }
    };
}

pub const DirectWriter = struct {
    handle: FileDescriptorType,

    pub fn write(writer: *DirectWriter, buf: []const u8) !usize {
        return try std.posix.write(writer.handle, buf);
    }

    pub fn writeAll(writer: *DirectWriter, buf: []const u8) !void {
        _ = try std.posix.write(writer.handle, buf);
    }

    pub const Error = std.posix.WriteError;
};

// Unbuffered           653ms
//   Buffered    65k     47ms
//   Buffered    16k     43ms
//   Buffered     4k     55ms
const FileWriterInternal = struct {
    file: std.fs.File,
    last_bytes: [2]u8 = [_]u8{ 0, 0 },
    threadlocal var buffer: MutableString = undefined;
    threadlocal var has_loaded_buffer: bool = false;

    pub fn getBuffer() *MutableString {
        buffer.reset();
        return &buffer;
    }

    pub fn getMutableBuffer(_: *FileWriterInternal) *MutableString {
        return &buffer;
    }

    pub fn init(file: std.fs.File) FileWriterInternal {
        if (!has_loaded_buffer) {
            buffer = MutableString.init(default_allocator, 0) catch unreachable;
            has_loaded_buffer = true;
        }

        buffer.reset();

        return FileWriterInternal{
            .file = file,
        };
    }
    pub fn writeByte(this: *FileWriterInternal, byte: u8) anyerror!usize {
        try buffer.appendChar(byte);

        this.last_bytes = .{ this.last_bytes[1], byte };
        return 1;
    }
    pub fn writeAll(this: *FileWriterInternal, bytes: anytype) anyerror!usize {
        try buffer.append(bytes);
        if (bytes.len >= 2) {
            this.last_bytes = bytes[bytes.len - 2 ..][0..2].*;
        } else if (bytes.len >= 1) {
            this.last_bytes = .{ this.last_bytes[1], bytes[bytes.len - 1] };
        }
        return bytes.len;
    }

    pub fn slice(_: *@This()) string {
        return buffer.list.items;
    }

    pub fn getLastByte(this: *const FileWriterInternal) u8 {
        return this.last_bytes[1];
    }

    pub fn getLastLastByte(this: *const FileWriterInternal) u8 {
        return this.last_bytes[0];
    }

    pub fn reserveNext(_: *FileWriterInternal, count: u64) anyerror![*]u8 {
        try buffer.growIfNeeded(count);
        return @as([*]u8, @ptrCast(&buffer.list.items.ptr[buffer.list.items.len]));
    }
<<<<<<< HEAD
    pub fn advanceBy(this: *FileWriterInternal, count: u64) void {
        if (comptime Environment.isDebug) std.debug.assert(buffer.list.items.len + count <= buffer.list.capacity);
=======
    pub fn advanceBy(this: *FileWriterInternal, count: u32) void {
        if (comptime Environment.isDebug) bun.assert(buffer.list.items.len + count <= buffer.list.capacity);
>>>>>>> 49fa21f6

        buffer.list.items = buffer.list.items.ptr[0 .. buffer.list.items.len + count];
        if (count >= 2) {
            this.last_bytes = buffer.list.items[buffer.list.items.len - 2 ..][0..2].*;
        } else if (count >= 1) {
            this.last_bytes = .{ this.last_bytes[1], buffer.list.items[buffer.list.items.len - 1] };
        }
    }

    pub fn done(
        ctx: *FileWriterInternal,
    ) anyerror!void {
        defer buffer.reset();
        const result_ = buffer.toOwnedSliceLeaky();
        var result = result_;

        while (result.len > 0) {
            switch (result.len) {
                0...4096 => {
                    const written = try ctx.file.write(result);
                    if (written == 0 or result.len - written == 0) return;
                    result = result[written..];
                },
                else => {
                    const first = result.ptr[0 .. result.len / 3];
                    const second = result[first.len..][0..first.len];
                    const remain = first.len + second.len;
                    const third: []const u8 = result[remain..];

                    var vecs = [_]std.posix.iovec_const{
                        .{
                            .iov_base = first.ptr,
                            .iov_len = first.len,
                        },
                        .{
                            .iov_base = second.ptr,
                            .iov_len = second.len,
                        },
                        .{
                            .iov_base = third.ptr,
                            .iov_len = third.len,
                        },
                    };

                    const written = try std.posix.writev(ctx.file.handle, vecs[0..@as(usize, if (third.len > 0) 3 else 2)]);
                    if (written == 0 or result.len - written == 0) return;
                    result = result[written..];
                },
            }
        }
    }

    pub fn flush(
        _: *FileWriterInternal,
    ) anyerror!void {}
};

pub const BufferWriter = struct {
    buffer: MutableString = undefined,
    written: []u8 = &[_]u8{},
    sentinel: [:0]const u8 = "",
    append_null_byte: bool = false,
    append_newline: bool = false,
    approximate_newline_count: usize = 0,
    last_bytes: [2]u8 = [_]u8{ 0, 0 },

    pub fn getMutableBuffer(this: *BufferWriter) *MutableString {
        return &this.buffer;
    }

    pub fn getWritten(this: *BufferWriter) []u8 {
        return this.buffer.list.items;
    }

    pub fn init(allocator: std.mem.Allocator) !BufferWriter {
        return BufferWriter{
            .buffer = MutableString.init(
                allocator,
                0,
            ) catch unreachable,
        };
    }
    pub fn writeByte(ctx: *BufferWriter, byte: u8) anyerror!usize {
        try ctx.buffer.appendChar(byte);
        ctx.approximate_newline_count += @intFromBool(byte == '\n');
        ctx.last_bytes = .{ ctx.last_bytes[1], byte };
        return 1;
    }
    pub fn writeAll(ctx: *BufferWriter, bytes: anytype) anyerror!usize {
        try ctx.buffer.append(bytes);
        ctx.approximate_newline_count += @intFromBool(bytes.len > 0 and bytes[bytes.len - 1] == '\n');

        if (bytes.len >= 2) {
            ctx.last_bytes = bytes[bytes.len - 2 ..][0..2].*;
        } else if (bytes.len >= 1) {
            ctx.last_bytes = .{ ctx.last_bytes[1], bytes[bytes.len - 1] };
        }

        return bytes.len;
    }

    pub fn slice(self: *@This()) string {
        return self.buffer.list.items;
    }

    pub fn getLastByte(ctx: *const BufferWriter) u8 {
        return ctx.last_bytes[1];
    }

    pub fn getLastLastByte(ctx: *const BufferWriter) u8 {
        return ctx.last_bytes[0];
    }

    pub fn reserveNext(ctx: *BufferWriter, count: u64) anyerror![*]u8 {
        try ctx.buffer.growIfNeeded(count);
        return @as([*]u8, @ptrCast(&ctx.buffer.list.items.ptr[ctx.buffer.list.items.len]));
    }
<<<<<<< HEAD
    pub fn advanceBy(ctx: *BufferWriter, count: u64) void {
        if (comptime Environment.isDebug) std.debug.assert(ctx.buffer.list.items.len + count <= ctx.buffer.list.capacity);
=======
    pub fn advanceBy(ctx: *BufferWriter, count: u32) void {
        if (comptime Environment.isDebug) bun.assert(ctx.buffer.list.items.len + count <= ctx.buffer.list.capacity);
>>>>>>> 49fa21f6

        ctx.buffer.list.items = ctx.buffer.list.items.ptr[0 .. ctx.buffer.list.items.len + count];

        if (count >= 2) {
            ctx.last_bytes = ctx.buffer.list.items[ctx.buffer.list.items.len - 2 ..][0..2].*;
        } else if (count >= 1) {
            ctx.last_bytes = .{ ctx.last_bytes[1], ctx.buffer.list.items[ctx.buffer.list.items.len - 1] };
        }
    }

    pub fn reset(ctx: *BufferWriter) void {
        ctx.buffer.reset();
        ctx.approximate_newline_count = 0;
    }

    pub fn writtenWithoutTrailingZero(ctx: *const BufferWriter) []u8 {
        var written = ctx.written;
        while (written.len > 0 and written[written.len - 1] == 0) {
            written = written[0 .. written.len - 1];
        }

        return written;
    }

    pub fn done(
        ctx: *BufferWriter,
    ) anyerror!void {
        if (ctx.append_newline) {
            ctx.append_newline = false;
            try ctx.buffer.appendChar('\n');
        }

        if (ctx.append_null_byte) {
            ctx.sentinel = ctx.buffer.toOwnedSentinelLeaky();
            ctx.written = ctx.buffer.toOwnedSliceLeaky();
        } else {
            ctx.written = ctx.buffer.toOwnedSliceLeaky();
        }
    }

    pub fn flush(
        _: *BufferWriter,
    ) anyerror!void {}
};
pub const BufferPrinter = NewWriter(
    BufferWriter,
    BufferWriter.writeByte,
    BufferWriter.writeAll,
    BufferWriter.getLastByte,
    BufferWriter.getLastLastByte,
    BufferWriter.reserveNext,
    BufferWriter.advanceBy,
);
pub const FileWriter = NewWriter(
    FileWriterInternal,
    FileWriterInternal.writeByte,
    FileWriterInternal.writeAll,
    FileWriterInternal.getLastByte,
    FileWriterInternal.getLastLastByte,
    FileWriterInternal.reserveNext,
    FileWriterInternal.advanceBy,
);
pub fn NewFileWriter(file: std.fs.File) FileWriter {
    const internal = FileWriterInternal.init(file);
    return FileWriter.init(internal);
}

pub const Format = enum {
    esm,
    cjs,

    // bun.js must escape non-latin1 identifiers in the output This is because
    // we load JavaScript as a UTF-8 buffer instead of a UTF-16 buffer
    // JavaScriptCore does not support UTF-8 identifiers when the source code
    // string is loaded as const char* We don't want to double the size of code
    // in memory...
    esm_ascii,
    cjs_ascii,
};

const GenerateSourceMap = enum {
    disable,
    lazy,
    eager,
};
pub fn getSourceMapBuilder(
    comptime generate_source_map: GenerateSourceMap,
    comptime is_bun_platform: bool,
    opts: Options,
    source: *const logger.Source,
    tree: *const Ast,
) SourceMap.Chunk.Builder {
    if (comptime generate_source_map == .disable)
        return undefined;

    return .{
        .source_map = SourceMap.Chunk.Builder.SourceMapper.init(
            opts.allocator,
            is_bun_platform,
        ),
        .cover_lines_without_mappings = true,
        .approximate_input_line_count = tree.approximate_newline_count,
        .prepend_count = is_bun_platform and generate_source_map == .lazy,
        .line_offset_tables = opts.line_offset_tables orelse brk: {
            if (generate_source_map == .lazy) break :brk SourceMap.LineOffsetTable.generate(
                opts.allocator,
                source.contents,
                @as(
                    i32,
                    @intCast(tree.approximate_newline_count),
                ),
            );

            break :brk SourceMap.LineOffsetTable.List{};
        },
    };
}

pub fn printAst(
    comptime Writer: type,
    _writer: Writer,
    tree: Ast,
    symbols: js_ast.Symbol.Map,
    source: *const logger.Source,
    comptime ascii_only: bool,
    opts: Options,
    comptime generate_source_map: bool,
) !usize {
    var renamer: rename.Renamer = undefined;
    var no_op_renamer: rename.NoOpRenamer = undefined;
    var module_scope = tree.module_scope;
    if (opts.minify_identifiers) {
        const allocator = opts.allocator;
        var reserved_names = try rename.computeInitialReservedNames(allocator);
        for (module_scope.children.slice()) |child| {
            child.parent = &module_scope;
        }

        rename.computeReservedNamesForScope(&module_scope, &symbols, &reserved_names, allocator);
        var minify_renamer = try rename.MinifyRenamer.init(allocator, symbols, tree.nested_scope_slot_counts, reserved_names);

        var top_level_symbols = rename.StableSymbolCount.Array.init(allocator);
        defer top_level_symbols.deinit();

        const uses_exports_ref = tree.uses_exports_ref;
        const uses_module_ref = tree.uses_module_ref;
        const exports_ref = tree.exports_ref;
        const module_ref = tree.module_ref;
        const parts = tree.parts;

        const dont_break_the_code = .{
            tree.module_ref,
            tree.exports_ref,
            tree.require_ref,
        };

        inline for (dont_break_the_code) |ref| {
            if (symbols.get(ref)) |symbol| {
                symbol.must_not_be_renamed = true;
            }
        }

        for (tree.named_exports.values()) |named_export| {
            if (symbols.get(named_export.ref)) |symbol| {
                symbol.must_not_be_renamed = true;
            }
        }

        if (uses_exports_ref) {
            try minify_renamer.accumulateSymbolUseCount(&top_level_symbols, exports_ref, 1, &.{source.index.value});
        }

        if (uses_module_ref) {
            try minify_renamer.accumulateSymbolUseCount(&top_level_symbols, module_ref, 1, &.{source.index.value});
        }

        for (parts.slice()) |part| {
            try minify_renamer.accumulateSymbolUseCounts(&top_level_symbols, part.symbol_uses, &.{source.index.value});

            for (part.declared_symbols.refs()) |declared_ref| {
                try minify_renamer.accumulateSymbolUseCount(&top_level_symbols, declared_ref, 1, &.{source.index.value});
            }
        }

        std.sort.pdq(rename.StableSymbolCount, top_level_symbols.items, {}, rename.StableSymbolCount.lessThan);

        try minify_renamer.allocateTopLevelSymbolSlots(top_level_symbols);
        var minifier = tree.char_freq.?.compile(allocator);
        try minify_renamer.assignNamesByFrequency(&minifier);

        renamer = minify_renamer.toRenamer();
    } else {
        no_op_renamer = rename.NoOpRenamer.init(symbols, source);
        renamer = no_op_renamer.toRenamer();
    }

    defer {
        if (opts.minify_identifiers) {
            renamer.deinit(opts.allocator);
        }
    }

    const PrinterType = NewPrinter(
        ascii_only,
        Writer,
        false,
        // if it's ascii_only, it is also bun
        ascii_only,
        false,
        generate_source_map,
    );
    const writer = _writer;

    var printer = PrinterType.init(
        writer,
        tree.import_records.slice(),
        opts,
        renamer,
        getSourceMapBuilder(if (generate_source_map) .lazy else .disable, ascii_only, opts, source, &tree),
    );
    var bin_stack_heap = std.heap.stackFallback(1024, bun.default_allocator);
    printer.binary_expression_stack = std.ArrayList(PrinterType.BinaryExpressionVisitor).init(bin_stack_heap.get());
    defer printer.binary_expression_stack.clearAndFree();
    defer {
        imported_module_ids_list = printer.imported_module_ids;
    }
    if (tree.prepend_part) |part| {
        for (part.stmts) |stmt| {
            try printer.printStmt(stmt);
            if (printer.writer.getError()) {} else |err| {
                return err;
            }
            printer.printSemicolonIfNeeded();
        }
    }

    for (tree.parts.slice()) |part| {
        for (part.stmts) |stmt| {
            try printer.printStmt(stmt);
            if (printer.writer.getError()) {} else |err| {
                return err;
            }
            printer.printSemicolonIfNeeded();
        }
    }

    if (comptime FeatureFlags.runtime_transpiler_cache and generate_source_map) {
        if (opts.source_map_handler) |handler| {
            const source_maps_chunk = printer.source_map_builder.generateChunk(printer.writer.ctx.getWritten());
            if (opts.runtime_transpiler_cache) |cache| {
                cache.put(printer.writer.ctx.getWritten(), source_maps_chunk.buffer.list.items);
            }

            try handler.onSourceMapChunk(source_maps_chunk, source.*);
        } else {
            if (opts.runtime_transpiler_cache) |cache| {
                cache.put(printer.writer.ctx.getWritten(), "");
            }
        }
    } else if (comptime generate_source_map) {
        if (opts.source_map_handler) |handler| {
            try handler.onSourceMapChunk(printer.source_map_builder.generateChunk(printer.writer.ctx.getWritten()), source.*);
        }
    }

    try printer.writer.done();

    return @as(usize, @intCast(@max(printer.writer.written, 0)));
}

pub fn printJSON(
    comptime Writer: type,
    _writer: Writer,
    expr: Expr,
    source: *const logger.Source,
) !usize {
    const PrinterType = NewPrinter(false, Writer, false, false, true, false);
    const writer = _writer;
    var s_expr = S.SExpr{ .value = expr };
    const stmt = Stmt{ .loc = logger.Loc.Empty, .data = .{
        .s_expr = &s_expr,
    } };
    var stmts = [_]js_ast.Stmt{stmt};
    var parts = [_]js_ast.Part{.{ .stmts = &stmts }};
    const ast = Ast.initTest(&parts);
    const list = js_ast.Symbol.List.init(ast.symbols.slice());
    const nested_list = js_ast.Symbol.NestedList.init(&[_]js_ast.Symbol.List{list});
    var renamer = rename.NoOpRenamer.init(js_ast.Symbol.Map.initList(nested_list), source);

    var printer = PrinterType.init(
        writer,
        ast.import_records.slice(),
        .{},
        renamer.toRenamer(),
        undefined,
    );
    var bin_stack_heap = std.heap.stackFallback(1024, bun.default_allocator);
    printer.binary_expression_stack = std.ArrayList(PrinterType.BinaryExpressionVisitor).init(bin_stack_heap.get());
    defer printer.binary_expression_stack.clearAndFree();

    printer.printExpr(expr, Level.lowest, ExprFlag.Set{});
    if (printer.writer.getError()) {} else |err| {
        return err;
    }
    try printer.writer.done();

    return @as(usize, @intCast(@max(printer.writer.written, 0)));
}

pub fn print(
    allocator: std.mem.Allocator,
    target: options.Target,
    ast: Ast,
    source: *const logger.Source,
    opts: Options,
    import_records: []const ImportRecord,
    parts: []const js_ast.Part,
    renamer: bun.renamer.Renamer,
    comptime generate_source_maps: bool,
) PrintResult {
    const trace = bun.tracy.traceNamed(@src(), "JSPrinter.print");
    defer trace.end();

    const buffer_writer = BufferWriter.init(allocator) catch |err| return .{ .err = err };
    var buffer_printer = BufferPrinter.init(buffer_writer);

    return printWithWriter(
        *BufferPrinter,
        &buffer_printer,
        target,
        ast,
        source,
        opts,
        import_records,
        parts,
        renamer,
        comptime generate_source_maps,
    );
}

pub fn printWithWriter(
    comptime Writer: type,
    _writer: Writer,
    target: options.Target,
    ast: Ast,
    source: *const logger.Source,
    opts: Options,
    import_records: []const ImportRecord,
    parts: []const js_ast.Part,
    renamer: bun.renamer.Renamer,
    comptime generate_source_maps: bool,
) PrintResult {
    return switch (target.isBun()) {
        inline else => |is_bun| printWithWriterAndPlatform(
            Writer,
            _writer,
            is_bun,
            ast,
            source,
            opts,
            import_records,
            parts,
            renamer,
            generate_source_maps,
        ),
    };
}

/// The real one
pub fn printWithWriterAndPlatform(
    comptime Writer: type,
    _writer: Writer,
    comptime is_bun_platform: bool,
    ast: Ast,
    source: *const logger.Source,
    opts: Options,
    import_records: []const ImportRecord,
    parts: []const js_ast.Part,
    renamer: bun.renamer.Renamer,
    comptime generate_source_maps: bool,
) PrintResult {
    const PrinterType = NewPrinter(
        // if it's bun, it is also ascii_only
        is_bun_platform,
        Writer,
        false,
        is_bun_platform,
        false,
        generate_source_maps,
    );
    const writer = _writer;
    var printer = PrinterType.init(
        writer,
        import_records,
        opts,
        renamer,
        getSourceMapBuilder(if (generate_source_maps) .eager else .disable, is_bun_platform, opts, source, &ast),
    );
    var bin_stack_heap = std.heap.stackFallback(1024, bun.default_allocator);
    printer.binary_expression_stack = std.ArrayList(PrinterType.BinaryExpressionVisitor).init(bin_stack_heap.get());
    defer printer.binary_expression_stack.clearAndFree();

    defer printer.temporary_bindings.deinit(bun.default_allocator);
    defer _writer.* = printer.writer.*;
    defer {
        imported_module_ids_list = printer.imported_module_ids;
    }

    for (parts) |part| {
        for (part.stmts) |stmt| {
            printer.printStmt(stmt) catch |err| {
                return .{ .err = err };
            };
            if (printer.writer.getError()) {} else |err| {
                return .{ .err = err };
            }
            printer.printSemicolonIfNeeded();
        }
    }

    printer.writer.done() catch |err|
        return .{ .err = err };

    const written = printer.writer.ctx.getWritten();
    const source_map: ?SourceMap.Chunk = if (generate_source_maps and written.len > 0) brk: {
        const chunk = printer.source_map_builder.generateChunk(written);
        if (chunk.should_ignore)
            break :brk null;
        break :brk chunk;
    } else null;

    return .{
        .result = .{
            .code = written,
            .source_map = source_map,
        },
    };
}

pub fn printCommonJS(
    comptime Writer: type,
    _writer: Writer,
    tree: Ast,
    symbols: js_ast.Symbol.Map,
    source: *const logger.Source,
    comptime ascii_only: bool,
    opts: Options,
    comptime generate_source_map: bool,
) !usize {
    const PrinterType = NewPrinter(ascii_only, Writer, true, false, false, generate_source_map);
    const writer = _writer;
    var renamer = rename.NoOpRenamer.init(symbols, source);
    var printer = PrinterType.init(
        writer,
        tree.import_records.slice(),
        opts,
        renamer.toRenamer(),
        getSourceMapBuilder(if (generate_source_map) .lazy else .disable, false, opts, source, &tree),
    );
    var bin_stack_heap = std.heap.stackFallback(1024, bun.default_allocator);
    printer.binary_expression_stack = std.ArrayList(PrinterType.BinaryExpressionVisitor).init(bin_stack_heap.get());
    defer printer.binary_expression_stack.clearAndFree();
    defer {
        imported_module_ids_list = printer.imported_module_ids;
    }

    if (tree.prepend_part) |part| {
        for (part.stmts) |stmt| {
            try printer.printStmt(stmt);
            if (printer.writer.getError()) {} else |err| {
                return err;
            }
            printer.printSemicolonIfNeeded();
        }
    }
    for (tree.parts.slice()) |part| {
        for (part.stmts) |stmt| {
            try printer.printStmt(stmt);
            if (printer.writer.getError()) {} else |err| {
                return err;
            }
            printer.printSemicolonIfNeeded();
        }
    }

    // Add a couple extra newlines at the end
    printer.writer.print(@TypeOf("\n\n"), "\n\n");

    if (comptime generate_source_map) {
        if (opts.source_map_handler) |handler| {
            try handler.onSourceMapChunk(printer.source_map_builder.generateChunk(printer.writer.ctx.getWritten()), source.*);
        }
    }

    try printer.writer.done();

    return @as(usize, @intCast(@max(printer.writer.written, 0)));
}<|MERGE_RESOLUTION|>--- conflicted
+++ resolved
@@ -5642,13 +5642,8 @@
         try buffer.growIfNeeded(count);
         return @as([*]u8, @ptrCast(&buffer.list.items.ptr[buffer.list.items.len]));
     }
-<<<<<<< HEAD
-    pub fn advanceBy(this: *FileWriterInternal, count: u64) void {
-        if (comptime Environment.isDebug) std.debug.assert(buffer.list.items.len + count <= buffer.list.capacity);
-=======
     pub fn advanceBy(this: *FileWriterInternal, count: u32) void {
         if (comptime Environment.isDebug) bun.assert(buffer.list.items.len + count <= buffer.list.capacity);
->>>>>>> 49fa21f6
 
         buffer.list.items = buffer.list.items.ptr[0 .. buffer.list.items.len + count];
         if (count >= 2) {
@@ -5766,13 +5761,9 @@
         try ctx.buffer.growIfNeeded(count);
         return @as([*]u8, @ptrCast(&ctx.buffer.list.items.ptr[ctx.buffer.list.items.len]));
     }
-<<<<<<< HEAD
-    pub fn advanceBy(ctx: *BufferWriter, count: u64) void {
-        if (comptime Environment.isDebug) std.debug.assert(ctx.buffer.list.items.len + count <= ctx.buffer.list.capacity);
-=======
+
     pub fn advanceBy(ctx: *BufferWriter, count: u32) void {
         if (comptime Environment.isDebug) bun.assert(ctx.buffer.list.items.len + count <= ctx.buffer.list.capacity);
->>>>>>> 49fa21f6
 
         ctx.buffer.list.items = ctx.buffer.list.items.ptr[0 .. ctx.buffer.list.items.len + count];
 
