const std = @import("std");
const logger = bun.logger;
const js_lexer = bun.js_lexer;
const importRecord = @import("import_record.zig");
const js_ast = bun.JSAst;
const options = @import("options.zig");
const rename = @import("renamer.zig");
const runtime = @import("runtime.zig");
const Lock = bun.Mutex;
const Api = @import("./api/schema.zig").Api;
const fs = @import("fs.zig");
const bun = @import("root").bun;

const string = bun.string;
const Output = bun.Output;
const Global = bun.Global;
const Environment = bun.Environment;
const strings = bun.strings;
const MutableString = bun.MutableString;
const stringZ = bun.stringZ;
const default_allocator = bun.default_allocator;
const C = bun.C;
const Ref = @import("ast/base.zig").Ref;
const StoredFileDescriptorType = bun.StoredFileDescriptorType;
const FeatureFlags = bun.FeatureFlags;
const FileDescriptorType = bun.FileDescriptor;

const expect = std.testing.expect;
const ImportKind = importRecord.ImportKind;
const BindingNodeIndex = js_ast.BindingNodeIndex;

const LocRef = js_ast.LocRef;
const S = js_ast.S;
const B = js_ast.B;
const G = js_ast.G;
const T = js_lexer.T;
const E = js_ast.E;
const Stmt = js_ast.Stmt;
const Expr = js_ast.Expr;
const Binding = js_ast.Binding;
const Symbol = js_ast.Symbol;
const Level = js_ast.Op.Level;
const Op = js_ast.Op;
const Scope = js_ast.Scope;
const locModuleScope = logger.Loc.Empty;
const Ast = js_ast.Ast;

const hex_chars = "0123456789ABCDEF";
const first_ascii = 0x20;
const last_ascii = 0x7E;
const first_high_surrogate = 0xD800;
const last_high_surrogate = 0xDBFF;
const first_low_surrogate = 0xDC00;
const last_low_surrogate = 0xDFFF;
const CodepointIterator = @import("./string_immutable.zig").UnsignedCodepointIterator;
const assert = bun.assert;

threadlocal var imported_module_ids_list: std.ArrayList(u32) = undefined;
threadlocal var imported_module_ids_list_unset: bool = true;
const ImportRecord = bun.ImportRecord;
const SourceMap = @import("./sourcemap/sourcemap.zig");

/// For support JavaScriptCore
const ascii_only_always_on_unless_minifying = true;

fn formatUnsignedIntegerBetween(comptime len: u16, buf: *[len]u8, val: u64) void {
    comptime var i: u16 = len;
    var remainder = val;

    // Write out the number from the end to the front
    inline while (i > 0) {
        comptime i -= 1;
        buf[comptime i] = @as(u8, @intCast((remainder % 10))) + '0';
        remainder /= 10;
    }
}

pub fn writeModuleId(comptime Writer: type, writer: Writer, module_id: u32) void {
    bun.assert(module_id != 0); // either module_id is forgotten or it should be disabled
    _ = writer.writeAll("$") catch unreachable;
    std.fmt.formatInt(module_id, 16, .lower, .{}, writer) catch unreachable;
}

pub fn canPrintWithoutEscape(comptime CodePointType: type, c: CodePointType, comptime ascii_only: bool) bool {
    if (c <= last_ascii) {
        return c >= first_ascii and c != '\\' and c != '"' and c != '\'' and c != '`' and c != '$';
    } else {
        return !ascii_only and c != 0xFEFF and c != 0x2028 and c != 0x2029 and (c < first_high_surrogate or c > last_low_surrogate);
    }
}

const indentation_space_buf = [_]u8{' '} ** 128;
const indentation_tab_buf = [_]u8{'\t'} ** 128;

pub fn bestQuoteCharForString(comptime Type: type, str: []const Type, allow_backtick: bool) u8 {
    var single_cost: usize = 0;
    var double_cost: usize = 0;
    var backtick_cost: usize = 0;
    var i: usize = 0;
    while (i < @min(str.len, 1024)) {
        switch (str[i]) {
            '\'' => {
                single_cost += 1;
            },
            '"' => {
                double_cost += 1;
            },
            '`' => {
                backtick_cost += 1;
            },
            '\n' => {
                single_cost += 1;
                double_cost += 1;
            },
            '\\' => {
                i += 1;
            },
            '$' => {
                if (i + 1 < str.len and str[i + 1] == '{') {
                    backtick_cost += 1;
                }
            },
            else => {},
        }
        i += 1;
    }

    if (allow_backtick and backtick_cost < @min(single_cost, double_cost)) {
        return '`';
    }
    if (single_cost < double_cost) {
        return '\'';
    }
    return '"';
}

const Whitespacer = struct {
    normal: []const u8,
    minify: []const u8,

    pub fn append(this: Whitespacer, comptime str: []const u8) Whitespacer {
        return .{ .normal = this.normal ++ str, .minify = this.minify ++ str };
    }
};

fn ws(comptime str: []const u8) Whitespacer {
    const Static = struct {
        pub const with = str;

        pub const without = brk: {
            var buf = std.mem.zeroes([str.len]u8);
            var buf_i: usize = 0;
            for (str) |c| {
                if (c != ' ') {
                    buf[buf_i] = c;
                    buf_i += 1;
                }
            }
            const final = buf[0..buf_i].*;
            break :brk &final;
        };
    };

    return .{ .normal = Static.with, .minify = Static.without };
}

pub fn estimateLengthForUTF8(input: []const u8, comptime ascii_only: bool, comptime quote_char: u8) usize {
    var remaining = input;
    var len: usize = 2; // for quotes

    while (strings.indexOfNeedsEscape(remaining, quote_char)) |i| {
        len += i;
        remaining = remaining[i..];
        const char_len = strings.wtf8ByteSequenceLengthWithInvalid(remaining[0]);
        const c = strings.decodeWTF8RuneT(
            &switch (char_len) {
                // 0 is not returned by `wtf8ByteSequenceLengthWithInvalid`
                1 => .{ remaining[0], 0, 0, 0 },
                2 => remaining[0..2].* ++ .{ 0, 0 },
                3 => remaining[0..3].* ++ .{0},
                4 => remaining[0..4].*,
                else => unreachable,
            },
            char_len,
            i32,
            0,
        );
        if (canPrintWithoutEscape(i32, c, ascii_only)) {
            len += @as(usize, char_len);
        } else if (c <= 0xFFFF) {
            len += 6;
        } else {
            len += 12;
        }
        remaining = remaining[char_len..];
    } else {
        return remaining.len + 2;
    }

    return len;
}

pub fn quoteForJSON(text: []const u8, output_: MutableString, comptime ascii_only: bool) !MutableString {
    var bytes = output_;
    try quoteForJSONBuffer(text, &bytes, ascii_only);
    return bytes;
}

pub fn writePreQuotedString(text_in: []const u8, comptime Writer: type, writer: Writer, comptime quote_char: u8, comptime ascii_only: bool, comptime json: bool, comptime encoding: strings.Encoding) !void {
    const text = if (comptime encoding == .utf16) @as([]const u16, @alignCast(std.mem.bytesAsSlice(u16, text_in))) else text_in;
    if (comptime json and quote_char != '"') @compileError("for json, quote_char must be '\"'");
    var i: usize = 0;
    const n: usize = text.len;
    while (i < n) {
        const width = switch (comptime encoding) {
            .latin1, .ascii => 1,
            .utf8 => strings.wtf8ByteSequenceLengthWithInvalid(text[i]),
            .utf16 => 1,
        };
        const clamped_width = @min(@as(usize, width), n -| i);
        const c = switch (encoding) {
            .utf8 => strings.decodeWTF8RuneT(
                &switch (clamped_width) {
                    // 0 is not returned by `wtf8ByteSequenceLengthWithInvalid`
                    1 => .{ text[i], 0, 0, 0 },
                    2 => text[i..][0..2].* ++ .{ 0, 0 },
                    3 => text[i..][0..3].* ++ .{0},
                    4 => text[i..][0..4].*,
                    else => unreachable,
                },
                width,
                i32,
                0,
            ),
            .ascii => brk: {
                std.debug.assert(text[i] <= 0x7F);
                break :brk text[i];
            },
            .latin1 => brk: {
                if (text[i] <= 0x7F) break :brk text[i];
                break :brk strings.latin1ToCodepointAssumeNotASCII(text[i], i32);
            },
            .utf16 => brk: {
                // TODO: if this is a part of a surrogate pair, we could parse the whole codepoint in order
                // to emit it as a single \u{result} rather than two paired \uLOW\uHIGH.
                // eg: "\u{10334}" will convert to "\uD800\uDF34" without this.
                break :brk @as(i32, text[i]);
            },
        };
        if (canPrintWithoutEscape(i32, c, ascii_only)) {
            const remain = text[i + clamped_width ..];

            switch (encoding) {
                .ascii, .utf8 => {
                    if (strings.indexOfNeedsEscape(remain, quote_char)) |j| {
                        const text_chunk = text[i .. i + clamped_width];
                        try writer.writeAll(text_chunk);
                        i += clamped_width;
                        try writer.writeAll(remain[0..j]);
                        i += j;
                    } else {
                        try writer.writeAll(text[i..]);
                        i = n;
                        break;
                    }
                },
                .latin1, .utf16 => {
                    var codepoint_bytes: [4]u8 = undefined;
                    const codepoint_len = strings.encodeWTF8Rune(codepoint_bytes[0..4], c);
                    try writer.writeAll(codepoint_bytes[0..codepoint_len]);
                    i += clamped_width;
                },
            }
            continue;
        }
        switch (c) {
            0x07 => {
                try writer.writeAll("\\x07");
                i += 1;
            },
            0x08 => {
                try writer.writeAll("\\b");
                i += 1;
            },
            0x0C => {
                try writer.writeAll("\\f");
                i += 1;
            },
            '\n' => {
                if (quote_char == '`') {
                    try writer.writeAll("\n");
                } else {
                    try writer.writeAll("\\n");
                }
                i += 1;
            },
            std.ascii.control_code.cr => {
                try writer.writeAll("\\r");
                i += 1;
            },
            // \v
            std.ascii.control_code.vt => {
                try writer.writeAll("\\v");
                i += 1;
            },
            // "\\"
            '\\' => {
                try writer.writeAll("\\\\");
                i += 1;
            },
            '"' => {
                if (quote_char == '"') {
                    try writer.writeAll("\\\"");
                } else {
                    try writer.writeAll("\"");
                }
                i += 1;
            },
            '\'' => {
                if (quote_char == '\'') {
                    try writer.writeAll("\\'");
                } else {
                    try writer.writeAll("'");
                }
                i += 1;
            },
            '`' => {
                if (quote_char == '`') {
                    try writer.writeAll("\\`");
                } else {
                    try writer.writeAll("`");
                }
                i += 1;
            },
            '$' => {
                if (quote_char == '`') {
                    const remain = text[i + clamped_width ..];
                    if (remain.len > 0 and remain[0] == '{') {
                        try writer.writeAll("\\$");
                    } else {
                        try writer.writeAll("$");
                    }
                } else {
                    try writer.writeAll("$");
                }
                i += 1;
            },

            '\t' => {
                if (quote_char == '`') {
                    try writer.writeAll("\t");
                } else {
                    try writer.writeAll("\\t");
                }
                i += 1;
            },

            else => {
                i += @as(usize, width);

                if (c <= 0xFF and !json) {
                    const k = @as(usize, @intCast(c));

                    try writer.writeAll(&[_]u8{
                        '\\',
                        'x',
                        hex_chars[(k >> 4) & 0xF],
                        hex_chars[k & 0xF],
                    });
                } else if (c <= 0xFFFF) {
                    const k = @as(usize, @intCast(c));

                    try writer.writeAll(&[_]u8{
                        '\\',
                        'u',
                        hex_chars[(k >> 12) & 0xF],
                        hex_chars[(k >> 8) & 0xF],
                        hex_chars[(k >> 4) & 0xF],
                        hex_chars[k & 0xF],
                    });
                } else {
                    const k = c - 0x10000;
                    const lo = @as(usize, @intCast(first_high_surrogate + ((k >> 10) & 0x3FF)));
                    const hi = @as(usize, @intCast(first_low_surrogate + (k & 0x3FF)));

                    try writer.writeAll(&[_]u8{
                        '\\',
                        'u',
                        hex_chars[lo >> 12],
                        hex_chars[(lo >> 8) & 15],
                        hex_chars[(lo >> 4) & 15],
                        hex_chars[lo & 15],
                        '\\',
                        'u',
                        hex_chars[hi >> 12],
                        hex_chars[(hi >> 8) & 15],
                        hex_chars[(hi >> 4) & 15],
                        hex_chars[hi & 15],
                    });
                }
            },
        }
    }
}
pub fn quoteForJSONBuffer(text: []const u8, bytes: *MutableString, comptime ascii_only: bool) !void {
    const writer = bytes.writer();

    try bytes.growIfNeeded(estimateLengthForUTF8(text, ascii_only, '"'));
    try bytes.appendChar('"');
    try writePreQuotedString(text, @TypeOf(writer), writer, '"', ascii_only, true, .utf8);
    bytes.appendChar('"') catch unreachable;
}

pub fn writeJSONString(input: []const u8, comptime Writer: type, writer: Writer, comptime encoding: strings.Encoding) !void {
    try writer.writeAll("\"");
    try writePreQuotedString(input, Writer, writer, '"', false, true, encoding);
    try writer.writeAll("\"");
}

pub const SourceMapHandler = struct {
    ctx: *anyopaque,
    callback: Callback,

    const Callback = *const fn (*anyopaque, chunk: SourceMap.Chunk, source: logger.Source) anyerror!void;
    pub fn onSourceMapChunk(self: *const @This(), chunk: SourceMap.Chunk, source: logger.Source) anyerror!void {
        // Ensure proper alignment when calling the callback
        try self.callback(self.ctx, chunk, source);
    }

    pub fn For(comptime Type: type, comptime handler: (fn (t: *Type, chunk: SourceMap.Chunk, source: logger.Source) anyerror!void)) type {
        return struct {
            pub fn onChunk(self: *anyopaque, chunk: SourceMap.Chunk, source: logger.Source) anyerror!void {
                // Make sure we properly align the self pointer to the Type's alignment requirements
                const aligned_self = @as(*Type, @ptrCast(@alignCast(self)));
                try handler(aligned_self, chunk, source);
            }

            pub fn init(self: *Type) SourceMapHandler {
                return SourceMapHandler{ .ctx = self, .callback = onChunk };
            }
        };
    }
};

pub const Options = struct {
    bundling: bool = false,
    transform_imports: bool = true,
    to_commonjs_ref: Ref = Ref.None,
    to_esm_ref: Ref = Ref.None,
    require_ref: ?Ref = null,
    import_meta_ref: Ref = Ref.None,
    indent: Indentation = .{},
    runtime_imports: runtime.Runtime.Imports = runtime.Runtime.Imports{},
    module_hash: u32 = 0,
    source_path: ?fs.Path = null,
    use_compact_sourcemap: bool = false,
    allocator: std.mem.Allocator = default_allocator,
    source_map_allocator: ?std.mem.Allocator = null,
    source_map_handler: ?SourceMapHandler = null,
    source_map_builder: union(enum) {
        none: void,
        default: *bun.sourcemap.Chunk.Builder,
        compact: *bun.sourcemap.Chunk.CompactBuilder,
    } = .none,
    css_import_behavior: Api.CssInJsBehavior = Api.CssInJsBehavior.facade,
    target: options.Target = .browser,

    runtime_transpiler_cache: ?*bun.JSC.RuntimeTranspilerCache = null,
    input_files_for_dev_server: ?[]logger.Source = null,

    commonjs_named_exports: js_ast.Ast.CommonJSNamedExports = .{},
    commonjs_named_exports_deoptimized: bool = false,
    commonjs_module_exports_assigned_deoptimized: bool = false,
    commonjs_named_exports_ref: Ref = Ref.None,
    commonjs_module_ref: Ref = Ref.None,

    minify_whitespace: bool = false,
    minify_identifiers: bool = false,
    minify_syntax: bool = false,
    print_dce_annotations: bool = true,

    transform_only: bool = false,
    inline_require_and_import_errors: bool = true,
    has_run_symbol_renamer: bool = false,

    require_or_import_meta_for_source_callback: RequireOrImportMeta.Callback = .{},

    module_type: options.Format = .esm,

    // /// Used for cross-module inlining of import items when bundling
    // const_values: Ast.ConstValuesMap = .{},
    ts_enums: Ast.TsEnumsMap = .{},

    // If we're writing out a source map, this table of line start indices lets
    // us do binary search on to figure out what line a given AST node came from
    line_offset_tables: ?SourceMap.LineOffsetTable.List = null,

    // Default indentation is 2 spaces
    pub const Indentation = struct {
        scalar: usize = 2,
        count: usize = 0,
        character: Character = .space,

        pub const Character = enum { tab, space };
    };

    pub fn requireOrImportMetaForSource(
        self: *const Options,
        id: u32,
        was_unwrapped_require: bool,
    ) RequireOrImportMeta {
        if (self.require_or_import_meta_for_source_callback.ctx == null)
            return .{};

        return self.require_or_import_meta_for_source_callback.call(id, was_unwrapped_require);
    }
};

pub const RequireOrImportMeta = struct {
    // CommonJS files will return the "require_*" wrapper function and an invalid
    // exports object reference. Lazily-initialized ESM files will return the
    // "init_*" wrapper function and the exports object for that file.
    wrapper_ref: Ref = Ref.None,
    exports_ref: Ref = Ref.None,
    is_wrapper_async: bool = false,
    was_unwrapped_require: bool = false,

    pub const Callback = struct {
        const Fn = fn (*anyopaque, u32, bool) RequireOrImportMeta;

        ctx: ?*anyopaque = null,
        callback: *const Fn = undefined,

        pub fn call(self: Callback, id: u32, was_unwrapped_require: bool) RequireOrImportMeta {
            return self.callback(self.ctx.?, id, was_unwrapped_require);
        }

        pub fn init(
            comptime Type: type,
            comptime callback: (fn (t: *Type, id: u32, was_unwrapped_require: bool) RequireOrImportMeta),
            ctx: *Type,
        ) Callback {
            return Callback{
                .ctx = bun.cast(*anyopaque, ctx),
                .callback = @as(*const Fn, @ptrCast(&callback)),
            };
        }
    };
};

pub const PrintResult = union(enum) {
    result: struct {
        code: []u8,
        source_map: ?SourceMap.Chunk = null,
    },
    err: anyerror,

    pub fn clone(
        this: PrintResult,
        allocator: std.mem.Allocator,
    ) !PrintResult {
        return switch (this) {
            .result => PrintResult{
                .result = .{
                    .code = try allocator.dupe(u8, this.result.code),
                    .source_map = this.result.source_map,
                },
            },
            .err => PrintResult{
                .err = this.err,
            },
        };
    }
};

// do not make this a packed struct
// stage1 compiler bug:
// > /optional-chain-with-function.js: Evaluation failed: TypeError: (intermediate value) is not a function
// this test failure was caused by the packed struct implementation
const ExprFlag = enum {
    forbid_call,
    forbid_in,
    has_non_optional_chain_parent,
    expr_result_is_unused,
    pub const Set = std.enums.EnumSet(ExprFlag);

    pub fn None() ExprFlag.Set {
        return Set{};
    }

    pub fn ForbidCall() ExprFlag.Set {
        return Set.init(.{ .forbid_call = true });
    }

    pub fn ForbidAnd() ExprFlag.Set {
        return Set.init(.{ .forbid_and = true });
    }

    pub fn HasNonOptionalChainParent() ExprFlag.Set {
        return Set.init(.{ .has_non_optional_chain_parent = true });
    }

    pub fn ExprResultIsUnused() ExprFlag.Set {
        return Set.init(.{ .expr_result_is_unused = true });
    }
};

const ImportVariant = enum {
    path_only,
    import_star,
    import_default,
    import_star_and_import_default,
    import_items,
    import_items_and_default,
    import_items_and_star,
    import_items_and_default_and_star,

    pub inline fn hasItems(import_variant: @This()) @This() {
        return switch (import_variant) {
            .import_default => .import_items_and_default,
            .import_star => .import_items_and_star,
            .import_star_and_import_default => .import_items_and_default_and_star,
            else => .import_items,
        };
    }

    // We always check star first so don't need to be exhaustive here
    pub inline fn hasStar(import_variant: @This()) @This() {
        return switch (import_variant) {
            .path_only => .import_star,
            else => import_variant,
        };
    }

    // We check default after star
    pub inline fn hasDefault(import_variant: @This()) @This() {
        return switch (import_variant) {
            .path_only => .import_default,
            .import_star => .import_star_and_import_default,
            else => import_variant,
        };
    }

    pub fn determine(record: *const ImportRecord, s_import: *const S.Import) ImportVariant {
        var variant = ImportVariant.path_only;

        if (record.contains_import_star) {
            variant = variant.hasStar();
        }

        if (!record.was_originally_bare_import) {
            if (!record.contains_default_alias) {
                if (s_import.default_name) |default_name| {
                    if (default_name.ref != null) {
                        variant = variant.hasDefault();
                    }
                }
            } else {
                variant = variant.hasDefault();
            }
        }

        if (s_import.items.len > 0) {
            variant = variant.hasItems();
        }

        return variant;
    }
};

fn NewPrinter(
    comptime ascii_only: bool,
    comptime Writer: type,
    comptime rewrite_esm_to_cjs: bool,
    comptime is_bun_platform: bool,
    comptime is_json: bool,
    comptime generate_source_map: bool,
) type {
    return struct {
        import_records: []const ImportRecord,

        needs_semicolon: bool = false,
        stmt_start: i32 = -1,
        options: Options,
        export_default_start: i32 = -1,
        arrow_expr_start: i32 = -1,
        for_of_init_start: i32 = -1,
        prev_op: Op.Code = Op.Code.bin_add,
        prev_op_end: i32 = -1,
        prev_num_end: i32 = -1,
        prev_reg_exp_end: i32 = -1,
        call_target: ?Expr.Data = null,
        writer: Writer,

        has_printed_bundled_import_statement: bool = false,
        imported_module_ids: std.ArrayList(u32),

        renamer: rename.Renamer,
        prev_stmt_tag: Stmt.Tag = .s_empty,
        source_map_builder: SourceMap.Chunk.AnyBuilder = undefined,

        symbol_counter: u32 = 0,

        temporary_bindings: std.ArrayListUnmanaged(B.Property) = .{},

        binary_expression_stack: std.ArrayList(BinaryExpressionVisitor) = undefined,

        const Printer = @This();

        /// When Printer is used as a io.Writer, this represents it's error type, aka nothing.
        pub const Error = error{};

        /// The handling of binary expressions is convoluted because we're using
        /// iteration on the heap instead of recursion on the call stack to avoid
        /// stack overflow for deeply-nested ASTs. See the comments for the similar
        /// code in the JavaScript parser for details.
        pub const BinaryExpressionVisitor = struct {
            // Inputs
            e: *E.Binary,
            level: Level = .lowest,
            flags: ExprFlag.Set = ExprFlag.None(),

            // Input for visiting the left child
            left_level: Level = .lowest,
            left_flags: ExprFlag.Set = ExprFlag.None(),

            // "Local variables" passed from "checkAndPrepare" to "visitRightAndFinish"
            entry: *const Op = undefined,
            wrap: bool = false,
            right_level: Level = .lowest,

            pub fn checkAndPrepare(v: *BinaryExpressionVisitor, p: *Printer) bool {
                var e = v.e;

                const entry: *const Op = Op.Table.getPtrConst(e.op);
                const e_level = entry.level;
                v.entry = entry;
                v.wrap = v.level.gte(e_level) or (e.op == Op.Code.bin_in and v.flags.contains(.forbid_in));

                // Destructuring assignments must be parenthesized
                const n = p.writer.written;
                if (n == p.stmt_start or n == p.arrow_expr_start) {
                    switch (e.left.data) {
                        .e_object => {
                            v.wrap = true;
                        },
                        else => {},
                    }
                }

                if (v.wrap) {
                    p.print("(");
                    v.flags.insert(.forbid_in);
                }

                v.left_level = e_level.sub(1);
                v.right_level = e_level.sub(1);
                const left_level = &v.left_level;
                const right_level = &v.right_level;

                if (e.op.isRightAssociative()) {
                    left_level.* = e_level;
                }

                if (e.op.isLeftAssociative()) {
                    right_level.* = e_level;
                }

                switch (e.op) {
                    // "??" can't directly contain "||" or "&&" without being wrapped in parentheses
                    .bin_nullish_coalescing => {
                        switch (e.left.data) {
                            .e_binary => {
                                const left = e.left.data.e_binary;
                                switch (left.op) {
                                    .bin_logical_and, .bin_logical_or => {
                                        left_level.* = .prefix;
                                    },
                                    else => {},
                                }
                            },
                            else => {},
                        }

                        switch (e.right.data) {
                            .e_binary => {
                                const right = e.right.data.e_binary;
                                switch (right.op) {
                                    .bin_logical_and, .bin_logical_or => {
                                        right_level.* = .prefix;
                                    },
                                    else => {},
                                }
                            },
                            else => {},
                        }
                    },
                    // "**" can't contain certain unary expressions
                    .bin_pow => {
                        switch (e.left.data) {
                            .e_unary => {
                                const left = e.left.data.e_unary;
                                if (left.op.unaryAssignTarget() == .none) {
                                    left_level.* = .call;
                                }
                            },
                            .e_await, .e_undefined, .e_number => {
                                left_level.* = .call;
                            },
                            .e_boolean => {
                                // When minifying, booleans are printed as "!0 and "!1"
                                if (p.options.minify_syntax) {
                                    left_level.* = .call;
                                }
                            },
                            else => {},
                        }
                    },
                    else => {},
                }

                // Special-case "#foo in bar"
                if (e.left.data == .e_private_identifier and e.op == .bin_in) {
                    const private = e.left.data.e_private_identifier;
                    const name = p.renamer.nameForSymbol(private.ref);
                    p.addSourceMappingForName(e.left.loc, name, private.ref);
                    p.printIdentifier(name);
                    v.visitRightAndFinish(p);
                    return false;
                }

                v.left_flags = ExprFlag.Set{};

                if (v.flags.contains(.forbid_in)) {
                    v.left_flags.insert(.forbid_in);
                }

                if (e.op == .bin_comma)
                    v.left_flags.insert(.expr_result_is_unused);

                return true;
            }
            pub fn visitRightAndFinish(v: *BinaryExpressionVisitor, p: *Printer) void {
                const e = v.e;
                const entry = v.entry;
                var flags = ExprFlag.Set{};

                if (e.op != .bin_comma) {
                    p.printSpace();
                }

                if (entry.is_keyword) {
                    p.printSpaceBeforeIdentifier();
                    p.print(entry.text);
                } else {
                    p.printSpaceBeforeOperator(e.op);
                    p.print(entry.text);
                    p.prev_op = e.op;
                    p.prev_op_end = p.writer.written;
                }

                p.printSpace();

                // The result of the right operand of the comma operator is unused if the caller doesn't use it
                if (e.op == .bin_comma and v.flags.contains(.expr_result_is_unused)) {
                    flags.insert(.expr_result_is_unused);
                }

                if (v.flags.contains(.forbid_in)) {
                    flags.insert(.forbid_in);
                }

                p.printExpr(e.right, v.right_level, flags);

                if (v.wrap) {
                    p.print(")");
                }
            }
        };

        pub fn writeAll(p: *Printer, bytes: anytype) anyerror!void {
            p.print(bytes);
        }

        pub fn writeByteNTimes(self: *Printer, byte: u8, n: usize) !void {
            var bytes: [256]u8 = undefined;
            @memset(bytes[0..], byte);

            var remaining: usize = n;
            while (remaining > 0) {
                const to_write = @min(remaining, bytes.len);
                try self.writeAll(bytes[0..to_write]);
                remaining -= to_write;
            }
        }

        pub fn writeBytesNTimes(self: *Printer, bytes: []const u8, n: usize) anyerror!void {
            var i: usize = 0;
            while (i < n) : (i += 1) {
                try self.writeAll(bytes);
            }
        }

        fn fmt(p: *Printer, comptime str: string, args: anytype) !void {
            const len = @call(
                .always_inline,
                std.fmt.count,
                .{ str, args },
            );
            var ptr = try p.writer.reserve(len);

            const written = @call(
                .always_inline,
                std.fmt.bufPrint,
                .{ ptr[0..len], str, args },
            ) catch unreachable;

            p.writer.advance(written.len);
        }

        pub fn printBuffer(p: *Printer, str: []const u8) void {
            p.writer.print([]const u8, str);
        }

        pub fn print(p: *Printer, str: anytype) void {
            const StringType = @TypeOf(str);
            switch (comptime StringType) {
                comptime_int, u16, u8 => {
                    p.writer.print(StringType, str);
                },
                [6]u8 => {
                    const span = str[0..6];
                    p.writer.print(@TypeOf(span), span);
                },
                else => {
                    p.writer.print(StringType, str);
                },
            }
        }

        pub inline fn unindent(p: *Printer) void {
            p.options.indent.count -|= 1;
        }

        pub inline fn indent(p: *Printer) void {
            p.options.indent.count += 1;
        }

        pub fn printIndent(p: *Printer) void {
            if (p.options.indent.count == 0 or p.options.minify_whitespace) {
                return;
            }

            const indentation_buf = switch (p.options.indent.character) {
                .space => indentation_space_buf,
                .tab => indentation_tab_buf,
            };

            var i: usize = p.options.indent.count * p.options.indent.scalar;

            while (i > 0) {
                const amt = @min(i, indentation_buf.len);
                p.print(indentation_buf[0..amt]);
                i -= amt;
            }
        }

        pub inline fn printSpace(p: *Printer) void {
            if (!p.options.minify_whitespace)
                p.print(" ");
        }
        pub inline fn printNewline(p: *Printer) void {
            if (!p.options.minify_whitespace)
                p.print("\n");
        }
        pub inline fn printSemicolonAfterStatement(p: *Printer) void {
            if (!p.options.minify_whitespace) {
                p.print(";\n");
            } else {
                p.needs_semicolon = true;
            }
        }
        pub fn printSemicolonIfNeeded(p: *Printer) void {
            if (p.needs_semicolon) {
                p.print(";");
                p.needs_semicolon = false;
            }
        }

        fn @"print = "(p: *Printer) void {
            if (p.options.minify_whitespace) {
                p.print("=");
            } else {
                p.print(" = ");
            }
        }

        fn printBunJestImportStatement(p: *Printer, import: S.Import) void {
            comptime bun.assert(is_bun_platform);

            switch (p.options.module_type) {
                .cjs => {
                    printInternalBunImport(p, import, @TypeOf("globalThis.Bun.jest(__filename)"), "globalThis.Bun.jest(__filename)");
                },
                else => {
                    printInternalBunImport(p, import, @TypeOf("globalThis.Bun.jest(import.meta.path)"), "globalThis.Bun.jest(import.meta.path)");
                },
            }
        }

        fn printGlobalBunImportStatement(p: *Printer, import: S.Import) void {
            if (comptime !is_bun_platform) unreachable;
            printInternalBunImport(p, import, @TypeOf("globalThis.Bun"), "globalThis.Bun");
        }

        fn printInternalBunImport(p: *Printer, import: S.Import, comptime Statement: type, statement: Statement) void {
            if (comptime !is_bun_platform) unreachable;

            if (import.star_name_loc != null) {
                p.print("var ");
                p.printSymbol(import.namespace_ref);
                p.printSpace();
                p.print("=");
                p.printSpaceBeforeIdentifier();
                if (comptime Statement == void) {
                    p.printRequireOrImportExpr(
                        import.import_record_index,
                        false,
                        &.{},
                        Expr.empty,
                        Level.lowest,
                        ExprFlag.None(),
                    );
                } else {
                    p.print(statement);
                }

                p.printSemicolonAfterStatement();
                p.printIndent();
            }

            if (import.default_name) |default| {
                p.print("var ");
                p.printSymbol(default.ref.?);
                if (comptime Statement == void) {
                    p.@"print = "();
                    p.printRequireOrImportExpr(
                        import.import_record_index,
                        false,
                        &.{},
                        Expr.empty,
                        Level.lowest,
                        ExprFlag.None(),
                    );
                } else {
                    p.@"print = "();
                    p.print(statement);
                }
                p.printSemicolonAfterStatement();
            }

            if (import.items.len > 0) {
                p.printWhitespacer(ws("var {"));

                if (!import.is_single_line) {
                    p.printNewline();
                    p.indent();
                    p.printIndent();
                }

                for (import.items, 0..) |item, i| {
                    if (i > 0) {
                        p.print(",");
                        p.printSpace();

                        if (!import.is_single_line) {
                            p.printNewline();
                            p.printIndent();
                        }
                    }

                    p.printClauseItemAs(item, .@"var");
                }

                if (!import.is_single_line) {
                    p.printNewline();
                    p.unindent();
                } else {
                    p.printSpace();
                }

                p.printWhitespacer(ws("} = "));

                if (import.star_name_loc == null and import.default_name == null) {
                    if (comptime Statement == void) {
                        p.printRequireOrImportExpr(import.import_record_index, false, &.{}, Expr.empty, Level.lowest, ExprFlag.None());
                    } else {
                        p.print(statement);
                    }
                } else if (import.default_name) |name| {
                    p.printSymbol(name.ref.?);
                } else {
                    p.printSymbol(import.namespace_ref);
                }

                p.printSemicolonAfterStatement();
            }
        }

        pub inline fn printSpaceBeforeIdentifier(
            p: *Printer,
        ) void {
            if (p.writer.written > 0 and (js_lexer.isIdentifierContinue(@as(i32, p.writer.prevChar())) or p.writer.written == p.prev_reg_exp_end)) {
                p.print(" ");
            }
        }

        pub inline fn maybePrintSpace(
            p: *Printer,
        ) void {
            switch (p.writer.prevChar()) {
                0, ' ', '\n' => {},
                else => {
                    p.print(" ");
                },
            }
        }
        pub fn printDotThenPrefix(p: *Printer) Level {
            p.print(".then(() => ");
            return .comma;
        }

        pub inline fn printUndefined(p: *Printer, loc: logger.Loc, level: Level) void {
            if (p.options.minify_syntax) {
                if (level.gte(Level.prefix)) {
                    p.addSourceMapping(loc);
                    p.print("(void 0)");
                } else {
                    p.printSpaceBeforeIdentifier();
                    p.addSourceMapping(loc);
                    p.print("void 0");
                }
            } else {
                p.printSpaceBeforeIdentifier();
                p.addSourceMapping(loc);
                p.print("undefined");
            }
        }

        pub fn printBody(p: *Printer, stmt: Stmt) void {
            switch (stmt.data) {
                .s_block => |block| {
                    p.printSpace();
                    p.printBlock(stmt.loc, block.stmts, block.close_brace_loc);
                    p.printNewline();
                },
                else => {
                    p.printNewline();
                    p.indent();
                    p.printStmt(stmt) catch unreachable;
                    p.unindent();
                },
            }
        }

        pub fn printBlockBody(p: *Printer, stmts: []const Stmt) void {
            for (stmts) |stmt| {
                p.printSemicolonIfNeeded();
                p.printStmt(stmt) catch unreachable;
            }
        }

        pub fn printBlock(p: *Printer, loc: logger.Loc, stmts: []const Stmt, close_brace_loc: ?logger.Loc) void {
            p.addSourceMapping(loc);
            p.print("{");
            p.printNewline();

            p.indent();
            p.printBlockBody(stmts);
            p.unindent();
            p.needs_semicolon = false;

            p.printIndent();
            if (close_brace_loc != null and close_brace_loc.?.start > loc.start) {
                p.addSourceMapping(close_brace_loc.?);
            }
            p.print("}");
        }

        pub fn printTwoBlocksInOne(p: *Printer, loc: logger.Loc, stmts: []const Stmt, prepend: []const Stmt) void {
            p.addSourceMapping(loc);
            p.print("{");
            p.printNewline();

            p.indent();
            p.printBlockBody(prepend);
            p.printBlockBody(stmts);
            p.unindent();
            p.needs_semicolon = false;

            p.printIndent();
            p.print("}");
        }

        pub fn printDecls(p: *Printer, comptime keyword: string, decls_: []G.Decl, flags: ExprFlag.Set) void {
            p.print(keyword);
            p.printSpace();
            var decls = decls_;

            if (decls.len == 0) {
                // "var ;" is invalid syntax
                // assert we never reach it
                unreachable;
            }

            if (comptime FeatureFlags.same_target_becomes_destructuring) {
                // Minify
                //
                //    var a = obj.foo, b = obj.bar, c = obj.baz;
                //
                // to
                //
                //    var {a, b, c} = obj;
                //
                // Caveats:
                //   - Same consecutive target
                //   - No optional chaining
                //   - No computed property access
                //   - Identifier bindings only
                if (decls.len > 1) brk: {
                    const first_decl = &decls[0];
                    const second_decl = &decls[1];

                    if (first_decl.binding.data != .b_identifier) break :brk;
                    if (second_decl.value == null or
                        second_decl.value.?.data != .e_dot or
                        second_decl.binding.data != .b_identifier)
                    {
                        break :brk;
                    }

                    const target_value = first_decl.value orelse break :brk;
                    const target_e_dot: *E.Dot = if (target_value.data == .e_dot)
                        target_value.data.e_dot
                    else
                        break :brk;
                    const target_ref = if (target_e_dot.target.data == .e_identifier and target_e_dot.optional_chain == null)
                        target_e_dot.target.data.e_identifier.ref
                    else
                        break :brk;

                    const second_e_dot = second_decl.value.?.data.e_dot;
                    if (second_e_dot.target.data != .e_identifier or second_e_dot.optional_chain != null) {
                        break :brk;
                    }

                    const second_ref = second_e_dot.target.data.e_identifier.ref;
                    if (!second_ref.eql(target_ref)) {
                        break :brk;
                    }

                    {
                        // Reset the temporary bindings array early on
                        var temp_bindings = p.temporary_bindings;
                        p.temporary_bindings = .{};
                        defer {
                            if (p.temporary_bindings.capacity > 0) {
                                temp_bindings.deinit(bun.default_allocator);
                            } else {
                                temp_bindings.clearRetainingCapacity();
                                p.temporary_bindings = temp_bindings;
                            }
                        }
                        temp_bindings.ensureUnusedCapacity(bun.default_allocator, 2) catch unreachable;
                        temp_bindings.appendAssumeCapacity(.{
                            .key = Expr.init(E.String, E.String.init(target_e_dot.name), target_e_dot.name_loc),
                            .value = decls[0].binding,
                        });
                        temp_bindings.appendAssumeCapacity(.{
                            .key = Expr.init(E.String, E.String.init(second_e_dot.name), second_e_dot.name_loc),
                            .value = decls[1].binding,
                        });

                        decls = decls[2..];
                        while (decls.len > 0) {
                            const decl = &decls[0];

                            if (decl.value == null or decl.value.?.data != .e_dot or decl.binding.data != .b_identifier) {
                                break;
                            }

                            const e_dot = decl.value.?.data.e_dot;
                            if (e_dot.target.data != .e_identifier or e_dot.optional_chain != null) {
                                break;
                            }

                            const ref = e_dot.target.data.e_identifier.ref;
                            if (!ref.eql(target_ref)) {
                                break;
                            }

                            temp_bindings.append(bun.default_allocator, .{
                                .key = Expr.init(E.String, E.String.init(e_dot.name), e_dot.name_loc),
                                .value = decl.binding,
                            }) catch unreachable;
                            decls = decls[1..];
                        }
                        var b_object = B.Object{
                            .properties = temp_bindings.items,
                            .is_single_line = true,
                        };
                        const binding = Binding.init(&b_object, target_e_dot.target.loc);
                        p.printBinding(binding);
                    }

                    p.printWhitespacer(ws(" = "));
                    p.printExpr(second_e_dot.target, .comma, flags);

                    if (decls.len == 0) {
                        return;
                    }

                    p.print(",");
                    p.printSpace();
                }
            }

            {
                p.printBinding(decls[0].binding);

                if (decls[0].value) |value| {
                    p.printWhitespacer(ws(" = "));
                    p.printExpr(value, .comma, flags);
                }
            }

            for (decls[1..]) |*decl| {
                p.print(",");
                p.printSpace();

                p.printBinding(decl.binding);

                if (decl.value) |value| {
                    p.printWhitespacer(ws(" = "));
                    p.printExpr(value, .comma, flags);
                }
            }
        }

        pub inline fn addSourceMapping(printer: *Printer, location: logger.Loc) void {
            if (comptime !generate_source_map) {
                return;
            }
            printer.source_map_builder.addSourceMapping(location, printer.writer.slice());
        }

        pub inline fn addSourceMappingForName(printer: *Printer, location: logger.Loc, _: string, _: Ref) void {
            if (comptime !generate_source_map) {
                return;
            }
            printer.addSourceMapping(location);
        }

        pub fn printSymbol(p: *Printer, ref: Ref) void {
            bun.assert(!ref.isNull());
            const name = p.renamer.nameForSymbol(ref);

            p.printIdentifier(name);
        }
        pub fn printClauseAlias(p: *Printer, alias: string) void {
            bun.assert(alias.len > 0);

            if (!strings.containsNonBmpCodePointOrIsInvalidIdentifier(alias)) {
                p.printSpaceBeforeIdentifier();
                p.printIdentifier(alias);
            } else {
                p.printStringLiteralUTF8(alias, false);
            }
        }

        pub fn printFnArgs(
            p: *Printer,
            open_paren_loc: ?logger.Loc,
            args: []G.Arg,
            has_rest_arg: bool,
            // is_arrow can be used for minifying later
            _: bool,
        ) void {
            const wrap = true;

            if (wrap) {
                if (open_paren_loc) |loc| {
                    p.addSourceMapping(loc);
                }
                p.print("(");
            }

            for (args, 0..) |arg, i| {
                if (i != 0) {
                    p.print(",");
                    p.printSpace();
                }

                if (has_rest_arg and i + 1 == args.len) {
                    p.print("...");
                }

                p.printBinding(arg.binding);

                if (arg.default) |default| {
                    p.printWhitespacer(ws(" = "));
                    p.printExpr(default, .comma, ExprFlag.None());
                }
            }

            if (wrap) {
                p.print(")");
            }
        }

        pub fn printFunc(p: *Printer, func: G.Fn) void {
            p.printFnArgs(func.open_parens_loc, func.args, func.flags.contains(.has_rest_arg), false);
            p.printSpace();
            p.printBlock(func.body.loc, func.body.stmts, null);
        }
        pub fn printClass(p: *Printer, class: G.Class) void {
            if (class.extends) |extends| {
                p.print(" extends");
                p.printSpace();
                p.printExpr(extends, Level.new.sub(1), ExprFlag.None());
            }

            p.printSpace();

            p.addSourceMapping(class.body_loc);
            p.print("{");
            p.printNewline();
            p.indent();

            for (class.properties) |item| {
                p.printSemicolonIfNeeded();
                p.printIndent();

                if (item.kind == .class_static_block) {
                    p.print("static");
                    p.printSpace();
                    p.printBlock(item.class_static_block.?.loc, item.class_static_block.?.stmts.slice(), null);
                    p.printNewline();
                    continue;
                }

                p.printProperty(item);

                if (item.value == null) {
                    p.printSemicolonAfterStatement();
                } else {
                    p.printNewline();
                }
            }

            p.needs_semicolon = false;
            p.unindent();
            p.printIndent();
            if (class.close_brace_loc.start > class.body_loc.start)
                p.addSourceMapping(class.close_brace_loc);
            p.print("}");
        }

        pub fn bestQuoteCharForEString(str: *const E.String, allow_backtick: bool) u8 {
            if (comptime is_json)
                return '"';

            if (str.isUTF8()) {
                return bestQuoteCharForString(u8, str.data, allow_backtick);
            } else {
                return bestQuoteCharForString(u16, str.slice16(), allow_backtick);
            }
        }

        pub fn printWhitespacer(this: *Printer, spacer: Whitespacer) void {
            if (this.options.minify_whitespace) {
                this.print(spacer.minify);
            } else {
                this.print(spacer.normal);
            }
        }

        pub fn printNonNegativeFloat(p: *Printer, float: f64) void {
            // Is this actually an integer?
            @setRuntimeSafety(false);
            const floored: f64 = @floor(float);
            const remainder: f64 = (float - floored);
            const is_integer = remainder == 0;
            if (float < std.math.maxInt(u52) and is_integer) {
                @setFloatMode(.optimized);
                // In JavaScript, numbers are represented as 64 bit floats
                // However, they could also be signed or unsigned int 32 (when doing bit shifts)
                // In this case, it's always going to unsigned since that conversion has already happened.
                const val = @as(u64, @intFromFloat(float));
                switch (val) {
                    0 => {
                        p.print("0");
                    },
                    1...9 => {
                        var bytes = [1]u8{'0' + @as(u8, @intCast(val))};
                        p.print(&bytes);
                    },
                    10 => {
                        p.print("10");
                    },
                    11...99 => {
                        const buf: *[2]u8 = (p.writer.reserve(2) catch unreachable)[0..2];
                        formatUnsignedIntegerBetween(2, buf, val);
                        p.writer.advance(2);
                    },
                    100 => {
                        p.print("100");
                    },
                    101...999 => {
                        const buf: *[3]u8 = (p.writer.reserve(3) catch unreachable)[0..3];
                        formatUnsignedIntegerBetween(3, buf, val);
                        p.writer.advance(3);
                    },

                    1000 => {
                        p.print("1000");
                    },
                    1001...9999 => {
                        const buf: *[4]u8 = (p.writer.reserve(4) catch unreachable)[0..4];
                        formatUnsignedIntegerBetween(4, buf, val);
                        p.writer.advance(4);
                    },
                    10000 => {
                        p.print("1e4");
                    },
                    100000 => {
                        p.print("1e5");
                    },
                    1000000 => {
                        p.print("1e6");
                    },
                    10000000 => {
                        p.print("1e7");
                    },
                    100000000 => {
                        p.print("1e8");
                    },
                    1000000000 => {
                        p.print("1e9");
                    },

                    10001...99999 => {
                        const buf: *[5]u8 = (p.writer.reserve(5) catch unreachable)[0..5];
                        formatUnsignedIntegerBetween(5, buf, val);
                        p.writer.advance(5);
                    },
                    100001...999999 => {
                        const buf: *[6]u8 = (p.writer.reserve(6) catch unreachable)[0..6];
                        formatUnsignedIntegerBetween(6, buf, val);
                        p.writer.advance(6);
                    },
                    1_000_001...9_999_999 => {
                        const buf: *[7]u8 = (p.writer.reserve(7) catch unreachable)[0..7];
                        formatUnsignedIntegerBetween(7, buf, val);
                        p.writer.advance(7);
                    },
                    10_000_001...99_999_999 => {
                        const buf: *[8]u8 = (p.writer.reserve(8) catch unreachable)[0..8];
                        formatUnsignedIntegerBetween(8, buf, val);
                        p.writer.advance(8);
                    },
                    100_000_001...999_999_999 => {
                        const buf: *[9]u8 = (p.writer.reserve(9) catch unreachable)[0..9];
                        formatUnsignedIntegerBetween(9, buf, val);
                        p.writer.advance(9);
                    },
                    1_000_000_001...9_999_999_999 => {
                        const buf: *[10]u8 = (p.writer.reserve(10) catch unreachable)[0..10];
                        formatUnsignedIntegerBetween(10, buf, val);
                        p.writer.advance(10);
                    },
                    else => std.fmt.formatInt(val, 10, .lower, .{}, p) catch unreachable,
                }

                return;
            }

            p.fmt("{d}", .{float}) catch {};
        }

        pub fn printStringCharactersUTF8(e: *Printer, text: []const u8, quote: u8) void {
            const writer = e.writer.stdWriter();
            (switch (quote) {
                '\'' => writePreQuotedString(text, @TypeOf(writer), writer, '\'', ascii_only, false, .utf8),
                '"' => writePreQuotedString(text, @TypeOf(writer), writer, '"', ascii_only, false, .utf8),
                '`' => writePreQuotedString(text, @TypeOf(writer), writer, '`', ascii_only, false, .utf8),
                else => unreachable,
            }) catch |err| switch (err) {};
        }
        pub fn printStringCharactersUTF16(e: *Printer, text: []const u16, quote: u8) void {
            const slice = std.mem.sliceAsBytes(text);

            const writer = e.writer.stdWriter();
            (switch (quote) {
                '\'' => writePreQuotedString(slice, @TypeOf(writer), writer, '\'', ascii_only, false, .utf16),
                '"' => writePreQuotedString(slice, @TypeOf(writer), writer, '"', ascii_only, false, .utf16),
                '`' => writePreQuotedString(slice, @TypeOf(writer), writer, '`', ascii_only, false, .utf16),
                else => unreachable,
            }) catch |err| switch (err) {};
        }

        pub fn isUnboundEvalIdentifier(p: *Printer, value: Expr) bool {
            switch (value.data) {
                .e_identifier => |ident| {
                    if (ident.ref.isSourceContentsSlice()) return false;

                    const symbol = p.symbols().get(p.symbols().follow(ident.ref)) orelse return false;
                    return symbol.kind == .unbound and strings.eqlComptime(symbol.original_name, "eval");
                },
                else => {
                    return false;
                },
            }
        }

        inline fn symbols(p: *Printer) js_ast.Symbol.Map {
            return p.renamer.symbols();
        }

        pub fn printRequireError(p: *Printer, text: string) void {
            p.print("(()=>{throw new Error(\"Cannot require module \"+");
            p.printStringLiteralUTF8(text, false);
            p.print(");})()");
        }

        pub inline fn importRecord(
            p: *const Printer,
            import_record_index: usize,
        ) *const ImportRecord {
            return &p.import_records[import_record_index];
        }

        pub fn printRequireOrImportExpr(
            p: *Printer,
            import_record_index: u32,
            was_unwrapped_require: bool,
            leading_interior_comments: []G.Comment,
            import_options: Expr,
            level_: Level,
            flags: ExprFlag.Set,
        ) void {
            _ = leading_interior_comments; // TODO:

            var level = level_;
            const wrap = level.gte(.new) or flags.contains(.forbid_call);
            if (wrap) p.print("(");
            defer if (wrap) p.print(")");

            assert(p.import_records.len > import_record_index);
            const record = p.importRecord(import_record_index);
            const module_type = p.options.module_type;

            if (comptime is_bun_platform) {
                // "bun" is not a real module. It's just globalThis.Bun.
                //
                //  transform from:
                //      const foo = await import("bun")
                //      const bar = require("bun")
                //
                //  transform to:
                //      const foo = await Promise.resolve(globalThis.Bun)
                //      const bar = globalThis.Bun
                //
                switch (record.tag) {
                    .bun => {
                        if (record.kind == .dynamic) {
                            p.print("Promise.resolve(globalThis.Bun)");
                        } else if (record.kind == .require) {
                            p.print("globalThis.Bun");
                        }
                        return;
                    },
                    .bun_test => {
                        if (record.kind == .dynamic) {
                            if (module_type == .cjs) {
                                p.print("Promise.resolve(globalThis.Bun.jest(__filename))");
                            } else {
                                p.print("Promise.resolve(globalThis.Bun.jest(import.meta.path))");
                            }
                        } else if (record.kind == .require) {
                            if (module_type == .cjs) {
                                p.print("globalThis.Bun.jest(__filename)");
                            } else {
                                p.print("globalThis.Bun.jest(import.meta.path)");
                            }
                        }
                        return;
                    },
                    else => {},
                }
            }

            if (record.source_index.isValid()) {
                var meta = p.options.requireOrImportMetaForSource(record.source_index.get(), was_unwrapped_require);

                // Don't need the namespace object if the result is unused anyway
                if (flags.contains(.expr_result_is_unused)) {
                    meta.exports_ref = Ref.None;
                }

                // Internal "import()" of async ESM
                if (record.kind == .dynamic and meta.is_wrapper_async) {
                    p.printSpaceBeforeIdentifier();
                    p.printSymbol(meta.wrapper_ref);
                    p.print("()");
                    if (meta.exports_ref.isValid()) {
                        _ = p.printDotThenPrefix();
                        p.printSpaceBeforeIdentifier();
                        p.printSymbol(meta.exports_ref);
                        p.printDotThenSuffix();
                    }
                    return;
                }

                // Internal "require()" or "import()"
                if (record.kind == .dynamic) {
                    p.printSpaceBeforeIdentifier();
                    p.print("Promise.resolve()");

                    level = p.printDotThenPrefix();
                }
                defer if (record.kind == .dynamic) p.printDotThenSuffix();

                // Make sure the comma operator is properly wrapped
                const wrap_comma_operator = meta.exports_ref.isValid() and
                    meta.wrapper_ref.isValid() and
                    level.gte(.comma);
                if (wrap_comma_operator) p.print("(");
                defer if (wrap_comma_operator) p.print(")");

                // Wrap this with a call to "__toESM()" if this is a CommonJS file
                const wrap_with_to_esm = record.wrap_with_to_esm;
                if (wrap_with_to_esm) {
                    p.printSpaceBeforeIdentifier();
                    p.printSymbol(p.options.to_esm_ref);
                    p.print("(");
                }

                if (p.options.input_files_for_dev_server) |input_files| {
                    bun.assert(module_type == .internal_bake_dev);
                    p.printSpaceBeforeIdentifier();
                    p.printSymbol(p.options.commonjs_module_ref);
                    p.print(".require(");
                    {
                        const path = input_files[record.source_index.get()].path;
                        p.printStringLiteralUTF8(path.pretty, false);
                    }
                    p.print(")");
                } else if (!meta.was_unwrapped_require) {
                    // Call the wrapper
                    if (meta.wrapper_ref.isValid()) {
                        p.printSpaceBeforeIdentifier();
                        p.printSymbol(meta.wrapper_ref);
                        p.print("()");

                        if (meta.exports_ref.isValid()) {
                            p.print(",");
                            p.printSpace();
                        }
                    }

                    // Return the namespace object if this is an ESM file
                    if (meta.exports_ref.isValid()) {
                        // Wrap this with a call to "__toCommonJS()" if this is an ESM file
                        const wrap_with_to_cjs = record.wrap_with_to_commonjs;
                        if (wrap_with_to_cjs) {
                            p.printSymbol(p.options.to_commonjs_ref);
                            p.print("(");
                        }
                        p.printSymbol(meta.exports_ref);
                        if (wrap_with_to_cjs) {
                            p.print(")");
                        }
                    }
                } else {
                    if (!meta.exports_ref.isNull())
                        p.printSymbol(meta.exports_ref);
                }

                if (wrap_with_to_esm) {
                    if (module_type.isESM()) {
                        p.print(",");
                        p.printSpace();
                        p.print("1");
                    }
                    p.print(")");
                }

                return;
            }

            // External "require()"
            if (record.kind != .dynamic) {
                p.printSpaceBeforeIdentifier();

                if (p.options.inline_require_and_import_errors) {
                    if (record.path.is_disabled and record.handles_import_errors) {
                        p.printRequireError(record.path.text);
                        return;
                    }

                    if (record.path.is_disabled) {
                        p.printDisabledImport();
                        return;
                    }
                }

                const wrap_with_to_esm = record.wrap_with_to_esm;

                if (module_type == .internal_bake_dev) {
                    p.printSpaceBeforeIdentifier();
                    p.printSymbol(p.options.commonjs_module_ref);
                    if (record.tag == .builtin)
                        p.print(".importBuiltin(")
                    else
                        p.print(".require(");
                    {
                        const path = record.path;
                        p.printStringLiteralUTF8(path.pretty, false);
                    }
                    p.print(")");
                    return;
                } else if (wrap_with_to_esm) {
                    p.printSpaceBeforeIdentifier();
                    p.printSymbol(p.options.to_esm_ref);
                    p.print("(");
                }

                if (p.options.require_ref) |ref| {
                    p.printSymbol(ref);
                } else {
                    p.print("require");
                }

                p.print("(");
                p.printImportRecordPath(record);
                p.print(")");

                if (wrap_with_to_esm) {
                    p.print(")");
                }
                return;
            }

            // External import()
            // if (leading_interior_comments.len > 0) {
            //     p.printNewline();
            //     p.indent();
            //     for (leading_interior_comments) |comment| {
            //         p.printIndentedComment(comment.text);
            //     }
            //     p.printIndent();
            // }
            p.addSourceMapping(record.range.loc);

            p.printSpaceBeforeIdentifier();

            // Allow it to fail at runtime, if it should
            if (module_type != .internal_bake_dev) {
                p.print("import(");
                p.printImportRecordPath(record);
            } else {
                p.printSymbol(p.options.commonjs_module_ref);
                p.print(".dynamicImport(");
                const path = record.path;
                p.printStringLiteralUTF8(path.pretty, false);
            }

            if (!import_options.isMissing()) {
                p.printWhitespacer(ws(", "));
                p.printExpr(import_options, .comma, .{});
            }

            p.print(")");

            // if (leading_interior_comments.len > 0) {
            //     p.printNewline();
            //     p.unindent();
            //     p.printIndent();
            // }

            return;
        }

        pub inline fn printPure(p: *Printer) void {
            if (Environment.allow_assert) assert(p.options.print_dce_annotations);
            p.printWhitespacer(ws("/* @__PURE__ */ "));
        }

        pub fn printStringLiteralEString(p: *Printer, str: *E.String, allow_backtick: bool) void {
            const quote = bestQuoteCharForEString(str, allow_backtick);
            p.print(quote);
            p.printStringCharactersEString(str, quote);
            p.print(quote);
        }
        pub fn printStringLiteralUTF8(p: *Printer, str: string, allow_backtick: bool) void {
            if (Environment.allow_assert) std.debug.assert(std.unicode.wtf8ValidateSlice(str));

            const quote = if (comptime !is_json)
                bestQuoteCharForString(u8, str, allow_backtick)
            else
                '"';

            p.print(quote);
            p.printStringCharactersUTF8(str, quote);
            p.print(quote);
        }

        fn printClauseItem(p: *Printer, item: js_ast.ClauseItem) void {
            return printClauseItemAs(p, item, .import);
        }

        fn printExportClauseItem(p: *Printer, item: js_ast.ClauseItem) void {
            return printClauseItemAs(p, item, .@"export");
        }

        fn printClauseItemAs(p: *Printer, item: js_ast.ClauseItem, comptime as: @Type(.enum_literal)) void {
            const name = p.renamer.nameForSymbol(item.name.ref.?);

            if (comptime as == .import) {
                if (strings.eql(name, item.alias)) {
                    p.printIdentifier(name);
                } else {
                    p.printClauseAlias(item.alias);
                    p.print(" as ");
                    p.addSourceMapping(item.alias_loc);
                    p.printIdentifier(name);
                }
            } else if (comptime as == .@"var") {
                p.printClauseAlias(item.alias);

                if (!strings.eql(name, item.alias)) {
                    p.print(":");
                    p.printSpace();

                    p.printIdentifier(name);
                }
            } else if (comptime as == .@"export") {
                p.printIdentifier(name);

                if (!strings.eql(name, item.alias)) {
                    p.print(" as ");
                    p.addSourceMapping(item.alias_loc);
                    p.printClauseAlias(item.alias);
                }
            } else {
                @compileError("Unknown as");
            }
        }

        pub inline fn canPrintIdentifierUTF16(_: *Printer, name: []const u16) bool {
            if (comptime ascii_only or ascii_only_always_on_unless_minifying) {
                return js_lexer.isLatin1Identifier([]const u16, name);
            } else {
                return js_lexer.isIdentifierUTF16(name);
            }
        }

        fn printRawTemplateLiteral(p: *Printer, bytes: []const u8) void {
            if (comptime is_json or !ascii_only) {
                p.print(bytes);
                return;
            }

            // Translate any non-ASCII to unicode escape sequences
            // Note that this does not correctly handle malformed template literal strings
            // template literal strings can contain invalid unicode code points
            // and pretty much anything else
            //
            // we use WTF-8 here, but that's still not good enough.
            //
            var ascii_start: usize = 0;
            var is_ascii = false;
            var iter = CodepointIterator.init(bytes);
            var cursor = CodepointIterator.Cursor{};

            while (iter.next(&cursor)) {
                switch (cursor.c) {
                    // unlike other versions, we only want to mutate > 0x7F
                    0...last_ascii => {
                        if (!is_ascii) {
                            ascii_start = cursor.i;
                            is_ascii = true;
                        }
                    },
                    else => {
                        if (is_ascii) {
                            p.print(bytes[ascii_start..cursor.i]);
                            is_ascii = false;
                        }

                        switch (cursor.c) {
                            0...0xFFFF => {
                                p.print([_]u8{
                                    '\\',
                                    'u',
                                    hex_chars[cursor.c >> 12],
                                    hex_chars[(cursor.c >> 8) & 15],
                                    hex_chars[(cursor.c >> 4) & 15],
                                    hex_chars[cursor.c & 15],
                                });
                            },
                            else => {
                                p.print("\\u{");
                                std.fmt.formatInt(cursor.c, 16, .lower, .{}, p) catch unreachable;
                                p.print("}");
                            },
                        }
                    },
                }
            }

            if (is_ascii) {
                p.print(bytes[ascii_start..]);
            }
        }

        pub fn printExpr(p: *Printer, expr: Expr, level: Level, in_flags: ExprFlag.Set) void {
            var flags = in_flags;

            switch (expr.data) {
                .e_missing => {},
                .e_undefined => {
                    p.addSourceMapping(expr.loc);
                    p.printUndefined(expr.loc, level);
                },
                .e_super => {
                    p.printSpaceBeforeIdentifier();
                    p.addSourceMapping(expr.loc);
                    p.print("super");
                },
                .e_null => {
                    p.printSpaceBeforeIdentifier();
                    p.addSourceMapping(expr.loc);
                    p.print("null");
                },
                .e_this => {
                    p.printSpaceBeforeIdentifier();
                    p.addSourceMapping(expr.loc);
                    p.print("this");
                },
                .e_spread => |e| {
                    p.addSourceMapping(expr.loc);
                    p.print("...");
                    p.printExpr(e.value, .comma, ExprFlag.None());
                },
                .e_new_target => {
                    p.printSpaceBeforeIdentifier();
                    p.addSourceMapping(expr.loc);
                    p.print("new.target");
                },
                .e_import_meta => {
                    p.printSpaceBeforeIdentifier();
                    p.addSourceMapping(expr.loc);
                    if (p.options.module_type == .internal_bake_dev) {
                        p.printSymbol(p.options.commonjs_module_ref);
                        p.print(".importMeta");
                    } else if (!p.options.import_meta_ref.isValid()) {
                        // Most of the time, leave it in there
                        p.print("import.meta");
                    } else {
                        // Note: The bundler will not hit this code path. The bundler will replace
                        // the ImportMeta AST node with a regular Identifier AST node.
                        //
                        // This is currently only used in Bun's runtime for CommonJS modules
                        // referencing import.meta
                        //
                        // TODO: This assertion trips when using `import.meta` with `--format=cjs`
                        if (comptime Environment.isDebug)
                            bun.assert(p.options.module_type == .cjs);

                        p.printSymbol(p.options.import_meta_ref);
                    }
                },
                .e_import_meta_main => |data| {
                    if (p.options.module_type == .esm and p.options.target != .node) {
                        // Node.js doesn't support import.meta.main
                        // Most of the time, leave it in there
                        if (data.inverted) {
                            p.addSourceMapping(expr.loc);
                            p.print("!");
                        } else {
                            p.printSpaceBeforeIdentifier();
                            p.addSourceMapping(expr.loc);
                        }
                        p.print("import.meta.main");
                    } else {
                        bun.assert(p.options.module_type != .internal_bake_dev);

                        p.printSpaceBeforeIdentifier();
                        p.addSourceMapping(expr.loc);

                        if (p.options.require_ref) |require|
                            p.printSymbol(require)
                        else
                            p.print("require");

                        if (data.inverted)
                            p.printWhitespacer(ws(".main != "))
                        else
                            p.printWhitespacer(ws(".main == "));

                        if (p.options.target == .node) {
                            // "__require.module"
                            if (p.options.require_ref) |require|
                                p.printSymbol(require)
                            else
                                p.print("require");

                            p.print(".module");
                        } else if (p.options.commonjs_module_ref.isValid()) {
                            p.printSymbol(p.options.commonjs_module_ref);
                        } else {
                            p.print("module");
                        }
                    }
                },
                .e_special => |special| switch (special) {
                    .module_exports => {
                        p.printSpaceBeforeIdentifier();
                        p.addSourceMapping(expr.loc);

                        if (p.options.commonjs_module_exports_assigned_deoptimized) {
                            if (p.options.commonjs_module_ref.isValid()) {
                                p.printSymbol(p.options.commonjs_module_ref);
                            } else {
                                p.print("module");
                            }
                            p.print(".exports");
                        } else {
                            p.printSymbol(p.options.commonjs_named_exports_ref);
                        }
                    },
                    .hot => {
                        bun.assert(p.options.module_type == .internal_bake_dev);
                        p.printSymbol(p.options.commonjs_module_ref);
                        p.print(".hot");
                    },
                    .hot_accept => {
                        bun.assert(p.options.module_type == .internal_bake_dev);
                        p.printSymbol(p.options.commonjs_module_ref);
                        p.print(".hot.accept");
                    },
                    .hot_accept_visited => {
                        bun.assert(p.options.module_type == .internal_bake_dev);
                        p.printSymbol(p.options.commonjs_module_ref);
                        p.print(".hot.acceptSpecifiers");
                    },
                    .resolved_specifier_string => |index| {
                        bun.assert(p.options.module_type == .internal_bake_dev);
                        p.printStringLiteralUTF8(p.importRecord(index.get()).path.pretty, true);
                    },
                },

                .e_commonjs_export_identifier => |id| {
                    p.printSpaceBeforeIdentifier();
                    p.addSourceMapping(expr.loc);

                    for (p.options.commonjs_named_exports.keys(), p.options.commonjs_named_exports.values()) |key, value| {
                        if (value.loc_ref.ref.?.eql(id.ref)) {
                            if (p.options.commonjs_named_exports_deoptimized or value.needs_decl) {
                                if (p.options.commonjs_module_exports_assigned_deoptimized and
                                    id.base == .module_dot_exports and
                                    p.options.commonjs_module_ref.isValid())
                                {
                                    p.printSymbol(p.options.commonjs_module_ref);
                                    p.print(".exports");
                                } else {
                                    p.printSymbol(p.options.commonjs_named_exports_ref);
                                }

                                if (js_lexer.isIdentifier(key)) {
                                    p.print(".");
                                    p.print(key);
                                } else {
                                    p.print("[");
                                    p.printStringLiteralUTF8(key, false);
                                    p.print("]");
                                }
                            } else {
                                p.printSymbol(value.loc_ref.ref.?);
                            }
                            break;
                        }
                    }
                },
                .e_new => |e| {
                    const has_pure_comment = e.can_be_unwrapped_if_unused and p.options.print_dce_annotations;
                    const wrap = level.gte(.call) or (has_pure_comment and level.gte(.postfix));

                    if (wrap) {
                        p.print("(");
                    }

                    if (has_pure_comment) {
                        p.printPure();
                    }

                    p.printSpaceBeforeIdentifier();
                    p.addSourceMapping(expr.loc);
                    p.print("new");
                    p.printSpace();
                    p.printExpr(e.target, .new, ExprFlag.ForbidCall());
                    const args = e.args.slice();
                    if (args.len > 0 or level.gte(.postfix)) {
                        p.print("(");

                        if (args.len > 0) {
                            p.printExpr(args[0], .comma, ExprFlag.None());

                            for (args[1..]) |arg| {
                                p.print(",");
                                p.printSpace();
                                p.printExpr(arg, .comma, ExprFlag.None());
                            }
                        }

                        if (e.close_parens_loc.start > expr.loc.start) {
                            p.addSourceMapping(e.close_parens_loc);
                        }

                        p.print(")");
                    }

                    if (wrap) {
                        p.print(")");
                    }
                },
                .e_call => |e| {
                    var wrap = level.gte(.new) or flags.contains(.forbid_call);
                    var target_flags = ExprFlag.None();
                    if (e.optional_chain == null) {
                        target_flags = ExprFlag.HasNonOptionalChainParent();
                    } else if (flags.contains(.has_non_optional_chain_parent)) {
                        wrap = true;
                    }

                    const has_pure_comment = e.can_be_unwrapped_if_unused and p.options.print_dce_annotations;
                    if (has_pure_comment and level.gte(.postfix)) {
                        wrap = true;
                    }

                    if (wrap) {
                        p.print("(");
                    }

                    if (has_pure_comment) {
                        const was_stmt_start = p.stmt_start == p.writer.written;
                        p.printPure();
                        if (was_stmt_start) {
                            p.stmt_start = p.writer.written;
                        }
                    }
                    // We only want to generate an unbound eval() in CommonJS
                    p.call_target = e.target.data;

                    const is_unbound_eval = (!e.is_direct_eval and
                        p.isUnboundEvalIdentifier(e.target) and
                        e.optional_chain == null);

                    if (is_unbound_eval) {
                        p.print("(0,");
                        p.printSpace();
                        p.printExpr(e.target, .postfix, ExprFlag.None());
                        p.print(")");
                    } else {
                        p.printExpr(e.target, .postfix, target_flags);
                    }

                    if (e.optional_chain != null and (e.optional_chain orelse unreachable) == .start) {
                        p.print("?.");
                    }
                    p.print("(");
                    const args = e.args.slice();

                    if (args.len > 0) {
                        p.printExpr(args[0], .comma, ExprFlag.None());
                        for (args[1..]) |arg| {
                            p.print(",");
                            p.printSpace();
                            p.printExpr(arg, .comma, ExprFlag.None());
                        }
                    }
                    if (e.close_paren_loc.start > expr.loc.start) {
                        p.addSourceMapping(e.close_paren_loc);
                    }
                    p.print(")");
                    if (wrap) {
                        p.print(")");
                    }
                },
                .e_require_main => {
                    p.printSpaceBeforeIdentifier();
                    p.addSourceMapping(expr.loc);

                    if (p.options.require_ref) |require_ref| {
                        p.printSymbol(require_ref);
                        p.print(".main");
                    } else if (p.options.module_type == .internal_bake_dev) {
                        p.print("false");
                    } else {
                        p.print("require.main");
                    }
                },
                .e_require_call_target => {
                    p.printSpaceBeforeIdentifier();
                    p.addSourceMapping(expr.loc);

                    if (p.options.require_ref) |require_ref| {
                        p.printSymbol(require_ref);
                    } else if (p.options.module_type == .internal_bake_dev) {
                        p.printSymbol(p.options.commonjs_module_ref);
                        p.print(".require");
                    } else {
                        p.print("require");
                    }
                },
                .e_require_resolve_call_target => {
                    p.printSpaceBeforeIdentifier();
                    p.addSourceMapping(expr.loc);

                    if (p.options.require_ref) |require_ref| {
                        p.printSymbol(require_ref);
                        p.print(".resolve");
                    } else if (p.options.module_type == .internal_bake_dev) {
                        p.printSymbol(p.options.commonjs_module_ref);
                        p.print(".require.resolve");
                    } else {
                        p.print("require.resolve");
                    }
                },
                .e_require_string => |e| {
                    if (!rewrite_esm_to_cjs) {
                        p.printRequireOrImportExpr(
                            e.import_record_index,
                            e.unwrapped_id != std.math.maxInt(u32),
                            &([_]G.Comment{}),
                            Expr.empty,
                            level,
                            flags,
                        );
                    }
                },
                .e_require_resolve_string => |e| {
                    const wrap = level.gte(.new) or flags.contains(.forbid_call);
                    if (wrap) {
                        p.print("(");
                    }

                    p.printSpaceBeforeIdentifier();

                    if (p.options.require_ref) |require_ref| {
                        p.printSymbol(require_ref);
                        p.print(".resolve");
                    } else {
                        p.print("require.resolve");
                    }

                    p.print("(");
                    p.printStringLiteralUTF8(p.importRecord(e.import_record_index).path.text, true);
                    p.print(")");

                    if (wrap) {
                        p.print(")");
                    }
                },
                .e_import => |e| {
                    // Handle non-string expressions
                    if (e.isImportRecordNull()) {
                        const wrap = level.gte(.new) or flags.contains(.forbid_call);
                        if (wrap) {
                            p.print("(");
                        }

                        p.printSpaceBeforeIdentifier();
                        p.addSourceMapping(expr.loc);
                        if (p.options.module_type == .internal_bake_dev) {
                            p.printSymbol(p.options.commonjs_module_ref);
                            p.print(".dynamicImport(");
                        } else {
                            p.print("import(");
                        }
                        // TODO:
                        // if (e.leading_interior_comments.len > 0) {
                        //     p.printNewline();
                        //     p.indent();
                        //     for (e.leading_interior_comments) |comment| {
                        //         p.printIndentedComment(comment.text);
                        //     }
                        //     p.printIndent();
                        // }
                        p.printExpr(e.expr, .comma, ExprFlag.None());

                        if (!e.options.isMissing()) {
                            p.printWhitespacer(ws(", "));
                            p.printExpr(e.options, .comma, .{});
                        }

                        // TODO:
                        // if (e.leading_interior_comments.len > 0) {
                        //     p.printNewline();
                        //     p.unindent();
                        //     p.printIndent();
                        // }
                        p.print(")");
                        if (wrap) {
                            p.print(")");
                        }
                    } else {
                        p.printRequireOrImportExpr(
                            e.import_record_index,
                            false,
                            &.{}, // e.leading_interior_comments,
                            e.options,
                            level,
                            flags,
                        );
                    }
                },
                .e_dot => |e| {
                    const isOptionalChain = e.optional_chain == .start;

                    var wrap = false;
                    if (e.optional_chain == null) {
                        flags.insert(.has_non_optional_chain_parent);

                        // Inline cross-module TypeScript enum references here
                        if (p.tryToGetImportedEnumValue(e.target, e.name)) |inlined| {
                            p.printInlinedEnum(inlined, e.name, level);
                            return;
                        }
                    } else {
                        if (flags.contains(.has_non_optional_chain_parent)) {
                            wrap = true;
                            p.print("(");
                        }

                        flags.remove(.has_non_optional_chain_parent);
                    }
                    flags.setIntersection(ExprFlag.Set.init(.{ .has_non_optional_chain_parent = true, .forbid_call = true }));

                    p.printExpr(
                        e.target,
                        .postfix,
                        flags,
                    );

                    if (js_lexer.isIdentifier(e.name)) {
                        if (isOptionalChain) {
                            p.print("?.");
                        } else {
                            if (p.prev_num_end == p.writer.written) {
                                // "1.toString" is a syntax error, so print "1 .toString" instead
                                p.print(" ");
                            }

                            p.print(".");
                        }

                        p.addSourceMapping(e.name_loc);
                        p.printIdentifier(e.name);
                    } else {
                        if (isOptionalChain) {
                            p.print("?.[");
                        } else {
                            p.print("[");
                        }

                        p.printStringLiteralUTF8(e.name, false);

                        p.print("]");
                    }

                    if (wrap) {
                        p.print(")");
                    }
                },
                .e_index => |e| {
                    var wrap = false;
                    if (e.optional_chain == null) {
                        flags.insert(.has_non_optional_chain_parent);

                        if (e.index.data.as(.e_string)) |str| {
                            str.resolveRopeIfNeeded(p.options.allocator);

                            if (str.isUTF8()) if (p.tryToGetImportedEnumValue(e.target, str.data)) |value| {
                                p.printInlinedEnum(value, str.data, level);
                                return;
                            };
                        }
                    } else {
                        if (flags.contains(.has_non_optional_chain_parent)) {
                            wrap = true;
                            p.print("(");
                        }
                        flags.remove(.has_non_optional_chain_parent);
                    }

                    p.printExpr(e.target, .postfix, flags);

                    const is_optional_chain_start = e.optional_chain == .start;
                    if (is_optional_chain_start) {
                        p.print("?.");
                    }

                    switch (e.index.data) {
                        .e_private_identifier => {
                            const priv = e.index.data.e_private_identifier;
                            if (!is_optional_chain_start) {
                                p.print(".");
                            }
                            p.addSourceMapping(e.index.loc);
                            p.printSymbol(priv.ref);
                        },
                        else => {
                            p.print("[");
                            p.addSourceMapping(e.index.loc);
                            p.printExpr(e.index, .lowest, ExprFlag.None());
                            p.print("]");
                        },
                    }

                    if (wrap) {
                        p.print(")");
                    }
                },
                .e_if => |e| {
                    const wrap = level.gte(.conditional);
                    if (wrap) {
                        p.print("(");
                        flags.remove(.forbid_in);
                    }
                    p.printExpr(e.test_, .conditional, flags);
                    p.printSpace();
                    p.print("?");
                    p.printSpace();
                    p.printExpr(e.yes, .yield, ExprFlag.None());
                    p.printSpace();
                    p.print(":");
                    p.printSpace();
                    flags.insert(.forbid_in);
                    p.printExpr(e.no, .yield, flags);
                    if (wrap) {
                        p.print(")");
                    }
                },
                .e_arrow => |e| {
                    const wrap = level.gte(.assign);

                    if (wrap) {
                        p.print("(");
                    }

                    if (e.is_async) {
                        p.addSourceMapping(expr.loc);
                        p.printSpaceBeforeIdentifier();
                        p.print("async");
                        p.printSpace();
                    }

                    p.printFnArgs(if (e.is_async) null else expr.loc, e.args, e.has_rest_arg, true);
                    p.printWhitespacer(ws(" => "));

                    var wasPrinted = false;
                    if (e.body.stmts.len == 1 and e.prefer_expr) {
                        switch (e.body.stmts[0].data) {
                            .s_return => {
                                if (e.body.stmts[0].data.s_return.value) |val| {
                                    p.arrow_expr_start = p.writer.written;
                                    p.printExpr(val, .comma, ExprFlag.Set.init(.{ .forbid_in = true }));
                                    wasPrinted = true;
                                }
                            },
                            else => {},
                        }
                    }

                    if (!wasPrinted) {
                        p.printBlock(e.body.loc, e.body.stmts, null);
                    }

                    if (wrap) {
                        p.print(")");
                    }
                },
                .e_function => |e| {
                    const n = p.writer.written;
                    const wrap = p.stmt_start == n or p.export_default_start == n;

                    if (wrap) {
                        p.print("(");
                    }

                    p.printSpaceBeforeIdentifier();
                    p.addSourceMapping(expr.loc);
                    if (e.func.flags.contains(.is_async)) {
                        p.print("async ");
                    }
                    p.print("function");
                    if (e.func.flags.contains(.is_generator)) {
                        p.print("*");
                        p.printSpace();
                    }

                    if (e.func.name) |sym| {
                        p.printSpaceBeforeIdentifier();
                        p.addSourceMapping(sym.loc);
                        p.printSymbol(sym.ref orelse Output.panic("internal error: expected E.Function's name symbol to have a ref\n{any}", .{e.func}));
                    }

                    p.printFunc(e.func);
                    if (wrap) {
                        p.print(")");
                    }
                },
                .e_class => |e| {
                    const n = p.writer.written;
                    const wrap = p.stmt_start == n or p.export_default_start == n;
                    if (wrap) {
                        p.print("(");
                    }

                    p.printSpaceBeforeIdentifier();
                    p.addSourceMapping(expr.loc);
                    p.print("class");
                    if (e.class_name) |name| {
                        p.print(" ");
                        p.addSourceMapping(name.loc);
                        p.printSymbol(name.ref orelse Output.panic("internal error: expected E.Class's name symbol to have a ref\n{any}", .{e}));
                    }
                    p.printClass(e.*);
                    if (wrap) {
                        p.print(")");
                    }
                },
                .e_array => |e| {
                    p.addSourceMapping(expr.loc);
                    p.print("[");
                    const items = e.items.slice();
                    if (items.len > 0) {
                        if (!e.is_single_line) {
                            p.indent();
                        }

                        for (items, 0..) |item, i| {
                            if (i != 0) {
                                p.print(",");
                                if (e.is_single_line) {
                                    p.printSpace();
                                }
                            }
                            if (!e.is_single_line) {
                                p.printNewline();
                                p.printIndent();
                            }
                            p.printExpr(item, .comma, ExprFlag.None());

                            if (i == items.len - 1 and item.data == .e_missing) {
                                // Make sure there's a comma after trailing missing items
                                p.print(",");
                            }
                        }

                        if (!e.is_single_line) {
                            p.unindent();
                            p.printNewline();
                            p.printIndent();
                        }
                    }

                    if (e.close_bracket_loc.start > expr.loc.start) {
                        p.addSourceMapping(e.close_bracket_loc);
                    }

                    p.print("]");
                },
                .e_object => |e| {
                    const n = p.writer.written;
                    const wrap = if (comptime is_json)
                        false
                    else
                        p.stmt_start == n or p.arrow_expr_start == n;

                    if (wrap) {
                        p.print("(");
                    }
                    p.addSourceMapping(expr.loc);
                    p.print("{");
                    const props = expr.data.e_object.properties.slice();
                    if (props.len > 0) {
                        if (!e.is_single_line) {
                            p.indent();
                        }

                        if (e.is_single_line and !is_json) {
                            p.printSpace();
                        } else {
                            p.printNewline();
                            p.printIndent();
                        }
                        p.printProperty(props[0]);

                        if (props.len > 1) {
                            for (props[1..]) |property| {
                                p.print(",");

                                if (e.is_single_line and !is_json) {
                                    p.printSpace();
                                } else {
                                    p.printNewline();
                                    p.printIndent();
                                }
                                p.printProperty(property);
                            }
                        }

                        if (e.is_single_line and !is_json) {
                            p.printSpace();
                        } else {
                            p.unindent();
                            p.printNewline();
                            p.printIndent();
                        }
                    }
                    if (e.close_brace_loc.start > expr.loc.start) {
                        p.addSourceMapping(e.close_brace_loc);
                    }
                    p.print("}");
                    if (wrap) {
                        p.print(")");
                    }
                },
                .e_boolean => |e| {
                    p.addSourceMapping(expr.loc);
                    if (p.options.minify_syntax) {
                        if (level.gte(Level.prefix)) {
                            p.print(if (e.value) "(!0)" else "(!1)");
                        } else {
                            p.print(if (e.value) "!0" else "!1");
                        }
                    } else {
                        p.printSpaceBeforeIdentifier();
                        p.print(if (e.value) "true" else "false");
                    }
                },
                .e_string => |e| {
                    e.resolveRopeIfNeeded(p.options.allocator);
                    p.addSourceMapping(expr.loc);

                    // If this was originally a template literal, print it as one as long as we're not minifying
                    if (e.prefer_template and !p.options.minify_syntax) {
                        p.print("`");
                        p.printStringCharactersEString(e, '`');
                        p.print("`");
                        return;
                    }

                    p.printStringLiteralEString(e, true);
                },
                .e_template => |e| {
                    if (e.tag) |tag| {
                        p.addSourceMapping(expr.loc);
                        // Optional chains are forbidden in template tags
                        if (expr.isOptionalChain()) {
                            p.print("(");
                            p.printExpr(tag, .lowest, ExprFlag.None());
                            p.print(")");
                        } else {
                            p.printExpr(tag, .postfix, ExprFlag.None());
                        }
                    } else {
                        p.addSourceMapping(expr.loc);
                    }

                    p.print("`");
                    switch (e.head) {
                        .raw => |raw| p.printRawTemplateLiteral(raw),
                        .cooked => |*cooked| {
                            if (cooked.isPresent()) {
                                cooked.resolveRopeIfNeeded(p.options.allocator);
                                p.printStringCharactersEString(cooked, '`');
                            }
                        },
                    }

                    for (e.parts) |*part| {
                        p.print("${");
                        p.printExpr(part.value, .lowest, ExprFlag.None());
                        p.print("}");
                        switch (part.tail) {
                            .raw => |raw| p.printRawTemplateLiteral(raw),
                            .cooked => |*cooked| {
                                if (cooked.isPresent()) {
                                    cooked.resolveRopeIfNeeded(p.options.allocator);
                                    p.printStringCharactersEString(cooked, '`');
                                }
                            },
                        }
                    }
                    p.print("`");
                },
                .e_reg_exp => |e| {
                    p.addSourceMapping(expr.loc);
                    p.printRegExpLiteral(e);
                },
                .e_big_int => |e| {
                    p.printSpaceBeforeIdentifier();
                    p.addSourceMapping(expr.loc);
                    p.print(e.value);
                    p.print('n');
                },
                .e_number => |e| {
                    p.addSourceMapping(expr.loc);
                    p.printNumber(e.value, level);
                },
                .e_identifier => |e| {
                    const name = p.renamer.nameForSymbol(e.ref);
                    const wrap = p.writer.written == p.for_of_init_start and strings.eqlComptime(name, "let");

                    if (wrap) {
                        p.print("(");
                    }

                    p.printSpaceBeforeIdentifier();
                    p.addSourceMapping(expr.loc);
                    p.printIdentifier(name);

                    if (wrap) {
                        p.print(")");
                    }
                },
                .e_import_identifier => |e| {
                    // Potentially use a property access instead of an identifier
                    var didPrint = false;

                    const ref = if (p.options.module_type != .internal_bake_dev)
                        p.symbols().follow(e.ref)
                    else
                        e.ref;
                    const symbol = p.symbols().get(ref).?;

                    // if (bun.strings.eql(symbol.original_name, "registerClientReference")) {
                    //     @breakpoint();
                    // }

                    if (symbol.import_item_status == .missing) {
                        p.printUndefined(expr.loc, level);
                        didPrint = true;
                    } else if (symbol.namespace_alias) |namespace| {
                        if (namespace.import_record_index < p.import_records.len) {
                            const import_record = p.importRecord(namespace.import_record_index);
                            if (namespace.was_originally_property_access) {
                                var wrap = false;
                                didPrint = true;

                                if (p.call_target) |target| {
                                    wrap = e.was_originally_identifier and (target == .e_identifier and
                                        target.e_identifier.ref.eql(expr.data.e_import_identifier.ref));
                                }

                                if (wrap) {
                                    p.printWhitespacer(ws("(0, "));
                                }
                                p.printSpaceBeforeIdentifier();
                                p.addSourceMapping(expr.loc);
                                p.printNamespaceAlias(import_record.*, namespace);

                                if (wrap) {
                                    p.print(")");
                                }
                            } else if (import_record.was_originally_require and import_record.path.is_disabled) {
                                p.addSourceMapping(expr.loc);

                                if (import_record.handles_import_errors) {
                                    p.printRequireError(import_record.path.text);
                                } else {
                                    p.printDisabledImport();
                                }
                                didPrint = true;
                            }
                        }

                        if (!didPrint) {
                            didPrint = true;

                            const wrap = if (p.call_target) |target|
                                e.was_originally_identifier and (target == .e_identifier and
                                    target.e_identifier.ref.eql(expr.data.e_import_identifier.ref))
                            else
                                false;

                            if (wrap) {
                                p.printWhitespacer(ws("(0, "));
                            }

                            p.printSpaceBeforeIdentifier();
                            p.addSourceMapping(expr.loc);
                            p.printSymbol(namespace.namespace_ref);
                            const alias = namespace.alias;
                            if (js_lexer.isIdentifier(alias)) {
                                p.print(".");
                                // TODO: addSourceMappingForName
                                p.printIdentifier(alias);
                            } else {
                                p.print("[");
                                // TODO: addSourceMappingForName
                                // p.addSourceMappingForName(alias);
                                p.printStringLiteralUTF8(alias, false);
                                p.print("]");
                            }

                            if (wrap) {
                                p.print(")");
                            }
                        }
                    }
                    // else if (p.options.const_values.get(ref)) |const_value| {
                    //     p.printSpaceBeforeIdentifier();
                    //     // TODO: addSourceMappingForName
                    //     // p.addSourceMappingForName(renamer.nameForSymbol(e.ref));
                    //     p.addSourceMapping(expr.loc);
                    //     p.printExpr(const_value, level, flags);
                    //     didPrint = true;
                    // }

                    if (!didPrint) {
                        p.printSpaceBeforeIdentifier();
                        p.addSourceMapping(expr.loc);
                        p.printSymbol(e.ref);
                    }
                },
                .e_await => |e| {
                    const wrap = level.gte(.prefix);

                    if (wrap) {
                        p.print("(");
                    }

                    p.printSpaceBeforeIdentifier();
                    p.addSourceMapping(expr.loc);
                    p.print("await");
                    p.printSpace();
                    p.printExpr(e.value, Level.sub(.prefix, 1), ExprFlag.None());

                    if (wrap) {
                        p.print(")");
                    }
                },
                .e_yield => |e| {
                    const wrap = level.gte(.assign);
                    if (wrap) {
                        p.print("(");
                    }

                    p.printSpaceBeforeIdentifier();
                    p.addSourceMapping(expr.loc);
                    p.print("yield");

                    if (e.value) |val| {
                        if (e.is_star) {
                            p.print("*");
                        }
                        p.printSpace();
                        p.printExpr(val, .yield, ExprFlag.None());
                    }

                    if (wrap) {
                        p.print(")");
                    }
                },
                .e_unary => |e| {
                    // 4.00 ms  eums.EnumIndexer(src.js_ast.Op.Code).indexOf
                    const entry: *const Op = Op.Table.getPtrConst(e.op);
                    const wrap = level.gte(entry.level);

                    if (wrap) {
                        p.print("(");
                    }

                    if (!e.op.isPrefix()) {
                        p.printExpr(e.value, Op.Level.sub(.postfix, 1), ExprFlag.None());
                    }

                    if (entry.is_keyword) {
                        p.printSpaceBeforeIdentifier();
                        p.addSourceMapping(expr.loc);
                        p.print(entry.text);
                        p.printSpace();
                    } else {
                        p.printSpaceBeforeOperator(e.op);
                        p.print(entry.text);
                        p.prev_op = e.op;
                        p.prev_op_end = p.writer.written;
                    }

                    if (e.op.isPrefix()) {
                        p.printExpr(e.value, Op.Level.sub(.prefix, 1), ExprFlag.None());
                    }

                    if (wrap) {
                        p.print(")");
                    }
                },
                .e_binary => |e| {
                    // The handling of binary expressions is convoluted because we're using
                    // iteration on the heap instead of recursion on the call stack to avoid
                    // stack overflow for deeply-nested ASTs. See the comments for the similar
                    // code in the JavaScript parser for details.
                    var v = BinaryExpressionVisitor{
                        .e = e,
                        .level = level,
                        .flags = flags,
                        .entry = Op.Table.getPtrConst(e.op),
                    };

                    // Use a single stack to reduce allocation overhead
                    const stack_bottom = p.binary_expression_stack.items.len;

                    while (true) {
                        if (!v.checkAndPrepare(p)) {
                            break;
                        }

                        const left = v.e.left;
                        const left_binary: ?*E.Binary = if (left.data == .e_binary) left.data.e_binary else null;

                        // Stop iterating if iteration doesn't apply to the left node
                        if (left_binary == null) {
                            p.printExpr(left, v.left_level, v.left_flags);
                            v.visitRightAndFinish(p);
                            break;
                        }

                        // Only allocate heap memory on the stack for nested binary expressions
                        p.binary_expression_stack.append(v) catch bun.outOfMemory();
                        v = BinaryExpressionVisitor{
                            .e = left_binary.?,
                            .level = v.left_level,
                            .flags = v.left_flags,
                        };
                    }

                    // Process all binary operations from the deepest-visited node back toward
                    // our original top-level binary operation
                    while (p.binary_expression_stack.items.len > stack_bottom) {
                        var last = p.binary_expression_stack.pop();
                        last.visitRightAndFinish(p);
                    }
                },
                .e_inlined_enum => |e| {
                    p.printExpr(e.value, level, flags);
                    if (!p.options.minify_whitespace and !p.options.minify_identifiers) {
                        p.print(" /* ");
                        p.print(e.comment);
                        p.print(" */");
                    }
                },

                .e_jsx_element,
                .e_private_identifier,
                => {
                    if (Environment.isDebug)
                        Output.panic("Unexpected expression of type .{s}", .{@tagName(expr.data)});
                },
            }
        }

        pub fn printSpaceBeforeOperator(p: *Printer, next: Op.Code) void {
            if (p.prev_op_end == p.writer.written) {
                const prev = p.prev_op;
                // "+ + y" => "+ +y"
                // "+ ++ y" => "+ ++y"
                // "x + + y" => "x+ +y"
                // "x ++ + y" => "x+++y"
                // "x + ++ y" => "x+ ++y"
                // "-- >" => "-- >"
                // "< ! --" => "<! --"
                if (((prev == Op.Code.bin_add or prev == Op.Code.un_pos) and (next == Op.Code.bin_add or next == Op.Code.un_pos or next == Op.Code.un_pre_inc)) or
                    ((prev == Op.Code.bin_sub or prev == Op.Code.un_neg) and (next == Op.Code.bin_sub or next == Op.Code.un_neg or next == Op.Code.un_pre_dec)) or
                    (prev == Op.Code.un_post_dec and next == Op.Code.bin_gt) or
                    (prev == Op.Code.un_not and next == Op.Code.un_pre_dec and p.writer.written > 1 and p.writer.prevPrevChar() == '<'))
                {
                    p.print(" ");
                }
            }
        }

        pub inline fn printDotThenSuffix(p: *Printer) void {
            p.print(")");
        }

        // This assumes the string has already been quoted.
        pub fn printStringCharactersEString(p: *Printer, str: *const E.String, c: u8) void {
            if (!str.isUTF8()) {
                p.printStringCharactersUTF16(str.slice16(), c);
            } else {
                p.printStringCharactersUTF8(str.data, c);
            }
        }

        pub fn printNamespaceAlias(p: *Printer, _: ImportRecord, namespace: G.NamespaceAlias) void {
            p.printSymbol(namespace.namespace_ref);

            // In the case of code like this:
            // module.exports = require("foo")
            // if "foo" is bundled
            // then we access it as the namespace symbol itself
            // that means the namespace alias is empty
            if (namespace.alias.len == 0) return;

            if (js_lexer.isIdentifier(namespace.alias)) {
                p.print(".");
                p.printIdentifier(namespace.alias);
            } else {
                p.print("[");
                p.printStringLiteralUTF8(namespace.alias, false);
                p.print("]");
            }
        }

        pub fn printRegExpLiteral(p: *Printer, e: *const E.RegExp) void {
            const n = p.writer.written;

            // Avoid forming a single-line comment
            if (n > 0 and p.writer.prevChar() == '/') {
                p.print(" ");
            }

            if (comptime is_bun_platform) {
                // Translate any non-ASCII to unicode escape sequences
                var ascii_start: usize = 0;
                var is_ascii = false;
                var iter = CodepointIterator.init(e.value);
                var cursor = CodepointIterator.Cursor{};
                while (iter.next(&cursor)) {
                    switch (cursor.c) {
                        first_ascii...last_ascii => {
                            if (!is_ascii) {
                                ascii_start = cursor.i;
                                is_ascii = true;
                            }
                        },
                        else => {
                            if (is_ascii) {
                                p.print(e.value[ascii_start..cursor.i]);
                                is_ascii = false;
                            }

                            switch (cursor.c) {
                                0...0xFFFF => {
                                    p.print([_]u8{
                                        '\\',
                                        'u',
                                        hex_chars[cursor.c >> 12],
                                        hex_chars[(cursor.c >> 8) & 15],
                                        hex_chars[(cursor.c >> 4) & 15],
                                        hex_chars[cursor.c & 15],
                                    });
                                },

                                else => |c| {
                                    const k = c - 0x10000;
                                    const lo = @as(usize, @intCast(first_high_surrogate + ((k >> 10) & 0x3FF)));
                                    const hi = @as(usize, @intCast(first_low_surrogate + (k & 0x3FF)));

                                    p.print(&[_]u8{
                                        '\\',
                                        'u',
                                        hex_chars[lo >> 12],
                                        hex_chars[(lo >> 8) & 15],
                                        hex_chars[(lo >> 4) & 15],
                                        hex_chars[lo & 15],
                                        '\\',
                                        'u',
                                        hex_chars[hi >> 12],
                                        hex_chars[(hi >> 8) & 15],
                                        hex_chars[(hi >> 4) & 15],
                                        hex_chars[hi & 15],
                                    });
                                },
                            }
                        },
                    }
                }

                if (is_ascii) {
                    p.print(e.value[ascii_start..]);
                }
            } else {
                // UTF8 sequence is fine
                p.print(e.value);
            }

            // Need a space before the next identifier to avoid it turning into flags
            p.prev_reg_exp_end = p.writer.written;
        }

        pub fn printProperty(p: *Printer, item_in: G.Property) void {
            var item = item_in;
            if (comptime !is_json) {
                if (item.kind == .spread) {
                    if (comptime is_json and Environment.allow_assert)
                        unreachable;
                    p.print("...");
                    p.printExpr(item.value.?, .comma, ExprFlag.None());
                    return;
                }

                // Handle key syntax compression for cross-module constant inlining of enums
                if (p.options.minify_syntax and item.flags.contains(.is_computed)) {
                    if (item.key.?.data.as(.e_dot)) |dot| {
                        if (p.tryToGetImportedEnumValue(dot.target, dot.name)) |value| {
                            switch (value) {
                                .string => |str| {
                                    item.key.?.data = .{ .e_string = str };

                                    // Problematic key names must stay computed for correctness
                                    if (!str.eqlComptime("__proto__") and !str.eqlComptime("constructor") and !str.eqlComptime("prototype")) {
                                        item.flags.setPresent(.is_computed, false);
                                    }
                                },
                                .number => |num| {
                                    item.key.?.data = .{ .e_number = .{ .value = num } };
                                    item.flags.setPresent(.is_computed, false);
                                },
                            }
                        }
                    }
                }

                if (item.flags.contains(.is_static)) {
                    if (comptime is_json and Environment.allow_assert)
                        unreachable;
                    p.print("static");
                    p.printSpace();
                }

                switch (item.kind) {
                    .get => {
                        if (comptime is_json and Environment.allow_assert)
                            unreachable;
                        p.printSpaceBeforeIdentifier();
                        p.print("get");
                        p.printSpace();
                    },
                    .set => {
                        if (comptime is_json and Environment.allow_assert)
                            unreachable;
                        p.printSpaceBeforeIdentifier();
                        p.print("set");
                        p.printSpace();
                    },
                    else => {},
                }

                if (item.value) |val| {
                    switch (val.data) {
                        .e_function => |func| {
                            if (item.flags.contains(.is_method)) {
                                if (func.func.flags.contains(.is_async)) {
                                    p.printSpaceBeforeIdentifier();
                                    p.print("async");
                                }

                                if (func.func.flags.contains(.is_generator)) {
                                    p.print("*");
                                }

                                if (func.func.flags.contains(.is_generator) and func.func.flags.contains(.is_async)) {
                                    p.printSpace();
                                }
                            }
                        },
                        else => {},
                    }

                    // If var is declared in a parent scope and var is then written via destructuring pattern, key is null
                    // example:
                    //  var foo = 1;
                    //  if (true) {
                    //      var { foo } = { foo: 2 };
                    //  }
                    if (item.key == null) {
                        p.printExpr(val, .comma, ExprFlag.None());
                        return;
                    }
                }
            }

            const _key = item.key.?;

            if (!is_json and item.flags.contains(.is_computed)) {
                p.print("[");
                p.printExpr(_key, .comma, ExprFlag.None());
                p.print("]");

                if (item.value) |val| {
                    switch (val.data) {
                        .e_function => |func| {
                            if (item.flags.contains(.is_method)) {
                                p.printFunc(func.func);
                                return;
                            }
                        },
                        else => {},
                    }

                    p.print(":");
                    p.printSpace();
                    p.printExpr(val, .comma, ExprFlag.None());
                }

                if (item.initializer) |initial| {
                    p.printInitializer(initial);
                }
                return;
            }

            switch (_key.data) {
                .e_private_identifier => |priv| {
                    if (comptime is_json) {
                        unreachable;
                    }

                    p.addSourceMapping(_key.loc);
                    p.printSymbol(priv.ref);
                },
                .e_string => |key| {
                    p.addSourceMapping(_key.loc);
                    if (key.isUTF8()) {
                        key.resolveRopeIfNeeded(p.options.allocator);
                        p.printSpaceBeforeIdentifier();
                        var allow_shorthand: bool = true;
                        // In react/cjs/react.development.js, there's part of a function like this:
                        // var escaperLookup = {
                        //     "=": "=0",
                        //     ":": "=2"
                        //   };
                        // While each of those property keys are ASCII, a subset of ASCII is valid as the start of an identifier
                        // "=" and ":" are not valid
                        // So we need to check
                        if (!is_json and js_lexer.isIdentifier(key.data)) {
                            p.printIdentifier(key.data);
                        } else {
                            allow_shorthand = false;
                            p.printStringLiteralEString(key, false);
                        }

                        // Use a shorthand property if the names are the same
                        if (item.value) |val| {
                            switch (val.data) {
                                .e_identifier => |e| {
                                    if (key.eql(string, p.renamer.nameForSymbol(e.ref))) {
                                        if (item.initializer) |initial| {
                                            p.printInitializer(initial);
                                        }
                                        if (allow_shorthand) {
                                            return;
                                        }
                                    }
                                },
                                .e_import_identifier => |e| inner: {
                                    const ref = p.symbols().follow(e.ref);
                                    if (p.options.input_files_for_dev_server != null)
                                        break :inner;
                                    // if (p.options.const_values.count() > 0 and p.options.const_values.contains(ref))
                                    //     break :inner;

                                    if (p.symbols().get(ref)) |symbol| {
                                        if (symbol.namespace_alias == null and strings.eql(key.data, p.renamer.nameForSymbol(e.ref))) {
                                            if (item.initializer) |initial| {
                                                p.printInitializer(initial);
                                            }
                                            if (allow_shorthand) {
                                                return;
                                            }
                                        }
                                    }
                                },
                                else => {},
                            }
                        }
                    } else if (!is_json and p.canPrintIdentifierUTF16(key.slice16())) {
                        p.printSpaceBeforeIdentifier();
                        p.printIdentifierUTF16(key.slice16()) catch unreachable;

                        // Use a shorthand property if the names are the same
                        if (item.value) |val| {
                            switch (val.data) {
                                .e_identifier => |e| {

                                    // TODO: is needing to check item.flags.contains(.was_shorthand) a bug?
                                    // esbuild doesn't have to do that...
                                    // maybe it's a symptom of some other underlying issue
                                    // or maybe, it's because i'm not lowering the same way that esbuild does.
                                    if (item.flags.contains(.was_shorthand) or strings.utf16EqlString(key.slice16(), p.renamer.nameForSymbol(e.ref))) {
                                        if (item.initializer) |initial| {
                                            p.printInitializer(initial);
                                        }
                                        return;
                                    }
                                    // if (strings) {}
                                },
                                // .e_import_identifier => |e| inner: {
                                .e_import_identifier => |e| {
                                    const ref = p.symbols().follow(e.ref);

                                    // if (p.options.const_values.count() > 0 and p.options.const_values.contains(ref))
                                    //     break :inner;

                                    if (p.symbols().get(ref)) |symbol| {
                                        if (symbol.namespace_alias == null and strings.utf16EqlString(key.slice16(), p.renamer.nameForSymbol(e.ref))) {
                                            if (item.initializer) |initial| {
                                                p.printInitializer(initial);
                                            }
                                            return;
                                        }
                                    }
                                },
                                else => {},
                            }
                        }
                    } else {
                        const c = bestQuoteCharForString(u16, key.slice16(), false);
                        p.print(c);
                        p.printStringCharactersUTF16(key.slice16(), c);
                        p.print(c);
                    }
                },
                else => {
                    if (comptime is_json) {
                        unreachable;
                    }

                    p.printExpr(_key, .lowest, ExprFlag.Set{});
                },
            }

            if (item.kind != .normal) {
                if (comptime is_json) {
                    bun.unreachablePanic("item.kind must be normal in json, received: {any}", .{item.kind});
                }

                switch (item.value.?.data) {
                    .e_function => |func| {
                        p.printFunc(func.func);
                        return;
                    },
                    else => {},
                }
            }

            if (item.value) |val| {
                switch (val.data) {
                    .e_function => |f| {
                        if (item.flags.contains(.is_method)) {
                            p.printFunc(f.func);

                            return;
                        }
                    },
                    else => {},
                }

                p.print(":");
                p.printSpace();
                p.printExpr(val, .comma, ExprFlag.Set{});
            }

            if (comptime is_json) {
                bun.assert(item.initializer == null);
            }

            if (item.initializer) |initial| {
                p.printInitializer(initial);
            }
        }

        pub fn printInitializer(p: *Printer, initial: Expr) void {
            p.printSpace();
            p.print("=");
            p.printSpace();
            p.printExpr(initial, .comma, ExprFlag.None());
        }

        pub fn printBinding(p: *Printer, binding: Binding) void {
            switch (binding.data) {
                .b_missing => {},
                .b_identifier => |b| {
                    p.printSpaceBeforeIdentifier();
                    p.addSourceMapping(binding.loc);
                    p.printSymbol(b.ref);
                },
                .b_array => |b| {
                    p.print("[");
                    if (b.items.len > 0) {
                        if (!b.is_single_line) {
                            p.indent();
                        }

                        for (b.items, 0..) |*item, i| {
                            if (i != 0) {
                                p.print(",");
                                if (b.is_single_line) {
                                    p.printSpace();
                                }
                            }

                            if (!b.is_single_line) {
                                p.printNewline();
                                p.printIndent();
                            }

                            const is_last = i + 1 == b.items.len;
                            if (b.has_spread and is_last) {
                                p.print("...");
                            }

                            p.printBinding(item.binding);

                            p.maybePrintDefaultBindingValue(item);

                            // Make sure there's a comma after trailing missing items
                            if (is_last and item.binding.data == .b_missing) {
                                p.print(",");
                            }
                        }

                        if (!b.is_single_line) {
                            p.unindent();
                            p.printNewline();
                            p.printIndent();
                        }
                    }

                    p.print("]");
                },
                .b_object => |b| {
                    p.print("{");
                    if (b.properties.len > 0) {
                        if (!b.is_single_line) {
                            p.indent();
                        }

                        for (b.properties, 0..) |*property, i| {
                            if (i != 0) {
                                p.print(",");
                            }

                            if (b.is_single_line) {
                                p.printSpace();
                            } else {
                                p.printNewline();
                                p.printIndent();
                            }

                            if (property.flags.contains(.is_spread)) {
                                p.print("...");
                            } else {
                                if (property.flags.contains(.is_computed)) {
                                    p.print("[");
                                    p.printExpr(property.key, .comma, ExprFlag.None());
                                    p.print("]:");
                                    p.printSpace();

                                    p.printBinding(property.value);
                                    p.maybePrintDefaultBindingValue(property);
                                    continue;
                                }

                                switch (property.key.data) {
                                    .e_string => |str| {
                                        str.resolveRopeIfNeeded(p.options.allocator);
                                        p.addSourceMapping(property.key.loc);

                                        if (str.isUTF8()) {
                                            p.printSpaceBeforeIdentifier();
                                            // Example case:
                                            //      const Menu = React.memo(function Menu({
                                            //          aria-label: ariaLabel,
                                            //              ^
                                            // That needs to be:
                                            //          "aria-label": ariaLabel,
                                            if (js_lexer.isIdentifier(str.data)) {
                                                p.printIdentifier(str.data);

                                                // Use a shorthand property if the names are the same
                                                switch (property.value.data) {
                                                    .b_identifier => |id| {
                                                        if (str.eql(string, p.renamer.nameForSymbol(id.ref))) {
                                                            p.maybePrintDefaultBindingValue(property);
                                                            continue;
                                                        }
                                                    },
                                                    else => {},
                                                }
                                            } else {
                                                p.printStringLiteralUTF8(str.data, false);
                                            }
                                        } else if (p.canPrintIdentifierUTF16(str.slice16())) {
                                            p.printSpaceBeforeIdentifier();
                                            p.printIdentifierUTF16(str.slice16()) catch unreachable;

                                            // Use a shorthand property if the names are the same
                                            switch (property.value.data) {
                                                .b_identifier => |id| {
                                                    if (strings.utf16EqlString(str.slice16(), p.renamer.nameForSymbol(id.ref))) {
                                                        p.maybePrintDefaultBindingValue(property);
                                                        continue;
                                                    }
                                                },
                                                else => {},
                                            }
                                        } else {
                                            p.printExpr(property.key, .lowest, ExprFlag.None());
                                        }
                                    },
                                    else => {
                                        p.printExpr(property.key, .lowest, ExprFlag.None());
                                    },
                                }

                                p.print(":");
                                p.printSpace();
                            }

                            p.printBinding(property.value);
                            p.maybePrintDefaultBindingValue(property);
                        }

                        if (!b.is_single_line) {
                            p.unindent();
                            p.printNewline();
                            p.printIndent();
                        } else {
                            p.printSpace();
                        }
                    }
                    p.print("}");
                },
            }
        }

        pub fn maybePrintDefaultBindingValue(p: *Printer, property: anytype) void {
            if (property.default_value) |default| {
                p.printSpace();
                p.print("=");
                p.printSpace();
                p.printExpr(default, .comma, ExprFlag.None());
            }
        }

        pub fn printStmt(p: *Printer, stmt: Stmt) !void {
            const prev_stmt_tag = p.prev_stmt_tag;

            defer {
                p.prev_stmt_tag = std.meta.activeTag(stmt.data);
            }

            switch (stmt.data) {
                .s_comment => |s| {
                    p.printIndentedComment(s.text);
                },
                .s_function => |s| {
                    p.printIndent();
                    p.printSpaceBeforeIdentifier();
                    p.addSourceMapping(stmt.loc);
                    const name = s.func.name orelse Output.panic("Internal error: expected func to have a name ref\n{any}", .{s});
                    const nameRef = name.ref orelse Output.panic("Internal error: expected func to have a name\n{any}", .{s});

                    if (s.func.flags.contains(.is_export)) {
                        if (!rewrite_esm_to_cjs) {
                            p.print("export ");
                        }
                    }
                    if (s.func.flags.contains(.is_async)) {
                        p.print("async ");
                    }
                    p.print("function");
                    if (s.func.flags.contains(.is_generator)) {
                        p.print("*");
                        p.printSpace();
                    } else {
                        p.printSpaceBeforeIdentifier();
                    }

                    p.addSourceMapping(name.loc);
                    p.printSymbol(nameRef);
                    p.printFunc(s.func);

                    // if (rewrite_esm_to_cjs and s.func.flags.contains(.is_export)) {
                    //     p.printSemicolonAfterStatement();
                    //     p.print("var ");
                    //     p.printSymbol(nameRef);
                    //     p.@"print = "();
                    //     p.printSymbol(nameRef);
                    //     p.printSemicolonAfterStatement();
                    // } else {
                    p.printNewline();
                    // }

                    if (rewrite_esm_to_cjs and s.func.flags.contains(.is_export)) {
                        p.printIndent();
                        p.printBundledExport(p.renamer.nameForSymbol(nameRef), p.renamer.nameForSymbol(nameRef));
                        p.printSemicolonAfterStatement();
                    }
                },
                .s_class => |s| {
                    // Give an extra newline for readaiblity
                    if (prev_stmt_tag != .s_empty) {
                        p.printNewline();
                    }

                    p.printIndent();
                    p.printSpaceBeforeIdentifier();
                    p.addSourceMapping(stmt.loc);
                    const nameRef = s.class.class_name.?.ref.?;
                    if (s.is_export) {
                        if (!rewrite_esm_to_cjs) {
                            p.print("export ");
                        }
                    }

                    p.print("class ");
                    p.addSourceMapping(s.class.class_name.?.loc);
                    p.printSymbol(nameRef);
                    p.printClass(s.class);

                    if (rewrite_esm_to_cjs and s.is_export) {
                        p.printSemicolonAfterStatement();
                    } else {
                        p.printNewline();
                    }

                    if (rewrite_esm_to_cjs) {
                        if (s.is_export) {
                            p.printIndent();
                            p.printBundledExport(p.renamer.nameForSymbol(nameRef), p.renamer.nameForSymbol(nameRef));
                            p.printSemicolonAfterStatement();
                        }
                    }
                },
                .s_empty => {
                    if (p.prev_stmt_tag == .s_empty and p.options.indent.count == 0) return;

                    p.printIndent();
                    p.addSourceMapping(stmt.loc);
                    p.print(";");
                    p.printNewline();
                },
                .s_export_default => |s| {
                    p.printIndent();
                    p.printSpaceBeforeIdentifier();
                    p.addSourceMapping(stmt.loc);
                    p.print("export default ");

                    switch (s.value) {
                        .expr => |expr| {

                            // Functions and classes must be wrapped to avoid confusion with their statement forms
                            p.export_default_start = p.writer.written;
                            p.printExpr(expr, .comma, ExprFlag.None());
                            p.printSemicolonAfterStatement();
                            return;
                        },

                        .stmt => |s2| {
                            switch (s2.data) {
                                .s_function => |func| {
                                    p.printSpaceBeforeIdentifier();

                                    if (func.func.flags.contains(.is_async)) {
                                        p.print("async ");
                                    }
                                    p.print("function");

                                    if (func.func.flags.contains(.is_generator)) {
                                        p.print("*");
                                        p.printSpace();
                                    } else {
                                        p.maybePrintSpace();
                                    }

                                    if (func.func.name) |name| {
                                        p.printSymbol(name.ref.?);
                                    }

                                    p.printFunc(func.func);

                                    p.printNewline();
                                },
                                .s_class => |class| {
                                    p.printSpaceBeforeIdentifier();

                                    if (class.class.class_name) |name| {
                                        p.print("class ");
                                        p.printSymbol(name.ref orelse Output.panic("Internal error: Expected class to have a name ref\n{any}", .{class}));
                                    } else {
                                        p.print("class");
                                    }

                                    p.printClass(class.class);

                                    p.printNewline();
                                },
                                else => {
                                    Output.panic("Internal error: unexpected export default stmt data {any}", .{s});
                                },
                            }
                        },
                    }
                },
                .s_export_star => |s| {

                    // Give an extra newline for readaiblity
                    if (!prev_stmt_tag.isExportLike()) {
                        p.printNewline();
                    }
                    p.printIndent();
                    p.printSpaceBeforeIdentifier();
                    p.addSourceMapping(stmt.loc);

                    if (s.alias != null)
                        p.printWhitespacer(comptime ws("export *").append(" as "))
                    else
                        p.printWhitespacer(comptime ws("export * from "));

                    if (s.alias) |alias| {
                        p.printClauseAlias(alias.original_name);
                        p.print(" ");
                        p.printWhitespacer(ws("from "));
                    }

                    p.printImportRecordPath(p.importRecord(s.import_record_index));
                    p.printSemicolonAfterStatement();
                },
                .s_export_clause => |s| {
                    if (rewrite_esm_to_cjs) {
                        p.printIndent();
                        p.printSpaceBeforeIdentifier();
                        p.addSourceMapping(stmt.loc);

                        switch (s.items.len) {
                            0 => {},
                            // It unfortunately cannot be so simple as exports.foo = foo;
                            // If we have a lazy re-export and it's read-only...
                            // we have to overwrite it via Object.defineProperty

                            // Object.assign(__export, {prop1, prop2, prop3});
                            else => {
                                p.print("Object.assign");

                                p.print("(");
                                p.printModuleExportSymbol();
                                p.print(",");
                                p.printSpace();
                                p.print("{");
                                p.printSpace();
                                const last = s.items.len - 1;
                                for (s.items, 0..) |item, i| {
                                    const symbol = p.symbols().getWithLink(item.name.ref.?).?;
                                    const name = symbol.original_name;
                                    var did_print = false;

                                    if (symbol.namespace_alias) |namespace| {
                                        const import_record = p.importRecord(namespace.import_record_index);
                                        if (namespace.was_originally_property_access) {
                                            p.printIdentifier(name);
                                            p.print(": () => ");
                                            p.printNamespaceAlias(import_record.*, namespace);
                                            did_print = true;
                                        }
                                    }

                                    if (!did_print) {
                                        p.printClauseAlias(item.alias);
                                        if (!strings.eql(name, item.alias)) {
                                            p.print(":");
                                            p.printSpaceBeforeIdentifier();
                                            p.printIdentifier(name);
                                        }
                                    }

                                    if (i < last) {
                                        p.print(",");
                                    }
                                }
                                p.print("})");
                                p.printSemicolonAfterStatement();
                            },
                        }
                        return;
                    }

                    // Give an extra newline for export default for readability
                    if (!prev_stmt_tag.isExportLike()) {
                        p.printNewline();
                    }

                    p.printIndent();
                    p.printSpaceBeforeIdentifier();
                    p.addSourceMapping(stmt.loc);
                    p.print("export");
                    p.printSpace();

                    if (s.items.len == 0) {
                        p.print("{}");
                        p.printSemicolonAfterStatement();
                        return;
                    }

                    // This transforms code like this:
                    // import {Foo, Bar} from 'bundled-module';
                    // export {Foo, Bar};
                    // into
                    // export var Foo = $$bundledModule.Foo; (where $$bundledModule is created at import time)
                    // This is necessary unfortunately because export statements do not allow dot expressions
                    // The correct approach here is to invert the logic
                    // instead, make the entire module behave like a CommonJS module
                    // and export that one instead
                    // This particular code segment does the transform inline by adding an extra pass over export clauses
                    // and then swapRemove'ing them as we go
                    var array = std.ArrayListUnmanaged(js_ast.ClauseItem){ .items = s.items, .capacity = s.items.len };
                    {
                        var i: usize = 0;
                        while (i < array.items.len) {
                            const item: js_ast.ClauseItem = array.items[i];

                            if (item.original_name.len > 0) {
                                if (p.symbols().get(item.name.ref.?)) |symbol| {
                                    if (symbol.namespace_alias) |namespace| {
                                        const import_record = p.importRecord(namespace.import_record_index);
                                        if (namespace.was_originally_property_access) {
                                            p.print("var ");
                                            p.printSymbol(item.name.ref.?);
                                            p.@"print = "();
                                            p.printNamespaceAlias(import_record.*, namespace);
                                            p.printSemicolonAfterStatement();
                                            _ = array.swapRemove(i);

                                            if (i < array.items.len) {
                                                p.printIndent();
                                                p.printSpaceBeforeIdentifier();
                                                p.print("export");
                                                p.printSpace();
                                            }

                                            continue;
                                        }
                                    }
                                }
                            }

                            i += 1;
                        }

                        if (array.items.len == 0) {
                            return;
                        }

                        s.items = array.items;
                    }

                    p.print("{");

                    if (!s.is_single_line) {
                        p.indent();
                    } else {
                        p.printSpace();
                    }

                    for (s.items, 0..) |item, i| {
                        if (i != 0) {
                            p.print(",");
                            if (s.is_single_line) {
                                p.printSpace();
                            }
                        }

                        if (!s.is_single_line) {
                            p.printNewline();
                            p.printIndent();
                        }

                        p.printExportClauseItem(item);
                    }

                    if (!s.is_single_line) {
                        p.unindent();
                        p.printNewline();
                        p.printIndent();
                    } else {
                        p.printSpace();
                    }

                    p.print("}");
                    p.printSemicolonAfterStatement();
                },
                .s_export_from => |s| {
                    p.printIndent();
                    p.printSpaceBeforeIdentifier();
                    p.addSourceMapping(stmt.loc);

                    const import_record = p.importRecord(s.import_record_index);

                    p.printWhitespacer(ws("export {"));

                    if (!s.is_single_line) {
                        p.indent();
                    } else {
                        p.printSpace();
                    }

                    for (s.items, 0..) |item, i| {
                        if (i != 0) {
                            p.print(",");
                            if (s.is_single_line) {
                                p.printSpace();
                            }
                        }

                        if (!s.is_single_line) {
                            p.printNewline();
                            p.printIndent();
                        }
                        p.printExportClauseItem(item);
                    }

                    if (!s.is_single_line) {
                        p.unindent();
                        p.printNewline();
                        p.printIndent();
                    } else {
                        p.printSpace();
                    }

                    p.printWhitespacer(ws("} from "));
                    p.printImportRecordPath(import_record);
                    p.printSemicolonAfterStatement();
                },
                .s_local => |s| {
                    p.printIndent();
                    p.printSpaceBeforeIdentifier();
                    p.addSourceMapping(stmt.loc);
                    switch (s.kind) {
                        .k_const => {
                            p.printDeclStmt(s.is_export, "const", s.decls.slice());
                        },
                        .k_let => {
                            p.printDeclStmt(s.is_export, "let", s.decls.slice());
                        },
                        .k_var => {
                            p.printDeclStmt(s.is_export, "var", s.decls.slice());
                        },
                        .k_using => {
                            p.printDeclStmt(s.is_export, "using", s.decls.slice());
                        },
                        .k_await_using => {
                            p.printDeclStmt(s.is_export, "await using", s.decls.slice());
                        },
                    }
                },
                .s_if => |s| {
                    p.printIndent();
                    p.printIf(s, stmt.loc);
                },
                .s_do_while => |s| {
                    p.printIndent();
                    p.printSpaceBeforeIdentifier();
                    p.addSourceMapping(stmt.loc);
                    p.print("do");
                    switch (s.body.data) {
                        .s_block => {
                            p.printSpace();
                            p.printBlock(s.body.loc, s.body.data.s_block.stmts, s.body.data.s_block.close_brace_loc);
                            p.printSpace();
                        },
                        else => {
                            p.printNewline();
                            p.indent();
                            p.printStmt(s.body) catch unreachable;
                            p.printSemicolonIfNeeded();
                            p.unindent();
                            p.printIndent();
                        },
                    }

                    p.print("while");
                    p.printSpace();
                    p.print("(");
                    p.printExpr(s.test_, .lowest, ExprFlag.None());
                    p.print(")");
                    p.printSemicolonAfterStatement();
                },
                .s_for_in => |s| {
                    p.printIndent();
                    p.printSpaceBeforeIdentifier();
                    p.addSourceMapping(stmt.loc);
                    p.print("for");
                    p.printSpace();
                    p.print("(");
                    p.printForLoopInit(s.init);
                    p.printSpace();
                    p.printSpaceBeforeIdentifier();
                    p.print("in");
                    p.printSpace();
                    p.printExpr(s.value, .lowest, ExprFlag.None());
                    p.print(")");
                    p.printBody(s.body);
                },
                .s_for_of => |s| {
                    p.printIndent();
                    p.printSpaceBeforeIdentifier();
                    p.addSourceMapping(stmt.loc);
                    p.print("for");
                    if (s.is_await) {
                        p.print(" await");
                    }
                    p.printSpace();
                    p.print("(");
                    p.for_of_init_start = p.writer.written;
                    p.printForLoopInit(s.init);
                    p.printSpace();
                    p.printSpaceBeforeIdentifier();
                    p.print("of");
                    p.printSpace();
                    p.printExpr(s.value, .comma, ExprFlag.None());
                    p.print(")");
                    p.printBody(s.body);
                },
                .s_while => |s| {
                    p.printIndent();
                    p.printSpaceBeforeIdentifier();
                    p.addSourceMapping(stmt.loc);
                    p.print("while");
                    p.printSpace();
                    p.print("(");
                    p.printExpr(s.test_, .lowest, ExprFlag.None());
                    p.print(")");
                    p.printBody(s.body);
                },
                .s_with => |s| {
                    p.printIndent();
                    p.printSpaceBeforeIdentifier();
                    p.addSourceMapping(stmt.loc);
                    p.print("with");
                    p.printSpace();
                    p.print("(");
                    p.printExpr(s.value, .lowest, ExprFlag.None());
                    p.print(")");
                    p.printBody(s.body);
                },
                .s_label => |s| {
                    if (!p.options.minify_whitespace and p.options.indent.count > 0) {
                        p.printIndent();
                    }
                    p.printSpaceBeforeIdentifier();
                    p.addSourceMapping(stmt.loc);
                    p.printSymbol(s.name.ref orelse Output.panic("Internal error: expected label to have a name {any}", .{s}));
                    p.print(":");
                    p.printBody(s.stmt);
                },
                .s_try => |s| {
                    p.printIndent();
                    p.printSpaceBeforeIdentifier();
                    p.addSourceMapping(stmt.loc);
                    p.print("try");
                    p.printSpace();
                    p.printBlock(s.body_loc, s.body, null);

                    if (s.catch_) |catch_| {
                        p.printSpace();
                        p.addSourceMapping(catch_.loc);
                        p.print("catch");
                        if (catch_.binding) |binding| {
                            p.printSpace();
                            p.print("(");
                            p.printBinding(binding);
                            p.print(")");
                        }
                        p.printSpace();
                        p.printBlock(catch_.body_loc, catch_.body, null);
                    }

                    if (s.finally) |finally| {
                        p.printSpace();
                        p.print("finally");
                        p.printSpace();
                        p.printBlock(finally.loc, finally.stmts, null);
                    }

                    p.printNewline();
                },
                .s_for => |s| {
                    p.printIndent();
                    p.printSpaceBeforeIdentifier();
                    p.addSourceMapping(stmt.loc);
                    p.print("for");
                    p.printSpace();
                    p.print("(");

                    if (s.init) |init_| {
                        p.printForLoopInit(init_);
                    }

                    p.print(";");

                    if (s.test_) |test_| {
                        p.printExpr(test_, .lowest, ExprFlag.None());
                    }

                    p.print(";");
                    p.printSpace();

                    if (s.update) |update| {
                        p.printExpr(update, .lowest, ExprFlag.None());
                    }

                    p.print(")");
                    p.printBody(s.body);
                },
                .s_switch => |s| {
                    p.printIndent();
                    p.printSpaceBeforeIdentifier();
                    p.addSourceMapping(stmt.loc);
                    p.print("switch");
                    p.printSpace();
                    p.print("(");

                    p.printExpr(s.test_, .lowest, ExprFlag.None());

                    p.print(")");
                    p.printSpace();
                    p.print("{");
                    p.printNewline();
                    p.indent();

                    for (s.cases) |c| {
                        p.printSemicolonIfNeeded();
                        p.printIndent();

                        if (c.value) |val| {
                            p.print("case");
                            p.printSpace();
                            p.printExpr(val, .logical_and, ExprFlag.None());
                        } else {
                            p.print("default");
                        }

                        p.print(":");

                        if (c.body.len == 1) {
                            switch (c.body[0].data) {
                                .s_block => {
                                    p.printSpace();
                                    p.printBlock(c.body[0].loc, c.body[0].data.s_block.stmts, c.body[0].data.s_block.close_brace_loc);
                                    p.printNewline();
                                    continue;
                                },
                                else => {},
                            }
                        }

                        p.printNewline();
                        p.indent();
                        for (c.body) |st| {
                            p.printSemicolonIfNeeded();
                            p.printStmt(st) catch unreachable;
                        }
                        p.unindent();
                    }

                    p.unindent();
                    p.printIndent();
                    p.print("}");
                    p.printNewline();
                    p.needs_semicolon = false;
                },
                .s_import => |s| {
                    bun.assert(s.import_record_index < p.import_records.len);

                    const record: *const ImportRecord = p.importRecord(s.import_record_index);

                    switch (record.print_mode) {
                        .css => {
                            switch (p.options.css_import_behavior) {
                                .facade => {
                                    p.addSourceMapping(stmt.loc);
                                    // This comment exists to let tooling authors know which files CSS originated from
                                    // To parse this, you just look for a line that starts with //@import url("
                                    p.print("//@import url(\"");
                                    // We do not URL escape here.
                                    p.print(record.path.text);

                                    // If they actually use the code, then we emit a facade that just echos whatever they write
                                    if (s.default_name) |name| {
                                        p.print("\"); css-module-facade\nvar ");
                                        p.printSymbol(name.ref.?);
                                        p.print(" = new Proxy({}, {get(_,className,__){return className;}});\n");
                                    } else {
                                        p.print("\"); css-import-facade\n");
                                    }

                                    return;
                                },

                                .auto_onimportcss, .facade_onimportcss => {
                                    p.addSourceMapping(stmt.loc);
                                    p.print("globalThis.document?.dispatchEvent(new CustomEvent(\"onimportcss\", {detail: ");
                                    p.printStringLiteralUTF8(record.path.text, false);
                                    p.print("}));\n");

                                    // If they actually use the code, then we emit a facade that just echos whatever they write
                                    if (s.default_name) |name| {
                                        p.print("var ");
                                        p.printSymbol(name.ref.?);
                                        p.print(" = new Proxy({}, {get(_,className,__){return className;}});\n");
                                    }
                                },
                                else => {},
                            }
                            return;
                        },
                        .import_path => {
                            p.addSourceMapping(stmt.loc);
                            if (s.default_name) |name| {
                                p.print("var ");
                                p.printSymbol(name.ref.?);
                                p.@"print = "();
                                p.printImportRecordPath(record);
                                p.printSemicolonAfterStatement();
                            } else if (record.contains_import_star) {
                                // this case is particularly important for running files without an extension in bun's runtime
                                p.print("var ");
                                p.printSymbol(s.namespace_ref);
                                p.@"print = "();
                                p.print("{default:");
                                p.printImportRecordPath(record);
                                p.print("}");
                                p.printSemicolonAfterStatement();
                            }
                            return;
                        },
                        .napi_module => {
                            if (comptime is_bun_platform) {
                                p.printIndent();
                                p.printSpaceBeforeIdentifier();
                                p.addSourceMapping(stmt.loc);
                                p.print("var ");
                                p.printSymbol(s.namespace_ref);
                                p.@"print = "();

                                p.print("import.meta.require(");
                                p.printImportRecordPath(record);
                                p.print(")");
                                p.printSemicolonAfterStatement();
                            }
                            return;
                        },
                        else => {},
                    }

                    p.printIndent();
                    p.printSpaceBeforeIdentifier();
                    p.addSourceMapping(stmt.loc);

                    if (comptime is_bun_platform) {
                        switch (record.tag) {
                            .bun_test => {
                                p.printBunJestImportStatement(s.*);
                                return;
                            },
                            .bun => {
                                p.printGlobalBunImportStatement(s.*);
                                return;
                            },
                            else => {},
                        }
                    }

                    if (record.path.is_disabled) {
                        if (record.contains_import_star) {
                            p.print("var ");
                            p.printSymbol(s.namespace_ref);
                            p.@"print = "();
                            p.printDisabledImport();
                            p.printSemicolonAfterStatement();
                        }

                        if (s.items.len > 0 or s.default_name != null) {
                            p.printIndent();
                            p.printSpaceBeforeIdentifier();
                            p.printWhitespacer(ws("var {"));

                            if (s.default_name) |default_name| {
                                p.printSpace();
                                p.print("default:");
                                p.printSpace();
                                p.printSymbol(default_name.ref.?);

                                if (s.items.len > 0) {
                                    p.printSpace();
                                    p.print(",");
                                    p.printSpace();
                                    for (s.items, 0..) |item, i| {
                                        p.printClauseItemAs(item, .@"var");

                                        if (i < s.items.len - 1) {
                                            p.print(",");
                                            p.printSpace();
                                        }
                                    }
                                }
                            } else {
                                for (s.items, 0..) |item, i| {
                                    p.printClauseItemAs(item, .@"var");

                                    if (i < s.items.len - 1) {
                                        p.print(",");
                                        p.printSpace();
                                    }
                                }
                            }

                            p.print("}");
                            p.@"print = "();

                            if (record.contains_import_star) {
                                p.printSymbol(s.namespace_ref);
                                p.printSemicolonAfterStatement();
                            } else {
                                p.printDisabledImport();
                                p.printSemicolonAfterStatement();
                            }
                        }

                        return;
                    }

                    if (record.handles_import_errors and record.path.is_disabled and record.kind.isCommonJS()) {
                        return;
                    }

                    p.print("import");

                    var item_count: usize = 0;

                    if (s.default_name) |name| {
                        p.print(" ");
                        p.printSymbol(name.ref.?);
                        item_count += 1;
                    }

                    if (s.items.len > 0) {
                        if (item_count > 0) {
                            p.print(",");
                        }
                        p.printSpace();

                        p.print("{");
                        if (!s.is_single_line) {
                            p.indent();
                        } else {
                            p.printSpace();
                        }

                        for (s.items, 0..) |item, i| {
                            if (i != 0) {
                                p.print(",");
                                if (s.is_single_line) {
                                    p.printSpace();
                                }
                            }

                            if (!s.is_single_line) {
                                p.printNewline();
                                p.printIndent();
                            }

                            p.printClauseItem(item);
                        }

                        if (!s.is_single_line) {
                            p.unindent();
                            p.printNewline();
                            p.printIndent();
                        } else {
                            p.printSpace();
                        }
                        p.print("}");
                        item_count += 1;
                    }

                    if (record.contains_import_star) {
                        if (item_count > 0) {
                            p.print(",");
                        }
                        p.printSpace();

                        p.printWhitespacer(ws("* as"));
                        p.print(" ");
                        p.printSymbol(s.namespace_ref);
                        item_count += 1;
                    }

                    if (item_count > 0) {
                        if (!p.options.minify_whitespace or
                            record.contains_import_star or
                            s.items.len == 0)
                            p.print(" ");

                        p.printWhitespacer(ws("from "));
                    }

                    p.printImportRecordPath(record);

                    switch (record.tag) {
                        .with_type_sqlite, .with_type_sqlite_embedded => {
                            // we do not preserve "embed": "true" since it is not necessary
                            p.printWhitespacer(ws(" with { type: \"sqlite\" }"));
                        },
                        .with_type_text => {
                            if (comptime is_bun_platform) {
                                p.printWhitespacer(ws(" with { type: \"text\" }"));
                            }
                        },
                        .with_type_json => {
                            // backwards compatibility: previously, we always stripped type json
                            if (comptime is_bun_platform) {
                                p.printWhitespacer(ws(" with { type: \"json\" }"));
                            }
                        },
                        .with_type_toml => {
                            // backwards compatibility: previously, we always stripped type
                            if (comptime is_bun_platform) {
                                p.printWhitespacer(ws(" with { type: \"toml\" }"));
                            }
                        },
                        .with_type_file => {
                            // backwards compatibility: previously, we always stripped type
                            if (comptime is_bun_platform) {
                                p.printWhitespacer(ws(" with { type: \"file\" }"));
                            }
                        },
                        else => {},
                    }
                    p.printSemicolonAfterStatement();
                },
                .s_block => |s| {
                    p.printIndent();
                    p.printBlock(stmt.loc, s.stmts, s.close_brace_loc);
                    p.printNewline();
                },
                .s_debugger => {
                    p.printIndent();
                    p.printSpaceBeforeIdentifier();
                    p.addSourceMapping(stmt.loc);
                    p.print("debugger");
                    p.printSemicolonAfterStatement();
                },
                .s_directive => |s| {
                    if (comptime is_json)
                        unreachable;

                    p.printIndent();
                    p.printSpaceBeforeIdentifier();
                    p.addSourceMapping(stmt.loc);
                    p.printStringLiteralUTF8(s.value, false);
                    p.printSemicolonAfterStatement();
                },
                .s_break => |s| {
                    p.printIndent();
                    p.printSpaceBeforeIdentifier();
                    p.addSourceMapping(stmt.loc);
                    p.print("break");
                    if (s.label) |label| {
                        p.print(" ");
                        p.printSymbol(label.ref.?);
                    }

                    p.printSemicolonAfterStatement();
                },
                .s_continue => |s| {
                    p.printIndent();
                    p.printSpaceBeforeIdentifier();
                    p.addSourceMapping(stmt.loc);
                    p.print("continue");

                    if (s.label) |label| {
                        p.print(" ");
                        p.printSymbol(label.ref.?);
                    }
                    p.printSemicolonAfterStatement();
                },
                .s_return => |s| {
                    p.printIndent();
                    p.printSpaceBeforeIdentifier();
                    p.addSourceMapping(stmt.loc);
                    p.print("return");

                    if (s.value) |value| {
                        p.printSpace();
                        p.printExpr(value, .lowest, ExprFlag.None());
                    }
                    p.printSemicolonAfterStatement();
                },
                .s_throw => |s| {
                    p.printIndent();
                    p.printSpaceBeforeIdentifier();
                    p.addSourceMapping(stmt.loc);
                    p.print("throw");
                    p.printSpace();
                    p.printExpr(s.value, .lowest, ExprFlag.None());
                    p.printSemicolonAfterStatement();
                },
                .s_expr => |s| {
                    if (!p.options.minify_whitespace and p.options.indent.count > 0) {
                        p.printIndent();
                    }

                    p.stmt_start = p.writer.written;
                    p.printExpr(s.value, .lowest, ExprFlag.ExprResultIsUnused());
                    p.printSemicolonAfterStatement();
                },
                else => |tag| {
                    Output.panic("Unexpected tag in printStmt: .{s}", .{@tagName(tag)});
                },
            }
        }

        pub inline fn printModuleExportSymbol(p: *Printer) void {
            p.print("module.exports");
        }

        pub fn printImportRecordPath(p: *Printer, import_record: *const ImportRecord) void {
            if (comptime is_json)
                unreachable;

            const quote = bestQuoteCharForString(u8, import_record.path.text, false);
            if (import_record.print_namespace_in_path and !import_record.path.isFile()) {
                p.print(quote);
                p.printStringCharactersUTF8(import_record.path.namespace, quote);
                p.print(":");
                p.printStringCharactersUTF8(import_record.path.text, quote);
                p.print(quote);
            } else {
                p.print(quote);
                p.printStringCharactersUTF8(import_record.path.text, quote);
                p.print(quote);
            }
        }

        pub fn printBundledImport(p: *Printer, record: ImportRecord, s: *S.Import) void {
            if (record.is_internal) {
                return;
            }

            const import_record = p.importRecord(s.import_record_index);
            const is_disabled = import_record.path.is_disabled;
            const module_id = import_record.module_id;

            // If the bundled import was disabled and only imported for side effects
            // we can skip it

            if (record.path.is_disabled) {
                if (p.symbols().get(s.namespace_ref) == null)
                    return;
            }

            switch (ImportVariant.determine(&record, s)) {
                .path_only => {
                    if (!is_disabled) {
                        p.printCallModuleID(module_id);
                        p.printSemicolonAfterStatement();
                    }
                },
                .import_items_and_default, .import_default => {
                    if (!is_disabled) {
                        p.print("var $");
                        p.printModuleId(module_id);
                        p.@"print = "();
                        p.printLoadFromBundle(s.import_record_index);

                        if (s.default_name) |default_name| {
                            p.print(", ");
                            p.printSymbol(default_name.ref.?);
                            p.print(" = (($");
                            p.printModuleId(module_id);

                            p.print(" && \"default\" in $");
                            p.printModuleId(module_id);
                            p.print(") ? $");
                            p.printModuleId(module_id);
                            p.print(".default : $");
                            p.printModuleId(module_id);
                            p.print(")");
                        }
                    } else {
                        if (s.default_name) |default_name| {
                            p.print("var ");
                            p.printSymbol(default_name.ref.?);
                            p.@"print = "();
                            p.printDisabledImport();
                        }
                    }

                    p.printSemicolonAfterStatement();
                },
                .import_star_and_import_default => {
                    p.print("var ");
                    p.printSymbol(s.namespace_ref);
                    p.@"print = "();
                    p.printLoadFromBundle(s.import_record_index);

                    if (s.default_name) |default_name| {
                        p.print(",");
                        p.printSpace();
                        p.printSymbol(default_name.ref.?);
                        p.@"print = "();

                        if (!is_bun_platform) {
                            p.print("(");
                            p.printSymbol(s.namespace_ref);
                            p.printWhitespacer(ws(" && \"default\" in "));
                            p.printSymbol(s.namespace_ref);
                            p.printWhitespacer(ws(" ? "));
                            p.printSymbol(s.namespace_ref);
                            p.printWhitespacer(ws(".default : "));
                            p.printSymbol(s.namespace_ref);
                            p.print(")");
                        } else {
                            p.printSymbol(s.namespace_ref);
                        }
                    }
                    p.printSemicolonAfterStatement();
                },
                .import_star => {
                    p.print("var ");
                    p.printSymbol(s.namespace_ref);
                    p.@"print = "();
                    p.printLoadFromBundle(s.import_record_index);
                    p.printSemicolonAfterStatement();
                },

                else => {
                    p.print("var $");
                    p.printModuleIdAssumeEnabled(module_id);
                    p.@"print = "();
                    p.printLoadFromBundle(s.import_record_index);
                    p.printSemicolonAfterStatement();
                },
            }
        }
        pub fn printLoadFromBundle(p: *Printer, import_record_index: u32) void {
            p.printLoadFromBundleWithoutCall(import_record_index);
            p.print("()");
        }

        inline fn printDisabledImport(p: *Printer) void {
            p.printWhitespacer(ws("(() => ({}))"));
        }

        pub fn printLoadFromBundleWithoutCall(p: *Printer, import_record_index: u32) void {
            const record = p.importRecord(import_record_index);
            if (record.path.is_disabled) {
                p.printDisabledImport();
                return;
            }

            @call(bun.callmod_inline, printModuleId, .{ p, p.importRecord(import_record_index).module_id });
        }

        pub fn printCallModuleID(p: *Printer, module_id: u32) void {
            printModuleId(p, module_id);
            p.print("()");
        }

        inline fn printModuleId(p: *Printer, module_id: u32) void {
            bun.assert(module_id != 0); // either module_id is forgotten or it should be disabled
            p.printModuleIdAssumeEnabled(module_id);
        }

        inline fn printModuleIdAssumeEnabled(p: *Printer, module_id: u32) void {
            p.print("$");
            std.fmt.formatInt(module_id, 16, .lower, .{}, p) catch unreachable;
        }

        pub fn printBundledRexport(p: *Printer, name: string, import_record_index: u32) void {
            p.print("Object.defineProperty(");
            p.printModuleExportSymbol();
            p.print(",");
            p.printStringLiteralUTF8(name, true);

            p.printWhitespacer(ws(",{get: () => ("));
            p.printLoadFromBundle(import_record_index);
            p.printWhitespacer(ws("), enumerable: true, configurable: true})"));
        }

        // We must use Object.defineProperty() to handle re-exports from ESM -> CJS
        // Here is an example where a runtime error occurs when assigning directly to module.exports
        // > 24077 |   module.exports.init = init;
        // >       ^
        // >  TypeError: Attempted to assign to readonly property.
        pub fn printBundledExport(p: *Printer, name: string, identifier: string) void {
            // In the event that
            p.print("Object.defineProperty(");
            p.printModuleExportSymbol();
            p.print(",");
            p.printStringLiteralUTF8(name, true);
            p.print(",{get: () => ");
            p.printIdentifier(identifier);
            p.print(", enumerable: true, configurable: true})");
        }

        pub fn printForLoopInit(p: *Printer, initSt: Stmt) void {
            switch (initSt.data) {
                .s_expr => |s| {
                    p.printExpr(
                        s.value,
                        .lowest,
                        ExprFlag.Set.init(.{ .forbid_in = true, .expr_result_is_unused = true }),
                    );
                },
                .s_local => |s| {
                    switch (s.kind) {
                        .k_var => {
                            p.printDecls("var", s.decls.slice(), ExprFlag.Set.init(.{ .forbid_in = true }));
                        },
                        .k_let => {
                            p.printDecls("let", s.decls.slice(), ExprFlag.Set.init(.{ .forbid_in = true }));
                        },
                        .k_const => {
                            p.printDecls("const", s.decls.slice(), ExprFlag.Set.init(.{ .forbid_in = true }));
                        },
                        .k_using => {
                            p.printDecls("using", s.decls.slice(), ExprFlag.Set.init(.{ .forbid_in = true }));
                        },
                        .k_await_using => {
                            p.printDecls("await using", s.decls.slice(), ExprFlag.Set.init(.{ .forbid_in = true }));
                        },
                    }
                },
                // for(;)
                .s_empty => {},
                else => {
                    Output.panic("Internal error: Unexpected stmt in for loop {any}", .{initSt});
                },
            }
        }
        pub fn printIf(p: *Printer, s: *const S.If, loc: logger.Loc) void {
            p.printSpaceBeforeIdentifier();
            p.addSourceMapping(loc);
            p.print("if");
            p.printSpace();
            p.print("(");
            p.printExpr(s.test_, .lowest, ExprFlag.None());
            p.print(")");

            switch (s.yes.data) {
                .s_block => |block| {
                    p.printSpace();
                    p.printBlock(s.yes.loc, block.stmts, block.close_brace_loc);

                    if (s.no != null) {
                        p.printSpace();
                    } else {
                        p.printNewline();
                    }
                },
                else => {
                    if (wrapToAvoidAmbiguousElse(&s.yes.data)) {
                        p.printSpace();
                        p.print("{");
                        p.printNewline();

                        p.indent();
                        p.printStmt(s.yes) catch unreachable;
                        p.unindent();
                        p.needs_semicolon = false;

                        p.printIndent();
                        p.print("}");

                        if (s.no != null) {
                            p.printSpace();
                        } else {
                            p.printNewline();
                        }
                    } else {
                        p.printNewline();
                        p.indent();
                        p.printStmt(s.yes) catch unreachable;
                        p.unindent();

                        if (s.no != null) {
                            p.printIndent();
                        }
                    }
                },
            }

            if (s.no) |no_block| {
                p.printSemicolonIfNeeded();
                p.printSpaceBeforeIdentifier();
                p.addSourceMapping(no_block.loc);
                p.print("else");

                switch (no_block.data) {
                    .s_block => {
                        p.printSpace();
                        p.printBlock(no_block.loc, no_block.data.s_block.stmts, null);
                        p.printNewline();
                    },
                    .s_if => {
                        p.printIf(no_block.data.s_if, no_block.loc);
                    },
                    else => {
                        p.printNewline();
                        p.indent();
                        p.printStmt(no_block) catch unreachable;
                        p.unindent();
                    },
                }
            }
        }

        pub fn wrapToAvoidAmbiguousElse(s_: *const Stmt.Data) bool {
            var s = s_;
            while (true) {
                switch (s.*) {
                    .s_if => |index| {
                        if (index.no) |*no| {
                            s = &no.data;
                        } else {
                            return true;
                        }
                    },
                    .s_for => |current| {
                        s = &current.body.data;
                    },
                    .s_for_in => |current| {
                        s = &current.body.data;
                    },
                    .s_for_of => |current| {
                        s = &current.body.data;
                    },
                    .s_while => |current| {
                        s = &current.body.data;
                    },
                    .s_with => |current| {
                        s = &current.body.data;
                    },
                    else => {
                        return false;
                    },
                }
            }
        }

        pub fn tryToGetImportedEnumValue(p: *Printer, target: Expr, name: []const u8) ?js_ast.InlinedEnumValue.Decoded {
            if (target.data.as(.e_import_identifier)) |id| {
                const ref = p.symbols().follow(id.ref);
                if (p.symbols().get(ref)) |symbol| {
                    if (symbol.kind == .ts_enum) {
                        if (p.options.ts_enums.get(ref)) |enum_value| {
                            if (enum_value.get(name)) |value|
                                return value.decode();
                        }
                    }
                }
            }
            return null;
        }

        pub fn printInlinedEnum(
            p: *Printer,
            inlined: js_ast.InlinedEnumValue.Decoded,
            comment: []const u8,
            level: Level,
        ) void {
            switch (inlined) {
                .number => |num| p.printNumber(num, level),

                // TODO: extract printString
                .string => |str| p.printExpr(.{
                    .data = .{ .e_string = str },
                    .loc = logger.Loc.Empty,
                }, level, .{}),
            }

            if (!p.options.minify_whitespace and !p.options.minify_identifiers) {
                // TODO: rewrite this to handle </script>
                if (!bun.strings.containsComptime(comment, "*/")) {
                    p.print(" /* ");
                    p.print(comment);
                    p.print(" */");
                }
            }
        }

        pub fn printDeclStmt(p: *Printer, is_export: bool, comptime keyword: string, decls: []G.Decl) void {
            if (!rewrite_esm_to_cjs and is_export) {
                p.print("export ");
            }
            p.printDecls(keyword, decls, ExprFlag.None());
            p.printSemicolonAfterStatement();
            if (rewrite_esm_to_cjs and is_export and decls.len > 0) {
                for (decls) |decl| {
                    p.printIndent();
                    p.printSymbol(p.options.runtime_imports.__export.?.ref);
                    p.print("(");
                    p.printSpaceBeforeIdentifier();
                    p.printModuleExportSymbol();
                    p.print(",");
                    p.printSpace();

                    switch (decl.binding.data) {
                        .b_identifier => |ident| {
                            p.print("{");
                            p.printSpace();
                            p.printSymbol(ident.ref);
                            if (p.options.minify_whitespace)
                                p.print(":()=>(")
                            else
                                p.print(": () => (");
                            p.printSymbol(ident.ref);
                            p.print(") }");
                        },
                        .b_object => |obj| {
                            p.print("{");
                            p.printSpace();
                            for (obj.properties) |prop| {
                                switch (prop.value.data) {
                                    .b_identifier => |ident| {
                                        p.printSymbol(ident.ref);
                                        if (p.options.minify_whitespace)
                                            p.print(":()=>(")
                                        else
                                            p.print(": () => (");
                                        p.printSymbol(ident.ref);
                                        p.print("),");
                                        p.printNewline();
                                    },
                                    else => {},
                                }
                            }
                            p.print("}");
                        },
                        else => {
                            p.printBinding(decl.binding);
                        },
                    }
                    p.print(")");
                    p.printSemicolonAfterStatement();
                }
            }
        }

        pub fn printIdentifier(p: *Printer, identifier: string) void {
            if (comptime ascii_only) {
                p.printIdentifierAsciiOnly(identifier);
            } else {
                p.print(identifier);
            }
        }

        fn printIdentifierAsciiOnly(p: *Printer, identifier: string) void {
            var ascii_start: usize = 0;
            var is_ascii = false;
            var iter = CodepointIterator.init(identifier);
            var cursor = CodepointIterator.Cursor{};
            while (iter.next(&cursor)) {
                switch (cursor.c) {
                    first_ascii...last_ascii => {
                        if (!is_ascii) {
                            ascii_start = cursor.i;
                            is_ascii = true;
                        }
                    },
                    else => {
                        if (is_ascii) {
                            p.print(identifier[ascii_start..cursor.i]);
                            is_ascii = false;
                        }

                        p.print("\\u{");
                        std.fmt.formatInt(cursor.c, 16, .lower, .{}, p) catch unreachable;
                        p.print("}");
                    },
                }
            }

            if (is_ascii) {
                p.print(identifier[ascii_start..]);
            }
        }

        pub fn printIdentifierUTF16(p: *Printer, name: []const u16) !void {
            const n = name.len;
            var i: usize = 0;

            const CodeUnitType = u32;
            while (i < n) {
                var c: CodeUnitType = name[i];
                i += 1;

                if (c & ~@as(CodeUnitType, 0x03ff) == 0xd800 and i < n) {
                    c = 0x10000 + (((c & 0x03ff) << 10) | (name[i] & 0x03ff));
                    i += 1;
                }

                if ((comptime ascii_only) and c > last_ascii) {
                    switch (c) {
                        0...0xFFFF => {
                            p.print(
                                [_]u8{
                                    '\\',
                                    'u',
                                    hex_chars[c >> 12],
                                    hex_chars[(c >> 8) & 15],
                                    hex_chars[(c >> 4) & 15],
                                    hex_chars[c & 15],
                                },
                            );
                        },
                        else => {
                            p.print("\\u");
                            var buf_ptr = p.writer.reserve(4) catch unreachable;
                            p.writer.advance(strings.encodeWTF8RuneT(buf_ptr[0..4], CodeUnitType, c));
                        },
                    }
                    continue;
                }

                {
                    var buf_ptr = p.writer.reserve(4) catch unreachable;
                    p.writer.advance(strings.encodeWTF8RuneT(buf_ptr[0..4], CodeUnitType, c));
                }
            }
        }

        pub fn printNumber(p: *Printer, value: f64, level: Level) void {
            const absValue = @abs(value);
            if (std.math.isNan(value)) {
                p.printSpaceBeforeIdentifier();
                p.print("NaN");
            } else if (std.math.isPositiveInf(value) or std.math.isNegativeInf(value)) {
                const wrap = ((!p.options.has_run_symbol_renamer or p.options.minify_syntax) and level.gte(.multiply)) or
                    (std.math.isNegativeInf(value) and level.gte(.prefix));

                if (wrap) {
                    p.print("(");
                }

                if (std.math.isNegativeInf(value)) {
                    p.printSpaceBeforeOperator(.un_neg);
                    p.print("-");
                } else {
                    p.printSpaceBeforeIdentifier();
                }

                // If we are not running the symbol renamer, we must not print "Infinity".
                // Some code may assign `Infinity` to another idenitifier.
                //
                // We do not want:
                //
                //   const Infinity = 1 / 0
                //
                // to be transformed into:
                //
                //   const Infinity = Infinity
                //
                if (is_json or (!p.options.minify_syntax and p.options.has_run_symbol_renamer)) {
                    p.print("Infinity");
                } else if (p.options.minify_whitespace) {
                    p.print("1/0");
                } else {
                    p.print("1 / 0");
                }

                if (wrap) {
                    p.print(")");
                }
            } else if (!std.math.signbit(value)) {
                p.printSpaceBeforeIdentifier();

                p.printNonNegativeFloat(absValue);

                // Remember the end of the latest number
                p.prev_num_end = p.writer.written;
            } else if (level.gte(.prefix)) {
                // Expressions such as "(-1).toString" need to wrap negative numbers.
                // Instead of testing for "value < 0" we test for "signbit(value)" and
                // "!isNaN(value)" because we need this to be true for "-0" and "-0 < 0"
                // is false.
                p.print("(-");
                p.printNonNegativeFloat(absValue);
                p.print(")");
            } else {
                p.printSpaceBeforeOperator(Op.Code.un_neg);
                p.print("-");
                p.printNonNegativeFloat(absValue);

                // Remember the end of the latest number
                p.prev_num_end = p.writer.written;
            }
        }

        pub fn printIndentedComment(p: *Printer, _text: string) void {
            var text = _text;
            if (strings.startsWith(text, "/*")) {
                // Re-indent multi-line comments
                while (strings.indexOfChar(text, '\n')) |newline_index| {
                    p.printIndent();
                    p.print(text[0 .. newline_index + 1]);
                    text = text[newline_index + 1 ..];
                }
                p.printIndent();
                p.print(text);
                p.printNewline();
            } else {
                // Print a mandatory newline after single-line comments
                p.printIndent();
                p.print(text);
                p.print("\n");
            }
        }

        pub fn init(
            writer: Writer,
            import_records: []const ImportRecord,
            opts: Options,
            renamer: bun.renamer.Renamer,
            source_map_builder: SourceMap.Chunk.AnyBuilder,
        ) Printer {
            if (imported_module_ids_list_unset) {
                imported_module_ids_list = std.ArrayList(u32).init(default_allocator);
                imported_module_ids_list_unset = false;
            }

            imported_module_ids_list.clearRetainingCapacity();

            var printer = Printer{
                .import_records = import_records,
                .options = opts,
                .writer = writer,
                .imported_module_ids = imported_module_ids_list,
                .renamer = renamer,
                .source_map_builder = source_map_builder,
            };
            if (comptime generate_source_map) {
                // This seems silly to cache but the .items() function apparently costs 1ms according to Instruments.
                printer.source_map_builder.set_line_offset_table_byte_offset_list(
                    printer
                        .source_map_builder
                        .line_offset_tables()
                        .items(.byte_offset_to_start_of_line),
                );
            }

            return printer;
        }
    };
}

pub const WriteResult = struct {
    off: u32,
    len: usize,
    end_off: u32,
};

pub fn NewWriter(
    comptime ContextType: type,
    comptime writeByte: fn (ctx: *ContextType, char: u8) anyerror!usize,
    comptime writeAllFn: fn (ctx: *ContextType, buf: anytype) anyerror!usize,
    comptime getLastByte: fn (ctx: *const ContextType) u8,
    comptime getLastLastByte: fn (ctx: *const ContextType) u8,
    comptime reserveNext: fn (ctx: *ContextType, count: u64) anyerror![*]u8,
    comptime advanceBy: fn (ctx: *ContextType, count: u64) void,
) type {
    return struct {
        const Self = @This();
        ctx: ContextType,
        written: i32 = -1,
        // Used by the printer
        prev_char: u8 = 0,
        prev_prev_char: u8 = 0,
        err: ?anyerror = null,
        orig_err: ?anyerror = null,

        pub fn init(ctx: ContextType) Self {
            return .{
                .ctx = ctx,
            };
        }

        pub fn stdWriter(self: *Self) std.io.Writer(*Self, error{}, stdWriterWrite) {
            return .{ .context = self };
        }
        pub fn stdWriterWrite(self: *Self, bytes: []const u8) error{}!usize {
            self.print([]const u8, bytes);
            return bytes.len;
        }

        pub fn isCopyFileRangeSupported() bool {
            return comptime std.meta.hasFn(ContextType, "copyFileRange");
        }

        pub fn copyFileRange(ctx: ContextType, in_file: StoredFileDescriptorType, start: usize, end: usize) !void {
            ctx.sendfile(
                in_file,
                start,
                end,
            );
        }

        pub fn getMutableBuffer(this: *Self) *MutableString {
            return this.ctx.getMutableBuffer();
        }

        pub fn slice(this: *Self) string {
            return this.ctx.slice();
        }

        pub fn getError(writer: *const Self) anyerror!void {
            if (writer.orig_err) |orig_err| {
                return orig_err;
            }

            if (writer.err) |err| {
                return err;
            }
        }

        pub inline fn prevChar(writer: *const Self) u8 {
            return @call(bun.callmod_inline, getLastByte, .{&writer.ctx});
        }

        pub inline fn prevPrevChar(writer: *const Self) u8 {
            return @call(bun.callmod_inline, getLastLastByte, .{&writer.ctx});
        }

        pub fn reserve(writer: *Self, count: u64) anyerror![*]u8 {
            return try reserveNext(&writer.ctx, count);
        }

        pub fn advance(writer: *Self, count: u64) void {
            advanceBy(&writer.ctx, count);
            writer.written += @as(i32, @intCast(count));
        }

        pub const Error = error{FormatError};

        pub fn writeAll(writer: *Self, bytes: anytype) Error!usize {
            const written = @max(writer.written, 0);
            writer.print(@TypeOf(bytes), bytes);
            return @as(usize, @intCast(writer.written)) - @as(usize, @intCast(written));
        }

        pub inline fn print(writer: *Self, comptime ValueType: type, str: ValueType) void {
            switch (ValueType) {
                comptime_int, u16, u8 => {
                    const written = writeByte(&writer.ctx, @as(u8, @intCast(str))) catch |err| brk: {
                        writer.orig_err = err;
                        break :brk 0;
                    };

                    writer.written += @as(i32, @intCast(written));
                    writer.err = if (written == 0) error.WriteFailed else writer.err;
                },
                else => {
                    const written = writeAllFn(&writer.ctx, str) catch |err| brk: {
                        writer.orig_err = err;
                        break :brk 0;
                    };

                    writer.written += @as(i32, @intCast(written));
                    if (written < str.len) {
                        writer.err = if (written == 0) error.WriteFailed else error.PartialWrite;
                    }
                },
            }
        }

        pub fn flush(writer: *Self) !void {
            if (std.meta.hasFn(ContextType, "flush")) {
                try writer.ctx.flush();
            }
        }
        pub fn done(writer: *Self) !void {
            if (std.meta.hasFn(ContextType, "done")) {
                try writer.ctx.done();
            }
        }
    };
}

pub const DirectWriter = struct {
    handle: FileDescriptorType,

    pub fn write(writer: *DirectWriter, buf: []const u8) !usize {
        return try std.posix.write(writer.handle, buf);
    }

    pub fn writeAll(writer: *DirectWriter, buf: []const u8) !void {
        _ = try std.posix.write(writer.handle, buf);
    }

    pub const Error = std.posix.WriteError;
};

// Unbuffered           653ms
//   Buffered    65k     47ms
//   Buffered    16k     43ms
//   Buffered     4k     55ms
const FileWriterInternal = struct {
    file: std.fs.File,
    last_bytes: [2]u8 = [_]u8{ 0, 0 },
    threadlocal var buffer: MutableString = undefined;
    threadlocal var has_loaded_buffer: bool = false;

    pub fn getBuffer() *MutableString {
        buffer.reset();
        return &buffer;
    }

    pub fn getMutableBuffer(_: *FileWriterInternal) *MutableString {
        return &buffer;
    }

    pub fn init(file: std.fs.File) FileWriterInternal {
        if (!has_loaded_buffer) {
            buffer = MutableString.init(default_allocator, 0) catch unreachable;
            has_loaded_buffer = true;
        }

        buffer.reset();

        return FileWriterInternal{
            .file = file,
        };
    }
    pub fn writeByte(this: *FileWriterInternal, byte: u8) anyerror!usize {
        try buffer.appendChar(byte);

        this.last_bytes = .{ this.last_bytes[1], byte };
        return 1;
    }
    pub fn writeAll(this: *FileWriterInternal, bytes: anytype) anyerror!usize {
        try buffer.append(bytes);
        if (bytes.len >= 2) {
            this.last_bytes = bytes[bytes.len - 2 ..][0..2].*;
        } else if (bytes.len >= 1) {
            this.last_bytes = .{ this.last_bytes[1], bytes[bytes.len - 1] };
        }
        return bytes.len;
    }

    pub fn slice(_: *@This()) string {
        return buffer.list.items;
    }

    pub fn getLastByte(this: *const FileWriterInternal) u8 {
        return this.last_bytes[1];
    }

    pub fn getLastLastByte(this: *const FileWriterInternal) u8 {
        return this.last_bytes[0];
    }

    pub fn reserveNext(_: *FileWriterInternal, count: u64) anyerror![*]u8 {
        try buffer.growIfNeeded(count);
        return @as([*]u8, @ptrCast(&buffer.list.items.ptr[buffer.list.items.len]));
    }
    pub fn advanceBy(this: *FileWriterInternal, count: u64) void {
        if (comptime Environment.isDebug) bun.assert(buffer.list.items.len + count <= buffer.list.capacity);

        buffer.list.items = buffer.list.items.ptr[0 .. buffer.list.items.len + count];
        if (count >= 2) {
            this.last_bytes = buffer.list.items[buffer.list.items.len - 2 ..][0..2].*;
        } else if (count >= 1) {
            this.last_bytes = .{ this.last_bytes[1], buffer.list.items[buffer.list.items.len - 1] };
        }
    }

    pub fn done(
        ctx: *FileWriterInternal,
    ) anyerror!void {
        defer buffer.reset();
        const result_ = buffer.slice();
        var result = result_;

        while (result.len > 0) {
            switch (result.len) {
                0...4096 => {
                    const written = try ctx.file.write(result);
                    if (written == 0 or result.len - written == 0) return;
                    result = result[written..];
                },
                else => {
                    const first = result.ptr[0 .. result.len / 3];
                    const second = result[first.len..][0..first.len];
                    const remain = first.len + second.len;
                    const third: []const u8 = result[remain..];

                    var vecs = [_]std.posix.iovec_const{
                        .{
                            .base = first.ptr,
                            .len = first.len,
                        },
                        .{
                            .base = second.ptr,
                            .len = second.len,
                        },
                        .{
                            .base = third.ptr,
                            .len = third.len,
                        },
                    };

                    const written = try std.posix.writev(ctx.file.handle, vecs[0..@as(usize, if (third.len > 0) 3 else 2)]);
                    if (written == 0 or result.len - written == 0) return;
                    result = result[written..];
                },
            }
        }
    }

    pub fn flush(
        _: *FileWriterInternal,
    ) anyerror!void {}
};

pub const BufferWriter = struct {
    buffer: MutableString = undefined,
    written: []u8 = &[_]u8{},
    sentinel: [:0]const u8 = "",
    append_null_byte: bool = false,
    append_newline: bool = false,
    approximate_newline_count: usize = 0,
    last_bytes: [2]u8 = [_]u8{ 0, 0 },

    pub fn getMutableBuffer(this: *BufferWriter) *MutableString {
        return &this.buffer;
    }

    pub fn getWritten(this: *BufferWriter) []u8 {
        return this.buffer.list.items;
    }

    pub fn init(allocator: std.mem.Allocator) !BufferWriter {
        return BufferWriter{
            .buffer = MutableString.init(
                allocator,
                0,
            ) catch unreachable,
        };
    }

    pub fn print(ctx: *BufferWriter, comptime fmt: string, args: anytype) anyerror!void {
        try ctx.buffer.list.writer(ctx.buffer.allocator).print(fmt, args);
    }

    pub fn writeByteNTimes(ctx: *BufferWriter, byte: u8, n: usize) anyerror!void {
        try ctx.buffer.appendCharNTimes(byte, n);
    }

    pub fn writeByte(ctx: *BufferWriter, byte: u8) anyerror!usize {
        try ctx.buffer.appendChar(byte);
        ctx.approximate_newline_count += @intFromBool(byte == '\n');
        ctx.last_bytes = .{ ctx.last_bytes[1], byte };
        return 1;
    }
    pub fn writeAll(ctx: *BufferWriter, bytes: anytype) anyerror!usize {
        try ctx.buffer.append(bytes);
        ctx.approximate_newline_count += @intFromBool(bytes.len > 0 and bytes[bytes.len - 1] == '\n');

        if (bytes.len >= 2) {
            ctx.last_bytes = bytes[bytes.len - 2 ..][0..2].*;
        } else if (bytes.len >= 1) {
            ctx.last_bytes = .{ ctx.last_bytes[1], bytes[bytes.len - 1] };
        }

        return bytes.len;
    }

    pub fn slice(self: *@This()) string {
        return self.buffer.list.items;
    }

    pub fn getLastByte(ctx: *const BufferWriter) u8 {
        return ctx.last_bytes[1];
    }

    pub fn getLastLastByte(ctx: *const BufferWriter) u8 {
        return ctx.last_bytes[0];
    }

    pub fn reserveNext(ctx: *BufferWriter, count: u64) anyerror![*]u8 {
        try ctx.buffer.growIfNeeded(count);
        return @as([*]u8, @ptrCast(&ctx.buffer.list.items.ptr[ctx.buffer.list.items.len]));
    }

    pub fn advanceBy(ctx: *BufferWriter, count: u64) void {
        if (comptime Environment.isDebug) bun.assert(ctx.buffer.list.items.len + count <= ctx.buffer.list.capacity);

        ctx.buffer.list.items = ctx.buffer.list.items.ptr[0 .. ctx.buffer.list.items.len + count];

        if (count >= 2) {
            ctx.last_bytes = ctx.buffer.list.items[ctx.buffer.list.items.len - 2 ..][0..2].*;
        } else if (count >= 1) {
            ctx.last_bytes = .{ ctx.last_bytes[1], ctx.buffer.list.items[ctx.buffer.list.items.len - 1] };
        }
    }

    pub fn reset(ctx: *BufferWriter) void {
        ctx.buffer.reset();
        ctx.approximate_newline_count = 0;
        ctx.written = &.{};
    }

    pub fn writtenWithoutTrailingZero(ctx: *const BufferWriter) []u8 {
        var written = ctx.written;
        while (written.len > 0 and written[written.len - 1] == 0) {
            written = written[0 .. written.len - 1];
        }

        return written;
    }

    pub fn done(
        ctx: *BufferWriter,
    ) anyerror!void {
        if (ctx.append_newline) {
            ctx.append_newline = false;
            try ctx.buffer.appendChar('\n');
        }

        if (ctx.append_null_byte) {
            ctx.sentinel = ctx.buffer.sliceWithSentinel();
            ctx.written = ctx.buffer.slice();
        } else {
            ctx.written = ctx.buffer.slice();
        }
    }

    pub fn flush(
        _: *BufferWriter,
    ) anyerror!void {}
};
pub const BufferPrinter = NewWriter(
    BufferWriter,
    BufferWriter.writeByte,
    BufferWriter.writeAll,
    BufferWriter.getLastByte,
    BufferWriter.getLastLastByte,
    BufferWriter.reserveNext,
    BufferWriter.advanceBy,
);
pub const FileWriter = NewWriter(
    FileWriterInternal,
    FileWriterInternal.writeByte,
    FileWriterInternal.writeAll,
    FileWriterInternal.getLastByte,
    FileWriterInternal.getLastLastByte,
    FileWriterInternal.reserveNext,
    FileWriterInternal.advanceBy,
);
pub fn NewFileWriter(file: std.fs.File) FileWriter {
    const internal = FileWriterInternal.init(file);
    return FileWriter.init(internal);
}

pub const Format = enum {
    esm,
    cjs,

    // bun.js must escape non-latin1 identifiers in the output This is because
    // we load JavaScript as a UTF-8 buffer instead of a UTF-16 buffer
    // JavaScriptCore does not support UTF-8 identifiers when the source code
    // string is loaded as const char* We don't want to double the size of code
    // in memory...
    esm_ascii,
    cjs_ascii,
};

const GenerateSourceMap = enum {
    disable,
    lazy,
    eager,
};
pub fn getSourceMapBuilder(
    comptime generate_source_map: GenerateSourceMap,
    comptime is_bun_platform: bool,
    opts: Options,
    source: *const logger.Source,
    tree: *const Ast,
) SourceMap.Chunk.AnyBuilder {
    if (comptime generate_source_map == .disable) {
        return .none;
    }

    const allocator = opts.source_map_allocator orelse opts.allocator;
    const line_offset_tables = opts.line_offset_tables orelse line_tables: {
        if (generate_source_map == .lazy) {
            break :line_tables SourceMap.LineOffsetTable.generate(allocator, source.contents, @as(i32, @intCast(tree.approximate_newline_count)));
        }
        break :line_tables SourceMap.LineOffsetTable.List{};
    };

    // Common builder configuration
    const prepend_count = is_bun_platform and generate_source_map == .lazy and !opts.use_compact_sourcemap;
    const approximate_line_count = tree.approximate_newline_count;
    const cover_lines = true; // cover_lines_without_mappings

    if (opts.use_compact_sourcemap) {
        // Initialize the SourceMapper for the CompactBuilder
        const format_type = SourceMap.Chunk.SourceMapFormat(@import("sourcemap/compact.zig").Format);
        const source_mapper = format_type.init(allocator, prepend_count);

        // Initialize the compact sourcemap builder
        const builder = SourceMap.Chunk.CompactBuilder{
            .cover_lines_without_mappings = cover_lines,
            .approximate_input_line_count = approximate_line_count,
            .prepend_count = prepend_count,
            .line_offset_tables = line_offset_tables,
            .input_source_map = null,
            .source_map = source_mapper,
            .prev_state = .{},
            .last_generated_update = 0,
            .generated_column = 0,
            .prev_loc = bun.logger.Loc.Empty,
            .has_prev_state = false,
            .line_offset_table_byte_offset_list = &[_]u32{},
            .line_starts_with_mapping = false,
        };

        // Use the AnyBuilder union to return the correct type
        // Ensure it's properly initialized to prevent alignment issues
        return SourceMap.Chunk.AnyBuilder{ .compact = builder };
    } else {
        // Initialize the SourceMapper for the Builder
        const format_type = SourceMap.Chunk.SourceMapFormat(SourceMap.Chunk.VLQSourceMap);
        const source_mapper = format_type.init(allocator, prepend_count);

        // Initialize the default sourcemap builder
        const builder = SourceMap.Chunk.Builder{
            .cover_lines_without_mappings = cover_lines,
            .approximate_input_line_count = approximate_line_count,
            .prepend_count = prepend_count,
            .line_offset_tables = line_offset_tables,
            .input_source_map = null,
            .source_map = source_mapper,
            .prev_state = .{},
            .last_generated_update = 0,
            .generated_column = 0,
            .prev_loc = bun.logger.Loc.Empty,
            .has_prev_state = false,
            .line_offset_table_byte_offset_list = &[_]u32{},
            .line_starts_with_mapping = false,
        };

        // Use the AnyBuilder union to return the correct type
        return SourceMap.Chunk.AnyBuilder{ .default = builder };
    }
}

pub fn printAst(
    comptime Writer: type,
    _writer: Writer,
    tree: Ast,
    symbols: js_ast.Symbol.Map,
    source: *const logger.Source,
    comptime ascii_only: bool,
    opts: Options,
    comptime generate_source_map: bool,
) !usize {
    var renamer: rename.Renamer = undefined;
    var no_op_renamer: rename.NoOpRenamer = undefined;
    var module_scope = tree.module_scope;
    if (opts.minify_identifiers) {
        const allocator = opts.allocator;
        var reserved_names = try rename.computeInitialReservedNames(allocator, opts.module_type);
        for (module_scope.children.slice()) |child| {
            child.parent = &module_scope;
        }

        rename.computeReservedNamesForScope(&module_scope, &symbols, &reserved_names, allocator);
        var minify_renamer = try rename.MinifyRenamer.init(allocator, symbols, tree.nested_scope_slot_counts, reserved_names);

        var top_level_symbols = rename.StableSymbolCount.Array.init(allocator);
        defer top_level_symbols.deinit();

        const uses_exports_ref = tree.uses_exports_ref;
        const uses_module_ref = tree.uses_module_ref;
        const exports_ref = tree.exports_ref;
        const module_ref = tree.module_ref;
        const parts = tree.parts;

        const dont_break_the_code = .{
            tree.module_ref,
            tree.exports_ref,
            tree.require_ref,
        };

        inline for (dont_break_the_code) |ref| {
            if (symbols.get(ref)) |symbol| {
                symbol.must_not_be_renamed = true;
            }
        }

        for (tree.named_exports.values()) |named_export| {
            if (symbols.get(named_export.ref)) |symbol| {
                symbol.must_not_be_renamed = true;
            }
        }

        if (uses_exports_ref) {
            try minify_renamer.accumulateSymbolUseCount(&top_level_symbols, exports_ref, 1, &.{source.index.value});
        }

        if (uses_module_ref) {
            try minify_renamer.accumulateSymbolUseCount(&top_level_symbols, module_ref, 1, &.{source.index.value});
        }

        for (parts.slice()) |part| {
            try minify_renamer.accumulateSymbolUseCounts(&top_level_symbols, part.symbol_uses, &.{source.index.value});

            for (part.declared_symbols.refs()) |declared_ref| {
                try minify_renamer.accumulateSymbolUseCount(&top_level_symbols, declared_ref, 1, &.{source.index.value});
            }
        }

        std.sort.pdq(rename.StableSymbolCount, top_level_symbols.items, {}, rename.StableSymbolCount.lessThan);

        try minify_renamer.allocateTopLevelSymbolSlots(top_level_symbols);
        var minifier = tree.char_freq.?.compile(allocator);
        try minify_renamer.assignNamesByFrequency(&minifier);

        renamer = minify_renamer.toRenamer();
    } else {
        no_op_renamer = rename.NoOpRenamer.init(symbols, source);
        renamer = no_op_renamer.toRenamer();
    }

    defer {
        if (opts.minify_identifiers) {
            renamer.deinit(opts.allocator);
        }
    }

    const PrinterType = NewPrinter(
        ascii_only,
        Writer,
        false,
        // if it's ascii_only, it is also bun
        ascii_only,
        false,
        generate_source_map,
    );
    const writer = _writer;

    var printer = PrinterType.init(
        writer,
        tree.import_records.slice(),
        opts,
        renamer,
        getSourceMapBuilder(if (generate_source_map) .lazy else .disable, ascii_only, opts, source, &tree),
    );
    defer {
        if (comptime generate_source_map) {
            printer.source_map_builder.line_offset_tables().deinit(opts.allocator);
        }
    }
    var bin_stack_heap = std.heap.stackFallback(1024, bun.default_allocator);
    printer.binary_expression_stack = std.ArrayList(PrinterType.BinaryExpressionVisitor).init(bin_stack_heap.get());
    defer printer.binary_expression_stack.clearAndFree();
    defer {
        imported_module_ids_list = printer.imported_module_ids;
    }

    if (!opts.bundling and
        tree.uses_require_ref and
        tree.exports_kind == .esm and
        opts.target == .bun)
    {
        // Hoist the `var {require}=import.meta;` declaration. Previously,
        // `import.meta.require` was inlined into transpiled files, which
        // meant calling `func.toString()` on a function with `require`
        // would observe `import.meta.require` inside of the source code.
        // Normally, Bun doesn't guarantee `Function.prototype.toString`
        // will match the untranspiled source code, but in this case the new
        // code is not valid outside of an ES module (eg, in `new Function`)
        // https://github.com/oven-sh/bun/issues/15738#issuecomment-2574283514
        //
        // This is never a symbol collision because `uses_require_ref` means
        // `require` must be an unbound variable.
        printer.print("var {require}=import.meta;");
    }

    for (tree.parts.slice()) |part| {
        for (part.stmts) |stmt| {
            try printer.printStmt(stmt);
            if (printer.writer.getError()) {} else |err| {
                return err;
            }
            printer.printSemicolonIfNeeded();
        }
    }

    if (comptime FeatureFlags.runtime_transpiler_cache and generate_source_map) {
        if (opts.source_map_handler) |handler| {
            const source_maps_chunk = printer.source_map_builder.generateChunk(printer.writer.ctx.getWritten());
            if (opts.runtime_transpiler_cache) |cache| {
                cache.put(printer.writer.ctx.getWritten(), source_maps_chunk.buffer.list.items);
            }

            try handler.onSourceMapChunk(source_maps_chunk, source.*);
        } else {
            if (opts.runtime_transpiler_cache) |cache| {
                cache.put(printer.writer.ctx.getWritten(), "");
            }
        }
    } else if (comptime generate_source_map) {
        if (opts.source_map_handler) |handler| {
            try handler.onSourceMapChunk(printer.source_map_builder.generateChunk(printer.writer.ctx.getWritten()), source.*);
        }
    }

    try printer.writer.done();

    return @as(usize, @intCast(@max(printer.writer.written, 0)));
}

pub fn printJSON(
    comptime Writer: type,
    _writer: Writer,
    expr: Expr,
    source: *const logger.Source,
    opts: Options,
) !usize {
    const PrinterType = NewPrinter(false, Writer, false, false, true, false);
    const writer = _writer;
    var s_expr = S.SExpr{ .value = expr };
    const stmt = Stmt{ .loc = logger.Loc.Empty, .data = .{
        .s_expr = &s_expr,
    } };
    var stmts = [_]js_ast.Stmt{stmt};
    var parts = [_]js_ast.Part{.{ .stmts = &stmts }};
    const ast = Ast.initTest(&parts);
    const list = js_ast.Symbol.List.init(ast.symbols.slice());
    const nested_list = js_ast.Symbol.NestedList.init(&[_]js_ast.Symbol.List{list});
    var renamer = rename.NoOpRenamer.init(js_ast.Symbol.Map.initList(nested_list), source);

    var printer = PrinterType.init(
        writer,
        ast.import_records.slice(),
        opts,
        renamer.toRenamer(),
        undefined,
    );
    var bin_stack_heap = std.heap.stackFallback(1024, bun.default_allocator);
    printer.binary_expression_stack = std.ArrayList(PrinterType.BinaryExpressionVisitor).init(bin_stack_heap.get());
    defer printer.binary_expression_stack.clearAndFree();

    printer.printExpr(expr, Level.lowest, ExprFlag.Set{});
    if (printer.writer.getError()) {} else |err| {
        return err;
    }
    try printer.writer.done();

    return @as(usize, @intCast(@max(printer.writer.written, 0)));
}

pub fn print(
    allocator: std.mem.Allocator,
    target: options.Target,
    ast: Ast,
    source: *const logger.Source,
    opts: Options,
    import_records: []const ImportRecord,
    parts: []const js_ast.Part,
    renamer: bun.renamer.Renamer,
    comptime generate_source_maps: bool,
) PrintResult {
    const trace = bun.tracy.traceNamed(@src(), "JSPrinter.print");
    defer trace.end();

    const buffer_writer = BufferWriter.init(allocator) catch |err| return .{ .err = err };
    var buffer_printer = BufferPrinter.init(buffer_writer);

    return printWithWriter(
        *BufferPrinter,
        &buffer_printer,
        target,
        ast,
        source,
        opts,
        import_records,
        parts,
        renamer,
        comptime generate_source_maps,
    );
}

pub fn printWithWriter(
    comptime Writer: type,
    writer: Writer,
    target: options.Target,
    ast: Ast,
    source: *const logger.Source,
    opts: Options,
    import_records: []const ImportRecord,
    parts: []const js_ast.Part,
    renamer: bun.renamer.Renamer,
    comptime generate_source_maps: bool,
) PrintResult {
    return switch (target.isBun()) {
        inline else => |is_bun| printWithWriterAndPlatform(
            Writer,
            writer,
            is_bun,
            ast,
            source,
            opts,
            import_records,
            parts,
            renamer,
            generate_source_maps,
        ),
    };
}

/// The real one
pub fn printWithWriterAndPlatform(
    comptime Writer: type,
    writer: Writer,
    comptime is_bun_platform: bool,
    ast: Ast,
    source: *const logger.Source,
    opts: Options,
    import_records: []const ImportRecord,
    parts: []const js_ast.Part,
    renamer: bun.renamer.Renamer,
    comptime generate_source_maps: bool,
) PrintResult {
    const prev_action = bun.crash_handler.current_action;
    defer bun.crash_handler.current_action = prev_action;
    bun.crash_handler.current_action = .{ .print = source.path.text };

    const PrinterType = NewPrinter(
        // if it's bun, it is also ascii_only
        is_bun_platform,
        Writer,
        false,
        is_bun_platform,
        false,
        generate_source_maps,
    );
    var printer = PrinterType.init(
        writer,
        import_records,
        opts,
        renamer,
        getSourceMapBuilder(if (generate_source_maps) .eager else .disable, is_bun_platform, opts, source, &ast),
    );
    var bin_stack_heap = std.heap.stackFallback(1024, bun.default_allocator);
    printer.binary_expression_stack = std.ArrayList(PrinterType.BinaryExpressionVisitor).init(bin_stack_heap.get());
    defer printer.binary_expression_stack.clearAndFree();

    defer printer.temporary_bindings.deinit(bun.default_allocator);
    defer writer.* = printer.writer.*;
    defer {
        imported_module_ids_list = printer.imported_module_ids;
    }

    if (opts.module_type == .internal_bake_dev and !source.index.isRuntime()) {
        printer.indent();
        printer.printIndent();
        if (!ast.top_level_await_keyword.isEmpty()) {
            printer.print("async ");
        }
        printer.printStringLiteralUTF8(source.path.pretty, false);
        const func = parts[0].stmts[0].data.s_expr.value.data.e_function.func;
        if (!(func.body.stmts.len == 1 and func.body.stmts[0].data == .s_lazy_export)) {
            printer.printFunc(func);
        } else {
            // Special-case lazy-export AST
            @branchHint(.unlikely);
            printer.printFnArgs(func.open_parens_loc, func.args, func.flags.contains(.has_rest_arg), false);
            printer.printSpace();
            printer.print("{\n");
            if (func.body.stmts[0].data.s_lazy_export.* != .e_undefined) {
                printer.indent();
                printer.printIndent();
                printer.printSymbol(printer.options.commonjs_module_ref);
                printer.print(".exports = ");
                printer.printExpr(.{
                    .data = func.body.stmts[0].data.s_lazy_export.*,
                    .loc = func.body.stmts[0].loc,
                }, .comma, .{});
                printer.print("; // bun .s_lazy_export\n");
                printer.unindent();
            }
            printer.printIndent();
            printer.print("}");
        }
        printer.print(",\n");
    } else {
        // The IIFE wrapper is done in `postProcessJSChunk`, so we just manually
        // trigger an indent.
        if (opts.module_type == .iife) {
            printer.indent();
        }

        for (parts) |part| {
            for (part.stmts) |stmt| {
                printer.printStmt(stmt) catch |err| {
                    return .{ .err = err };
                };
                if (printer.writer.getError()) {} else |err| {
                    return .{ .err = err };
                }
                printer.printSemicolonIfNeeded();
            }
        }
    }

    printer.writer.done() catch |err| {
        // In bundle_v2, this is backed by an arena, but incremental uses
        // `dev.allocator` for this buffer, so it must be freed.
        printer.source_map_builder.source_map.ctx.data.deinit();

        return .{ .err = err };
    };

    const written = printer.writer.ctx.getWritten();
    const source_map: ?SourceMap.Chunk = if (generate_source_maps) brk: {
        if (written.len == 0 or printer.source_map_builder.source_map.shouldIgnore()) {
            printer.source_map_builder.source_map.ctx.data.deinit();
            break :brk null;
<<<<<<< HEAD

        // Conversion to compact format handled separately in the cli

=======
        }
        const chunk = printer.source_map_builder.generateChunk(written);
        assert(!chunk.should_ignore);
>>>>>>> 078318f3
        break :brk chunk;
    } else null;

    return .{
        .result = .{
            .code = written,
            .source_map = source_map,
        },
    };
}

pub fn printCommonJS(
    comptime Writer: type,
    _writer: Writer,
    tree: Ast,
    symbols: js_ast.Symbol.Map,
    source: *const logger.Source,
    comptime ascii_only: bool,
    opts: Options,
    comptime generate_source_map: bool,
) !usize {
    const prev_action = bun.crash_handler.current_action;
    defer bun.crash_handler.current_action = prev_action;
    bun.crash_handler.current_action = .{ .print = source.path.text };

    const PrinterType = NewPrinter(ascii_only, Writer, true, false, false, generate_source_map);
    const writer = _writer;
    var renamer = rename.NoOpRenamer.init(symbols, source);
    var printer = PrinterType.init(
        writer,
        tree.import_records.slice(),
        opts,
        renamer.toRenamer(),
        getSourceMapBuilder(if (generate_source_map) .lazy else .disable, false, opts, source, &tree),
    );
    var bin_stack_heap = std.heap.stackFallback(1024, bun.default_allocator);
    printer.binary_expression_stack = std.ArrayList(PrinterType.BinaryExpressionVisitor).init(bin_stack_heap.get());
    defer printer.binary_expression_stack.clearAndFree();
    defer {
        imported_module_ids_list = printer.imported_module_ids;
    }

    for (tree.parts.slice()) |part| {
        for (part.stmts) |stmt| {
            try printer.printStmt(stmt);
            if (printer.writer.getError()) {} else |err| {
                return err;
            }
            printer.printSemicolonIfNeeded();
        }
    }

    // Add a couple extra newlines at the end
    printer.writer.print(@TypeOf("\n\n"), "\n\n");

    if (comptime generate_source_map) {
        if (opts.source_map_handler) |handler| {
            const chunk = printer.source_map_builder.generateChunk(printer.writer.ctx.getWritten());

            // Conversion to compact format handled separately in the cli

            try handler.onSourceMapChunk(chunk, source.*);
        }
    }

    try printer.writer.done();

    return @as(usize, @intCast(@max(printer.writer.written, 0)));
}<|MERGE_RESOLUTION|>--- conflicted
+++ resolved
@@ -6149,15 +6149,9 @@
         if (written.len == 0 or printer.source_map_builder.source_map.shouldIgnore()) {
             printer.source_map_builder.source_map.ctx.data.deinit();
             break :brk null;
-<<<<<<< HEAD
-
-        // Conversion to compact format handled separately in the cli
-
-=======
         }
         const chunk = printer.source_map_builder.generateChunk(written);
         assert(!chunk.should_ignore);
->>>>>>> 078318f3
         break :brk chunk;
     } else null;
 
