--- conflicted
+++ resolved
@@ -103,7 +103,6 @@
 ///        - pub usingnamespace JSC.Codegen.JSMyClassName;
 ///  5. make clean-bindings && make bindings -j10
 ///
-<<<<<<< HEAD
 pub const Codegen = struct {
     pub const GeneratedClasses = @import("ZigGeneratedClasses");
     pub usingnamespace GeneratedClasses;
@@ -113,9 +112,6 @@
 pub const GeneratedClassesList = @import("./bun.js/bindings/generated_classes_list.zig").Classes;
 
 pub const RuntimeTranspilerCache = @import("./bun.js/RuntimeTranspilerCache.zig").RuntimeTranspilerCache;
-=======
-pub const Codegen = @import("./bun.js/bindings/generated_classes.zig");
 
 pub const Weak = @import("./bun.js/Weak.zig").Weak;
-pub const NewWeakFinalizer = @import("./bun.js/Weak.zig").NewWeakFinalizer;
->>>>>>> d6171084
+pub const NewWeakFinalizer = @import("./bun.js/Weak.zig").NewWeakFinalizer;