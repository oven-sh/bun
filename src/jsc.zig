--- conflicted
+++ resolved
@@ -49,15 +49,10 @@
     pub const UDPSocket = @import("./bun.js/api/bun/udp_socket.zig").UDPSocket;
     pub const Listener = @import("./bun.js/api/bun/socket.zig").Listener;
     pub const H2FrameParser = @import("./bun.js/api/bun/h2_frame_parser.zig").H2FrameParser;
-<<<<<<< HEAD
-    pub const BrotliEncoder = @import("./bun.js/api/brotli.zig").BrotliEncoder;
-    pub const BrotliDecoder = @import("./bun.js/api/brotli.zig").BrotliDecoder;
+    pub const BrotliEncoder = @import("./bun.js/api/js_brotli.zig").BrotliEncoder;
+    pub const BrotliDecoder = @import("./bun.js/api/js_brotli.zig").BrotliDecoder;
     pub const DeflateEncoder = @import("./bun.js/api/deflate.zig").DeflateEncoder;
     pub const DeflateDecoder = @import("./bun.js/api/deflate.zig").DeflateDecoder;
-=======
-    pub const BrotliEncoder = @import("./bun.js/api/js_brotli.zig").BrotliEncoder;
-    pub const BrotliDecoder = @import("./bun.js/api/js_brotli.zig").BrotliDecoder;
->>>>>>> a5bd94f5
 };
 pub const Postgres = @import("./sql/postgres.zig");
 pub const DNS = @import("./bun.js/api/bun/dns_resolver.zig");
