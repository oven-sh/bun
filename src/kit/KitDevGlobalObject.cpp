--- conflicted
+++ resolved
@@ -7,7 +7,6 @@
 
 namespace Kit {
 
-<<<<<<< HEAD
 extern "C" void KitInitProcessIdentifier() {
   // assert is on main thread
   WebCore::Process::identifier();
@@ -20,29 +19,12 @@
     JSC::JSValue parameters,
     const JSC::SourceOrigin& sourceOrigin)
 {
-    // TODO: forward this to the runtime
+    // TODO: forward this to the runtime?
     JSC::VM&vm=jsGlobalObject->vm();
     auto err = JSC::createTypeError(jsGlobalObject, WTF::makeString("Dynamic import should have been replaced with a hook into the module runtime"_s));
     auto* promise = JSC::JSInternalPromise::create(vm, jsGlobalObject->internalPromiseStructure());
     promise->reject(jsGlobalObject, err);
     return promise;
-=======
-JSC::JSInternalPromise *
-moduleLoaderImportModule(JSC::JSGlobalObject *jsGlobalObject,
-                         JSC::JSModuleLoader *, JSC::JSString *moduleNameValue,
-                         JSC::JSValue parameters,
-                         const JSC::SourceOrigin &sourceOrigin) {
-  // TODO: forward this to the runtime
-  JSC::VM &vm = jsGlobalObject->vm();
-  auto err = JSC::createTypeError(
-      jsGlobalObject,
-      WTF::makeString(
-          "Dynamic import should have been replaced with a hook into the module runtime"_s));
-  auto *promise = JSC::JSInternalPromise::create(
-      vm, jsGlobalObject->internalPromiseStructure());
-  promise->reject(jsGlobalObject, err);
-  return promise;
->>>>>>> 07fd8146
 }
 
 #define INHERIT_HOOK_METHOD(name)                                              \
