--- conflicted
+++ resolved
@@ -395,15 +395,9 @@
 pub const Msg = struct {
     kind: Kind = Kind.err,
     data: Data,
-<<<<<<< HEAD
-    metadata: Metadata = .{ .build = {} },
-    // TODO: make this non-optional, empty slice for no notes
-    notes: ?[]Data = null,
-=======
     metadata: Metadata = .build,
     notes: []Data = &.{},
     redact_sensitive_information: bool = false,
->>>>>>> e96dded3
 
     pub fn fromJS(allocator: std.mem.Allocator, globalObject: *bun.JSC.JSGlobalObject, file: string, err: bun.JSC.JSValue) OOM!Msg {
         var zig_exception_holder: bun.JSC.ZigException.Holder = bun.JSC.ZigException.Holder.init();
@@ -462,13 +456,8 @@
         };
     }
 
-<<<<<<< HEAD
-    pub const Metadata = union(Tag) {
-        build: void,
-=======
     pub const Metadata = union(enum) {
         build,
->>>>>>> e96dded3
         resolve: Resolve,
 
         pub const Resolve = struct {
