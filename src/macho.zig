pub const SEGNAME_BUN = "__BUN\x00\x00\x00\x00\x00\x00\x00\x00\x00\x00\x00".*;
pub const SECTNAME = "__bun\x00\x00\x00\x00\x00\x00\x00\x00\x00\x00\x00".*;

pub const MachoFile = struct {
    header: macho.mach_header_64,
    data: std.array_list.Managed(u8),
    segment: macho.segment_command_64,
    section: macho.section_64,
    allocator: Allocator,

    const LoadCommand = struct {
        cmd: u32,
        cmdsize: u32,
        offset: usize,
    };

    pub fn init(allocator: Allocator, obj_file: []const u8, blob_to_embed_length: usize) !*MachoFile {
        var data = try std.array_list.Managed(u8).initCapacity(allocator, obj_file.len + blob_to_embed_length);
        try data.appendSlice(obj_file);

        const header: *const macho.mach_header_64 = @ptrCast(@alignCast(data.items.ptr));

        const self = try allocator.create(MachoFile);
        errdefer allocator.destroy(self);

        self.* = .{
            .header = header.*,
            .data = data,
            .segment = std.mem.zeroes(macho.segment_command_64),
            .section = std.mem.zeroes(macho.section_64),
            .allocator = allocator,
        };

        return self;
    }

    pub fn deinit(self: *MachoFile) void {
        self.data.deinit();
        self.allocator.destroy(self);
    }

    pub fn writeSection(self: *MachoFile, data: []const u8) !void {
        const blob_alignment = 16 * 1024;
        const PAGE_SIZE: u64 = 1 << 12;
        const HASH_SIZE: usize = 32; // SHA256 = 32 bytes

        const header_size = @sizeOf(u32);
        const total_size = header_size + data.len;
        const aligned_size = alignSize(total_size, blob_alignment);

        // Look for existing __BUN,__BUN section

        var original_fileoff: u64 = 0;
        var original_vmaddr: u64 = 0;
        var original_data_end: u64 = 0;
        var original_segsize: u64 = blob_alignment;

        // Use an index instead of a pointer to avoid issues with resizing the arraylist later.
        var code_sign_cmd_idx: ?usize = null;
        var linkedit_seg_idx: ?usize = null;

        var found_bun = false;

        var iter = self.iterator();

        while (iter.next()) |entry| {
            const cmd = entry.hdr;
            switch (cmd.cmd) {
                .SEGMENT_64 => {
                    const command = entry.cast(macho.segment_command_64).?;
                    if (strings.eqlComptime(command.segName(), "__BUN")) {
                        if (command.nsects > 0) {
                            const section_offset = @intFromPtr(entry.data.ptr) - @intFromPtr(self.data.items.ptr);
                            const sections = @as([*]macho.section_64, @ptrCast(@alignCast(&self.data.items[section_offset + @sizeOf(macho.segment_command_64)])))[0..command.nsects];
                            for (sections) |*sect| {
                                if (strings.eqlComptime(sect.sectName(), "__bun")) {
                                    found_bun = true;
                                    original_fileoff = sect.offset;
                                    original_vmaddr = sect.addr;
                                    original_data_end = original_fileoff + blob_alignment;
                                    original_segsize = sect.size;
                                    self.segment = command;
                                    self.section = sect.*;

                                    // Update segment with proper sizes and alignment
                                    self.segment.vmsize = alignVmsize(aligned_size, blob_alignment);
                                    self.segment.filesize = aligned_size;
                                    self.segment.maxprot = macho.PROT.READ | macho.PROT.WRITE;
                                    self.segment.initprot = macho.PROT.READ | macho.PROT.WRITE;

                                    self.section = .{
                                        .sectname = SECTNAME,
                                        .segname = SEGNAME_BUN,
                                        .addr = original_vmaddr,
                                        .size = @intCast(total_size),
                                        .offset = @intCast(original_fileoff),
                                        .@"align" = @intFromFloat(@log2(@as(f64, @floatFromInt(blob_alignment)))),
                                        .reloff = 0,
                                        .nreloc = 0,
                                        .flags = macho.S_REGULAR | macho.S_ATTR_NO_DEAD_STRIP,
                                        .reserved1 = 0,
                                        .reserved2 = 0,
                                        .reserved3 = 0,
                                    };
                                    const entry_ptr: [*]u8 = @constCast(entry.data.ptr);
                                    const segment_command_ptr: *align(1) macho.segment_command_64 = @ptrCast(@alignCast(entry_ptr));
                                    segment_command_ptr.* = self.segment;
                                    sect.* = self.section;
                                }
                            }
                        }
                    } else if (strings.eqlComptime(command.segName(), SEG_LINKEDIT)) {
                        linkedit_seg_idx = @intFromPtr(entry.data.ptr) - @intFromPtr(self.data.items.ptr);
                    }
                },
                .CODE_SIGNATURE => {
                    code_sign_cmd_idx = @intFromPtr(entry.data.ptr) - @intFromPtr(self.data.items.ptr);
                },
                else => {},
            }
        }

        if (!found_bun) {
            return error.InvalidObject;
        }

        // Calculate how much larger/smaller the section will be compared to its current size
        const size_diff = @as(i64, @intCast(aligned_size)) - @as(i64, @intCast(original_segsize));

        // We assume that the section is page-aligned, so we can calculate the number of new pages
        const num_of_new_pages = @divExact(size_diff, PAGE_SIZE);

        // Since we're adding a new section, we also need to increase our CODE_SIGNATURE size to add the
        // hashes for these pages.
        const size_of_new_hashes = num_of_new_pages * HASH_SIZE;

        // So, total increase in size is size of new section + size of hashes for the new pages added
        // due to the section
        try self.data.ensureUnusedCapacity(@intCast(size_diff + size_of_new_hashes));

        const code_sign_cmd: ?*align(1) macho.linkedit_data_command =
            if (code_sign_cmd_idx) |idx|
                @as(*align(1) macho.linkedit_data_command, @ptrCast(@alignCast(@constCast(&self.data.items[idx]))))
            else
                null;
        const linkedit_seg: *align(1) macho.segment_command_64 =
            if (linkedit_seg_idx) |idx|
                @as(*align(1) macho.segment_command_64, @ptrCast(@alignCast(@constCast(&self.data.items[idx]))))
            else
                return error.MissingLinkeditSegment;

        // Handle code signature specially
        var sig_data: ?[]u8 = null;
        var sig_size: usize = 0;
        defer if (sig_data) |sd| self.allocator.free(sd);

        const prev_data_slice = self.data.items[original_fileoff..];
        self.data.items.len += @as(usize, @intCast(size_diff));

        // Binary is:
        // [header][...data before __BUN][__BUN][...data after __BUN]
        // We need to shift [...data after __BUN] forward by size_diff bytes.
        const after_bun_slice = self.data.items[original_data_end + @as(usize, @intCast(size_diff)) ..];
        const prev_after_bun_slice = prev_data_slice[original_segsize..];
        bun.memmove(after_bun_slice, prev_after_bun_slice);

        // Now we copy the u32 size header
        std.mem.writeInt(u32, self.data.items[original_fileoff..][0..4], @intCast(data.len), .little);

        // Now we copy the data itself
        @memcpy(self.data.items[original_fileoff + 4 ..][0..data.len], data);

        // Lastly, we zero any of the padding that was added
        const padding_bytes = self.data.items[original_fileoff..][data.len + 4 .. aligned_size];
        @memset(padding_bytes, 0);

        if (code_sign_cmd) |cs| {
            sig_size = cs.datasize;
            // Save existing signature if present
            sig_data = try self.allocator.alloc(u8, sig_size);
            @memcpy(sig_data.?, self.data.items[cs.dataoff..][0..sig_size]);
        }

        // Only update offsets if the size actually changed
        if (size_diff != 0) {
            // New signature size is the old size plus the size of the hashes for the new pages
            sig_size = sig_size + @as(usize, @intCast(size_of_new_hashes));

            // We move the offsets of the LINKEDIT segment ahead by `size_diff`
            linkedit_seg.fileoff += @as(usize, @intCast(size_diff));
            linkedit_seg.vmaddr += @as(usize, @intCast(size_diff));

            if (self.header.cputype == macho.CPU_TYPE_ARM64 and !bun.feature_flag.BUN_NO_CODESIGN_MACHO_BINARY.get()) {
                // We also update the sizes of the LINKEDIT segment to account for the hashes we're adding
                linkedit_seg.filesize += @as(usize, @intCast(size_of_new_hashes));
                linkedit_seg.vmsize += @as(usize, @intCast(size_of_new_hashes));

                // Finally, the vmsize of the segment should be page-aligned for an executable
                linkedit_seg.vmsize = alignSize(linkedit_seg.vmsize, PAGE_SIZE);
            }

            try self.updateLoadCommandOffsets(original_fileoff, @intCast(size_diff), linkedit_seg.fileoff, linkedit_seg.filesize, sig_size);
        }

        try self.validateSegments();
    }

    const Shifter = struct {
        start: u64,
        amount: u64,
        linkedit_fileoff: u64,
        linkedit_filesize: u64,

        fn do(value: u64, amount: u64, range_min: u64, range_max: u64) !u64 {
            if (value == 0) return 0;
            if (value < range_min) return error.OffsetOutOfRange;
            if (value > range_max) return error.OffsetOutOfRange;

            // Check for overflow
            if (value > std.math.maxInt(u64) - amount) {
                return error.OffsetOverflow;
            }

            return value + amount;
        }

        pub fn shift(this: *const Shifter, value: anytype, comptime fields: []const []const u8) !void {
            inline for (fields) |field| {
                @field(value, field) = @intCast(try do(@field(value, field), this.amount, this.start, this.linkedit_fileoff + this.linkedit_filesize));
            }
        }
    };

    // Helper function to update load command offsets when resizing an existing section
    fn updateLoadCommandOffsets(self: *MachoFile, previous_fileoff: u64, size_diff: u64, new_linkedit_fileoff: u64, new_linkedit_filesize: u64, sig_size: usize) !void {
        // Validate inputs
        if (new_linkedit_fileoff < previous_fileoff) {
            return error.InvalidLinkeditOffset;
        }

        const PAGE_SIZE: u64 = 1 << 12;

        // Ensure all offsets are page-aligned
        const aligned_previous = alignSize(previous_fileoff, PAGE_SIZE);
        const aligned_linkedit = alignSize(new_linkedit_fileoff, PAGE_SIZE);

        var iter = self.iterator();

        // Create shifter with validated parameters
        const shifter = Shifter{
            .start = aligned_previous,
            .amount = size_diff,
            .linkedit_fileoff = aligned_linkedit,
            .linkedit_filesize = new_linkedit_filesize,
        };

        while (iter.next()) |entry| {
            const cmd = entry.hdr;
            const cmd_ptr: [*]u8 = @constCast(entry.data.ptr);

            switch (cmd.cmd) {
                .SYMTAB => {
                    const symtab: *align(1) macho.symtab_command = @ptrCast(@alignCast(cmd_ptr));

                    try shifter.shift(symtab, &.{
                        "symoff",
                        "stroff",
                    });
                },
                .DYSYMTAB => {
                    const dysymtab: *align(1) macho.dysymtab_command = @ptrCast(@alignCast(cmd_ptr));

                    try shifter.shift(dysymtab, &.{
                        "tocoff",
                        "modtaboff",
                        "extrefsymoff",
                        "indirectsymoff",
                        "extreloff",
                        "locreloff",
                    });
                },
                .DYLD_CHAINED_FIXUPS,
                .CODE_SIGNATURE,
                .FUNCTION_STARTS,
                .DATA_IN_CODE,
                .DYLIB_CODE_SIGN_DRS,
                .LINKER_OPTIMIZATION_HINT,
                .DYLD_EXPORTS_TRIE,
                => {
                    const linkedit_cmd: *align(1) macho.linkedit_data_command = @ptrCast(@alignCast(cmd_ptr));

                    try shifter.shift(linkedit_cmd, &.{"dataoff"});

                    // Special handling for code signature
                    if (cmd.cmd == .CODE_SIGNATURE) {
                        // Update the size of the code signature to the newer signature size
                        linkedit_cmd.datasize = @intCast(sig_size);
                    }
                },
                .DYLD_INFO, .DYLD_INFO_ONLY => {
                    const dyld_info: *align(1) macho.dyld_info_command = @ptrCast(@alignCast(cmd_ptr));

                    try shifter.shift(dyld_info, &.{
                        "rebase_off",
                        "bind_off",
                        "weak_bind_off",
                        "lazy_bind_off",
                        "export_off",
                    });
                },
                else => {},
            }
        }
    }

    pub fn iterator(self: *const MachoFile) macho.LoadCommandIterator {
        return .{
            .buffer = self.data.items[@sizeOf(macho.mach_header_64)..][0..self.header.sizeofcmds],
            .ncmds = self.header.ncmds,
        };
    }

    pub fn build(self: *MachoFile, writer: anytype) !void {
        try writer.writeAll(self.data.items);
    }

    fn validateSegments(self: *MachoFile) !void {
        var iter = self.iterator();
        var prev_end: u64 = 0;

        while (iter.next()) |entry| {
            const cmd = entry.hdr;
            if (cmd.cmd == .SEGMENT_64) {
                const seg = entry.cast(macho.segment_command_64).?;
                if (seg.fileoff < prev_end) {
                    return error.OverlappingSegments;
                }
                prev_end = seg.fileoff + seg.filesize;
            }
        }
    }

<<<<<<< HEAD
    pub fn buildAndSign(self: *MachoFile, writer: *std.Io.Writer) !void {
        if (self.header.cputype == macho.CPU_TYPE_ARM64 and !bun.getRuntimeFeatureFlag(.BUN_NO_CODESIGN_MACHO_BINARY)) {
            var data = std.array_list.Managed(u8).init(self.allocator);
=======
    pub fn buildAndSign(self: *MachoFile, writer: anytype) !void {
        if (self.header.cputype == macho.CPU_TYPE_ARM64 and !bun.feature_flag.BUN_NO_CODESIGN_MACHO_BINARY.get()) {
            var data = std.ArrayList(u8).init(self.allocator);
>>>>>>> ab1395d3
            defer data.deinit();
            try self.build(data.writer());
            var signer = try MachoSigner.init(self.allocator, data.items);
            defer signer.deinit();
            try signer.sign(writer);
        } else {
            try self.build(writer);
        }
    }

    const MachoSigner = struct {
        data: std.array_list.Managed(u8),
        sig_off: usize,
        sig_sz: usize,
        cs_cmd_off: usize,
        linkedit_off: usize,
        linkedit_seg: macho.segment_command_64,
        text_seg: macho.segment_command_64,
        allocator: Allocator,

        pub fn init(allocator: Allocator, obj: []const u8) !*MachoSigner {
            var self = try allocator.create(MachoSigner);
            errdefer allocator.destroy(self);

            const header = @as(*align(1) const macho.mach_header_64, @ptrCast(obj.ptr)).*;
            const header_size = @sizeOf(macho.mach_header_64);

            var sig_off: usize = 0;
            var sig_sz: usize = 0;
            var cs_cmd_off: usize = 0;
            var linkedit_off: usize = 0;

            var text_seg = std.mem.zeroes(macho.segment_command_64);
            var linkedit_seg = std.mem.zeroes(macho.segment_command_64);

            var it = macho.LoadCommandIterator{
                .ncmds = header.ncmds,
                .buffer = obj[header_size..][0..header.sizeofcmds],
            };

            // First pass: find segments to establish bounds
            while (it.next()) |cmd| {
                if (cmd.cmd() == .SEGMENT_64) {
                    const seg = cmd.cast(macho.segment_command_64).?;

                    // Store segment info
                    if (strings.eqlComptime(seg.segName(), SEG_LINKEDIT)) {
                        linkedit_seg = seg;
                        linkedit_off = @intFromPtr(cmd.data.ptr) - @intFromPtr(obj.ptr);

                        // Validate linkedit is after text
                        if (linkedit_seg.fileoff < text_seg.fileoff + text_seg.filesize) {
                            return error.InvalidLinkeditOffset;
                        }
                    } else if (strings.eqlComptime(seg.segName(), "__TEXT")) {
                        text_seg = seg;
                    }
                }
            }

            // Reset iterator
            it = macho.LoadCommandIterator{
                .ncmds = header.ncmds,
                .buffer = obj[header_size..][0..header.sizeofcmds],
            };

            // Second pass: find code signature
            while (it.next()) |cmd| {
                switch (cmd.cmd()) {
                    .CODE_SIGNATURE => {
                        const cs = cmd.cast(macho.linkedit_data_command).?;
                        sig_off = cs.dataoff;
                        sig_sz = cs.datasize;
                        cs_cmd_off = @intFromPtr(cmd.data.ptr) - @intFromPtr(obj.ptr);
                    },
                    else => {},
                }
            }

            if (linkedit_off == 0 or sig_off == 0) {
                return error.MissingRequiredSegment;
            }

            self.* = .{
                .data = try std.array_list.Managed(u8).initCapacity(allocator, obj.len),
                .sig_off = sig_off,
                .sig_sz = sig_sz,
                .cs_cmd_off = cs_cmd_off,
                .linkedit_off = linkedit_off,
                .linkedit_seg = linkedit_seg,
                .text_seg = text_seg,
                .allocator = allocator,
            };

            try self.data.appendSlice(obj);
            return self;
        }

        pub fn deinit(self: *MachoSigner) void {
            self.data.deinit();
            self.allocator.destroy(self);
        }

        pub fn sign(self: *MachoSigner, writer: *std.Io.Writer) !void {
            const PAGE_SIZE: usize = 1 << 12;
            const HASH_SIZE: usize = 32; // SHA256 = 32 bytes

            // Calculate total binary pages before signature
            const total_pages = (self.sig_off + PAGE_SIZE - 1) / PAGE_SIZE;
            const aligned_sig_off = total_pages * PAGE_SIZE;

            // Calculate base signature structure sizes
            const id = "a.out\x00";
            const super_blob_header_size = @sizeOf(SuperBlob);
            const blob_index_size = @sizeOf(BlobIndex);
            const code_dir_header_size = @sizeOf(CodeDirectory);
            const id_offset = code_dir_header_size;
            const hash_offset = id_offset + id.len;

            // Calculate hash sizes
            const hashes_size = total_pages * HASH_SIZE;
            const code_dir_length = hash_offset + hashes_size;

            // Calculate total signature size
            const sig_structure_size = super_blob_header_size + blob_index_size + code_dir_length;
            const total_sig_size = alignSize(sig_structure_size, PAGE_SIZE);

            // Setup SuperBlob
            var super_blob = SuperBlob{
                .magic = @byteSwap(CSMAGIC_EMBEDDED_SIGNATURE),
                .length = @byteSwap(@as(u32, @truncate(sig_structure_size))),
                .count = @byteSwap(@as(u32, 1)),
            };

            // Setup BlobIndex
            var blob_index = BlobIndex{
                .type = @byteSwap(CSSLOT_CODEDIRECTORY),
                .offset = @byteSwap(@as(u32, super_blob_header_size + blob_index_size)),
            };

            // Setup CodeDirectory
            var code_dir = std.mem.zeroes(CodeDirectory);
            code_dir.magic = @byteSwap(CSMAGIC_CODEDIRECTORY);
            code_dir.length = @byteSwap(@as(u32, @truncate(code_dir_length)));
            code_dir.version = @byteSwap(@as(u32, 0x20400));
            code_dir.flags = @byteSwap(@as(u32, 0x20002));
            code_dir.hashOffset = @byteSwap(@as(u32, @truncate(hash_offset)));
            code_dir.identOffset = @byteSwap(@as(u32, @truncate(id_offset)));
            code_dir.nSpecialSlots = 0;
            code_dir.nCodeSlots = @byteSwap(@as(u32, @truncate(total_pages)));
            code_dir.codeLimit = @byteSwap(@as(u32, @truncate(self.sig_off)));
            code_dir.hashSize = HASH_SIZE;
            code_dir.hashType = SEC_CODE_SIGNATURE_HASH_SHA256;
            code_dir.pageSize = 12; // log2(4096)

            // Get text segment info
            const text_base = alignSize(self.text_seg.fileoff, PAGE_SIZE);
            const text_limit = alignSize(self.text_seg.filesize, PAGE_SIZE);
            code_dir.execSegBase = @byteSwap(@as(u64, text_base));
            code_dir.execSegLimit = @byteSwap(@as(u64, text_limit));
            code_dir.execSegFlags = @byteSwap(CS_EXECSEG_MAIN_BINARY);

            // Ensure space for signature
            try self.data.resize(aligned_sig_off + total_sig_size);
            self.data.items.len = self.sig_off;
            @memset(self.data.unusedCapacitySlice(), 0);

            // Position writer at signature offset
            var sig_writer = self.data.writer();

            // Write signature components
            try sig_writer.writeAll(mem.asBytes(&super_blob));
            try sig_writer.writeAll(mem.asBytes(&blob_index));
            try sig_writer.writeAll(mem.asBytes(&code_dir));
            try sig_writer.writeAll(id);

            // Hash and write pages
            var remaining = self.data.items[0..self.sig_off];
            while (remaining.len >= PAGE_SIZE) {
                const page = remaining[0..PAGE_SIZE];
                var digest: bun.sha.SHA256.Digest = undefined;
                bun.sha.SHA256.hash(page, &digest, null);
                try sig_writer.writeAll(&digest);
                remaining = remaining[PAGE_SIZE..];
            }

            if (remaining.len > 0) {
                var last_page = [_]u8{0} ** PAGE_SIZE;
                @memcpy(last_page[0..remaining.len], remaining);
                var digest: bun.sha.SHA256.Digest = undefined;
                bun.sha.SHA256.hash(&last_page, &digest, null);
                try sig_writer.writeAll(&digest);
            }

            // Finally, ensure that the length of data we write matches the total data expected
            self.data.items.len = self.linkedit_seg.fileoff + self.linkedit_seg.filesize;

            // Write final binary
            try writer.writeAll(self.data.items);
        }
    };
};

fn alignSize(size: u64, base: u64) u64 {
    const over = size % base;
    return if (over == 0) size else size + (base - over);
}

fn alignVmsize(size: u64, page_size: u64) u64 {
    return alignSize(if (size > 0x4000) size else 0x4000, page_size);
}

const SEG_LINKEDIT = "__LINKEDIT";

pub const utils = struct {
    pub fn isElf(data: []const u8) bool {
        if (data.len < 4) return false;
        return mem.readInt(u32, data[0..4], .big) == 0x7f454c46;
    }

    pub fn isMacho(data: []const u8) bool {
        if (data.len < 4) return false;
        return mem.readInt(u32, data[0..4], .little) == macho.MH_MAGIC_64;
    }
};

const CSMAGIC_CODEDIRECTORY: u32 = 0xfade0c02;
const CSMAGIC_EMBEDDED_SIGNATURE: u32 = 0xfade0cc0;
const CSSLOT_CODEDIRECTORY: u32 = 0;
const SEC_CODE_SIGNATURE_HASH_SHA256: u8 = 2;
const CS_EXECSEG_MAIN_BINARY: u64 = 0x1;

const std = @import("std");

const bun = @import("bun");
const strings = bun.strings;

const macho = std.macho;
const BlobIndex = std.macho.BlobIndex;
const CodeDirectory = std.macho.CodeDirectory;
const SuperBlob = std.macho.SuperBlob;

const mem = std.mem;
const Allocator = mem.Allocator;<|MERGE_RESOLUTION|>--- conflicted
+++ resolved
@@ -340,15 +340,9 @@
         }
     }
 
-<<<<<<< HEAD
-    pub fn buildAndSign(self: *MachoFile, writer: *std.Io.Writer) !void {
-        if (self.header.cputype == macho.CPU_TYPE_ARM64 and !bun.getRuntimeFeatureFlag(.BUN_NO_CODESIGN_MACHO_BINARY)) {
-            var data = std.array_list.Managed(u8).init(self.allocator);
-=======
     pub fn buildAndSign(self: *MachoFile, writer: anytype) !void {
         if (self.header.cputype == macho.CPU_TYPE_ARM64 and !bun.feature_flag.BUN_NO_CODESIGN_MACHO_BINARY.get()) {
-            var data = std.ArrayList(u8).init(self.allocator);
->>>>>>> ab1395d3
+            var data = std.array_list.Managed(u8).init(self.allocator);
             defer data.deinit();
             try self.build(data.writer());
             var signer = try MachoSigner.init(self.allocator, data.items);
