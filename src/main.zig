pub const panic = _bun.crash_handler.panic;
pub const std_options = std.Options{
    .enable_segfault_handler = false,
};

pub const io_mode = .blocking;

comptime {
    _bun.assert(builtin.target.cpu.arch.endian() == .little);
}

extern fn bun_warn_avx_missing(url: [*:0]const u8) void;

pub extern "c" var _environ: ?*anyopaque;
pub extern "c" var environ: ?*anyopaque;

pub fn main() void {
    _bun.crash_handler.init();

    if (Environment.isPosix) {
        var act: std.posix.Sigaction = .{
            .handler = .{ .handler = std.posix.SIG.IGN },
            .mask = std.posix.empty_sigset,
            .flags = 0,
        };
        std.posix.sigaction(std.posix.SIG.PIPE, &act, null);
        std.posix.sigaction(std.posix.SIG.XFSZ, &act, null);
    }

    if (Environment.isDebug) {
        _bun.debug_allocator_data.backing = .init;
    }

    // This should appear before we make any calls at all to libuv.
    // So it's safest to put it very early in the main function.
    if (Environment.isWindows) {
<<<<<<< HEAD
        _ = bun.windows.libuv.uv_replace_allocator(
            &bun.default_malloc,
            &bun.default_realloc,
            &bun.default_calloc,
            &bun.default_free,
=======
        _ = _bun.windows.libuv.uv_replace_allocator(
            &_bun.mimalloc.mi_malloc,
            &_bun.mimalloc.mi_realloc,
            &_bun.mimalloc.mi_calloc,
            &_bun.mimalloc.mi_free,
>>>>>>> 7a931d5b
        );
        _bun.handleOom(_bun.windows.env.convertEnvToWTF8());
        environ = @ptrCast(std.os.environ.ptr);
        _environ = @ptrCast(std.os.environ.ptr);
    }

    _bun.start_time = std.time.nanoTimestamp();
    _bun.initArgv(_bun.default_allocator) catch |err| {
        Output.panic("Failed to initialize argv: {s}\n", .{@errorName(err)});
    };

    Output.Source.Stdio.init();
    defer Output.flush();
    if (Environment.isX64 and Environment.enableSIMD and Environment.isPosix) {
        bun_warn_avx_missing(_bun.cli.UpgradeCommand.Bun__githubBaselineURL.ptr);
    }

    _bun.StackCheck.configureThread();

    _bun.cli.Cli.start(_bun.default_allocator);
    _bun.Global.exit(0);
}

pub export fn Bun__panic(msg: [*]const u8, len: usize) noreturn {
    Output.panic("{s}", .{msg[0..len]});
}

// -- Zig Standard Library Additions --
pub fn copyForwards(comptime T: type, dest: []T, source: []const T) void {
    if (source.len == 0) {
        return;
    }
    _bun.copy(T, dest[0..source.len], source);
}
pub fn copyBackwards(comptime T: type, dest: []T, source: []const T) void {
    if (source.len == 0) {
        return;
    }
    _bun.copy(T, dest[0..source.len], source);
}
pub fn eqlBytes(src: []const u8, dest: []const u8) bool {
    return _bun.c.memcmp(src.ptr, dest.ptr, src.len) == 0;
}
// -- End Zig Standard Library Additions --

// Claude thinks its @import("root").bun when it's @import("bun").
const bun = @compileError("Deprecated: Use @import(\"bun\") instead");

const builtin = @import("builtin");
const std = @import("std");

const _bun = @import("bun");
const Environment = _bun.Environment;
const Output = _bun.Output;<|MERGE_RESOLUTION|>--- conflicted
+++ resolved
@@ -34,19 +34,11 @@
     // This should appear before we make any calls at all to libuv.
     // So it's safest to put it very early in the main function.
     if (Environment.isWindows) {
-<<<<<<< HEAD
         _ = bun.windows.libuv.uv_replace_allocator(
             &bun.default_malloc,
             &bun.default_realloc,
             &bun.default_calloc,
             &bun.default_free,
-=======
-        _ = _bun.windows.libuv.uv_replace_allocator(
-            &_bun.mimalloc.mi_malloc,
-            &_bun.mimalloc.mi_realloc,
-            &_bun.mimalloc.mi_calloc,
-            &_bun.mimalloc.mi_free,
->>>>>>> 7a931d5b
         );
         _bun.handleOom(_bun.windows.env.convertEnvToWTF8());
         environ = @ptrCast(std.os.environ.ptr);
