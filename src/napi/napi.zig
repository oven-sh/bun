--- conflicted
+++ resolved
@@ -1744,17 +1744,14 @@
     pub extern fn _ZNK2v85Value8IsStringEv() *anyopaque;
     pub extern fn _ZN2v87Boolean3NewEPNS_7IsolateEb() *anyopaque;
     pub extern fn _ZN2v86Object16GetInternalFieldEi() *anyopaque;
-<<<<<<< HEAD
     pub extern fn _ZN2v87Context10GetIsolateEv() *anyopaque;
     pub extern fn _ZN2v86String14NewFromOneByteEPNS_7IsolateEPKhNS_13NewStringTypeEi() *anyopaque;
-=======
     pub extern fn _ZNK2v86String10Utf8LengthEPNS_7IsolateE() *anyopaque;
     pub extern fn _ZNK2v86String10IsExternalEv() *anyopaque;
     pub extern fn _ZNK2v86String17IsExternalOneByteEv() *anyopaque;
     pub extern fn _ZNK2v86String17IsExternalTwoByteEv() *anyopaque;
     pub extern fn _ZNK2v86String9IsOneByteEv() *anyopaque;
     pub extern fn _ZNK2v86String19ContainsOnlyOneByteEv() *anyopaque;
->>>>>>> f16d802e
 } else struct {
     // MSVC name mangling is different than it is on unix.
     // To make this easier to deal with, I have provided a script to generate the list of functions.
@@ -1811,17 +1808,14 @@
     pub extern fn @"?IsString@Value@v8@@QEBA_NXZ"() *anyopaque;
     pub extern fn @"?New@Boolean@v8@@SA?AV?$Local@VBoolean@v8@@@2@PEAVIsolate@2@_N@Z"() *anyopaque;
     pub extern fn @"?GetInternalField@Object@v8@@QEAA?AV?$Local@VData@v8@@@2@H@Z"() *anyopaque;
-<<<<<<< HEAD
     pub extern fn @"?GetIsolate@Context@v8@@QEAAPEAVIsolate@2@XZ"() *anyopaque;
     pub extern fn @"?NewFromOneByte@String@v8@@SA?AV?$MaybeLocal@VString@v8@@@2@PEAVIsolate@2@PEBEW4NewStringType@2@H@Z"() *anyopaque;
-=======
     pub extern fn @"?IsExternal@String@v8@@QEBA_NXZ"() *anyopaque;
     pub extern fn @"?IsExternalOneByte@String@v8@@QEBA_NXZ"() *anyopaque;
     pub extern fn @"?IsExternalTwoByte@String@v8@@QEBA_NXZ"() *anyopaque;
     pub extern fn @"?IsOneByte@String@v8@@QEBA_NXZ"() *anyopaque;
     pub extern fn @"?Utf8Length@String@v8@@QEBAHPEAVIsolate@2@@Z"() *anyopaque;
     pub extern fn @"?ContainsOnlyOneByte@String@v8@@QEBA_NXZ"() *anyopaque;
->>>>>>> f16d802e
 };
 
 pub fn fixDeadCodeElimination() void {
