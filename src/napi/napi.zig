const std = @import("std");
const JSC = bun.JSC;
const strings = bun.strings;
const bun = @import("root").bun;
const Lock = @import("../lock.zig").Lock;
const JSValue = JSC.JSValue;
const ZigString = JSC.ZigString;
const TODO_EXCEPTION: JSC.C.ExceptionRef = null;

const Channel = @import("../sync.zig").Channel;

const log = bun.Output.scoped(.napi, false);

const Async = bun.Async;

/// Actually a JSGlobalObject
pub const NapiEnv = opaque {
    pub fn fromJS(global: *JSC.JSGlobalObject) *NapiEnv {
        return @ptrCast(global);
    }

<<<<<<< HEAD
pub const NapiEnv = opaque {
    pub fn toJS(self: *NapiEnv) *JSC.JSGlobalObject {
        return NapiEnv__globalObject(self);
    }

    extern fn NapiEnv__globalObject(*NapiEnv) *JSC.JSGlobalObject;
};

fn envIsNull() napi_status {
    // in this case we don't actually have an environment to set the last error on, so it doesn't
    // make sense to call napi_set_last_error
    @setCold(true);
    return napi_status.invalid_arg;
}

/// This is nullable because native modules may pass null pointers for the NAPI environment, which
/// is an error that our NAPI functions need to handle (by returning napi_invalid_arg). To specify
/// a Zig API that uses a never-null napi_env, use `*NapiEnv`.
pub const napi_env = ?*NapiEnv;

pub const Ref = opaque {
    pub fn create(globalThis: *JSC.JSGlobalObject, value: JSValue) *Ref {
        JSC.markBinding(@src());
        var ref: *Ref = undefined;
        bun.assert(
            napi_create_reference(
                globalThis,
                value,
                1,
                &ref,
            ) == .ok,
        );
        if (comptime bun.Environment.isDebug) {
            bun.assert(ref.get() == value);
        }
        return ref;
=======
    pub fn toJS(self: *NapiEnv) *JSC.JSGlobalObject {
        return @ptrCast(self);
>>>>>>> 2af12f49
    }

    extern fn napi_set_last_error(env: napi_env, status: NapiStatus) napi_status;

    /// Convert err to an extern napi_status, and store the error code in env so that it can be
    /// accessed by napi_get_last_error_info
    pub fn setLastError(self: *NapiEnv, err: NapiStatus) napi_status {
        return napi_set_last_error(self, err);
    }

    /// Convenience wrapper for setLastError(.ok)
    pub fn ok(self: *NapiEnv) napi_status {
        return self.setLastError(.ok);
    }

    /// These wrappers exist for convenience and so we can set a breakpoint in lldb
    pub fn invalidArg(self: *NapiEnv) napi_status {
        if (comptime bun.Environment.allow_assert) {
            log("invalid arg", .{});
        }
        return self.setLastError(.invalid_arg);
    }

    pub fn genericFailure(self: *NapiEnv) napi_status {
        if (comptime bun.Environment.allow_assert) {
            log("generic failure", .{});
        }
        return self.setLastError(.generic_failure);
    }
};

<<<<<<< HEAD
=======
pub const napi_env = *NapiEnv;

/// Contents are not used by any Zig code
pub const Ref = opaque {};

pub const napi_ref = *Ref;

>>>>>>> 2af12f49
pub const NapiHandleScope = opaque {
    pub extern fn NapiHandleScope__open(env: *NapiEnv, escapable: bool) ?*NapiHandleScope;
    pub extern fn NapiHandleScope__close(env: *NapiEnv, current: ?*NapiHandleScope) void;
    extern fn NapiHandleScope__append(env: *NapiEnv, value: JSC.JSValueReprInt) void;
    extern fn NapiHandleScope__escape(handleScope: *NapiHandleScope, value: JSC.JSValueReprInt) bool;

    /// Create a new handle scope in the given environment, or return null if creating one now is
    /// unsafe (i.e. inside a finalizer)
<<<<<<< HEAD
    pub fn open(env: *NapiEnv, escapable: bool) ?*NapiHandleScope {
        return NapiHandleScope__open(env, escapable);
=======
    pub fn open(env: napi_env, escapable: bool) ?*NapiHandleScope {
        return NapiHandleScope__open(env.toJS(), escapable);
>>>>>>> 2af12f49
    }

    /// Closes the given handle scope, releasing all values inside it, if it is safe to do so.
    /// Asserts that self is the current handle scope in env.
<<<<<<< HEAD
    pub fn close(self: ?*NapiHandleScope, env: *NapiEnv) void {
        NapiHandleScope__close(env, self);
=======
    pub fn close(self: ?*NapiHandleScope, env: napi_env) void {
        NapiHandleScope__close(env.toJS(), self);
>>>>>>> 2af12f49
    }

    /// Place a value in the handle scope. Must be done while returning any JS value into NAPI
    /// callbacks, as the value must remain alive as long as the handle scope is active, even if the
    /// native module doesn't keep it visible on the stack.
<<<<<<< HEAD
    pub fn append(env: *NapiEnv, value: JSC.JSValue) void {
        NapiHandleScope__append(env, @intFromEnum(value));
=======
    pub fn append(env: napi_env, value: JSC.JSValue) void {
        NapiHandleScope__append(env.toJS(), value);
>>>>>>> 2af12f49
    }

    /// Move a value from the current handle scope (which must be escapable) to the reserved escape
    /// slot in the parent handle scope, allowing that value to outlive the current handle scope.
    /// Returns an error if escape() has already been called on this handle scope.
    pub fn escape(self: *NapiHandleScope, value: JSC.JSValue) error{EscapeCalledTwice}!void {
        if (!NapiHandleScope__escape(self, @intFromEnum(value))) {
            return error.EscapeCalledTwice;
        }
    }
};

pub const napi_handle_scope = ?*NapiHandleScope;
pub const napi_escapable_handle_scope = ?*NapiHandleScope;
pub const napi_callback_info = *JSC.CallFrame;
pub const napi_deferred = *JSC.JSPromise.Strong;

/// To ensure napi_values are not collected prematurely after being returned into a native module,
/// you must use these functions rather than convert between napi_value and JSC.JSValue directly
pub const napi_value = enum(i64) {
    _,

    pub fn set(
        self: *napi_value,
        env: *NapiEnv,
        val: JSC.JSValue,
    ) void {
        NapiHandleScope.append(env, val);
        self.* = @enumFromInt(@intFromEnum(val));
    }

    pub fn get(self: *const napi_value) JSC.JSValue {
        return @enumFromInt(@intFromEnum(self.*));
    }

    pub fn create(env: *NapiEnv, val: JSC.JSValue) napi_value {
        NapiHandleScope.append(env, val);
        return @enumFromInt(@intFromEnum(val));
    }
};

const char16_t = u16;
pub const napi_property_attributes = c_uint;
pub const napi_valuetype = enum(c_uint) {
    undefined = 0,
    null = 1,
    boolean = 2,
    number = 3,
    string = 4,
    symbol = 5,
    object = 6,
    function = 7,
    external = 8,
    bigint = 9,
};
pub const napi_typedarray_type = enum(c_uint) {
    int8_array = 0,
    uint8_array = 1,
    uint8_clamped_array = 2,
    int16_array = 3,
    uint16_array = 4,
    int32_array = 5,
    uint32_array = 6,
    float32_array = 7,
    float64_array = 8,
    bigint64_array = 9,
    biguint64_array = 10,

    pub fn fromJSType(this: JSC.JSValue.JSType) ?napi_typedarray_type {
        return switch (this) {
            .Int8Array => napi_typedarray_type.int8_array,
            .Uint8Array => napi_typedarray_type.uint8_array,
            .Uint8ClampedArray => napi_typedarray_type.uint8_clamped_array,
            .Int16Array => napi_typedarray_type.int16_array,
            .Uint16Array => napi_typedarray_type.uint16_array,
            .Int32Array => napi_typedarray_type.int32_array,
            .Uint32Array => napi_typedarray_type.uint32_array,
            .Float32Array => napi_typedarray_type.float32_array,
            .Float64Array => napi_typedarray_type.float64_array,
            .BigInt64Array => napi_typedarray_type.bigint64_array,
            .BigUint64Array => napi_typedarray_type.biguint64_array,
            else => null,
        };
    }

    pub fn toJSType(this: napi_typedarray_type) JSC.JSValue.JSType {
        return switch (this) {
            .int8_array => .Int8Array,
            .uint8_array => .Uint8Array,
            .uint8_clamped_array => .Uint8ClampedArray,
            .int16_array => .Int16Array,
            .uint16_array => .Uint16Array,
            .int32_array => .Int32Array,
            .uint32_array => .Uint32Array,
            .float32_array => .Float32Array,
            .float64_array => .Float64Array,
            .bigint64_array => .BigInt64Array,
            .biguint64_array => .BigUint64Array,
        };
    }

    pub fn toC(this: napi_typedarray_type) JSC.C.JSTypedArrayType {
        return this.toJSType().toC();
    }
};

pub const NapiStatus = enum(c_uint) {
    ok = 0,
    invalid_arg = 1,
    object_expected = 2,
    string_expected = 3,
    name_expected = 4,
    function_expected = 5,
    number_expected = 6,
    boolean_expected = 7,
    array_expected = 8,
    generic_failure = 9,
    pending_exception = 10,
    cancelled = 11,
    escape_called_twice = 12,
    handle_scope_mismatch = 13,
    callback_scope_mismatch = 14,
    queue_full = 15,
    closing = 16,
    bigint_expected = 17,
    date_expected = 18,
    arraybuffer_expected = 19,
    detachable_arraybuffer_expected = 20,
    would_deadlock = 21,
};

/// This is not an `enum` so that the enum values cannot be trivially returned from NAPI functions,
/// as that would skip storing the last error code. You should wrap return values in a call to
/// napi_env.setLastError.
pub const napi_status = c_uint;

pub const napi_callback = ?*const fn (napi_env, napi_callback_info) callconv(.C) napi_value;

/// expects `napi_env`, `callback_data`, `context`
pub const napi_finalize = ?*const fn (napi_env, ?*anyopaque, ?*anyopaque) callconv(.C) void;
pub const napi_property_descriptor = extern struct {
    utf8name: [*c]const u8,
    name: napi_value,
    method: napi_callback,
    getter: napi_callback,
    setter: napi_callback,
    value: napi_value,
    attributes: napi_property_attributes,
    data: ?*anyopaque,
};
pub const napi_extended_error_info = extern struct {
    error_message: [*c]const u8,
    engine_reserved: ?*anyopaque,
    engine_error_code: u32,
    error_code: napi_status,
};

const napi_key_collection_mode = c_uint;
const napi_key_filter = c_uint;
const napi_key_conversion = c_uint;
const napi_type_tag = extern struct {
    lower: u64,
    upper: u64,
};
pub extern fn napi_get_last_error_info(env_: napi_env, result: [*c][*c]const napi_extended_error_info) napi_status;
pub export fn napi_get_undefined(env_: napi_env, result_: ?*napi_value) napi_status {
    log("napi_get_undefined", .{});
    const env = env_ orelse {
        return envIsNull();
    };
    const result = result_ orelse {
        return env.invalidArg();
    };
    result.set(env, JSValue.jsUndefined());
    return env.ok();
}
pub export fn napi_get_null(env_: napi_env, result_: ?*napi_value) napi_status {
    log("napi_get_null", .{});
    const env = env_ orelse {
        return envIsNull();
    };
    const result = result_ orelse {
        return env.invalidArg();
    };
    result.set(env, JSValue.jsNull());
    return env.ok();
}
pub extern fn napi_get_global(env_: napi_env, result: *napi_value) napi_status;
pub export fn napi_get_boolean(env_: napi_env, value: bool, result_: ?*napi_value) napi_status {
    log("napi_get_boolean", .{});
    const env = env_ orelse {
        return envIsNull();
    };
    const result = result_ orelse {
        return env.invalidArg();
    };
    result.set(env, JSValue.jsBoolean(value));
    return env.ok();
}
pub export fn napi_create_array(env_: napi_env, result_: ?*napi_value) napi_status {
    log("napi_create_array", .{});
    const env = env_ orelse {
        return envIsNull();
    };
    const result = result_ orelse {
        return env.invalidArg();
    };
    result.set(env, JSValue.createEmptyArray(env.toJS(), 0));
<<<<<<< HEAD
    return .ok;
=======
    return env.ok();
>>>>>>> 2af12f49
}
pub export fn napi_create_array_with_length(env_: napi_env, length: usize, result_: ?*napi_value) napi_status {
    log("napi_create_array_with_length", .{});
    const env = env_ orelse {
        return envIsNull();
    };
    const result = result_ orelse {
        return env.invalidArg();
    };

    // JSC createEmptyArray takes u32
    // Node and V8 convert out-of-bounds array sizes to 0
    const len = std.math.cast(u32, length) orelse 0;

    const array = JSC.JSValue.createEmptyArray(env.toJS(), len);
    array.ensureStillAlive();
    result.set(env, array);
    return env.ok();
}
pub extern fn napi_create_double(_: napi_env, value: f64, result: *napi_value) napi_status;
pub export fn napi_create_int32(env_: napi_env, value: i32, result_: ?*napi_value) napi_status {
    log("napi_create_int32", .{});
    const env = env_ orelse {
        return envIsNull();
    };
    const result = result_ orelse {
        return env.invalidArg();
    };
    result.set(env, JSValue.jsNumber(value));
    return env.ok();
}
pub export fn napi_create_uint32(env_: napi_env, value: u32, result_: ?*napi_value) napi_status {
    log("napi_create_uint32", .{});
    const env = env_ orelse {
        return envIsNull();
    };
    const result = result_ orelse {
        return env.invalidArg();
    };
    result.set(env, JSValue.jsNumber(value));
    return env.ok();
}
pub export fn napi_create_int64(env_: napi_env, value: i64, result_: ?*napi_value) napi_status {
    log("napi_create_int64", .{});
    const env = env_ orelse {
        return envIsNull();
    };
    const result = result_ orelse {
        return env.invalidArg();
    };
    result.set(env, JSValue.jsNumber(value));
    return env.ok();
}
pub export fn napi_create_string_latin1(env_: napi_env, str: ?[*]const u8, length: usize, result_: ?*napi_value) napi_status {
    const env = env_ orelse {
        return envIsNull();
    };
    const result: *napi_value = result_ orelse {
        return env.invalidArg();
    };

    const slice: []const u8 = brk: {
        if (NAPI_AUTO_LENGTH == length) {
            break :brk bun.sliceTo(@as([*:0]const u8, @ptrCast(str)), 0);
        } else if (length > std.math.maxInt(u32)) {
            return env.invalidArg();
        }

        if (str) |ptr|
            break :brk ptr[0..length];

        return env.invalidArg();
    };

    log("napi_create_string_latin1: {s}", .{slice});

    if (slice.len == 0) {
        result.set(env, bun.String.empty.toJS(env.toJS()));
<<<<<<< HEAD
        return .ok;
=======
        return env.ok();
>>>>>>> 2af12f49
    }

    var string, const bytes = bun.String.createUninitialized(.latin1, slice.len);
    defer string.deref();

    @memcpy(bytes, slice);

    result.set(env, string.toJS(env.toJS()));
<<<<<<< HEAD
    return .ok;
=======
    return env.ok();
>>>>>>> 2af12f49
}
pub export fn napi_create_string_utf8(env_: napi_env, str: ?[*]const u8, length: usize, result_: ?*napi_value) napi_status {
    const env = env_ orelse {
        return envIsNull();
    };
    const result: *napi_value = result_ orelse {
        return env.invalidArg();
    };
    const slice: []const u8 = brk: {
        if (NAPI_AUTO_LENGTH == length) {
            break :brk bun.sliceTo(@as([*:0]const u8, @ptrCast(str)), 0);
        } else if (length > std.math.maxInt(u32)) {
            return env.invalidArg();
        }

        if (str) |ptr|
            break :brk ptr[0..length];

        return env.invalidArg();
    };

    log("napi_create_string_utf8: {s}", .{slice});

    var string = bun.String.createUTF8(slice);
    if (string.tag == .Dead) {
        return env.genericFailure();
    }

    defer string.deref();
    result.set(env, string.toJS(env.toJS()));
<<<<<<< HEAD
    return .ok;
=======
    return env.ok();
>>>>>>> 2af12f49
}
pub export fn napi_create_string_utf16(env_: napi_env, str: ?[*]const char16_t, length: usize, result_: ?*napi_value) napi_status {
    const env = env_ orelse {
        return envIsNull();
    };
    const result: *napi_value = result_ orelse {
        return env.invalidArg();
    };

    const slice: []const u16 = brk: {
        if (NAPI_AUTO_LENGTH == length) {
            break :brk bun.sliceTo(@as([*:0]const u16, @ptrCast(str)), 0);
        } else if (length > std.math.maxInt(u32)) {
            return env.invalidArg();
        }

        if (str) |ptr|
            break :brk ptr[0..length];

        return env.invalidArg();
    };

    if (comptime bun.Environment.allow_assert)
        log("napi_create_string_utf16: {d} {any}", .{ slice.len, bun.fmt.FormatUTF16{ .buf = slice[0..@min(slice.len, 512)] } });

    if (slice.len == 0) {
        result.set(env, bun.String.empty.toJS(env.toJS()));
    }

    var string, const chars = bun.String.createUninitialized(.utf16, slice.len);
    defer string.deref();

    @memcpy(chars, slice);

    result.set(env, string.toJS(env.toJS()));
<<<<<<< HEAD
    return .ok;
=======
    return env.ok();
>>>>>>> 2af12f49
}
pub extern fn napi_create_symbol(env_: napi_env, description: napi_value, result: *napi_value) napi_status;
pub extern fn napi_create_error(env_: napi_env, code: napi_value, msg: napi_value, result: *napi_value) napi_status;
pub extern fn napi_create_type_error(env_: napi_env, code: napi_value, msg: napi_value, result: *napi_value) napi_status;
pub extern fn napi_create_range_error(env_: napi_env, code: napi_value, msg: napi_value, result: *napi_value) napi_status;
pub extern fn napi_typeof(env_: napi_env, value: napi_value, result: *napi_valuetype) napi_status;
pub extern fn napi_get_value_double(env_: napi_env, value: napi_value, result: *f64) napi_status;
pub extern fn napi_get_value_int32(_: napi_env, value_: napi_value, result: ?*i32) napi_status;
pub extern fn napi_get_value_uint32(_: napi_env, value_: napi_value, result_: ?*u32) napi_status;
pub extern fn napi_get_value_int64(_: napi_env, value_: napi_value, result_: ?*i64) napi_status;
pub export fn napi_get_value_bool(env: napi_env, value_: napi_value, result_: ?*bool) napi_status {
    log("napi_get_value_bool", .{});
    const result = result_ orelse {
        return env.invalidArg();
    };
    const value = value_.get();

    result.* = value.to(bool);
    return env.ok();
}
inline fn maybeAppendNull(ptr: anytype, doit: bool) void {
    if (doit) {
        ptr.* = 0;
    }
}
pub export fn napi_get_value_string_latin1(env_: napi_env, value_: napi_value, buf_ptr_: ?[*:0]c_char, bufsize: usize, result_ptr: ?*usize) napi_status {
    log("napi_get_value_string_latin1", .{});
    const env = env_ orelse {
        return envIsNull();
    };
    const value = value_.get();
    defer value.ensureStillAlive();
    const buf_ptr = @as(?[*:0]u8, @ptrCast(buf_ptr_));

    const str = value.toBunString(env.toJS());
    defer str.deref();

    var buf = buf_ptr orelse {
        if (result_ptr) |result| {
            result.* = str.latin1ByteLength();
        }

        return env.ok();
    };

    if (str.isEmpty()) {
        if (result_ptr) |result| {
            result.* = 0;
        }
        buf[0] = 0;

        return env.ok();
    }

    var buf_ = buf[0..bufsize];

    if (bufsize == NAPI_AUTO_LENGTH) {
        buf_ = bun.sliceTo(buf_ptr.?, 0);
        if (buf_.len == 0) {
            if (result_ptr) |result| {
                result.* = 0;
            }
            return env.ok();
        }
    }
    const written = str.encodeInto(buf_, .latin1) catch unreachable;
    const max_buf_len = buf_.len;

    if (result_ptr) |result| {
        result.* = written;
    } else if (written < max_buf_len) {
        buf[written] = 0;
    }

    return env.ok();
}

/// Copies a JavaScript string into a UTF-8 string buffer. The result is the
/// number of bytes (excluding the null terminator) copied into buf.
/// A sufficient buffer size should be greater than the length of string,
/// reserving space for null terminator.
/// If bufsize is insufficient, the string will be truncated and null terminated.
/// If buf is NULL, this method returns the length of the string (in bytes)
/// via the result parameter.
/// The result argument is optional unless buf is NULL.
pub extern fn napi_get_value_string_utf8(env_: napi_env, value: napi_value, buf_ptr: [*c]u8, bufsize: usize, result_ptr: ?*usize) napi_status;
pub export fn napi_get_value_string_utf16(env_: napi_env, value_: napi_value, buf_ptr: ?[*]char16_t, bufsize: usize, result_ptr: ?*usize) napi_status {
    log("napi_get_value_string_utf16", .{});
    const env = env_ orelse {
        return envIsNull();
    };
    const value = value_.get();
    defer value.ensureStillAlive();
    const str = value.toBunString(env.toJS());
    defer str.deref();

    var buf = buf_ptr orelse {
        if (result_ptr) |result| {
            result.* = str.utf16ByteLength();
        }

        return env.ok();
    };

    if (str.isEmpty()) {
        if (result_ptr) |result| {
            result.* = 0;
        }
        buf[0] = 0;

        return env.ok();
    }

    var buf_ = buf[0..bufsize];

    if (bufsize == NAPI_AUTO_LENGTH) {
        buf_ = bun.sliceTo(@as([*:0]u16, @ptrCast(buf_ptr.?)), 0);
        if (buf_.len == 0) {
            if (result_ptr) |result| {
                result.* = 0;
            }
            return env.ok();
        }
    }

    const max_buf_len = buf_.len;
    const written = (str.encodeInto(std.mem.sliceAsBytes(buf_), .utf16le) catch unreachable) >> 1;

    if (result_ptr) |result| {
        result.* = written;
        // We should only write to the buffer is no result pointer is provided.
        // If we perform both operations,
    } else if (written < max_buf_len) {
        buf[written] = 0;
    }

    return env.ok();
}
pub export fn napi_coerce_to_bool(env_: napi_env, value_: napi_value, result_: ?*napi_value) napi_status {
    log("napi_coerce_to_bool", .{});
    const env = env_ orelse {
        return envIsNull();
    };
    const result = result_ orelse {
        return env.invalidArg();
    };
    const value = value_.get();
    result.set(env, JSValue.jsBoolean(value.coerce(bool, env.toJS())));
<<<<<<< HEAD
    return .ok;
=======
    return env.ok();
>>>>>>> 2af12f49
}
pub export fn napi_coerce_to_number(env_: napi_env, value_: napi_value, result_: ?*napi_value) napi_status {
    log("napi_coerce_to_number", .{});
    const env = env_ orelse {
        return envIsNull();
    };
    const result = result_ orelse {
        return env.invalidArg();
    };
    const value = value_.get();
    result.set(env, JSC.JSValue.jsNumber(JSC.C.JSValueToNumber(env.toJS().ref(), value.asObjectRef(), TODO_EXCEPTION)));
<<<<<<< HEAD
    return .ok;
=======
    return env.ok();
>>>>>>> 2af12f49
}
pub export fn napi_coerce_to_object(env_: napi_env, value_: napi_value, result_: ?*napi_value) napi_status {
    log("napi_coerce_to_object", .{});
    const env = env_ orelse {
        return envIsNull();
    };
    const result = result_ orelse {
        return env.invalidArg();
    };
    const value = value_.get();
    result.set(env, JSValue.c(JSC.C.JSValueToObject(env.toJS().ref(), value.asObjectRef(), TODO_EXCEPTION)));
<<<<<<< HEAD
    return .ok;
=======
    return env.ok();
>>>>>>> 2af12f49
}
pub export fn napi_get_prototype(env_: napi_env, object_: napi_value, result_: ?*napi_value) napi_status {
    log("napi_get_prototype", .{});
    const env = env_ orelse {
        return envIsNull();
    };
    const result = result_ orelse {
        return env.invalidArg();
    };
    const object = object_.get();
    if (!object.isObject()) {
        return env.setLastError(.object_expected);
    }

    result.set(env, JSValue.c(JSC.C.JSObjectGetPrototype(env.toJS().ref(), object.asObjectRef())));
<<<<<<< HEAD
    return .ok;
=======
    return env.ok();
>>>>>>> 2af12f49
}
// TODO: bind JSC::ownKeys
// pub export fn napi_get_property_names(env_: napi_env, object: napi_value, result: *napi_value) napi_status {
// log("napi_get_property_names     ", .{});
// if (!object.isObject()) {
//         return .object_expected;
//     }

//     result.* =
// }
pub export fn napi_set_element(env_: napi_env, object_: napi_value, index: c_uint, value_: napi_value) napi_status {
    log("napi_set_element", .{});
    const env = env_ orelse {
        return envIsNull();
    };
    const object = object_.get();
    const value = value_.get();
    if (!object.jsType().isIndexable()) {
        return env.setLastError(.array_expected);
    }
    if (value == .zero)
<<<<<<< HEAD
        return invalidArg();
    JSC.C.JSObjectSetPropertyAtIndex(env.toJS().ref(), object.asObjectRef(), index, value.asObjectRef(), TODO_EXCEPTION);
    return .ok;
=======
        return env.invalidArg();
    JSC.C.JSObjectSetPropertyAtIndex(env.toJS().ref(), object.asObjectRef(), index, value.asObjectRef(), TODO_EXCEPTION);
    return env.ok();
>>>>>>> 2af12f49
}
pub export fn napi_has_element(env_: napi_env, object_: napi_value, index: c_uint, result_: ?*bool) napi_status {
    log("napi_has_element", .{});
    const env = env_ orelse {
        return envIsNull();
    };
    const result = result_ orelse {
        return env.invalidArg();
    };
    const object = object_.get();

    if (!object.jsType().isIndexable()) {
        return env.setLastError(.array_expected);
    }

    result.* = object.getLength(env.toJS()) > index;
<<<<<<< HEAD
    return .ok;
}
pub extern fn napi_get_element(env_: napi_env, object: napi_value, index: u32, result: *napi_value) napi_status;
pub extern fn napi_delete_element(env_: napi_env, object: napi_value, index: u32, result: *napi_value) napi_status;
pub extern fn napi_define_properties(env_: napi_env, object: napi_value, property_count: usize, properties: [*c]const napi_property_descriptor) napi_status;
pub export fn napi_is_array(_: napi_env, value_: napi_value, result_: ?*bool) napi_status {
=======
    return env.ok();
}
pub extern fn napi_get_element(env: napi_env, object: napi_value, index: u32, result: *napi_value) napi_status;
pub extern fn napi_delete_element(env: napi_env, object: napi_value, index: u32, result: *napi_value) napi_status;
pub extern fn napi_define_properties(env: napi_env, object: napi_value, property_count: usize, properties: [*c]const napi_property_descriptor) napi_status;
pub export fn napi_is_array(env: napi_env, value_: napi_value, result_: ?*bool) napi_status {
>>>>>>> 2af12f49
    log("napi_is_array", .{});
    const result = result_ orelse {
        return env.invalidArg();
    };
    const value = value_.get();
    result.* = value.jsType().isArray();
    return env.ok();
}
pub export fn napi_get_array_length(env_: napi_env, value_: napi_value, result_: [*c]u32) napi_status {
    log("napi_get_array_length", .{});
    const env = env_ orelse {
        return envIsNull();
    };
    const result = result_ orelse {
        return env.invalidArg();
    };
    const value = value_.get();

    if (!value.jsType().isArray()) {
        return env.setLastError(.array_expected);
    }

    result.* = @as(u32, @truncate(value.getLength(env.toJS())));
<<<<<<< HEAD
    return .ok;
=======
    return env.ok();
>>>>>>> 2af12f49
}
pub export fn napi_strict_equals(env_: napi_env, lhs_: napi_value, rhs_: napi_value, result_: ?*bool) napi_status {
    log("napi_strict_equals", .{});
    const env = env_ orelse {
        return envIsNull();
    };
    const result = result_ orelse {
        return env.invalidArg();
    };
    const lhs, const rhs = .{ lhs_.get(), rhs_.get() };
    // there is some nuance with NaN here i'm not sure about
    result.* = lhs.isSameValue(rhs, env.toJS());
<<<<<<< HEAD
    return .ok;
=======
    return env.ok();
>>>>>>> 2af12f49
}
pub extern fn napi_call_function(env_: napi_env, recv: napi_value, func: napi_value, argc: usize, argv: [*c]const napi_value, result: *napi_value) napi_status;
pub extern fn napi_new_instance(env_: napi_env, constructor: napi_value, argc: usize, argv: [*c]const napi_value, result_: ?*napi_value) napi_status;
pub export fn napi_instanceof(env_: napi_env, object_: napi_value, constructor_: napi_value, result_: ?*bool) napi_status {
    log("napi_instanceof", .{});
    const env = env_ orelse {
        return envIsNull();
    };
    const result = result_ orelse {
        return env.invalidArg();
    };
    const object, const constructor = .{ object_.get(), constructor_.get() };
    // TODO: does this throw object_expected in node?
    result.* = object.isObject() and object.isInstanceOf(env.toJS(), constructor);
<<<<<<< HEAD
    return .ok;
=======
    return env.ok();
>>>>>>> 2af12f49
}
pub extern fn napi_get_cb_info(env_: napi_env, cbinfo: napi_callback_info, argc: [*c]usize, argv: *napi_value, this_arg: *napi_value, data: [*]*anyopaque) napi_status;
pub extern fn napi_get_new_target(env_: napi_env, cbinfo: napi_callback_info, result: *napi_value) napi_status;
pub extern fn napi_define_class(
    env_: napi_env,
    utf8name: [*c]const u8,
    length: usize,
    constructor: napi_callback,
    data: ?*anyopaque,
    property_count: usize,
    properties: [*c]const napi_property_descriptor,
    result: *napi_value,
) napi_status;
<<<<<<< HEAD
pub extern fn napi_wrap(env_: napi_env, js_object: napi_value, native_object: ?*anyopaque, finalize_cb: napi_finalize, finalize_hint: ?*anyopaque, result: [*]*Ref) napi_status;
pub extern fn napi_unwrap(env_: napi_env, js_object: napi_value, result: [*]*anyopaque) napi_status;
pub extern fn napi_remove_wrap(env_: napi_env, js_object: napi_value, result: [*]*anyopaque) napi_status;
pub extern fn napi_create_object(env_: napi_env, result: *napi_value) napi_status;
pub extern fn napi_create_external(env_: napi_env, data: ?*anyopaque, finalize_cb: napi_finalize, finalize_hint: ?*anyopaque, result: *napi_value) napi_status;
pub extern fn napi_get_value_external(env_: napi_env, value: napi_value, result: [*]*anyopaque) napi_status;
pub extern fn napi_create_reference(env_: napi_env, value: napi_value, initial_refcount: u32, result: **Ref) napi_status;
pub extern fn napi_delete_reference(env_: napi_env, ref: *Ref) napi_status;
pub extern fn napi_reference_ref(env_: napi_env, ref: *Ref, result: [*c]u32) napi_status;
pub extern fn napi_reference_unref(env_: napi_env, ref: *Ref, result: [*c]u32) napi_status;
pub extern fn napi_get_reference_value(env_: napi_env, ref: *Ref, result: *napi_value) napi_status;
pub extern fn napi_get_reference_value_internal(ref: *Ref) JSC.JSValue;
=======
pub extern fn napi_wrap(env: napi_env, js_object: napi_value, native_object: ?*anyopaque, finalize_cb: napi_finalize, finalize_hint: ?*anyopaque, result: *napi_ref) napi_status;
pub extern fn napi_unwrap(env: napi_env, js_object: napi_value, result: [*]*anyopaque) napi_status;
pub extern fn napi_remove_wrap(env: napi_env, js_object: napi_value, result: [*]*anyopaque) napi_status;
pub extern fn napi_create_object(env: napi_env, result: *napi_value) napi_status;
pub extern fn napi_create_external(env: napi_env, data: ?*anyopaque, finalize_cb: napi_finalize, finalize_hint: ?*anyopaque, result: *napi_value) napi_status;
pub extern fn napi_get_value_external(env: napi_env, value: napi_value, result: [*]*anyopaque) napi_status;
pub extern fn napi_create_reference(env: napi_env, value: napi_value, initial_refcount: u32, result: *napi_ref) napi_status;
pub extern fn napi_delete_reference(env: napi_env, ref: napi_ref) napi_status;
pub extern fn napi_reference_ref(env: napi_env, ref: napi_ref, result: [*c]u32) napi_status;
pub extern fn napi_reference_unref(env: napi_env, ref: napi_ref, result: [*c]u32) napi_status;
pub extern fn napi_get_reference_value(env: napi_env, ref: napi_ref, result: *napi_value) napi_status;
pub extern fn napi_get_reference_value_internal(ref: napi_ref) JSC.JSValue;
>>>>>>> 2af12f49

pub export fn napi_open_handle_scope(env_: napi_env, result_: ?*napi_handle_scope) napi_status {
    log("napi_open_handle_scope", .{});
    const env = env_ orelse {
        return envIsNull();
    };
    const result = result_ orelse {
        return env.invalidArg();
    };
    result.* = NapiHandleScope.open(env, false);
    return env.ok();
}

pub export fn napi_close_handle_scope(env_: napi_env, handle_scope: napi_handle_scope) napi_status {
    log("napi_close_handle_scope", .{});
    const env = env_ orelse {
        return envIsNull();
    };
    if (handle_scope) |scope| {
        scope.close(env);
    }

    return env.ok();
}

// we don't support async contexts
pub export fn napi_async_init(env_: napi_env, _: napi_value, _: napi_value, async_ctx: **anyopaque) napi_status {
    log("napi_async_init", .{});
    const env = env_ orelse {
        return envIsNull();
    };
    async_ctx.* = env;
    return env.ok();
}

// we don't support async contexts
pub export fn napi_async_destroy(env: napi_env, _: *anyopaque) napi_status {
    log("napi_async_destroy", .{});
    return env.ok();
}

// this is just a regular function call
pub export fn napi_make_callback(env_: napi_env, _: *anyopaque, recv_: napi_value, func_: napi_value, arg_count: usize, args: ?[*]const napi_value, maybe_result: ?*napi_value) napi_status {
    log("napi_make_callback", .{});
    const env = env_ orelse {
        return envIsNull();
    };
    const recv, const func = .{ recv_.get(), func_.get() };
    if (func.isEmptyOrUndefinedOrNull() or !func.isCallable(env.toJS().vm())) {
<<<<<<< HEAD
        return .function_expected;
=======
        return env.setLastError(.function_expected);
>>>>>>> 2af12f49
    }

    const res = func.call(
        env.toJS(),
        if (recv != .zero)
            recv
        else
            .undefined,
        if (arg_count > 0 and args != null)
            @as([*]const JSC.JSValue, @ptrCast(args.?))[0..arg_count]
        else
            &.{},
    ) catch |err| // TODO: handle errors correctly
        env.toJS().takeException(err);

    if (maybe_result) |result| {
        result.set(env, res);
    }

    // TODO: this is likely incorrect
    if (res.isAnyError()) {
        return env.setLastError(.pending_exception);
    }

    return env.ok();
}

// Sometimes shared libraries reference symbols which are not used
// We don't want to fail to load the library because of that
// so we instead return an error and warn the user
fn notImplementedYet(comptime name: []const u8) void {
    bun.onceUnsafe(
        struct {
            pub fn warn() void {
                if (JSC.VirtualMachine.get().log.level.atLeast(.warn)) {
                    bun.Output.prettyErrorln("<r><yellow>warning<r><d>:<r> Node-API function <b>\"{s}\"<r> is not implemented yet.\n Track the status of Node-API in Bun: https://github.com/oven-sh/bun/issues/158", .{name});
                    bun.Output.flush();
                }
            }
        }.warn,
        void,
    );
}

pub export fn napi_open_escapable_handle_scope(env_: napi_env, result_: ?*napi_escapable_handle_scope) napi_status {
    log("napi_open_escapable_handle_scope", .{});
    const env = env_ orelse {
        return envIsNull();
    };
    const result = result_ orelse {
        return env.invalidArg();
    };
    result.* = NapiHandleScope.open(env, true);
    return env.ok();
}
pub export fn napi_close_escapable_handle_scope(env_: napi_env, scope: napi_escapable_handle_scope) napi_status {
    log("napi_close_escapable_handle_scope", .{});
    const env = env_ orelse {
        return envIsNull();
    };
    if (scope) |s| {
        s.close(env);
    }
    return env.ok();
}
pub export fn napi_escape_handle(env: napi_env, scope_: napi_escapable_handle_scope, escapee: napi_value, result_: ?*napi_value) napi_status {
    log("napi_escape_handle", .{});
    const result = result_ orelse {
        return env.invalidArg();
    };
    const scope = scope_ orelse {
        return env.invalidArg();
    };
    scope.escape(escapee.get()) catch return env.setLastError(.escape_called_twice);
    result.* = escapee;
    return env.ok();
}
pub extern fn napi_type_tag_object(_: napi_env, _: napi_value, _: [*c]const napi_type_tag) napi_status;
pub extern fn napi_check_object_type_tag(_: napi_env, _: napi_value, _: [*c]const napi_type_tag, _: *bool) napi_status;

// do nothing for both of these
pub export fn napi_open_callback_scope(env: napi_env, _: napi_value, _: *anyopaque, _: *anyopaque) napi_status {
    log("napi_open_callback_scope", .{});
    return env.ok();
}
pub export fn napi_close_callback_scope(env: napi_env, _: *anyopaque) napi_status {
    log("napi_close_callback_scope", .{});
    return env.ok();
}
<<<<<<< HEAD
pub extern fn napi_throw(env_: napi_env, @"error": napi_value) napi_status;
pub extern fn napi_throw_error(env_: napi_env, code: [*c]const u8, msg: [*c]const u8) napi_status;
pub extern fn napi_throw_type_error(env_: napi_env, code: [*c]const u8, msg: [*c]const u8) napi_status;
pub extern fn napi_throw_range_error(env_: napi_env, code: [*c]const u8, msg: [*c]const u8) napi_status;
pub export fn napi_is_error(_: napi_env, value_: napi_value, result: *bool) napi_status {
=======
pub extern fn napi_throw(env: napi_env, @"error": napi_value) napi_status;
pub extern fn napi_throw_error(env: napi_env, code: [*c]const u8, msg: [*c]const u8) napi_status;
pub extern fn napi_throw_type_error(env: napi_env, code: [*c]const u8, msg: [*c]const u8) napi_status;
pub extern fn napi_throw_range_error(env: napi_env, code: [*c]const u8, msg: [*c]const u8) napi_status;
pub export fn napi_is_error(env: napi_env, value_: napi_value, result: *bool) napi_status {
>>>>>>> 2af12f49
    log("napi_is_error", .{});
    const value = value_.get();
    result.* = value.isAnyError();
    return env.ok();
}
<<<<<<< HEAD
pub extern fn napi_is_exception_pending(env_: napi_env, result: *bool) napi_status;
pub extern fn napi_get_and_clear_last_exception(env_: napi_env, result: *napi_value) napi_status;
pub export fn napi_is_arraybuffer(_: napi_env, value_: napi_value, result_: ?*bool) napi_status {
=======
pub extern fn napi_is_exception_pending(env: napi_env, result: *bool) napi_status;
pub extern fn napi_get_and_clear_last_exception(env: napi_env, result: *napi_value) napi_status;
pub export fn napi_is_arraybuffer(env: napi_env, value_: napi_value, result_: ?*bool) napi_status {
>>>>>>> 2af12f49
    log("napi_is_arraybuffer", .{});
    const result = result_ orelse {
        return env.invalidArg();
    };
    const value = value_.get();
    result.* = !value.isNumber() and value.jsTypeLoose() == .ArrayBuffer;
    return env.ok();
}
pub extern fn napi_create_arraybuffer(env_: napi_env, byte_length: usize, data: [*]const u8, result: *napi_value) napi_status;

pub extern fn napi_create_external_arraybuffer(env_: napi_env, external_data: ?*anyopaque, byte_length: usize, finalize_cb: napi_finalize, finalize_hint: ?*anyopaque, result: *napi_value) napi_status;

pub export fn napi_get_arraybuffer_info(env_: napi_env, arraybuffer_: napi_value, data: ?*[*]u8, byte_length: ?*usize) napi_status {
    log("napi_get_arraybuffer_info", .{});
    const env = env_ orelse {
        return envIsNull();
    };
    const arraybuffer = arraybuffer_.get();
<<<<<<< HEAD
    const array_buffer = arraybuffer.asArrayBuffer(env.toJS()) orelse return .arraybuffer_expected;
=======
    const array_buffer = arraybuffer.asArrayBuffer(env.toJS()) orelse return env.setLastError(.arraybuffer_expected);
>>>>>>> 2af12f49
    const slice = array_buffer.slice();
    if (data) |dat|
        dat.* = slice.ptr;
    if (byte_length) |len|
        len.* = slice.len;
    return env.ok();
}
pub export fn napi_is_typedarray(env: napi_env, value_: napi_value, result_: ?*bool) napi_status {
    log("napi_is_typedarray", .{});
    const value = value_.get();
    const result = result_ orelse return env.invalidArg();
    result.* = value.jsTypeLoose().isTypedArray();
    return env.ok();
}
pub export fn napi_create_typedarray(env_: napi_env, @"type": napi_typedarray_type, length: usize, arraybuffer_: napi_value, byte_offset: usize, result_: ?*napi_value) napi_status {
    log("napi_create_typedarray", .{});
    const env = env_ orelse {
        return envIsNull();
    };
    const arraybuffer = arraybuffer_.get();
    const result = result_ orelse {
        return env.invalidArg();
    };
    result.set(env, JSValue.c(
        JSC.C.JSObjectMakeTypedArrayWithArrayBufferAndOffset(
            env.toJS().ref(),
            @"type".toC(),
            arraybuffer.asObjectRef(),
            byte_offset,
            length,
            TODO_EXCEPTION,
        ),
    ));
    return env.ok();
}
pub export fn napi_get_typedarray_info(
    env_: napi_env,
    typedarray_: napi_value,
    maybe_type: ?*napi_typedarray_type,
    maybe_length: ?*usize,
    maybe_data: ?*[*]u8,
    maybe_arraybuffer: ?*napi_value,
    maybe_byte_offset: ?*usize,
) napi_status {
    log("napi_get_typedarray_info", .{});
    const env = env_ orelse {
        return envIsNull();
    };
    const typedarray = typedarray_.get();
    if (typedarray.isEmptyOrUndefinedOrNull())
        return env.invalidArg();
    defer typedarray.ensureStillAlive();

<<<<<<< HEAD
    const array_buffer = typedarray.asArrayBuffer(env.toJS()) orelse return invalidArg();
=======
    const array_buffer = typedarray.asArrayBuffer(env.toJS()) orelse return env.invalidArg();
>>>>>>> 2af12f49
    if (maybe_type) |@"type"|
        @"type".* = napi_typedarray_type.fromJSType(array_buffer.typed_array_type) orelse return env.invalidArg();

    // TODO: handle detached
    if (maybe_data) |data|
        data.* = array_buffer.ptr;

    if (maybe_length) |length|
        length.* = array_buffer.len;

    if (maybe_arraybuffer) |arraybuffer|
        arraybuffer.set(env, JSValue.c(JSC.C.JSObjectGetTypedArrayBuffer(env.toJS().ref(), typedarray.asObjectRef(), null)));

    if (maybe_byte_offset) |byte_offset|
        byte_offset.* = array_buffer.offset;
    return env.ok();
}
<<<<<<< HEAD
pub extern fn napi_create_dataview(env_: napi_env, length: usize, arraybuffer: napi_value, byte_offset: usize, result: *napi_value) napi_status;
pub export fn napi_is_dataview(_: napi_env, value_: napi_value, result_: ?*bool) napi_status {
=======
pub extern fn napi_create_dataview(env: napi_env, length: usize, arraybuffer: napi_value, byte_offset: usize, result: *napi_value) napi_status;
pub export fn napi_is_dataview(env: napi_env, value_: napi_value, result_: ?*bool) napi_status {
>>>>>>> 2af12f49
    log("napi_is_dataview", .{});
    const result = result_ orelse {
        return env.invalidArg();
    };
    const value = value_.get();
    result.* = !value.isEmptyOrUndefinedOrNull() and value.jsTypeLoose() == .DataView;
    return env.ok();
}
pub export fn napi_get_dataview_info(
    env_: napi_env,
    dataview_: napi_value,
    maybe_bytelength: ?*usize,
    maybe_data: ?*[*]u8,
    maybe_arraybuffer: ?*napi_value,
    maybe_byte_offset: ?*usize,
) napi_status {
    log("napi_get_dataview_info", .{});
    const env = env_ orelse {
        return envIsNull();
    };
    const dataview = dataview_.get();
<<<<<<< HEAD
    const array_buffer = dataview.asArrayBuffer(env.toJS()) orelse return .object_expected;
=======
    const array_buffer = dataview.asArrayBuffer(env.toJS()) orelse return env.setLastError(.object_expected);
>>>>>>> 2af12f49
    if (maybe_bytelength) |bytelength|
        bytelength.* = array_buffer.byte_len;

    if (maybe_data) |data|
        data.* = array_buffer.ptr;

    if (maybe_arraybuffer) |arraybuffer|
        arraybuffer.set(env, JSValue.c(JSC.C.JSObjectGetTypedArrayBuffer(env.toJS().ref(), dataview.asObjectRef(), null)));

    if (maybe_byte_offset) |byte_offset|
        byte_offset.* = array_buffer.offset;

    return env.ok();
}
pub export fn napi_get_version(env: napi_env, result_: ?*u32) napi_status {
    log("napi_get_version", .{});
    const result = result_ orelse {
        return env.invalidArg();
    };
    result.* = NAPI_VERSION;
    return env.ok();
}
pub export fn napi_create_promise(env_: napi_env, deferred_: ?*napi_deferred, promise_: ?*napi_value) napi_status {
    log("napi_create_promise", .{});
    const env = env_ orelse {
        return envIsNull();
    };
    const deferred = deferred_ orelse {
        return env.invalidArg();
    };
    const promise = promise_ orelse {
        return env.invalidArg();
    };
    deferred.* = bun.default_allocator.create(JSC.JSPromise.Strong) catch @panic("failed to allocate napi_deferred");
    deferred.*.* = JSC.JSPromise.Strong.init(env.toJS());
    promise.set(env, deferred.*.get().asValue(env.toJS()));
<<<<<<< HEAD
    return .ok;
=======
    return env.ok();
>>>>>>> 2af12f49
}
pub export fn napi_resolve_deferred(env_: napi_env, deferred: napi_deferred, resolution_: napi_value) napi_status {
    log("napi_resolve_deferred", .{});
    const env = env_ orelse {
        return envIsNull();
    };
    const resolution = resolution_.get();
    var prom = deferred.get();
    prom.resolve(env.toJS(), resolution);
    deferred.deinit();
    bun.default_allocator.destroy(deferred);
    return env.ok();
}
pub export fn napi_reject_deferred(env_: napi_env, deferred: napi_deferred, rejection_: napi_value) napi_status {
    log("napi_reject_deferred", .{});
    const env = env_ orelse {
        return envIsNull();
    };
    const rejection = rejection_.get();
    var prom = deferred.get();
    prom.reject(env.toJS(), rejection);
    deferred.deinit();
    bun.default_allocator.destroy(deferred);
    return env.ok();
}
pub export fn napi_is_promise(env: napi_env, value_: napi_value, is_promise_: ?*bool) napi_status {
    log("napi_is_promise", .{});
    const value = value_.get();
    const is_promise = is_promise_ orelse {
        return env.invalidArg();
    };

    if (value == .zero) {
        return env.invalidArg();
    }

    is_promise.* = value.asAnyPromise() != null;
    return env.ok();
}
pub extern fn napi_run_script(env_: napi_env, script: napi_value, result: *napi_value) napi_status;
pub extern fn napi_adjust_external_memory(env_: napi_env, change_in_bytes: i64, adjusted_value: [*c]i64) napi_status;
pub export fn napi_create_date(env_: napi_env, time: f64, result_: ?*napi_value) napi_status {
    log("napi_create_date", .{});
    const env = env_ orelse {
        return envIsNull();
    };
    const result = result_ orelse {
        return env.invalidArg();
    };
    var args = [_]JSC.C.JSValueRef{JSC.JSValue.jsNumber(time).asObjectRef()};
    result.set(env, JSValue.c(JSC.C.JSObjectMakeDate(env.toJS().ref(), 1, &args, TODO_EXCEPTION)));
<<<<<<< HEAD
    return .ok;
=======
    return env.ok();
>>>>>>> 2af12f49
}
pub export fn napi_is_date(env: napi_env, value_: napi_value, is_date_: ?*bool) napi_status {
    log("napi_is_date", .{});
    const is_date = is_date_ orelse {
        return env.invalidArg();
    };
    const value = value_.get();
    is_date.* = value.jsTypeLoose() == .JSDate;
    return env.ok();
}
<<<<<<< HEAD
pub extern fn napi_get_date_value(env_: napi_env, value: napi_value, result: *f64) napi_status;
pub extern fn napi_add_finalizer(env_: napi_env, js_object: napi_value, native_object: ?*anyopaque, finalize_cb: napi_finalize, finalize_hint: ?*anyopaque, result: *Ref) napi_status;
pub export fn napi_create_bigint_int64(env_: napi_env, value: i64, result_: ?*napi_value) napi_status {
=======
pub extern fn napi_get_date_value(env: napi_env, value: napi_value, result: *f64) napi_status;
pub extern fn napi_add_finalizer(env: napi_env, js_object: napi_value, native_object: ?*anyopaque, finalize_cb: napi_finalize, finalize_hint: ?*anyopaque, result: napi_ref) napi_status;
pub export fn napi_create_bigint_int64(env: napi_env, value: i64, result_: ?*napi_value) napi_status {
>>>>>>> 2af12f49
    log("napi_create_bigint_int64", .{});
    const env = env_ orelse {
        return envIsNull();
    };
    const result = result_ orelse {
        return env.invalidArg();
    };
    result.set(env, JSC.JSValue.fromInt64NoTruncate(env.toJS(), value));
<<<<<<< HEAD
    return .ok;
=======
    return env.ok();
>>>>>>> 2af12f49
}
pub export fn napi_create_bigint_uint64(env_: napi_env, value: u64, result_: ?*napi_value) napi_status {
    log("napi_create_bigint_uint64", .{});
    const env = env_ orelse {
        return envIsNull();
    };
    const result = result_ orelse {
        return env.invalidArg();
    };
    result.set(env, JSC.JSValue.fromUInt64NoTruncate(env.toJS(), value));
<<<<<<< HEAD
    return .ok;
=======
    return env.ok();
>>>>>>> 2af12f49
}
pub extern fn napi_create_bigint_words(env: napi_env, sign_bit: c_int, word_count: usize, words: [*c]const u64, result: *napi_value) napi_status;
pub extern fn napi_get_value_bigint_int64(env: napi_env, value: napi_value, result: ?*i64, lossless: ?*bool) napi_status;
pub extern fn napi_get_value_bigint_uint64(env: napi_env, value: napi_value, result: ?*u64, lossless: ?*bool) napi_status;

pub extern fn napi_get_value_bigint_words(env_: napi_env, value: napi_value, sign_bit: [*c]c_int, word_count: [*c]usize, words: [*c]u64) napi_status;
pub extern fn napi_get_all_property_names(env_: napi_env, object: napi_value, key_mode: napi_key_collection_mode, key_filter: napi_key_filter, key_conversion: napi_key_conversion, result: *napi_value) napi_status;
pub extern fn napi_set_instance_data(env_: napi_env, data: ?*anyopaque, finalize_cb: napi_finalize, finalize_hint: ?*anyopaque) napi_status;
pub extern fn napi_get_instance_data(env_: napi_env, data: [*]*anyopaque) napi_status;
pub extern fn napi_detach_arraybuffer(env_: napi_env, arraybuffer: napi_value) napi_status;
pub extern fn napi_is_detached_arraybuffer(env_: napi_env, value: napi_value, result: *bool) napi_status;

pub const struct_napi_async_work__ = opaque {};
const WorkPool = @import("../work_pool.zig").WorkPool;
const WorkPoolTask = @import("../work_pool.zig").Task;

/// must be globally allocated
pub const napi_async_work = struct {
    task: WorkPoolTask = .{ .callback = &runFromThreadPool },
    concurrent_task: JSC.ConcurrentTask = .{},
    completion_task: ?*anyopaque = null,
    event_loop: *JSC.EventLoop,
    global: *JSC.JSGlobalObject,
<<<<<<< HEAD
    env: *NapiEnv,
=======
>>>>>>> 2af12f49
    execute: napi_async_execute_callback = null,
    complete: napi_async_complete_callback = null,
    ctx: ?*anyopaque = null,
    status: std.atomic.Value(u32) = std.atomic.Value(u32).init(0),
    can_deinit: bool = false,
    wait_for_deinit: bool = false,
    scheduled: bool = false,
    ref: Async.KeepAlive = .{},
    pub const Status = enum(u32) {
        pending = 0,
        started = 1,
        completed = 2,
        cancelled = 3,
    };

<<<<<<< HEAD
    pub fn create(env: *NapiEnv, execute: napi_async_execute_callback, complete: napi_async_complete_callback, ctx: ?*anyopaque) !*napi_async_work {
=======
    pub fn create(global: *JSC.JSGlobalObject, execute: napi_async_execute_callback, complete: napi_async_complete_callback, ctx: ?*anyopaque) !*napi_async_work {
>>>>>>> 2af12f49
        const work = try bun.default_allocator.create(napi_async_work);
        const global = env.toJS();
        work.* = .{
            .global = global,
            .env = env,
            .execute = execute,
            .event_loop = global.bunVM().eventLoop(),
            .complete = complete,
            .ctx = ctx,
        };
        return work;
    }

    pub fn runFromThreadPool(task: *WorkPoolTask) void {
        var this: *napi_async_work = @fieldParentPtr("task", task);

        this.run();
    }
    pub fn run(this: *napi_async_work) void {
        if (this.status.cmpxchgStrong(@intFromEnum(Status.pending), @intFromEnum(Status.started), .seq_cst, .seq_cst)) |state| {
            if (state == @intFromEnum(Status.cancelled)) {
                if (this.wait_for_deinit) {
                    // this might cause a segfault due to Task using a linked list!
                    bun.default_allocator.destroy(this);
                }
            }
            return;
        }
<<<<<<< HEAD
        this.execute.?(this.env, this.ctx);
=======
        this.execute.?(NapiEnv.fromJS(this.global), this.ctx);
>>>>>>> 2af12f49
        this.status.store(@intFromEnum(Status.completed), .seq_cst);

        this.event_loop.enqueueTaskConcurrent(this.concurrent_task.from(this, .manual_deinit));
    }

    pub fn schedule(this: *napi_async_work) void {
        if (this.scheduled) return;
        this.scheduled = true;
        this.ref.ref(this.global.bunVM());
        WorkPool.schedule(&this.task);
    }

    pub fn cancel(this: *napi_async_work) bool {
        this.ref.unref(this.global.bunVM());
        return this.status.cmpxchgStrong(@intFromEnum(Status.cancelled), @intFromEnum(Status.pending), .seq_cst, .seq_cst) != null;
    }

    pub fn deinit(this: *napi_async_work) void {
        this.ref.unref(this.global.bunVM());

        if (this.can_deinit) {
            bun.default_allocator.destroy(this);
            return;
        }
        this.wait_for_deinit = true;
    }

    fn runFromJSWithError(this: *napi_async_work) bun.JSError!void {
<<<<<<< HEAD
        const handle_scope = NapiHandleScope.open(this.env, false);
        defer if (handle_scope) |scope| scope.close(this.env);
        this.complete.?(
            this.env,
            if (this.status.load(.seq_cst) == @intFromEnum(Status.cancelled))
                napi_status.cancelled
=======
        const handle_scope = NapiHandleScope.open(NapiEnv.fromJS(this.global), false);
        defer if (handle_scope) |scope| scope.close(NapiEnv.fromJS(this.global));
        this.complete.?(
            NapiEnv.fromJS(this.global),
            @intFromEnum(if (this.status.load(.seq_cst) == @intFromEnum(Status.cancelled))
                NapiStatus.cancelled
>>>>>>> 2af12f49
            else
                NapiStatus.ok),
            this.ctx.?,
        );
        if (this.global.hasException()) {
            return error.JSError;
        }
    }

    pub fn runFromJS(this: *napi_async_work) void {
        this.runFromJSWithError() catch |e| {
            this.global.reportActiveExceptionAsUnhandled(e);
        };
    }
};
pub const napi_threadsafe_function = *ThreadSafeFunction;
pub const napi_threadsafe_function_release_mode = enum(c_uint) {
    release = 0,
    abort = 1,
};
pub const napi_tsfn_nonblocking = 0;
pub const napi_tsfn_blocking = 1;
pub const napi_threadsafe_function_call_mode = c_uint;
pub const napi_async_execute_callback = ?*const fn (napi_env, ?*anyopaque) callconv(.C) void;
pub const napi_async_complete_callback = ?*const fn (napi_env, napi_status, ?*anyopaque) callconv(.C) void;
pub const napi_threadsafe_function_call_js = *const fn (napi_env, napi_value, ?*anyopaque, ?*anyopaque) callconv(.C) void;
pub const napi_node_version = extern struct {
    major: u32,
    minor: u32,
    patch: u32,
    release: [*:0]const u8,

    const parsed_nodejs_version = std.SemanticVersion.parse(bun.Environment.reported_nodejs_version) catch @panic("Invalid reported Node.js version");

    pub const global: napi_node_version = .{
        .major = parsed_nodejs_version.major,
        .minor = parsed_nodejs_version.minor,
        .patch = parsed_nodejs_version.patch,
        .release = "node",
    };
};
pub const struct_napi_async_cleanup_hook_handle__ = opaque {};
pub const napi_async_cleanup_hook_handle = ?*struct_napi_async_cleanup_hook_handle__;
pub const napi_async_cleanup_hook = *const fn (napi_async_cleanup_hook_handle, ?*anyopaque) callconv(.C) void;

pub const napi_addon_register_func = *const fn (napi_env, napi_value) callconv(.C) napi_value;
pub const struct_napi_module = extern struct {
    nm_version: c_int,
    nm_flags: c_uint,
    nm_filename: [*c]const u8,
    nm_register_func: napi_addon_register_func,
    nm_modname: [*c]const u8,
    nm_priv: ?*anyopaque,
    reserved: [4]?*anyopaque,
};
pub const napi_module = struct_napi_module;
fn napiSpan(ptr: anytype, len: usize) []const u8 {
    if (ptr == null)
        return &[_]u8{};

    if (len == NAPI_AUTO_LENGTH) {
        return bun.sliceTo(ptr.?, 0);
    }

    return ptr.?[0..len];
}
pub export fn napi_fatal_error(location_ptr: ?[*:0]const u8, location_len: usize, message_ptr: ?[*:0]const u8, message_len_: usize) noreturn {
    log("napi_fatal_error", .{});
    var message = napiSpan(message_ptr, message_len_);
    if (message.len == 0) {
        message = "fatal error";
    }

    const location = napiSpan(location_ptr, location_len);
    if (location.len > 0) {
        bun.Output.panic("napi: {s}\n  {s}", .{ message, location });
    }

    bun.Output.panic("napi: {s}", .{message});
}
pub export fn napi_create_buffer(env_: napi_env, length: usize, data: ?**anyopaque, result: *napi_value) napi_status {
    log("napi_create_buffer: {d}", .{length});
<<<<<<< HEAD
    const env = env_ orelse {
        return envIsNull();
    };
=======
>>>>>>> 2af12f49
    var buffer = JSC.JSValue.createBufferFromLength(env.toJS(), length);
    if (length > 0) {
        if (data) |ptr| {
            ptr.* = buffer.asArrayBuffer(env.toJS()).?.ptr;
        }
    }
    result.set(env, buffer);
    return env.ok();
}
pub extern fn napi_create_external_buffer(env_: napi_env, length: usize, data: ?*anyopaque, finalize_cb: napi_finalize, finalize_hint: ?*anyopaque, result: *napi_value) napi_status;
pub export fn napi_create_buffer_copy(env_: napi_env, length: usize, data: [*]u8, result_data: ?*?*anyopaque, result_: ?*napi_value) napi_status {
    log("napi_create_buffer_copy: {d}", .{length});
    const env = env_ orelse {
        return envIsNull();
    };
    const result = result_ orelse {
        return env.invalidArg();
    };
    var buffer = JSC.JSValue.createBufferFromLength(env.toJS(), length);
    if (buffer.asArrayBuffer(env.toJS())) |array_buf| {
        if (length > 0) {
            @memcpy(array_buf.slice()[0..length], data[0..length]);
        }
        if (result_data) |ptr| {
            ptr.* = if (length > 0) array_buf.ptr else null;
        }
    }

    result.set(env, buffer);

    return env.ok();
}
pub export fn napi_is_buffer(env_: napi_env, value_: napi_value, result_: ?*bool) napi_status {
    log("napi_is_buffer", .{});
    const env = env_ orelse {
        return envIsNull();
    };
    const result = result_ orelse {
        return env.invalidArg();
    };
    const value = value_.get();
    result.* = value.isBuffer(env.toJS());
<<<<<<< HEAD
    return .ok;
=======
    return env.ok();
>>>>>>> 2af12f49
}
pub export fn napi_get_buffer_info(env_: napi_env, value_: napi_value, data: ?*[*]u8, length: ?*usize) napi_status {
    log("napi_get_buffer_info", .{});
    const env = env_ orelse {
        return envIsNull();
    };
    const value = value_.get();
    const array_buf = value.asArrayBuffer(env.toJS()) orelse {
        // TODO: is invalid_arg what to return here?
        return env.setLastError(.arraybuffer_expected);
    };

    if (data) |dat|
        dat.* = array_buf.ptr;

    if (length) |len|
        len.* = array_buf.byte_len;

    return env.ok();
}

extern fn node_api_create_syntax_error(napi_env, napi_value, napi_value, *napi_value) napi_status;
extern fn node_api_symbol_for(napi_env, [*]const c_char, usize, *napi_value) napi_status;
extern fn node_api_throw_syntax_error(napi_env, [*]const c_char, [*]const c_char) napi_status;
extern fn node_api_create_external_string_latin1(napi_env, [*:0]u8, usize, napi_finalize, ?*anyopaque, *JSValue, *bool) napi_status;
extern fn node_api_create_external_string_utf16(napi_env, [*:0]u16, usize, napi_finalize, ?*anyopaque, *JSValue, *bool) napi_status;

pub export fn napi_create_async_work(
    env_: napi_env,
    _: napi_value,
    _: [*:0]const u8,
    execute: napi_async_execute_callback,
    complete: napi_async_complete_callback,
    data: ?*anyopaque,
    result_: ?**napi_async_work,
) napi_status {
    log("napi_create_async_work", .{});
    const env = env_ orelse {
        return envIsNull();
    };
    const result = result_ orelse {
        return env.invalidArg();
    };
    result.* = napi_async_work.create(env.toJS(), execute, complete, data) catch {
        return env.genericFailure();
    };
    return env.ok();
}
pub export fn napi_delete_async_work(env_: napi_env, work_: ?*napi_async_work) napi_status {
    log("napi_delete_async_work", .{});
    const env = env_ orelse {
        return envIsNull();
    };
    const work = work_ orelse {
        return env.invalidArg();
    };
    bun.assert(env.toJS() == work.global);
    work.deinit();
    return env.ok();
}
pub export fn napi_queue_async_work(env_: napi_env, work_: ?*napi_async_work) napi_status {
    log("napi_queue_async_work", .{});
    const env = env_ orelse {
        return envIsNull();
    };
    const work = work_ orelse {
        return env.invalidArg();
    };
    bun.assert(env.toJS() == work.global);
    work.schedule();
    return env.ok();
}
pub export fn napi_cancel_async_work(env_: napi_env, work_: ?*napi_async_work) napi_status {
    log("napi_cancel_async_work", .{});
    const env = env_ orelse {
        return envIsNull();
    };
    const work = work_ orelse {
        return env.invalidArg();
    };
    bun.assert(env.toJS() == work.global);
    if (work.cancel()) {
        return env.ok();
    }

    return env.genericFailure();
}
pub export fn napi_get_node_version(env: napi_env, version_: ?**const napi_node_version) napi_status {
    log("napi_get_node_version", .{});
    const version = version_ orelse {
        return env.invalidArg();
    };
    version.* = &napi_node_version.global;
    return env.ok();
}
const napi_event_loop = if (bun.Environment.isWindows) *bun.windows.libuv.Loop else *JSC.EventLoop;
pub export fn napi_get_uv_event_loop(env_: napi_env, loop_: ?*napi_event_loop) napi_status {
    log("napi_get_uv_event_loop", .{});
    const env = env_ orelse {
        return envIsNull();
    };
    const loop = loop_ orelse {
        return env.invalidArg();
    };
    if (bun.Environment.isWindows) {
        // alignment error is incorrect.
        @setRuntimeSafety(false);
        loop.* = JSC.VirtualMachine.get().uvLoop();
    } else {
        // there is no uv event loop on posix, we use our event loop handle.
        loop.* = env.toJS().bunVM().eventLoop();
    }
    return env.ok();
}
pub extern fn napi_fatal_exception(env_: napi_env, err: napi_value) napi_status;

// We use a linked list here because we assume removing these is relatively rare
// and array reallocations are relatively expensive.
pub export fn napi_add_env_cleanup_hook(env_: napi_env, fun: ?*const fn (?*anyopaque) callconv(.C) void, arg: ?*anyopaque) napi_status {
    log("napi_add_env_cleanup_hook", .{});
<<<<<<< HEAD
    const env = env_ orelse {
        return envIsNull();
    };
    if (fun == null) {
        return .ok;
    }

    env.toJS().bunVM().rareData().pushCleanupHook(env.toJS(), arg, fun.?);
    return .ok;
=======
    if (fun == null)
        return env.ok();

    env.toJS().bunVM().rareData().pushCleanupHook(env.toJS(), arg, fun.?);
    return env.ok();
>>>>>>> 2af12f49
}
pub export fn napi_remove_env_cleanup_hook(env_: napi_env, fun: ?*const fn (?*anyopaque) callconv(.C) void, arg: ?*anyopaque) napi_status {
    log("napi_remove_env_cleanup_hook", .{});
    const env = env_ orelse {
        return envIsNull();
    };

    // Avoid looking up env.toJS().bunVM().
    if (bun.Global.isExiting()) {
        return env.ok();
    }

    const vm = JSC.VirtualMachine.get();

<<<<<<< HEAD
    if (vm.rare_data == null or fun == null or vm.isShuttingDown()) {
        return .ok;
    }
=======
    if (vm.rare_data == null or fun == null or vm.isShuttingDown())
        return env.ok();
>>>>>>> 2af12f49

    var rare_data = vm.rare_data.?;
    const cmp = JSC.RareData.CleanupHook.init(env.toJS(), arg, fun.?);
    for (rare_data.cleanup_hooks.items, 0..) |*hook, i| {
        if (hook.eql(cmp)) {
            _ = rare_data.cleanup_hooks.orderedRemove(i);
            break;
        }
    }

    return env.ok();
}

pub const Finalizer = struct {
    env: napi_env,
    fun: napi_finalize,
    data: ?*anyopaque = null,
    hint: ?*anyopaque = null,
};

// TODO: generate comptime version of this instead of runtime checking
pub const ThreadSafeFunction = struct {
    pub const Callback = union(enum) {
        js: JSC.Strong,
        c: struct {
            js: JSC.Strong,
            napi_threadsafe_function_call_js: napi_threadsafe_function_call_js,
        },

        pub fn deinit(this: *Callback) void {
            if (this.* == .js) {
                this.js.deinit();
            } else if (this.* == .c) {
                this.c.js.deinit();
            }
        }
    };
    /// thread-safe functions can be "referenced" and "unreferenced". A
    /// "referenced" thread-safe function will cause the event loop on the thread
    /// on which it is created to remain alive until the thread-safe function is
    /// destroyed. In contrast, an "unreferenced" thread-safe function will not
    /// prevent the event loop from exiting. The APIs napi_ref_threadsafe_function
    /// and napi_unref_threadsafe_function exist for this purpose.
    ///
    /// Neither does napi_unref_threadsafe_function mark the thread-safe
    /// functions as able to be destroyed nor does napi_ref_threadsafe_function
    /// prevent it from being destroyed.
    poll_ref: Async.KeepAlive,

    // User implementation error can cause this number to go negative.
    thread_count: std.atomic.Value(i64) = std.atomic.Value(i64).init(0),
    lock: std.Thread.Mutex = .{},
    event_loop: *JSC.EventLoop,
    tracker: JSC.AsyncTaskTracker,

    env: *NapiEnv,

    finalizer: Finalizer = Finalizer{ .env = null, .fun = null, .data = null, .hint = null },
    has_queued_finalizer: bool = false,
    queue: Queue = .{
        .data = std.fifo.LinearFifo(?*anyopaque, .Dynamic).init(bun.default_allocator),
        .max_queue_size = 0,
    },

    ctx: ?*anyopaque = null,

    callback: Callback = undefined,
    dispatch_state: DispatchState.Atomic = DispatchState.Atomic.init(.idle),
    blocking_condvar: std.Thread.Condition = .{},
    closing: std.atomic.Value(ClosingState) = std.atomic.Value(ClosingState).init(.not_closing),
    aborted: std.atomic.Value(bool) = std.atomic.Value(bool).init(true),

    pub usingnamespace bun.New(ThreadSafeFunction);

    const ClosingState = enum(u8) {
        not_closing,
        closing,
        closed,
    };

    pub const DispatchState = enum(u8) {
        idle,
        running,
        pending,

        pub const Atomic = std.atomic.Value(DispatchState);
    };

    pub const Queue = struct {
        data: std.fifo.LinearFifo(?*anyopaque, .Dynamic),

        /// This value will never change after initialization. Zero means the size is unlimited.
        max_queue_size: usize,

        count: std.atomic.Value(u32) = std.atomic.Value(u32).init(0),

        pub fn init(max_queue_size: usize, allocator: std.mem.Allocator) Queue {
            return .{ .data = std.fifo.LinearFifo(?*anyopaque, .Dynamic).init(allocator), .max_queue_size = max_queue_size };
        }

        pub fn deinit(this: *Queue) void {
            this.data.deinit();
        }

        pub fn isBlocked(this: *const Queue) bool {
            return this.max_queue_size > 0 and this.count.load(.seq_cst) >= this.max_queue_size;
        }
    };

    // This has two states:
    // 1. We need to run potentially multiple tasks.
    // 2. We need to finalize the ThreadSafeFunction.
    pub fn onDispatch(this: *ThreadSafeFunction) void {
        if (this.closing.load(.seq_cst) == .closed) {
            // Finalize the ThreadSafeFunction.
            this.deinit();
            return;
        }

        var is_first = true;

        // Run the tasks.
        while (true) {
            this.dispatch_state.store(.running, .seq_cst);
            if (this.dispatchOne(is_first)) {
                is_first = false;
                this.dispatch_state.store(.pending, .seq_cst);
            } else {
                // We're done running tasks, for now.
                this.dispatch_state.store(.idle, .seq_cst);
                break;
            }
        }

        // Node sets a maximum number of runs per ThreadSafeFunction to 1,000.
        // We don't set a max. I would like to see an issue caused by not
        // setting a max before we do set a max. It is better for performance to
        // not add unnecessary event loop ticks.
    }

    pub fn isClosing(this: *const ThreadSafeFunction) bool {
        return this.closing.load(.seq_cst) != .not_closing;
    }

    fn maybeQueueFinalizer(this: *ThreadSafeFunction) void {
        switch (this.closing.swap(.closed, .seq_cst)) {
            .closing, .not_closing => {
                // TODO: is this boolean necessary? Can we rely just on the closing value?
                if (!this.has_queued_finalizer) {
                    this.has_queued_finalizer = true;
                    this.callback.deinit();
                    this.poll_ref.disable();
                    this.event_loop.enqueueTask(JSC.Task.init(this));
                }
            },
            .closed => {
                // already scheduled.
            },
        }
    }

    pub fn dispatchOne(this: *ThreadSafeFunction, is_first: bool) bool {
        var queue_finalizer_after_call = false;
        const has_more, const task = brk: {
            this.lock.lock();
            defer this.lock.unlock();
            const was_blocked = this.queue.isBlocked();
            const t = this.queue.data.readItem() orelse {
                // When there are no tasks and the number of threads that have
                // references reaches zero, we prepare to finalize the
                // ThreadSafeFunction.
                if (this.thread_count.load(.seq_cst) == 0) {
                    if (this.queue.max_queue_size > 0) {
                        this.blocking_condvar.signal();
                    }
                    this.maybeQueueFinalizer();
                }
                return false;
            };

            if (this.queue.count.fetchSub(1, .seq_cst) == 1 and this.thread_count.load(.seq_cst) == 0) {
                this.closing.store(.closing, .seq_cst);
                if (this.queue.max_queue_size > 0) {
                    this.blocking_condvar.signal();
                }
                queue_finalizer_after_call = true;
            } else if (was_blocked and !this.queue.isBlocked()) {
                this.blocking_condvar.signal();
            }

            break :brk .{ !this.isClosing(), t };
        };

        this.call(task, !is_first);

        if (queue_finalizer_after_call) {
            this.maybeQueueFinalizer();
        }

        return has_more;
    }

    /// This function can be called multiple times in one tick of the event loop.
    /// See: https://github.com/nodejs/node/pull/38506
    /// In that case, we need to drain microtasks.
    fn call(this: *ThreadSafeFunction, task: ?*anyopaque, is_first: bool) void {
<<<<<<< HEAD
        const env = this.env;
        const globalObject = env.toJS();
=======
        const globalObject = this.env.toJS();
>>>>>>> 2af12f49
        if (!is_first) {
            this.event_loop.drainMicrotasks();
        }

        this.tracker.willDispatch(globalObject);
        defer this.tracker.didDispatch(globalObject);

        switch (this.callback) {
            .js => |strong| {
                const js = strong.get() orelse .undefined;
                if (js.isEmptyOrUndefinedOrNull()) {
                    return;
                }

                _ = js.call(globalObject, .undefined, &.{}) catch |err|
                    globalObject.reportActiveExceptionAsUnhandled(err);
            },
            .c => |cb| {
                const js = cb.js.get() orelse .undefined;

<<<<<<< HEAD
                const handle_scope = NapiHandleScope.open(env, false);
                defer if (handle_scope) |scope| scope.close(env);
                cb.napi_threadsafe_function_call_js(env, napi_value.create(env, js), this.ctx, task);
=======
                const handle_scope = NapiHandleScope.open(this.env, false);
                defer if (handle_scope) |scope| scope.close(this.env);
                cb.napi_threadsafe_function_call_js(this.env, napi_value.create(this.env, js), this.ctx, task);
>>>>>>> 2af12f49
            },
        }
    }

    pub fn enqueue(this: *ThreadSafeFunction, ctx: ?*anyopaque, block: bool) napi_status {
        this.lock.lock();
        defer this.lock.unlock();
        if (block) {
            while (this.queue.isBlocked()) {
                this.blocking_condvar.wait(&this.lock);
            }
        } else {
            if (this.queue.isBlocked()) {
                // don't set the error on the env as this is run from another thread
                return @intFromEnum(NapiStatus.queue_full);
            }
        }

        if (this.isClosing()) {
            if (this.thread_count.load(.seq_cst) <= 0) {
                return @intFromEnum(NapiStatus.invalid_arg);
            }
            _ = this.release(.release, true);
            return @intFromEnum(NapiStatus.closing);
        }

        _ = this.queue.count.fetchAdd(1, .seq_cst);
        this.queue.data.writeItem(ctx) catch bun.outOfMemory();
        this.scheduleDispatch();
        return @intFromEnum(NapiStatus.ok);
    }

    fn scheduleDispatch(this: *ThreadSafeFunction) void {
        switch (this.dispatch_state.swap(.pending, .seq_cst)) {
            .idle => {
                this.event_loop.enqueueTaskConcurrent(JSC.ConcurrentTask.createFrom(this));
            },
            .running => {
                // it will check if it has more work to do
            },
            .pending => {
                // we've already scheduled it to run
            },
        }
    }

    pub fn deinit(this: *ThreadSafeFunction) void {
        this.unref();

        if (this.finalizer.fun) |fun| {
            const handle_scope = NapiHandleScope.open(this.env, false);
            defer if (handle_scope) |scope| scope.close(this.env);
            fun(this.env, this.finalizer.data, this.ctx);
        }

        this.callback.deinit();
        this.queue.deinit();
        this.destroy();
    }

    pub fn ref(this: *ThreadSafeFunction) void {
        this.poll_ref.refConcurrentlyFromEventLoop(this.event_loop);
    }

    pub fn unref(this: *ThreadSafeFunction) void {
        this.poll_ref.unrefConcurrentlyFromEventLoop(this.event_loop);
    }

    pub fn acquire(this: *ThreadSafeFunction) napi_status {
        this.lock.lock();
        defer this.lock.unlock();
        if (this.isClosing()) {
            return @intFromEnum(NapiStatus.closing);
        }
        _ = this.thread_count.fetchAdd(1, .seq_cst);
        return @intFromEnum(NapiStatus.ok);
    }

    pub fn release(this: *ThreadSafeFunction, mode: napi_threadsafe_function_release_mode, already_locked: bool) napi_status {
        if (!already_locked) this.lock.lock();
        defer if (!already_locked) this.lock.unlock();

        if (this.thread_count.load(.seq_cst) < 0) {
            return @intFromEnum(NapiStatus.invalid_arg);
        }

        const prev_remaining = this.thread_count.fetchSub(1, .seq_cst);

        if (mode == .abort or prev_remaining == 1) {
            if (!this.isClosing()) {
                if (mode == .abort) {
                    this.closing.store(.closing, .seq_cst);
                    this.aborted.store(true, .seq_cst);
                    if (this.queue.max_queue_size > 0) {
                        this.blocking_condvar.signal();
                    }
                }
                this.scheduleDispatch();
            }
        }

        return @intFromEnum(NapiStatus.ok);
    }
};

pub export fn napi_create_threadsafe_function(
    env_: napi_env,
    func_: napi_value,
    _: napi_value,
    _: napi_value,
    max_queue_size: usize,
    initial_thread_count: usize,
    thread_finalize_data: ?*anyopaque,
    thread_finalize_cb: napi_finalize,
    context: ?*anyopaque,
    call_js_cb: ?napi_threadsafe_function_call_js,
    result_: ?*napi_threadsafe_function,
) napi_status {
    log("napi_create_threadsafe_function", .{});
    const env = env_ orelse {
        return envIsNull();
    };
    const result = result_ orelse {
        return env.invalidArg();
    };
    const func = func_.get();
    const global = env.toJS();

<<<<<<< HEAD
    if (call_js_cb == null and (func.isEmptyOrUndefinedOrNull() or !func.isCallable(env.toJS().vm()))) {
        return napi_status.function_expected;
    }

    const vm = env.toJS().bunVM();
=======
    if (call_js_cb == null and (func.isEmptyOrUndefinedOrNull() or !func.isCallable(global.vm()))) {
        return env.setLastError(.function_expected);
    }

    const vm = global.bunVM();
>>>>>>> 2af12f49
    var function = ThreadSafeFunction.new(.{
        .event_loop = vm.eventLoop(),
        .env = env,
        .callback = if (call_js_cb) |c| .{
            .c = .{
                .napi_threadsafe_function_call_js = c,
<<<<<<< HEAD
                .js = if (func == .zero) .{} else JSC.Strong.create(func.withAsyncContextIfNeeded(env.toJS()), vm.global),
            },
        } else .{
            .js = if (func == .zero) .{} else JSC.Strong.create(func.withAsyncContextIfNeeded(env.toJS()), vm.global),
=======
                .js = if (func == .zero) .{} else JSC.Strong.create(func.withAsyncContextIfNeeded(global), vm.global),
            },
        } else .{
            .js = if (func == .zero) .{} else JSC.Strong.create(func.withAsyncContextIfNeeded(global), vm.global),
>>>>>>> 2af12f49
        },
        .ctx = context,
        .queue = ThreadSafeFunction.Queue.init(max_queue_size, bun.default_allocator),
        .thread_count = .{ .raw = @intCast(initial_thread_count) },
        .poll_ref = Async.KeepAlive.init(),
        .tracker = JSC.AsyncTaskTracker.init(vm),
    });

    function.finalizer = .{ .env = env, .data = thread_finalize_data, .fun = thread_finalize_cb, .hint = null };
    // nodejs by default keeps the event loop alive until the thread-safe function is unref'd
    function.ref();
    function.tracker.didSchedule(vm.global);

    result.* = function;
    return env.ok();
}
pub export fn napi_get_threadsafe_function_context(func: napi_threadsafe_function, result: *?*anyopaque) napi_status {
    log("napi_get_threadsafe_function_context", .{});
    result.* = func.ctx;
    return @intFromEnum(NapiStatus.ok);
}
pub export fn napi_call_threadsafe_function(func: napi_threadsafe_function, data: ?*anyopaque, is_blocking: napi_threadsafe_function_call_mode) napi_status {
    log("napi_call_threadsafe_function", .{});
    return func.enqueue(data, is_blocking == napi_tsfn_blocking);
}
pub export fn napi_acquire_threadsafe_function(func: napi_threadsafe_function) napi_status {
    log("napi_acquire_threadsafe_function", .{});
    return func.acquire();
}
pub export fn napi_release_threadsafe_function(func: napi_threadsafe_function, mode: napi_threadsafe_function_release_mode) napi_status {
    log("napi_release_threadsafe_function", .{});
    return func.release(mode, false);
}
pub export fn napi_unref_threadsafe_function(env_: napi_env, func: napi_threadsafe_function) napi_status {
    log("napi_unref_threadsafe_function", .{});
<<<<<<< HEAD
    const env = env_ orelse {
        return envIsNull();
    };
=======
>>>>>>> 2af12f49
    bun.assert(func.event_loop.global == env.toJS());
    func.unref();
    return env.ok();
}
pub export fn napi_ref_threadsafe_function(env_: napi_env, func: napi_threadsafe_function) napi_status {
    log("napi_ref_threadsafe_function", .{});
<<<<<<< HEAD
    const env = env_ orelse {
        return envIsNull();
    };
=======
>>>>>>> 2af12f49
    bun.assert(func.event_loop.global == env.toJS());
    func.ref();
    return env.ok();
}

pub export fn napi_add_async_cleanup_hook(env: napi_env, _: napi_async_cleanup_hook, _: ?*anyopaque, _: [*c]napi_async_cleanup_hook_handle) napi_status {
    log("napi_add_async_cleanup_hook", .{});
    // TODO:
    return env.ok();
}
pub export fn napi_remove_async_cleanup_hook(_: napi_async_cleanup_hook_handle) napi_status {
    log("napi_remove_async_cleanup_hook", .{});
    // TODO:
    return @intFromEnum(NapiStatus.ok);
}

const NAPI_VERSION = @as(c_int, 8);
const NAPI_AUTO_LENGTH = std.math.maxInt(usize);
const NAPI_MODULE_VERSION = @as(c_int, 1);

/// v8:: C++ symbols defined in v8.cpp
///
/// Do not call these at runtime, as they do not contain type and callconv info. They are simply
/// used for DCE suppression and asserting that the symbols exist at link-time.
///
// TODO: write a script to generate this struct. ideally it wouldn't even need to be committed to source.
const V8API = if (!bun.Environment.isWindows) struct {
    pub extern fn _ZN2v87Isolate10GetCurrentEv() *anyopaque;
    pub extern fn _ZN2v87Isolate13TryGetCurrentEv() *anyopaque;
    pub extern fn _ZN2v87Isolate17GetCurrentContextEv() *anyopaque;
    pub extern fn _ZN4node25AddEnvironmentCleanupHookEPN2v87IsolateEPFvPvES3_() *anyopaque;
    pub extern fn _ZN4node28RemoveEnvironmentCleanupHookEPN2v87IsolateEPFvPvES3_() *anyopaque;
    pub extern fn _ZN2v86Number3NewEPNS_7IsolateEd() *anyopaque;
    pub extern fn _ZNK2v86Number5ValueEv() *anyopaque;
    pub extern fn _ZN2v86String11NewFromUtf8EPNS_7IsolateEPKcNS_13NewStringTypeEi() *anyopaque;
    pub extern fn _ZNK2v86String9WriteUtf8EPNS_7IsolateEPciPii() *anyopaque;
    pub extern fn _ZN2v812api_internal12ToLocalEmptyEv() *anyopaque;
    pub extern fn _ZNK2v86String6LengthEv() *anyopaque;
    pub extern fn _ZN2v88External3NewEPNS_7IsolateEPv() *anyopaque;
    pub extern fn _ZNK2v88External5ValueEv() *anyopaque;
    pub extern fn _ZN2v86Object3NewEPNS_7IsolateE() *anyopaque;
    pub extern fn _ZN2v86Object3SetENS_5LocalINS_7ContextEEENS1_INS_5ValueEEES5_() *anyopaque;
    pub extern fn _ZN2v86Object16SetInternalFieldEiNS_5LocalINS_4DataEEE() *anyopaque;
    pub extern fn _ZN2v86Object20SlowGetInternalFieldEi() *anyopaque;
    pub extern fn _ZN2v811HandleScope12CreateHandleEPNS_8internal7IsolateEm() *anyopaque;
    pub extern fn _ZN2v811HandleScopeC1EPNS_7IsolateE() *anyopaque;
    pub extern fn _ZN2v811HandleScopeD1Ev() *anyopaque;
    pub extern fn _ZN2v811HandleScopeD2Ev() *anyopaque;
    pub extern fn _ZN2v816FunctionTemplate11GetFunctionENS_5LocalINS_7ContextEEE() *anyopaque;
    pub extern fn _ZN2v816FunctionTemplate3NewEPNS_7IsolateEPFvRKNS_20FunctionCallbackInfoINS_5ValueEEEENS_5LocalIS4_EENSA_INS_9SignatureEEEiNS_19ConstructorBehaviorENS_14SideEffectTypeEPKNS_9CFunctionEttt() *anyopaque;
    pub extern fn _ZN2v814ObjectTemplate11NewInstanceENS_5LocalINS_7ContextEEE() *anyopaque;
    pub extern fn _ZN2v814ObjectTemplate21SetInternalFieldCountEi() *anyopaque;
    pub extern fn _ZNK2v814ObjectTemplate18InternalFieldCountEv() *anyopaque;
    pub extern fn _ZN2v814ObjectTemplate3NewEPNS_7IsolateENS_5LocalINS_16FunctionTemplateEEE() *anyopaque;
    pub extern fn _ZN2v824EscapableHandleScopeBase10EscapeSlotEPm() *anyopaque;
    pub extern fn _ZN2v824EscapableHandleScopeBaseC2EPNS_7IsolateE() *anyopaque;
    pub extern fn _ZN2v88internal35IsolateFromNeverReadOnlySpaceObjectEm() *anyopaque;
    pub extern fn _ZN2v85Array3NewEPNS_7IsolateEPNS_5LocalINS_5ValueEEEm() *anyopaque;
    pub extern fn _ZN2v88Function7SetNameENS_5LocalINS_6StringEEE() *anyopaque;
    pub extern fn _ZNK2v85Value9IsBooleanEv() *anyopaque;
    pub extern fn _ZNK2v87Boolean5ValueEv() *anyopaque;
    pub extern fn _ZNK2v85Value10FullIsTrueEv() *anyopaque;
    pub extern fn _ZNK2v85Value11FullIsFalseEv() *anyopaque;
    pub extern fn _ZN2v820EscapableHandleScopeC1EPNS_7IsolateE() *anyopaque;
    pub extern fn _ZN2v820EscapableHandleScopeC2EPNS_7IsolateE() *anyopaque;
    pub extern fn _ZN2v820EscapableHandleScopeD1Ev() *anyopaque;
    pub extern fn _ZN2v820EscapableHandleScopeD2Ev() *anyopaque;
    pub extern fn _ZNK2v85Value8IsObjectEv() *anyopaque;
    pub extern fn _ZNK2v85Value8IsNumberEv() *anyopaque;
    pub extern fn _ZNK2v85Value8IsUint32Ev() *anyopaque;
    pub extern fn _ZNK2v85Value11Uint32ValueENS_5LocalINS_7ContextEEE() *anyopaque;
    pub extern fn _ZNK2v85Value11IsUndefinedEv() *anyopaque;
    pub extern fn _ZNK2v85Value6IsNullEv() *anyopaque;
    pub extern fn _ZNK2v85Value17IsNullOrUndefinedEv() *anyopaque;
    pub extern fn _ZNK2v85Value6IsTrueEv() *anyopaque;
    pub extern fn _ZNK2v85Value7IsFalseEv() *anyopaque;
    pub extern fn _ZNK2v85Value8IsStringEv() *anyopaque;
    pub extern fn _ZN2v87Boolean3NewEPNS_7IsolateEb() *anyopaque;
    pub extern fn _ZN2v86Object16GetInternalFieldEi() *anyopaque;
    pub extern fn _ZN2v87Context10GetIsolateEv() *anyopaque;
    pub extern fn _ZN2v86String14NewFromOneByteEPNS_7IsolateEPKhNS_13NewStringTypeEi() *anyopaque;
    pub extern fn _ZNK2v86String10Utf8LengthEPNS_7IsolateE() *anyopaque;
    pub extern fn _ZNK2v86String10IsExternalEv() *anyopaque;
    pub extern fn _ZNK2v86String17IsExternalOneByteEv() *anyopaque;
    pub extern fn _ZNK2v86String17IsExternalTwoByteEv() *anyopaque;
    pub extern fn _ZNK2v86String9IsOneByteEv() *anyopaque;
    pub extern fn _ZNK2v86String19ContainsOnlyOneByteEv() *anyopaque;
    pub extern fn _ZN2v812api_internal18GlobalizeReferenceEPNS_8internal7IsolateEm() *anyopaque;
    pub extern fn _ZN2v812api_internal13DisposeGlobalEPm() *anyopaque;
    pub extern fn _ZNK2v88Function7GetNameEv() *anyopaque;
    pub extern fn _ZNK2v85Value10IsFunctionEv() *anyopaque;
    pub extern fn _ZN2v812api_internal17FromJustIsNothingEv() *anyopaque;
    pub extern fn uv_os_getpid() *anyopaque;
    pub extern fn uv_os_getppid() *anyopaque;
} else struct {
    // MSVC name mangling is different than it is on unix.
    // To make this easier to deal with, I have provided a script to generate the list of functions.
    //
    // dumpbin .\build\CMakeFiles\bun-debug.dir\src\bun.js\bindings\v8\*.cpp.obj /symbols | where-object { $_.Contains(' node::') -or $_.Contains(' v8::') } | foreach-object { (($_ -split "\|")[1] -split " ")[1] } | ForEach-Object { "extern fn @`"${_}`"() *anyopaque;" }
    //
    // Bug @paperdave if you get stuck here
    pub extern fn @"?TryGetCurrent@Isolate@v8@@SAPEAV12@XZ"() *anyopaque;
    pub extern fn @"?GetCurrent@Isolate@v8@@SAPEAV12@XZ"() *anyopaque;
    pub extern fn @"?GetCurrentContext@Isolate@v8@@QEAA?AV?$Local@VContext@v8@@@2@XZ"() *anyopaque;
    pub extern fn @"?AddEnvironmentCleanupHook@node@@YAXPEAVIsolate@v8@@P6AXPEAX@Z1@Z"() *anyopaque;
    pub extern fn @"?RemoveEnvironmentCleanupHook@node@@YAXPEAVIsolate@v8@@P6AXPEAX@Z1@Z"() *anyopaque;
    pub extern fn @"?New@Number@v8@@SA?AV?$Local@VNumber@v8@@@2@PEAVIsolate@2@N@Z"() *anyopaque;
    pub extern fn @"?Value@Number@v8@@QEBANXZ"() *anyopaque;
    pub extern fn @"?NewFromUtf8@String@v8@@SA?AV?$MaybeLocal@VString@v8@@@2@PEAVIsolate@2@PEBDW4NewStringType@2@H@Z"() *anyopaque;
    pub extern fn @"?WriteUtf8@String@v8@@QEBAHPEAVIsolate@2@PEADHPEAHH@Z"() *anyopaque;
    pub extern fn @"?ToLocalEmpty@api_internal@v8@@YAXXZ"() *anyopaque;
    pub extern fn @"?Length@String@v8@@QEBAHXZ"() *anyopaque;
    pub extern fn @"?New@External@v8@@SA?AV?$Local@VExternal@v8@@@2@PEAVIsolate@2@PEAX@Z"() *anyopaque;
    pub extern fn @"?Value@External@v8@@QEBAPEAXXZ"() *anyopaque;
    pub extern fn @"?New@Object@v8@@SA?AV?$Local@VObject@v8@@@2@PEAVIsolate@2@@Z"() *anyopaque;
    pub extern fn @"?Set@Object@v8@@QEAA?AV?$Maybe@_N@2@V?$Local@VContext@v8@@@2@V?$Local@VValue@v8@@@2@1@Z"() *anyopaque;
    pub extern fn @"?SetInternalField@Object@v8@@QEAAXHV?$Local@VData@v8@@@2@@Z"() *anyopaque;
    pub extern fn @"?SlowGetInternalField@Object@v8@@AEAA?AV?$Local@VData@v8@@@2@H@Z"() *anyopaque;
    pub extern fn @"?CreateHandle@HandleScope@v8@@KAPEA_KPEAVIsolate@internal@2@_K@Z"() *anyopaque;
    pub extern fn @"??0HandleScope@v8@@QEAA@PEAVIsolate@1@@Z"() *anyopaque;
    pub extern fn @"??1HandleScope@v8@@QEAA@XZ"() *anyopaque;
    pub extern fn @"?GetFunction@FunctionTemplate@v8@@QEAA?AV?$MaybeLocal@VFunction@v8@@@2@V?$Local@VContext@v8@@@2@@Z"() *anyopaque;
    pub extern fn @"?New@FunctionTemplate@v8@@SA?AV?$Local@VFunctionTemplate@v8@@@2@PEAVIsolate@2@P6AXAEBV?$FunctionCallbackInfo@VValue@v8@@@2@@ZV?$Local@VValue@v8@@@2@V?$Local@VSignature@v8@@@2@HW4ConstructorBehavior@2@W4SideEffectType@2@PEBVCFunction@2@GGG@Z"() *anyopaque;
    pub extern fn @"?NewInstance@ObjectTemplate@v8@@QEAA?AV?$MaybeLocal@VObject@v8@@@2@V?$Local@VContext@v8@@@2@@Z"() *anyopaque;
    pub extern fn @"?SetInternalFieldCount@ObjectTemplate@v8@@QEAAXH@Z"() *anyopaque;
    pub extern fn @"?InternalFieldCount@ObjectTemplate@v8@@QEBAHXZ"() *anyopaque;
    pub extern fn @"?New@ObjectTemplate@v8@@SA?AV?$Local@VObjectTemplate@v8@@@2@PEAVIsolate@2@V?$Local@VFunctionTemplate@v8@@@2@@Z"() *anyopaque;
    pub extern fn @"?EscapeSlot@EscapableHandleScopeBase@v8@@IEAAPEA_KPEA_K@Z"() *anyopaque;
    pub extern fn @"??0EscapableHandleScopeBase@v8@@QEAA@PEAVIsolate@1@@Z"() *anyopaque;
    pub extern fn @"?IsolateFromNeverReadOnlySpaceObject@internal@v8@@YAPEAVIsolate@12@_K@Z"() *anyopaque;
    pub extern fn @"?New@Array@v8@@SA?AV?$Local@VArray@v8@@@2@PEAVIsolate@2@PEAV?$Local@VValue@v8@@@2@_K@Z"() *anyopaque;
    pub extern fn @"?SetName@Function@v8@@QEAAXV?$Local@VString@v8@@@2@@Z"() *anyopaque;
    pub extern fn @"?IsBoolean@Value@v8@@QEBA_NXZ"() *anyopaque;
    pub extern fn @"?Value@Boolean@v8@@QEBA_NXZ"() *anyopaque;
    pub extern fn @"?FullIsTrue@Value@v8@@AEBA_NXZ"() *anyopaque;
    pub extern fn @"?FullIsFalse@Value@v8@@AEBA_NXZ"() *anyopaque;
    pub extern fn @"??1EscapableHandleScope@v8@@QEAA@XZ"() *anyopaque;
    pub extern fn @"??0EscapableHandleScope@v8@@QEAA@PEAVIsolate@1@@Z"() *anyopaque;
    pub extern fn @"?IsObject@Value@v8@@QEBA_NXZ"() *anyopaque;
    pub extern fn @"?IsNumber@Value@v8@@QEBA_NXZ"() *anyopaque;
    pub extern fn @"?IsUint32@Value@v8@@QEBA_NXZ"() *anyopaque;
    pub extern fn @"?Uint32Value@Value@v8@@QEBA?AV?$Maybe@I@2@V?$Local@VContext@v8@@@2@@Z"() *anyopaque;
    pub extern fn @"?IsUndefined@Value@v8@@QEBA_NXZ"() *anyopaque;
    pub extern fn @"?IsNull@Value@v8@@QEBA_NXZ"() *anyopaque;
    pub extern fn @"?IsNullOrUndefined@Value@v8@@QEBA_NXZ"() *anyopaque;
    pub extern fn @"?IsTrue@Value@v8@@QEBA_NXZ"() *anyopaque;
    pub extern fn @"?IsFalse@Value@v8@@QEBA_NXZ"() *anyopaque;
    pub extern fn @"?IsString@Value@v8@@QEBA_NXZ"() *anyopaque;
    pub extern fn @"?New@Boolean@v8@@SA?AV?$Local@VBoolean@v8@@@2@PEAVIsolate@2@_N@Z"() *anyopaque;
    pub extern fn @"?GetInternalField@Object@v8@@QEAA?AV?$Local@VData@v8@@@2@H@Z"() *anyopaque;
    pub extern fn @"?GetIsolate@Context@v8@@QEAAPEAVIsolate@2@XZ"() *anyopaque;
    pub extern fn @"?NewFromOneByte@String@v8@@SA?AV?$MaybeLocal@VString@v8@@@2@PEAVIsolate@2@PEBEW4NewStringType@2@H@Z"() *anyopaque;
    pub extern fn @"?IsExternal@String@v8@@QEBA_NXZ"() *anyopaque;
    pub extern fn @"?IsExternalOneByte@String@v8@@QEBA_NXZ"() *anyopaque;
    pub extern fn @"?IsExternalTwoByte@String@v8@@QEBA_NXZ"() *anyopaque;
    pub extern fn @"?IsOneByte@String@v8@@QEBA_NXZ"() *anyopaque;
    pub extern fn @"?Utf8Length@String@v8@@QEBAHPEAVIsolate@2@@Z"() *anyopaque;
    pub extern fn @"?ContainsOnlyOneByte@String@v8@@QEBA_NXZ"() *anyopaque;
    pub extern fn @"?GlobalizeReference@api_internal@v8@@YAPEA_KPEAVIsolate@internal@2@_K@Z"() *anyopaque;
    pub extern fn @"?DisposeGlobal@api_internal@v8@@YAXPEA_K@Z"() *anyopaque;
    pub extern fn @"?GetName@Function@v8@@QEBA?AV?$Local@VValue@v8@@@2@XZ"() *anyopaque;
    pub extern fn @"?IsFunction@Value@v8@@QEBA_NXZ"() *anyopaque;
    pub extern fn @"?FromJustIsNothing@api_internal@v8@@YAXXZ"() *anyopaque;
};

// To update this list, use find + multi-cursor in your editor.
// - pub extern fn napi_
// - pub export fn napi_
const napi_functions_to_export = .{
    napi_acquire_threadsafe_function,
    napi_add_async_cleanup_hook,
    napi_add_env_cleanup_hook,
    napi_add_finalizer,
    napi_adjust_external_memory,
    napi_async_destroy,
    napi_async_init,
    napi_call_function,
    napi_call_threadsafe_function,
    napi_cancel_async_work,
    napi_check_object_type_tag,
    napi_close_callback_scope,
    napi_close_escapable_handle_scope,
    napi_close_handle_scope,
    napi_coerce_to_bool,
    napi_coerce_to_number,
    napi_coerce_to_object,
    napi_create_array,
    napi_create_array_with_length,
    napi_create_arraybuffer,
    napi_create_async_work,
    napi_create_bigint_int64,
    napi_create_bigint_uint64,
    napi_create_bigint_words,
    napi_create_buffer,
    napi_create_buffer_copy,
    napi_create_dataview,
    napi_create_date,
    napi_create_double,
    napi_create_error,
    napi_create_external,
    napi_create_external_arraybuffer,
    napi_create_external_buffer,
    napi_create_int32,
    napi_create_int64,
    napi_create_object,
    napi_create_promise,
    napi_create_range_error,
    napi_create_reference,
    napi_create_string_latin1,
    napi_create_string_utf16,
    napi_create_string_utf8,
    napi_create_symbol,
    napi_create_threadsafe_function,
    napi_create_type_error,
    napi_create_typedarray,
    napi_create_uint32,
    napi_define_class,
    napi_define_properties,
    napi_delete_async_work,
    napi_delete_element,
    napi_delete_reference,
    napi_detach_arraybuffer,
    napi_escape_handle,
    napi_fatal_error,
    napi_fatal_exception,
    napi_get_all_property_names,
    napi_get_and_clear_last_exception,
    napi_get_array_length,
    napi_get_arraybuffer_info,
    napi_get_boolean,
    napi_get_buffer_info,
    napi_get_cb_info,
    napi_get_dataview_info,
    napi_get_date_value,
    napi_get_element,
    napi_get_global,
    napi_get_instance_data,
    napi_get_last_error_info,
    napi_get_new_target,
    napi_get_node_version,
    napi_get_null,
    napi_get_prototype,
    napi_get_reference_value,
    napi_get_reference_value_internal,
    napi_get_threadsafe_function_context,
    napi_get_typedarray_info,
    napi_get_undefined,
    napi_get_uv_event_loop,
    napi_get_value_bigint_int64,
    napi_get_value_bigint_uint64,
    napi_get_value_bigint_words,
    napi_get_value_bool,
    napi_get_value_double,
    napi_get_value_external,
    napi_get_value_int32,
    napi_get_value_int64,
    napi_get_value_string_latin1,
    napi_get_value_string_utf16,
    napi_get_value_string_utf8,
    napi_get_value_uint32,
    napi_get_version,
    napi_has_element,
    napi_instanceof,
    napi_is_array,
    napi_is_arraybuffer,
    napi_is_buffer,
    napi_is_dataview,
    napi_is_date,
    napi_is_detached_arraybuffer,
    napi_is_error,
    napi_is_exception_pending,
    napi_is_promise,
    napi_is_typedarray,
    napi_make_callback,
    napi_new_instance,
    napi_open_callback_scope,
    napi_open_escapable_handle_scope,
    napi_open_handle_scope,
    napi_queue_async_work,
    napi_ref_threadsafe_function,
    napi_reference_ref,
    napi_reference_unref,
    napi_reject_deferred,
    napi_release_threadsafe_function,
    napi_remove_async_cleanup_hook,
    napi_remove_env_cleanup_hook,
    napi_remove_wrap,
    napi_resolve_deferred,
    napi_run_script,
    napi_set_element,
    napi_set_instance_data,
    napi_strict_equals,
    napi_throw,
    napi_throw_error,
    napi_throw_range_error,
    napi_throw_type_error,
    napi_type_tag_object,
    napi_typeof,
    napi_unref_threadsafe_function,
    napi_unwrap,
    napi_wrap,

    // -- node-api
    node_api_create_syntax_error,
    node_api_symbol_for,
    node_api_throw_syntax_error,
    node_api_create_external_string_latin1,
    node_api_create_external_string_utf16,
};

pub fn fixDeadCodeElimination() void {
    JSC.markBinding(@src());

    inline for (napi_functions_to_export) |fn_name| {
        std.mem.doNotOptimizeAway(&fn_name);
    }

    inline for (comptime std.meta.declarations(V8API)) |decl| {
        std.mem.doNotOptimizeAway(&@field(V8API, decl.name));
    }

    std.mem.doNotOptimizeAway(&@import("../bun.js/node/buffer.zig").BufferVectorized.fill);
}<|MERGE_RESOLUTION|>--- conflicted
+++ resolved
@@ -13,26 +13,47 @@
 
 const Async = bun.Async;
 
-/// Actually a JSGlobalObject
-pub const NapiEnv = opaque {
-    pub fn fromJS(global: *JSC.JSGlobalObject) *NapiEnv {
-        return @ptrCast(global);
-    }
-
-<<<<<<< HEAD
 pub const NapiEnv = opaque {
     pub fn toJS(self: *NapiEnv) *JSC.JSGlobalObject {
         return NapiEnv__globalObject(self);
     }
 
     extern fn NapiEnv__globalObject(*NapiEnv) *JSC.JSGlobalObject;
+
+    extern fn napi_set_last_error(env_: napi_env, status: NapiStatus) napi_status;
+
+    /// Convert err to an extern napi_status, and store the error code in env so that it can be
+    /// accessed by napi_get_last_error_info
+    pub fn setLastError(self: *NapiEnv, err: NapiStatus) napi_status {
+        return napi_set_last_error(self, err);
+    }
+
+    /// Convenience wrapper for setLastError(.ok)
+    pub fn ok(self: *NapiEnv) napi_status {
+        return self.setLastError(.ok);
+    }
+
+    /// These wrappers exist for convenience and so we can set a breakpoint in lldb
+    pub fn invalidArg(self: *NapiEnv) napi_status {
+        if (comptime bun.Environment.allow_assert) {
+            log("invalid arg", .{});
+        }
+        return self.setLastError(.invalid_arg);
+    }
+
+    pub fn genericFailure(self: *NapiEnv) napi_status {
+        if (comptime bun.Environment.allow_assert) {
+            log("generic failure", .{});
+        }
+        return self.setLastError(.generic_failure);
+    }
 };
 
 fn envIsNull() napi_status {
     // in this case we don't actually have an environment to set the last error on, so it doesn't
     // make sense to call napi_set_last_error
     @setCold(true);
-    return napi_status.invalid_arg;
+    return @intFromEnum(NapiStatus.invalid_arg);
 }
 
 /// This is nullable because native modules may pass null pointers for the NAPI environment, which
@@ -40,67 +61,11 @@
 /// a Zig API that uses a never-null napi_env, use `*NapiEnv`.
 pub const napi_env = ?*NapiEnv;
 
-pub const Ref = opaque {
-    pub fn create(globalThis: *JSC.JSGlobalObject, value: JSValue) *Ref {
-        JSC.markBinding(@src());
-        var ref: *Ref = undefined;
-        bun.assert(
-            napi_create_reference(
-                globalThis,
-                value,
-                1,
-                &ref,
-            ) == .ok,
-        );
-        if (comptime bun.Environment.isDebug) {
-            bun.assert(ref.get() == value);
-        }
-        return ref;
-=======
-    pub fn toJS(self: *NapiEnv) *JSC.JSGlobalObject {
-        return @ptrCast(self);
->>>>>>> 2af12f49
-    }
-
-    extern fn napi_set_last_error(env: napi_env, status: NapiStatus) napi_status;
-
-    /// Convert err to an extern napi_status, and store the error code in env so that it can be
-    /// accessed by napi_get_last_error_info
-    pub fn setLastError(self: *NapiEnv, err: NapiStatus) napi_status {
-        return napi_set_last_error(self, err);
-    }
-
-    /// Convenience wrapper for setLastError(.ok)
-    pub fn ok(self: *NapiEnv) napi_status {
-        return self.setLastError(.ok);
-    }
-
-    /// These wrappers exist for convenience and so we can set a breakpoint in lldb
-    pub fn invalidArg(self: *NapiEnv) napi_status {
-        if (comptime bun.Environment.allow_assert) {
-            log("invalid arg", .{});
-        }
-        return self.setLastError(.invalid_arg);
-    }
-
-    pub fn genericFailure(self: *NapiEnv) napi_status {
-        if (comptime bun.Environment.allow_assert) {
-            log("generic failure", .{});
-        }
-        return self.setLastError(.generic_failure);
-    }
-};
-
-<<<<<<< HEAD
-=======
-pub const napi_env = *NapiEnv;
-
 /// Contents are not used by any Zig code
 pub const Ref = opaque {};
 
 pub const napi_ref = *Ref;
 
->>>>>>> 2af12f49
 pub const NapiHandleScope = opaque {
     pub extern fn NapiHandleScope__open(env: *NapiEnv, escapable: bool) ?*NapiHandleScope;
     pub extern fn NapiHandleScope__close(env: *NapiEnv, current: ?*NapiHandleScope) void;
@@ -109,36 +74,21 @@
 
     /// Create a new handle scope in the given environment, or return null if creating one now is
     /// unsafe (i.e. inside a finalizer)
-<<<<<<< HEAD
     pub fn open(env: *NapiEnv, escapable: bool) ?*NapiHandleScope {
         return NapiHandleScope__open(env, escapable);
-=======
-    pub fn open(env: napi_env, escapable: bool) ?*NapiHandleScope {
-        return NapiHandleScope__open(env.toJS(), escapable);
->>>>>>> 2af12f49
     }
 
     /// Closes the given handle scope, releasing all values inside it, if it is safe to do so.
     /// Asserts that self is the current handle scope in env.
-<<<<<<< HEAD
     pub fn close(self: ?*NapiHandleScope, env: *NapiEnv) void {
         NapiHandleScope__close(env, self);
-=======
-    pub fn close(self: ?*NapiHandleScope, env: napi_env) void {
-        NapiHandleScope__close(env.toJS(), self);
->>>>>>> 2af12f49
     }
 
     /// Place a value in the handle scope. Must be done while returning any JS value into NAPI
     /// callbacks, as the value must remain alive as long as the handle scope is active, even if the
     /// native module doesn't keep it visible on the stack.
-<<<<<<< HEAD
     pub fn append(env: *NapiEnv, value: JSC.JSValue) void {
         NapiHandleScope__append(env, @intFromEnum(value));
-=======
-    pub fn append(env: napi_env, value: JSC.JSValue) void {
-        NapiHandleScope__append(env.toJS(), value);
->>>>>>> 2af12f49
     }
 
     /// Move a value from the current handle scope (which must be escapable) to the reserved escape
@@ -347,11 +297,7 @@
         return env.invalidArg();
     };
     result.set(env, JSValue.createEmptyArray(env.toJS(), 0));
-<<<<<<< HEAD
-    return .ok;
-=======
-    return env.ok();
->>>>>>> 2af12f49
+    return env.ok();
 }
 pub export fn napi_create_array_with_length(env_: napi_env, length: usize, result_: ?*napi_value) napi_status {
     log("napi_create_array_with_length", .{});
@@ -430,11 +376,7 @@
 
     if (slice.len == 0) {
         result.set(env, bun.String.empty.toJS(env.toJS()));
-<<<<<<< HEAD
-        return .ok;
-=======
         return env.ok();
->>>>>>> 2af12f49
     }
 
     var string, const bytes = bun.String.createUninitialized(.latin1, slice.len);
@@ -443,11 +385,7 @@
     @memcpy(bytes, slice);
 
     result.set(env, string.toJS(env.toJS()));
-<<<<<<< HEAD
-    return .ok;
-=======
-    return env.ok();
->>>>>>> 2af12f49
+    return env.ok();
 }
 pub export fn napi_create_string_utf8(env_: napi_env, str: ?[*]const u8, length: usize, result_: ?*napi_value) napi_status {
     const env = env_ orelse {
@@ -478,11 +416,7 @@
 
     defer string.deref();
     result.set(env, string.toJS(env.toJS()));
-<<<<<<< HEAD
-    return .ok;
-=======
-    return env.ok();
->>>>>>> 2af12f49
+    return env.ok();
 }
 pub export fn napi_create_string_utf16(env_: napi_env, str: ?[*]const char16_t, length: usize, result_: ?*napi_value) napi_status {
     const env = env_ orelse {
@@ -518,11 +452,7 @@
     @memcpy(chars, slice);
 
     result.set(env, string.toJS(env.toJS()));
-<<<<<<< HEAD
-    return .ok;
-=======
-    return env.ok();
->>>>>>> 2af12f49
+    return env.ok();
 }
 pub extern fn napi_create_symbol(env_: napi_env, description: napi_value, result: *napi_value) napi_status;
 pub extern fn napi_create_error(env_: napi_env, code: napi_value, msg: napi_value, result: *napi_value) napi_status;
@@ -533,8 +463,11 @@
 pub extern fn napi_get_value_int32(_: napi_env, value_: napi_value, result: ?*i32) napi_status;
 pub extern fn napi_get_value_uint32(_: napi_env, value_: napi_value, result_: ?*u32) napi_status;
 pub extern fn napi_get_value_int64(_: napi_env, value_: napi_value, result_: ?*i64) napi_status;
-pub export fn napi_get_value_bool(env: napi_env, value_: napi_value, result_: ?*bool) napi_status {
+pub export fn napi_get_value_bool(env_: napi_env, value_: napi_value, result_: ?*bool) napi_status {
     log("napi_get_value_bool", .{});
+    const env = env_ orelse {
+        return envIsNull();
+    };
     const result = result_ orelse {
         return env.invalidArg();
     };
@@ -671,11 +604,7 @@
     };
     const value = value_.get();
     result.set(env, JSValue.jsBoolean(value.coerce(bool, env.toJS())));
-<<<<<<< HEAD
-    return .ok;
-=======
-    return env.ok();
->>>>>>> 2af12f49
+    return env.ok();
 }
 pub export fn napi_coerce_to_number(env_: napi_env, value_: napi_value, result_: ?*napi_value) napi_status {
     log("napi_coerce_to_number", .{});
@@ -687,11 +616,7 @@
     };
     const value = value_.get();
     result.set(env, JSC.JSValue.jsNumber(JSC.C.JSValueToNumber(env.toJS().ref(), value.asObjectRef(), TODO_EXCEPTION)));
-<<<<<<< HEAD
-    return .ok;
-=======
-    return env.ok();
->>>>>>> 2af12f49
+    return env.ok();
 }
 pub export fn napi_coerce_to_object(env_: napi_env, value_: napi_value, result_: ?*napi_value) napi_status {
     log("napi_coerce_to_object", .{});
@@ -703,11 +628,7 @@
     };
     const value = value_.get();
     result.set(env, JSValue.c(JSC.C.JSValueToObject(env.toJS().ref(), value.asObjectRef(), TODO_EXCEPTION)));
-<<<<<<< HEAD
-    return .ok;
-=======
-    return env.ok();
->>>>>>> 2af12f49
+    return env.ok();
 }
 pub export fn napi_get_prototype(env_: napi_env, object_: napi_value, result_: ?*napi_value) napi_status {
     log("napi_get_prototype", .{});
@@ -723,11 +644,7 @@
     }
 
     result.set(env, JSValue.c(JSC.C.JSObjectGetPrototype(env.toJS().ref(), object.asObjectRef())));
-<<<<<<< HEAD
-    return .ok;
-=======
-    return env.ok();
->>>>>>> 2af12f49
+    return env.ok();
 }
 // TODO: bind JSC::ownKeys
 // pub export fn napi_get_property_names(env_: napi_env, object: napi_value, result: *napi_value) napi_status {
@@ -749,15 +666,9 @@
         return env.setLastError(.array_expected);
     }
     if (value == .zero)
-<<<<<<< HEAD
-        return invalidArg();
+        return env.invalidArg();
     JSC.C.JSObjectSetPropertyAtIndex(env.toJS().ref(), object.asObjectRef(), index, value.asObjectRef(), TODO_EXCEPTION);
-    return .ok;
-=======
-        return env.invalidArg();
-    JSC.C.JSObjectSetPropertyAtIndex(env.toJS().ref(), object.asObjectRef(), index, value.asObjectRef(), TODO_EXCEPTION);
-    return env.ok();
->>>>>>> 2af12f49
+    return env.ok();
 }
 pub export fn napi_has_element(env_: napi_env, object_: napi_value, index: c_uint, result_: ?*bool) napi_status {
     log("napi_has_element", .{});
@@ -774,22 +685,17 @@
     }
 
     result.* = object.getLength(env.toJS()) > index;
-<<<<<<< HEAD
-    return .ok;
+    return env.ok();
 }
 pub extern fn napi_get_element(env_: napi_env, object: napi_value, index: u32, result: *napi_value) napi_status;
 pub extern fn napi_delete_element(env_: napi_env, object: napi_value, index: u32, result: *napi_value) napi_status;
 pub extern fn napi_define_properties(env_: napi_env, object: napi_value, property_count: usize, properties: [*c]const napi_property_descriptor) napi_status;
-pub export fn napi_is_array(_: napi_env, value_: napi_value, result_: ?*bool) napi_status {
-=======
-    return env.ok();
-}
-pub extern fn napi_get_element(env: napi_env, object: napi_value, index: u32, result: *napi_value) napi_status;
-pub extern fn napi_delete_element(env: napi_env, object: napi_value, index: u32, result: *napi_value) napi_status;
-pub extern fn napi_define_properties(env: napi_env, object: napi_value, property_count: usize, properties: [*c]const napi_property_descriptor) napi_status;
-pub export fn napi_is_array(env: napi_env, value_: napi_value, result_: ?*bool) napi_status {
->>>>>>> 2af12f49
+pub export fn napi_is_array(env_: napi_env, value_: napi_value, result_: ?*bool) napi_status {
     log("napi_is_array", .{});
+    const env = env_ orelse {
+        return envIsNull();
+    };
+
     const result = result_ orelse {
         return env.invalidArg();
     };
@@ -812,11 +718,7 @@
     }
 
     result.* = @as(u32, @truncate(value.getLength(env.toJS())));
-<<<<<<< HEAD
-    return .ok;
-=======
-    return env.ok();
->>>>>>> 2af12f49
+    return env.ok();
 }
 pub export fn napi_strict_equals(env_: napi_env, lhs_: napi_value, rhs_: napi_value, result_: ?*bool) napi_status {
     log("napi_strict_equals", .{});
@@ -829,11 +731,7 @@
     const lhs, const rhs = .{ lhs_.get(), rhs_.get() };
     // there is some nuance with NaN here i'm not sure about
     result.* = lhs.isSameValue(rhs, env.toJS());
-<<<<<<< HEAD
-    return .ok;
-=======
-    return env.ok();
->>>>>>> 2af12f49
+    return env.ok();
 }
 pub extern fn napi_call_function(env_: napi_env, recv: napi_value, func: napi_value, argc: usize, argv: [*c]const napi_value, result: *napi_value) napi_status;
 pub extern fn napi_new_instance(env_: napi_env, constructor: napi_value, argc: usize, argv: [*c]const napi_value, result_: ?*napi_value) napi_status;
@@ -848,11 +746,7 @@
     const object, const constructor = .{ object_.get(), constructor_.get() };
     // TODO: does this throw object_expected in node?
     result.* = object.isObject() and object.isInstanceOf(env.toJS(), constructor);
-<<<<<<< HEAD
-    return .ok;
-=======
-    return env.ok();
->>>>>>> 2af12f49
+    return env.ok();
 }
 pub extern fn napi_get_cb_info(env_: napi_env, cbinfo: napi_callback_info, argc: [*c]usize, argv: *napi_value, this_arg: *napi_value, data: [*]*anyopaque) napi_status;
 pub extern fn napi_get_new_target(env_: napi_env, cbinfo: napi_callback_info, result: *napi_value) napi_status;
@@ -866,33 +760,18 @@
     properties: [*c]const napi_property_descriptor,
     result: *napi_value,
 ) napi_status;
-<<<<<<< HEAD
-pub extern fn napi_wrap(env_: napi_env, js_object: napi_value, native_object: ?*anyopaque, finalize_cb: napi_finalize, finalize_hint: ?*anyopaque, result: [*]*Ref) napi_status;
+pub extern fn napi_wrap(env_: napi_env, js_object: napi_value, native_object: ?*anyopaque, finalize_cb: napi_finalize, finalize_hint: ?*anyopaque, result: *napi_ref) napi_status;
 pub extern fn napi_unwrap(env_: napi_env, js_object: napi_value, result: [*]*anyopaque) napi_status;
 pub extern fn napi_remove_wrap(env_: napi_env, js_object: napi_value, result: [*]*anyopaque) napi_status;
 pub extern fn napi_create_object(env_: napi_env, result: *napi_value) napi_status;
 pub extern fn napi_create_external(env_: napi_env, data: ?*anyopaque, finalize_cb: napi_finalize, finalize_hint: ?*anyopaque, result: *napi_value) napi_status;
 pub extern fn napi_get_value_external(env_: napi_env, value: napi_value, result: [*]*anyopaque) napi_status;
-pub extern fn napi_create_reference(env_: napi_env, value: napi_value, initial_refcount: u32, result: **Ref) napi_status;
-pub extern fn napi_delete_reference(env_: napi_env, ref: *Ref) napi_status;
-pub extern fn napi_reference_ref(env_: napi_env, ref: *Ref, result: [*c]u32) napi_status;
-pub extern fn napi_reference_unref(env_: napi_env, ref: *Ref, result: [*c]u32) napi_status;
-pub extern fn napi_get_reference_value(env_: napi_env, ref: *Ref, result: *napi_value) napi_status;
-pub extern fn napi_get_reference_value_internal(ref: *Ref) JSC.JSValue;
-=======
-pub extern fn napi_wrap(env: napi_env, js_object: napi_value, native_object: ?*anyopaque, finalize_cb: napi_finalize, finalize_hint: ?*anyopaque, result: *napi_ref) napi_status;
-pub extern fn napi_unwrap(env: napi_env, js_object: napi_value, result: [*]*anyopaque) napi_status;
-pub extern fn napi_remove_wrap(env: napi_env, js_object: napi_value, result: [*]*anyopaque) napi_status;
-pub extern fn napi_create_object(env: napi_env, result: *napi_value) napi_status;
-pub extern fn napi_create_external(env: napi_env, data: ?*anyopaque, finalize_cb: napi_finalize, finalize_hint: ?*anyopaque, result: *napi_value) napi_status;
-pub extern fn napi_get_value_external(env: napi_env, value: napi_value, result: [*]*anyopaque) napi_status;
-pub extern fn napi_create_reference(env: napi_env, value: napi_value, initial_refcount: u32, result: *napi_ref) napi_status;
-pub extern fn napi_delete_reference(env: napi_env, ref: napi_ref) napi_status;
-pub extern fn napi_reference_ref(env: napi_env, ref: napi_ref, result: [*c]u32) napi_status;
-pub extern fn napi_reference_unref(env: napi_env, ref: napi_ref, result: [*c]u32) napi_status;
-pub extern fn napi_get_reference_value(env: napi_env, ref: napi_ref, result: *napi_value) napi_status;
+pub extern fn napi_create_reference(env_: napi_env, value: napi_value, initial_refcount: u32, result: *napi_ref) napi_status;
+pub extern fn napi_delete_reference(env_: napi_env, ref: napi_ref) napi_status;
+pub extern fn napi_reference_ref(env_: napi_env, ref: napi_ref, result: [*c]u32) napi_status;
+pub extern fn napi_reference_unref(env_: napi_env, ref: napi_ref, result: [*c]u32) napi_status;
+pub extern fn napi_get_reference_value(env_: napi_env, ref: napi_ref, result: *napi_value) napi_status;
 pub extern fn napi_get_reference_value_internal(ref: napi_ref) JSC.JSValue;
->>>>>>> 2af12f49
 
 pub export fn napi_open_handle_scope(env_: napi_env, result_: ?*napi_handle_scope) napi_status {
     log("napi_open_handle_scope", .{});
@@ -929,8 +808,11 @@
 }
 
 // we don't support async contexts
-pub export fn napi_async_destroy(env: napi_env, _: *anyopaque) napi_status {
+pub export fn napi_async_destroy(env_: napi_env, _: *anyopaque) napi_status {
     log("napi_async_destroy", .{});
+    const env = env_ orelse {
+        return envIsNull();
+    };
     return env.ok();
 }
 
@@ -942,11 +824,7 @@
     };
     const recv, const func = .{ recv_.get(), func_.get() };
     if (func.isEmptyOrUndefinedOrNull() or !func.isCallable(env.toJS().vm())) {
-<<<<<<< HEAD
-        return .function_expected;
-=======
         return env.setLastError(.function_expected);
->>>>>>> 2af12f49
     }
 
     const res = func.call(
@@ -1012,8 +890,11 @@
     }
     return env.ok();
 }
-pub export fn napi_escape_handle(env: napi_env, scope_: napi_escapable_handle_scope, escapee: napi_value, result_: ?*napi_value) napi_status {
+pub export fn napi_escape_handle(env_: napi_env, scope_: napi_escapable_handle_scope, escapee: napi_value, result_: ?*napi_value) napi_status {
     log("napi_escape_handle", .{});
+    const env = env_ orelse {
+        return envIsNull();
+    };
     const result = result_ orelse {
         return env.invalidArg();
     };
@@ -1028,42 +909,40 @@
 pub extern fn napi_check_object_type_tag(_: napi_env, _: napi_value, _: [*c]const napi_type_tag, _: *bool) napi_status;
 
 // do nothing for both of these
-pub export fn napi_open_callback_scope(env: napi_env, _: napi_value, _: *anyopaque, _: *anyopaque) napi_status {
+pub export fn napi_open_callback_scope(env_: napi_env, _: napi_value, _: *anyopaque, _: *anyopaque) napi_status {
     log("napi_open_callback_scope", .{});
-    return env.ok();
-}
-pub export fn napi_close_callback_scope(env: napi_env, _: *anyopaque) napi_status {
+    const env = env_ orelse {
+        return envIsNull();
+    };
+    return env.ok();
+}
+pub export fn napi_close_callback_scope(env_: napi_env, _: *anyopaque) napi_status {
     log("napi_close_callback_scope", .{});
-    return env.ok();
-}
-<<<<<<< HEAD
+    const env = env_ orelse {
+        return envIsNull();
+    };
+    return env.ok();
+}
 pub extern fn napi_throw(env_: napi_env, @"error": napi_value) napi_status;
 pub extern fn napi_throw_error(env_: napi_env, code: [*c]const u8, msg: [*c]const u8) napi_status;
 pub extern fn napi_throw_type_error(env_: napi_env, code: [*c]const u8, msg: [*c]const u8) napi_status;
 pub extern fn napi_throw_range_error(env_: napi_env, code: [*c]const u8, msg: [*c]const u8) napi_status;
-pub export fn napi_is_error(_: napi_env, value_: napi_value, result: *bool) napi_status {
-=======
-pub extern fn napi_throw(env: napi_env, @"error": napi_value) napi_status;
-pub extern fn napi_throw_error(env: napi_env, code: [*c]const u8, msg: [*c]const u8) napi_status;
-pub extern fn napi_throw_type_error(env: napi_env, code: [*c]const u8, msg: [*c]const u8) napi_status;
-pub extern fn napi_throw_range_error(env: napi_env, code: [*c]const u8, msg: [*c]const u8) napi_status;
-pub export fn napi_is_error(env: napi_env, value_: napi_value, result: *bool) napi_status {
->>>>>>> 2af12f49
+pub export fn napi_is_error(env_: napi_env, value_: napi_value, result: *bool) napi_status {
     log("napi_is_error", .{});
+    const env = env_ orelse {
+        return envIsNull();
+    };
     const value = value_.get();
     result.* = value.isAnyError();
     return env.ok();
 }
-<<<<<<< HEAD
 pub extern fn napi_is_exception_pending(env_: napi_env, result: *bool) napi_status;
 pub extern fn napi_get_and_clear_last_exception(env_: napi_env, result: *napi_value) napi_status;
-pub export fn napi_is_arraybuffer(_: napi_env, value_: napi_value, result_: ?*bool) napi_status {
-=======
-pub extern fn napi_is_exception_pending(env: napi_env, result: *bool) napi_status;
-pub extern fn napi_get_and_clear_last_exception(env: napi_env, result: *napi_value) napi_status;
-pub export fn napi_is_arraybuffer(env: napi_env, value_: napi_value, result_: ?*bool) napi_status {
->>>>>>> 2af12f49
+pub export fn napi_is_arraybuffer(env_: napi_env, value_: napi_value, result_: ?*bool) napi_status {
     log("napi_is_arraybuffer", .{});
+    const env = env_ orelse {
+        return envIsNull();
+    };
     const result = result_ orelse {
         return env.invalidArg();
     };
@@ -1081,11 +960,7 @@
         return envIsNull();
     };
     const arraybuffer = arraybuffer_.get();
-<<<<<<< HEAD
-    const array_buffer = arraybuffer.asArrayBuffer(env.toJS()) orelse return .arraybuffer_expected;
-=======
     const array_buffer = arraybuffer.asArrayBuffer(env.toJS()) orelse return env.setLastError(.arraybuffer_expected);
->>>>>>> 2af12f49
     const slice = array_buffer.slice();
     if (data) |dat|
         dat.* = slice.ptr;
@@ -1093,8 +968,11 @@
         len.* = slice.len;
     return env.ok();
 }
-pub export fn napi_is_typedarray(env: napi_env, value_: napi_value, result_: ?*bool) napi_status {
+pub export fn napi_is_typedarray(env_: napi_env, value_: napi_value, result_: ?*bool) napi_status {
     log("napi_is_typedarray", .{});
+    const env = env_ orelse {
+        return envIsNull();
+    };
     const value = value_.get();
     const result = result_ orelse return env.invalidArg();
     result.* = value.jsTypeLoose().isTypedArray();
@@ -1139,11 +1017,7 @@
         return env.invalidArg();
     defer typedarray.ensureStillAlive();
 
-<<<<<<< HEAD
-    const array_buffer = typedarray.asArrayBuffer(env.toJS()) orelse return invalidArg();
-=======
     const array_buffer = typedarray.asArrayBuffer(env.toJS()) orelse return env.invalidArg();
->>>>>>> 2af12f49
     if (maybe_type) |@"type"|
         @"type".* = napi_typedarray_type.fromJSType(array_buffer.typed_array_type) orelse return env.invalidArg();
 
@@ -1161,14 +1035,12 @@
         byte_offset.* = array_buffer.offset;
     return env.ok();
 }
-<<<<<<< HEAD
 pub extern fn napi_create_dataview(env_: napi_env, length: usize, arraybuffer: napi_value, byte_offset: usize, result: *napi_value) napi_status;
-pub export fn napi_is_dataview(_: napi_env, value_: napi_value, result_: ?*bool) napi_status {
-=======
-pub extern fn napi_create_dataview(env: napi_env, length: usize, arraybuffer: napi_value, byte_offset: usize, result: *napi_value) napi_status;
-pub export fn napi_is_dataview(env: napi_env, value_: napi_value, result_: ?*bool) napi_status {
->>>>>>> 2af12f49
+pub export fn napi_is_dataview(env_: napi_env, value_: napi_value, result_: ?*bool) napi_status {
     log("napi_is_dataview", .{});
+    const env = env_ orelse {
+        return envIsNull();
+    };
     const result = result_ orelse {
         return env.invalidArg();
     };
@@ -1189,11 +1061,7 @@
         return envIsNull();
     };
     const dataview = dataview_.get();
-<<<<<<< HEAD
-    const array_buffer = dataview.asArrayBuffer(env.toJS()) orelse return .object_expected;
-=======
     const array_buffer = dataview.asArrayBuffer(env.toJS()) orelse return env.setLastError(.object_expected);
->>>>>>> 2af12f49
     if (maybe_bytelength) |bytelength|
         bytelength.* = array_buffer.byte_len;
 
@@ -1208,8 +1076,11 @@
 
     return env.ok();
 }
-pub export fn napi_get_version(env: napi_env, result_: ?*u32) napi_status {
+pub export fn napi_get_version(env_: napi_env, result_: ?*u32) napi_status {
     log("napi_get_version", .{});
+    const env = env_ orelse {
+        return envIsNull();
+    };
     const result = result_ orelse {
         return env.invalidArg();
     };
@@ -1230,11 +1101,7 @@
     deferred.* = bun.default_allocator.create(JSC.JSPromise.Strong) catch @panic("failed to allocate napi_deferred");
     deferred.*.* = JSC.JSPromise.Strong.init(env.toJS());
     promise.set(env, deferred.*.get().asValue(env.toJS()));
-<<<<<<< HEAD
-    return .ok;
-=======
-    return env.ok();
->>>>>>> 2af12f49
+    return env.ok();
 }
 pub export fn napi_resolve_deferred(env_: napi_env, deferred: napi_deferred, resolution_: napi_value) napi_status {
     log("napi_resolve_deferred", .{});
@@ -1260,8 +1127,11 @@
     bun.default_allocator.destroy(deferred);
     return env.ok();
 }
-pub export fn napi_is_promise(env: napi_env, value_: napi_value, is_promise_: ?*bool) napi_status {
+pub export fn napi_is_promise(env_: napi_env, value_: napi_value, is_promise_: ?*bool) napi_status {
     log("napi_is_promise", .{});
+    const env = env_ orelse {
+        return envIsNull();
+    };
     const value = value_.get();
     const is_promise = is_promise_ orelse {
         return env.invalidArg();
@@ -1286,14 +1156,13 @@
     };
     var args = [_]JSC.C.JSValueRef{JSC.JSValue.jsNumber(time).asObjectRef()};
     result.set(env, JSValue.c(JSC.C.JSObjectMakeDate(env.toJS().ref(), 1, &args, TODO_EXCEPTION)));
-<<<<<<< HEAD
-    return .ok;
-=======
-    return env.ok();
->>>>>>> 2af12f49
-}
-pub export fn napi_is_date(env: napi_env, value_: napi_value, is_date_: ?*bool) napi_status {
+    return env.ok();
+}
+pub export fn napi_is_date(env_: napi_env, value_: napi_value, is_date_: ?*bool) napi_status {
     log("napi_is_date", .{});
+    const env = env_ orelse {
+        return envIsNull();
+    };
     const is_date = is_date_ orelse {
         return env.invalidArg();
     };
@@ -1301,15 +1170,9 @@
     is_date.* = value.jsTypeLoose() == .JSDate;
     return env.ok();
 }
-<<<<<<< HEAD
 pub extern fn napi_get_date_value(env_: napi_env, value: napi_value, result: *f64) napi_status;
-pub extern fn napi_add_finalizer(env_: napi_env, js_object: napi_value, native_object: ?*anyopaque, finalize_cb: napi_finalize, finalize_hint: ?*anyopaque, result: *Ref) napi_status;
+pub extern fn napi_add_finalizer(env_: napi_env, js_object: napi_value, native_object: ?*anyopaque, finalize_cb: napi_finalize, finalize_hint: ?*anyopaque, result: napi_ref) napi_status;
 pub export fn napi_create_bigint_int64(env_: napi_env, value: i64, result_: ?*napi_value) napi_status {
-=======
-pub extern fn napi_get_date_value(env: napi_env, value: napi_value, result: *f64) napi_status;
-pub extern fn napi_add_finalizer(env: napi_env, js_object: napi_value, native_object: ?*anyopaque, finalize_cb: napi_finalize, finalize_hint: ?*anyopaque, result: napi_ref) napi_status;
-pub export fn napi_create_bigint_int64(env: napi_env, value: i64, result_: ?*napi_value) napi_status {
->>>>>>> 2af12f49
     log("napi_create_bigint_int64", .{});
     const env = env_ orelse {
         return envIsNull();
@@ -1318,11 +1181,7 @@
         return env.invalidArg();
     };
     result.set(env, JSC.JSValue.fromInt64NoTruncate(env.toJS(), value));
-<<<<<<< HEAD
-    return .ok;
-=======
-    return env.ok();
->>>>>>> 2af12f49
+    return env.ok();
 }
 pub export fn napi_create_bigint_uint64(env_: napi_env, value: u64, result_: ?*napi_value) napi_status {
     log("napi_create_bigint_uint64", .{});
@@ -1333,15 +1192,11 @@
         return env.invalidArg();
     };
     result.set(env, JSC.JSValue.fromUInt64NoTruncate(env.toJS(), value));
-<<<<<<< HEAD
-    return .ok;
-=======
-    return env.ok();
->>>>>>> 2af12f49
-}
-pub extern fn napi_create_bigint_words(env: napi_env, sign_bit: c_int, word_count: usize, words: [*c]const u64, result: *napi_value) napi_status;
-pub extern fn napi_get_value_bigint_int64(env: napi_env, value: napi_value, result: ?*i64, lossless: ?*bool) napi_status;
-pub extern fn napi_get_value_bigint_uint64(env: napi_env, value: napi_value, result: ?*u64, lossless: ?*bool) napi_status;
+    return env.ok();
+}
+pub extern fn napi_create_bigint_words(env_: napi_env, sign_bit: c_int, word_count: usize, words: [*c]const u64, result: *napi_value) napi_status;
+pub extern fn napi_get_value_bigint_int64(env_: napi_env, value: napi_value, result: ?*i64, lossless: ?*bool) napi_status;
+pub extern fn napi_get_value_bigint_uint64(env_: napi_env, value: napi_value, result: ?*u64, lossless: ?*bool) napi_status;
 
 pub extern fn napi_get_value_bigint_words(env_: napi_env, value: napi_value, sign_bit: [*c]c_int, word_count: [*c]usize, words: [*c]u64) napi_status;
 pub extern fn napi_get_all_property_names(env_: napi_env, object: napi_value, key_mode: napi_key_collection_mode, key_filter: napi_key_filter, key_conversion: napi_key_conversion, result: *napi_value) napi_status;
@@ -1361,10 +1216,7 @@
     completion_task: ?*anyopaque = null,
     event_loop: *JSC.EventLoop,
     global: *JSC.JSGlobalObject,
-<<<<<<< HEAD
     env: *NapiEnv,
-=======
->>>>>>> 2af12f49
     execute: napi_async_execute_callback = null,
     complete: napi_async_complete_callback = null,
     ctx: ?*anyopaque = null,
@@ -1380,11 +1232,7 @@
         cancelled = 3,
     };
 
-<<<<<<< HEAD
     pub fn create(env: *NapiEnv, execute: napi_async_execute_callback, complete: napi_async_complete_callback, ctx: ?*anyopaque) !*napi_async_work {
-=======
-    pub fn create(global: *JSC.JSGlobalObject, execute: napi_async_execute_callback, complete: napi_async_complete_callback, ctx: ?*anyopaque) !*napi_async_work {
->>>>>>> 2af12f49
         const work = try bun.default_allocator.create(napi_async_work);
         const global = env.toJS();
         work.* = .{
@@ -1413,11 +1261,7 @@
             }
             return;
         }
-<<<<<<< HEAD
         this.execute.?(this.env, this.ctx);
-=======
-        this.execute.?(NapiEnv.fromJS(this.global), this.ctx);
->>>>>>> 2af12f49
         this.status.store(@intFromEnum(Status.completed), .seq_cst);
 
         this.event_loop.enqueueTaskConcurrent(this.concurrent_task.from(this, .manual_deinit));
@@ -1446,21 +1290,12 @@
     }
 
     fn runFromJSWithError(this: *napi_async_work) bun.JSError!void {
-<<<<<<< HEAD
         const handle_scope = NapiHandleScope.open(this.env, false);
         defer if (handle_scope) |scope| scope.close(this.env);
         this.complete.?(
             this.env,
-            if (this.status.load(.seq_cst) == @intFromEnum(Status.cancelled))
-                napi_status.cancelled
-=======
-        const handle_scope = NapiHandleScope.open(NapiEnv.fromJS(this.global), false);
-        defer if (handle_scope) |scope| scope.close(NapiEnv.fromJS(this.global));
-        this.complete.?(
-            NapiEnv.fromJS(this.global),
             @intFromEnum(if (this.status.load(.seq_cst) == @intFromEnum(Status.cancelled))
                 NapiStatus.cancelled
->>>>>>> 2af12f49
             else
                 NapiStatus.ok),
             this.ctx.?,
@@ -1543,12 +1378,9 @@
 }
 pub export fn napi_create_buffer(env_: napi_env, length: usize, data: ?**anyopaque, result: *napi_value) napi_status {
     log("napi_create_buffer: {d}", .{length});
-<<<<<<< HEAD
-    const env = env_ orelse {
-        return envIsNull();
-    };
-=======
->>>>>>> 2af12f49
+    const env = env_ orelse {
+        return envIsNull();
+    };
     var buffer = JSC.JSValue.createBufferFromLength(env.toJS(), length);
     if (length > 0) {
         if (data) |ptr| {
@@ -1591,11 +1423,7 @@
     };
     const value = value_.get();
     result.* = value.isBuffer(env.toJS());
-<<<<<<< HEAD
-    return .ok;
-=======
-    return env.ok();
->>>>>>> 2af12f49
+    return env.ok();
 }
 pub export fn napi_get_buffer_info(env_: napi_env, value_: napi_value, data: ?*[*]u8, length: ?*usize) napi_status {
     log("napi_get_buffer_info", .{});
@@ -1639,7 +1467,7 @@
     const result = result_ orelse {
         return env.invalidArg();
     };
-    result.* = napi_async_work.create(env.toJS(), execute, complete, data) catch {
+    result.* = napi_async_work.create(env, execute, complete, data) catch {
         return env.genericFailure();
     };
     return env.ok();
@@ -1683,8 +1511,11 @@
 
     return env.genericFailure();
 }
-pub export fn napi_get_node_version(env: napi_env, version_: ?**const napi_node_version) napi_status {
+pub export fn napi_get_node_version(env_: napi_env, version_: ?**const napi_node_version) napi_status {
     log("napi_get_node_version", .{});
+    const env = env_ orelse {
+        return envIsNull();
+    };
     const version = version_ orelse {
         return env.invalidArg();
     };
@@ -1716,23 +1547,14 @@
 // and array reallocations are relatively expensive.
 pub export fn napi_add_env_cleanup_hook(env_: napi_env, fun: ?*const fn (?*anyopaque) callconv(.C) void, arg: ?*anyopaque) napi_status {
     log("napi_add_env_cleanup_hook", .{});
-<<<<<<< HEAD
-    const env = env_ orelse {
-        return envIsNull();
-    };
-    if (fun == null) {
-        return .ok;
-    }
-
-    env.toJS().bunVM().rareData().pushCleanupHook(env.toJS(), arg, fun.?);
-    return .ok;
-=======
+    const env = env_ orelse {
+        return envIsNull();
+    };
     if (fun == null)
         return env.ok();
 
     env.toJS().bunVM().rareData().pushCleanupHook(env.toJS(), arg, fun.?);
     return env.ok();
->>>>>>> 2af12f49
 }
 pub export fn napi_remove_env_cleanup_hook(env_: napi_env, fun: ?*const fn (?*anyopaque) callconv(.C) void, arg: ?*anyopaque) napi_status {
     log("napi_remove_env_cleanup_hook", .{});
@@ -1747,14 +1569,8 @@
 
     const vm = JSC.VirtualMachine.get();
 
-<<<<<<< HEAD
-    if (vm.rare_data == null or fun == null or vm.isShuttingDown()) {
-        return .ok;
-    }
-=======
     if (vm.rare_data == null or fun == null or vm.isShuttingDown())
         return env.ok();
->>>>>>> 2af12f49
 
     var rare_data = vm.rare_data.?;
     const cmp = JSC.RareData.CleanupHook.init(env.toJS(), arg, fun.?);
@@ -1961,12 +1777,8 @@
     /// See: https://github.com/nodejs/node/pull/38506
     /// In that case, we need to drain microtasks.
     fn call(this: *ThreadSafeFunction, task: ?*anyopaque, is_first: bool) void {
-<<<<<<< HEAD
         const env = this.env;
         const globalObject = env.toJS();
-=======
-        const globalObject = this.env.toJS();
->>>>>>> 2af12f49
         if (!is_first) {
             this.event_loop.drainMicrotasks();
         }
@@ -1987,15 +1799,9 @@
             .c => |cb| {
                 const js = cb.js.get() orelse .undefined;
 
-<<<<<<< HEAD
                 const handle_scope = NapiHandleScope.open(env, false);
                 defer if (handle_scope) |scope| scope.close(env);
                 cb.napi_threadsafe_function_call_js(env, napi_value.create(env, js), this.ctx, task);
-=======
-                const handle_scope = NapiHandleScope.open(this.env, false);
-                defer if (handle_scope) |scope| scope.close(this.env);
-                cb.napi_threadsafe_function_call_js(this.env, napi_value.create(this.env, js), this.ctx, task);
->>>>>>> 2af12f49
             },
         }
     }
@@ -2124,36 +1930,21 @@
     const func = func_.get();
     const global = env.toJS();
 
-<<<<<<< HEAD
-    if (call_js_cb == null and (func.isEmptyOrUndefinedOrNull() or !func.isCallable(env.toJS().vm()))) {
-        return napi_status.function_expected;
-    }
-
-    const vm = env.toJS().bunVM();
-=======
     if (call_js_cb == null and (func.isEmptyOrUndefinedOrNull() or !func.isCallable(global.vm()))) {
         return env.setLastError(.function_expected);
     }
 
     const vm = global.bunVM();
->>>>>>> 2af12f49
     var function = ThreadSafeFunction.new(.{
         .event_loop = vm.eventLoop(),
         .env = env,
         .callback = if (call_js_cb) |c| .{
             .c = .{
                 .napi_threadsafe_function_call_js = c,
-<<<<<<< HEAD
-                .js = if (func == .zero) .{} else JSC.Strong.create(func.withAsyncContextIfNeeded(env.toJS()), vm.global),
-            },
-        } else .{
-            .js = if (func == .zero) .{} else JSC.Strong.create(func.withAsyncContextIfNeeded(env.toJS()), vm.global),
-=======
                 .js = if (func == .zero) .{} else JSC.Strong.create(func.withAsyncContextIfNeeded(global), vm.global),
             },
         } else .{
             .js = if (func == .zero) .{} else JSC.Strong.create(func.withAsyncContextIfNeeded(global), vm.global),
->>>>>>> 2af12f49
         },
         .ctx = context,
         .queue = ThreadSafeFunction.Queue.init(max_queue_size, bun.default_allocator),
@@ -2189,31 +1980,28 @@
 }
 pub export fn napi_unref_threadsafe_function(env_: napi_env, func: napi_threadsafe_function) napi_status {
     log("napi_unref_threadsafe_function", .{});
-<<<<<<< HEAD
-    const env = env_ orelse {
-        return envIsNull();
-    };
-=======
->>>>>>> 2af12f49
+    const env = env_ orelse {
+        return envIsNull();
+    };
     bun.assert(func.event_loop.global == env.toJS());
     func.unref();
     return env.ok();
 }
 pub export fn napi_ref_threadsafe_function(env_: napi_env, func: napi_threadsafe_function) napi_status {
     log("napi_ref_threadsafe_function", .{});
-<<<<<<< HEAD
-    const env = env_ orelse {
-        return envIsNull();
-    };
-=======
->>>>>>> 2af12f49
+    const env = env_ orelse {
+        return envIsNull();
+    };
     bun.assert(func.event_loop.global == env.toJS());
     func.ref();
     return env.ok();
 }
 
-pub export fn napi_add_async_cleanup_hook(env: napi_env, _: napi_async_cleanup_hook, _: ?*anyopaque, _: [*c]napi_async_cleanup_hook_handle) napi_status {
+pub export fn napi_add_async_cleanup_hook(env_: napi_env, _: napi_async_cleanup_hook, _: ?*anyopaque, _: [*c]napi_async_cleanup_hook_handle) napi_status {
     log("napi_add_async_cleanup_hook", .{});
+    const env = env_ orelse {
+        return envIsNull();
+    };
     // TODO:
     return env.ok();
 }
