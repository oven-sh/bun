const std = @import("std");
const JSC = @import("bun").JSC;
const strings = @import("bun").strings;
const bun = @import("bun");
const Lock = @import("../lock.zig").Lock;
const JSValue = JSC.JSValue;
const ZigString = JSC.ZigString;
const TODO_EXCEPTION: JSC.C.ExceptionRef = null;

const Channel = @import("../sync.zig").Channel;

pub const napi_env = *JSC.JSGlobalObject;
pub const Ref = opaque {
    pub fn create(globalThis: *JSC.JSGlobalObject, value: JSValue) *Ref {
        JSC.markBinding(@src());
        var ref: *Ref = undefined;
        std.debug.assert(
            napi_create_reference(
                globalThis,
                value,
                1,
                &ref,
            ) == .ok,
        );
        if (comptime bun.Environment.isDebug) {
            std.debug.assert(ref.get() == value);
        }
        return ref;
    }

    pub fn get(ref: *Ref) JSValue {
        JSC.markBinding(@src());
        return napi_get_reference_value_internal(ref);
    }

    pub fn destroy(ref: *Ref) void {
        JSC.markBinding(@src());
        napi_delete_reference_internal(ref);
    }

    pub fn set(this: *Ref, value: JSC.JSValue) void {
        JSC.markBinding(@src());
        napi_set_ref(this, value);
    }

    extern fn napi_delete_reference_internal(ref: *Ref) void;
    extern fn napi_set_ref(ref: *Ref, value: JSC.JSValue) void;
};
pub const napi_handle_scope = napi_env;
pub const napi_escapable_handle_scope = struct_napi_escapable_handle_scope__;
pub const napi_callback_info = *JSC.CallFrame;
pub const napi_deferred = *JSC.JSPromise;

pub const napi_value = JSC.JSValue;
pub const struct_napi_escapable_handle_scope__ = opaque {};
pub const struct_napi_deferred__ = opaque {};

const char16_t = u16;
pub const napi_default: c_int = 0;
pub const napi_writable: c_int = 1;
pub const napi_enumerable: c_int = 2;
pub const napi_configurable: c_int = 4;
pub const napi_static: c_int = 1024;
pub const napi_default_method: c_int = 5;
pub const napi_default_jsproperty: c_int = 7;
pub const napi_property_attributes = c_uint;
pub const napi_valuetype = enum(c_uint) {
    undefined = 0,
    null = 1,
    boolean = 2,
    number = 3,
    string = 4,
    symbol = 5,
    object = 6,
    function = 7,
    external = 8,
    bigint = 9,
};
pub const napi_typedarray_type = enum(c_uint) {
    int8_array = 0,
    uint8_array = 1,
    uint8_clamped_array = 2,
    int16_array = 3,
    uint16_array = 4,
    int32_array = 5,
    uint32_array = 6,
    float32_array = 7,
    float64_array = 8,
    bigint64_array = 9,
    biguint64_array = 10,

    pub fn fromJSType(this: JSC.JSValue.JSType) ?napi_typedarray_type {
        return switch (this) {
            .Int8Array => napi_typedarray_type.int8_array,
            .Uint8Array => napi_typedarray_type.uint8_array,
            .Uint8ClampedArray => napi_typedarray_type.uint8_clamped_array,
            .Int16Array => napi_typedarray_type.int16_array,
            .Uint16Array => napi_typedarray_type.uint16_array,
            .Int32Array => napi_typedarray_type.int32_array,
            .Uint32Array => napi_typedarray_type.uint32_array,
            .Float32Array => napi_typedarray_type.float32_array,
            .Float64Array => napi_typedarray_type.float64_array,
            .BigInt64Array => napi_typedarray_type.bigint64_array,
            .BigUint64Array => napi_typedarray_type.biguint64_array,
            else => null,
        };
    }

    pub fn toJSType(this: napi_typedarray_type) JSC.JSValue.JSType {
        return switch (this) {
            .int8_array => .Int8Array,
            .uint8_array => .Uint8Array,
            .uint8_clamped_array => .Uint8ClampedArray,
            .int16_array => .Int16Array,
            .uint16_array => .Uint16Array,
            .int32_array => .Int32Array,
            .uint32_array => .Uint32Array,
            .float32_array => .Float32Array,
            .float64_array => .Float64Array,
            .bigint64_array => .BigInt64Array,
            .biguint64_array => .BigUint64Array,
        };
    }

    pub fn toC(this: napi_typedarray_type) JSC.C.JSTypedArrayType {
        return this.toJSType().toC();
    }
};
pub const napi_status = enum(c_uint) {
    ok = 0,
    invalid_arg = 1,
    object_expected = 2,
    string_expected = 3,
    name_expected = 4,
    function_expected = 5,
    number_expected = 6,
    boolean_expected = 7,
    array_expected = 8,
    generic_failure = 9,
    pending_exception = 10,
    cancelled = 11,
    escape_called_twice = 12,
    handle_scope_mismatch = 13,
    callback_scope_mismatch = 14,
    queue_full = 15,
    closing = 16,
    bigint_expected = 17,
    date_expected = 18,
    arraybuffer_expected = 19,
    detachable_arraybuffer_expected = 20,
    would_deadlock = 21,
};
pub const napi_callback = bun.FnPtrOptional(fn (napi_env, napi_callback_info) callconv(.C) napi_value);
pub const napi_finalize = bun.FnPtrOptional(fn (napi_env, ?*anyopaque, ?*anyopaque) callconv(.C) void);
pub const napi_property_descriptor = extern struct {
    utf8name: [*c]const u8,
    name: napi_value,
    method: napi_callback,
    getter: napi_callback,
    setter: napi_callback,
    value: napi_value,
    attributes: napi_property_attributes,
    data: ?*anyopaque,
};
pub const napi_extended_error_info = extern struct {
    error_message: [*c]const u8,
    engine_reserved: ?*anyopaque,
    engine_error_code: u32,
    error_code: napi_status,
};
pub const napi_key_include_prototypes: c_int = 0;
pub const napi_key_own_only: c_int = 1;
pub const napi_key_collection_mode = c_uint;
pub const napi_key_all_properties: c_int = 0;
pub const napi_key_writable: c_int = 1;
pub const napi_key_enumerable: c_int = 2;
pub const napi_key_configurable: c_int = 4;
pub const napi_key_skip_strings: c_int = 8;
pub const napi_key_skip_symbols: c_int = 16;
pub const napi_key_filter = c_uint;
pub const napi_key_keep_numbers: c_int = 0;
pub const napi_key_numbers_to_strings: c_int = 1;
pub const napi_key_conversion = c_uint;
pub const napi_type_tag = extern struct {
    lower: u64,
    upper: u64,
};
pub extern fn napi_get_last_error_info(env: napi_env, result: [*c][*c]const napi_extended_error_info) napi_status;
pub export fn napi_get_undefined(_: napi_env, result: *napi_value) napi_status {
    result.* = JSValue.jsUndefined();
    return .ok;
}
pub export fn napi_get_null(_: napi_env, result: *napi_value) napi_status {
    result.* = JSValue.jsNull();
    return .ok;
}
pub extern fn napi_get_global(env: napi_env, result: *napi_value) napi_status;
pub export fn napi_get_boolean(_: napi_env, value: bool, result: *napi_value) napi_status {
    result.* = JSValue.jsBoolean(value);
    return .ok;
}
pub export fn napi_create_object(env: napi_env, result: *napi_value) napi_status {
    result.* = JSValue.createEmptyObject(env, 0);
    return .ok;
}
pub export fn napi_create_array(env: napi_env, result: *napi_value) napi_status {
    result.* = JSValue.c(JSC.C.JSObjectMakeArray(env.ref(), 0, null, null));
    return .ok;
}
const prefilled_undefined_args_array: [128]JSC.JSValue = brk: {
    var args: [128]JSC.JSValue = undefined;
    for (args) |_, i| {
        args[i] = JSValue.jsUndefined();
    }
    break :brk args;
};
pub export fn napi_create_array_with_length(env: napi_env, length: usize, result: *napi_value) napi_status {
    if (length < prefilled_undefined_args_array.len) {
        result.* = JSValue.c(JSC.C.JSObjectMakeArray(env.ref(), length, @ptrCast([*]const JSC.C.JSValueRef, &prefilled_undefined_args_array[0..length]), null));
        return .ok;
    }

    const allocator = env.bunVM().allocator;
    var undefined_args = allocator.alloc(JSC.C.JSValueRef, length) catch return .generic_failure;
    defer allocator.free(undefined_args);
    for (undefined_args) |_, i| {
        undefined_args[i] = JSValue.jsUndefined().asObjectRef();
    }
    result.* = JSValue.c(JSC.C.JSObjectMakeArray(env.ref(), length, undefined_args.ptr, null));

    return .ok;
}
pub export fn napi_create_double(_: napi_env, value: f64, result: *napi_value) napi_status {
    result.* = JSValue.jsNumber(value);
    return .ok;
}
pub export fn napi_create_int32(_: napi_env, value: i32, result: *napi_value) napi_status {
    result.* = JSValue.jsNumber(value);
    return .ok;
}
pub export fn napi_create_uint32(_: napi_env, value: u32, result: *napi_value) napi_status {
    result.* = JSValue.jsNumber(value);
    return .ok;
}
pub export fn napi_create_int64(_: napi_env, value: i64, result: *napi_value) napi_status {
    result.* = JSValue.jsNumber(value);
    return .ok;
}
pub export fn napi_create_string_latin1(env: napi_env, str: [*]const u8, length: usize, result: *napi_value) napi_status {
    var len = length;
    if (NAPI_AUTO_LENGTH == length) {
        len = bun.span(std.meta.assumeSentinel(str, 0)).len;
    }
    result.* = JSC.ZigString.init(str[0..len]).toValueGC(env);
    return .ok;
}
pub export fn napi_create_string_utf8(env: napi_env, str: [*]const u8, length: usize, result: *napi_value) napi_status {
    var len = length;
    if (NAPI_AUTO_LENGTH == length) {
        len = bun.span(std.meta.assumeSentinel(str, 0)).len;
    }
    result.* = JSC.ZigString.init(str[0..len]).withEncoding().toValueGC(env);
    return .ok;
}
pub export fn napi_create_string_utf16(env: napi_env, str: [*]const char16_t, length: usize, result: *napi_value) napi_status {
    var len = length;
    if (NAPI_AUTO_LENGTH == length) {
        len = bun.span(std.meta.assumeSentinel(str, 0)).len;
    }
    result.* = JSC.ZigString.from16(str, len).toValueGC(env);
    return .ok;
}
pub export fn napi_create_symbol(env: napi_env, description: napi_value, result: *napi_value) napi_status {
    var string_ref = JSC.C.JSValueToStringCopy(env.ref(), description.asObjectRef(), null);
    defer JSC.C.JSStringRelease(string_ref);
    result.* = JSValue.c(JSC.C.JSValueMakeSymbol(env.ref(), string_ref));
    return .ok;
}
pub export fn napi_create_error(env: napi_env, code: napi_value, msg: napi_value, result: *napi_value) napi_status {
    const system_error = JSC.SystemError{
        .code = if (!code.isEmptyOrUndefinedOrNull()) code.getZigString(env) else ZigString.Empty,
        .message = msg.getZigString(env),
    };
    result.* = system_error.toErrorInstance(env);
    return .ok;
}
pub extern fn napi_create_type_error(env: napi_env, code: napi_value, msg: napi_value, result: *napi_value) napi_status;
pub extern fn napi_create_range_error(env: napi_env, code: napi_value, msg: napi_value, result: *napi_value) napi_status;
pub export fn napi_typeof(env: napi_env, value: napi_value, result: *napi_valuetype) napi_status {
    if (value.isEmpty()) {
        result.* = .undefined;
        return .ok;
    }

    if (value.isUndefined()) {
        result.* = .undefined;
        return .ok;
    }

    if (value.isNull()) {
        result.* = .null;
        return .ok;
    }

    if (value.isBoolean()) {
        result.* = .boolean;
        return .ok;
    }

    if (value.isNumber()) {
        result.* = .number;
        return .ok;
    }

    if (value.isString()) {
        result.* = .string;
        return .ok;
    }

    if (value.isSymbol()) {
        result.* = .symbol;
        return .ok;
    }

    if (value.isBigInt()) {
        result.* = .bigint;
        return .ok;
    }

    if (value.isObject()) {
        if (value.isCallable(env.vm())) {
            result.* = .function;
            return .ok;
        }
        result.* = .object;
        return .ok;
    }

    if (value.isCell() and value.isCallable(env.vm())) {
        result.* = .function;
        return .ok;
    }

    return .invalid_arg;
}
pub export fn napi_get_value_double(_: napi_env, value: napi_value, result: *f64) napi_status {
    result.* = value.asNumber();
    return .ok;
}
pub export fn napi_get_value_int32(_: napi_env, value: napi_value, result: *i32) napi_status {
    result.* = value.to(i32);
    return .ok;
}
pub export fn napi_get_value_uint32(_: napi_env, value: napi_value, result: *u32) napi_status {
    result.* = value.to(u32);
    return .ok;
}
pub export fn napi_get_value_int64(_: napi_env, value: napi_value, result: *i64) napi_status {
    result.* = value.to(i64);
    return .ok;
}
pub export fn napi_get_value_bool(_: napi_env, value: napi_value, result: *bool) napi_status {
    result.* = value.to(bool);
    return .ok;
}
inline fn maybeAppendNull(ptr: anytype, doit: bool) void {
    if (doit) {
        ptr.* = 0;
    }
}
pub export fn napi_get_value_string_latin1(env: napi_env, value: napi_value, buf_ptr: [*c]u8, bufsize: usize, result: *usize) napi_status {
    defer value.ensureStillAlive();
    const zig_str = value.getZigString(env);
    var buf = buf_ptr orelse {
        result.* = if (!zig_str.is16Bit())
            zig_str.len
        else
            // should be same length if valid latin1
            strings.elementLengthUTF16IntoUTF8([]const u16, zig_str.utf16SliceAligned());

        return .ok;
    };

    if (zig_str.len == 0) {
        result.* = 0;
        buf[0] = 0;

        return .ok;
    }

    var buf_ = buf[0..bufsize];

    if (bufsize == 0) {
        buf_ = bun.span(std.meta.assumeSentinel(buf_, 0));
        if (buf_.len == 0) {
            result.* = 0;
            return .ok;
        }
    }

    if (zig_str.is16Bit()) {
        const utf16 = zig_str.utf16SliceAligned();
        const wrote = JSC.WebCore.Encoder.writeU16(utf16.ptr, utf16.len, buf, buf_.len, .latin1);
        if (wrote < 0) {
            return .generic_failure;
        }
        maybeAppendNull(&buf[@intCast(usize, wrote)], bufsize == 0);
        // if zero terminated, report the length of the string without the null
        result.* = @intCast(@TypeOf(result.*), wrote);
        return .ok;
    }
    const to_copy = @min(zig_str.len, buf_.len);
    @memcpy(buf, zig_str.slice().ptr, to_copy);
    buf[to_copy] = 0;
    // if zero terminated, report the length of the string without the null
    result.* = to_copy;
    return .ok;
}

/// Copies a JavaScript string into a UTF-8 string buffer. The result is the
/// number of bytes (excluding the null terminator) copied into buf.
/// A sufficient buffer size should be greater than the length of string,
/// reserving space for null terminator.
/// If bufsize is insufficient, the string will be truncated and null terminated.
/// If buf is NULL, this method returns the length of the string (in bytes)
/// via the result parameter.
/// The result argument is optional unless buf is NULL.
pub export fn napi_get_value_string_utf8(env: napi_env, value: napi_value, buf_ptr: [*c]u8, bufsize: usize, result_ptr: ?*usize) napi_status {
    defer value.ensureStillAlive();
    if (!value.isString()) {
        return .string_expected;
    }

    const zig_str = value.getZigString(env);
    var buf = buf_ptr orelse {
        if (result_ptr) |result| {
            result.* = if (!zig_str.is16Bit())
                zig_str.len
            else
                JSC.WebCore.Encoder.byteLengthU16(zig_str.utf16SliceAligned().ptr, zig_str.utf16SliceAligned().len, .utf8);
        }

        return .ok;
    };

    if (zig_str.len == 0) {
        if (result_ptr) |result| {
            result.* = 0;
        }
        return .ok;
    }

    var buf_ = buf[0..bufsize];

    if (bufsize == 0) {
        buf_ = bun.span(std.meta.assumeSentinel(buf_, 0));
        if (buf_.len == 0) {
            if (result_ptr) |result| {
                result.* = 0;
            }
            return .ok;
        }
    }

    if (zig_str.is16Bit()) {
        const utf16 = zig_str.utf16SliceAligned();
        const wrote = JSC.WebCore.Encoder.writeU16(utf16.ptr, utf16.len, buf, buf_.len, .utf8);
        if (wrote < 0) {
            return .generic_failure;
        }
        buf[@intCast(usize, wrote)] = 0;
        if (result_ptr) |result| {
            result.* = @intCast(@TypeOf(result.*), wrote);
        }

        return .ok;
    }

    const to_copy = @min(zig_str.len, buf_.len);
    @memcpy(buf, zig_str.slice().ptr, to_copy);
    buf[to_copy] = 0;
    if (result_ptr) |result| {
        result.* = @intCast(@TypeOf(result.*), to_copy);
    }

    return .ok;
}
pub export fn napi_get_value_string_utf16(env: napi_env, value: napi_value, buf_ptr: [*c]char16_t, bufsize: usize, result_ptr: ?*usize) napi_status {
    defer value.ensureStillAlive();
    const zig_str = value.getZigString(env);
    var buf = buf_ptr orelse {
        if (result_ptr) |result| {
            result.* = if (zig_str.is16Bit())
                zig_str.len
            else
                JSC.WebCore.Encoder.byteLengthU16(zig_str.utf16SliceAligned().ptr, zig_str.utf16SliceAligned().len, .latin1);
        }

        return .ok;
    };

    if (zig_str.len == 0) {
        if (result_ptr) |result| {
            result.* = 0;
        }
        buf[0] = 0;

        return .ok;
    }

    var buf_ = buf[0..bufsize];

    if (bufsize == 0) {
        buf_ = bun.span(std.meta.assumeSentinel(buf_, 0));
        if (buf_.len == 0) {
            if (result_ptr) |result| {
                result.* = 0;
            }
            return .ok;
        }
    }

    if (!zig_str.is16Bit()) {
        const slice = zig_str.slice();
        const encode_into_result = strings.copyLatin1IntoUTF16([]char16_t, buf_, []const u8, slice);
        buf[@intCast(usize, encode_into_result.written)] = 0;

        if (result_ptr) |result| {
            result.* = encode_into_result.written;
        }
        return .ok;
    }

    const to_copy = @min(zig_str.len, buf_.len) * 2;
    @memcpy(std.mem.sliceAsBytes(buf_).ptr, std.mem.sliceAsBytes(zig_str.utf16SliceAligned()).ptr, to_copy);
    buf[to_copy] = 0;
    // if zero terminated, report the length of the string without the null
    if (result_ptr) |result| {
        result.* = to_copy;
    }

    return .ok;
}
pub export fn napi_coerce_to_bool(_: napi_env, value: napi_value, result: *napi_value) napi_status {
    result.* = JSValue.jsBoolean(value.to(bool));
    return .ok;
}
pub export fn napi_coerce_to_number(env: napi_env, value: napi_value, result: *napi_value) napi_status {
    result.* = JSC.JSValue.jsNumber(JSC.C.JSValueToNumber(env.ref(), value.asObjectRef(), TODO_EXCEPTION));
    return .ok;
}
pub export fn napi_coerce_to_object(env: napi_env, value: napi_value, result: *napi_value) napi_status {
    result.* = JSValue.c(JSC.C.JSValueToObject(env.ref(), value.asObjectRef(), TODO_EXCEPTION));
    return .ok;
}
pub export fn napi_get_prototype(env: napi_env, object: napi_value, result: *napi_value) napi_status {
    if (!object.isObject()) {
        return .object_expected;
    }

    result.* = JSValue.c(JSC.C.JSObjectGetPrototype(env.ref(), object.asObjectRef()));
    return .ok;
}
// TODO: bind JSC::ownKeys
// pub export fn napi_get_property_names(env: napi_env, object: napi_value, result: *napi_value) napi_status {
//     if (!object.isObject()) {
//         return .object_expected;
//     }

//     result.* =
// }
pub export fn napi_set_element(env: napi_env, object: napi_value, index: c_uint, value: napi_value) napi_status {
    if (!object.jsType().isIndexable()) {
        return .array_expected;
    }
    if (value.isEmpty())
        return .invalid_arg;
    JSC.C.JSObjectSetPropertyAtIndex(env.ref(), object.asObjectRef(), index, value.asObjectRef(), TODO_EXCEPTION);
    return .ok;
}
pub export fn napi_has_element(env: napi_env, object: napi_value, index: c_uint, result: *bool) napi_status {
    if (!object.jsType().isIndexable()) {
        return .array_expected;
    }

    result.* = object.getLengthOfArray(env) > index;
    return .ok;
}
pub export fn napi_get_element(env: napi_env, object: napi_value, index: u32, result: *napi_value) napi_status {
    if (!object.jsType().isIndexable()) {
        return .array_expected;
    }

    result.* = JSC.JSObject.getIndex(object, env, index);
    return .ok;
}
pub extern fn napi_define_properties(env: napi_env, object: napi_value, property_count: usize, properties: [*c]const napi_property_descriptor) napi_status;
pub export fn napi_is_array(_: napi_env, value: napi_value, result: *bool) napi_status {
    result.* = value.jsType().isArray();
    return .ok;
}
pub export fn napi_get_array_length(env: napi_env, value: napi_value, result: [*c]u32) napi_status {
    if (!value.jsType().isArray()) {
        return .array_expected;
    }

    result.* = @truncate(u32, value.getLengthOfArray(env));
    return .ok;
}
pub export fn napi_strict_equals(env: napi_env, lhs: napi_value, rhs: napi_value, result: *bool) napi_status {
    // there is some nuance with NaN here i'm not sure about
    result.* = lhs.isSameValue(rhs, env);
    return .ok;
}
pub export fn napi_call_function(env: napi_env, recv: napi_value, func: napi_value, argc: usize, argv: [*c]const napi_value, result: *napi_value) napi_status {
    JSC.markBinding(@src());

    if (argc > 0 and argv == null) {
        return .invalid_arg;
    }

    var exception = [_]JSC.C.JSValueRef{null};
    result.* =
        JSC.C.JSObjectCallAsFunctionReturnValue(
        env.ref(),
        func.asObjectRef(),
        recv.asObjectRef(),
        argc,
        if (argv != null)
            @ptrCast([*]const JSC.C.JSValueRef, argv)
        else
            null,
    );
    if (exception[0] != null) {
        return .generic_failure;
    }

    return .ok;
}
pub export fn napi_new_instance(env: napi_env, constructor: napi_value, argc: usize, argv: [*c]const napi_value, result: *napi_value) napi_status {
    JSC.markBinding(@src());

    if (argc > 0 and argv == null) {
        return .invalid_arg;
    }

    var exception = [_]JSC.C.JSValueRef{null};
    result.* = JSValue.c(
        JSC.C.JSObjectCallAsConstructor(
            env.ref(),
            constructor.asObjectRef(),
            argc,
            if (argv != null)
                @ptrCast([*]const JSC.C.JSValueRef, argv)
            else
                null,
            &exception,
        ),
    );
    if (exception[0] != null) {
        return .generic_failure;
    }

    return .ok;
}
pub export fn napi_instanceof(env: napi_env, object: napi_value, constructor: napi_value, result: *bool) napi_status {
    // TODO: does this throw object_expected in node?
    result.* = object.isCell() and object.isInstanceOf(env, constructor);
    return .ok;
}
pub extern fn napi_get_cb_info(env: napi_env, cbinfo: napi_callback_info, argc: [*c]usize, argv: *napi_value, this_arg: *napi_value, data: [*]*anyopaque) napi_status;
pub extern fn napi_get_new_target(env: napi_env, cbinfo: napi_callback_info, result: *napi_value) napi_status;
pub extern fn napi_define_class(
    env: napi_env,
    utf8name: [*c]const u8,
    length: usize,
    constructor: napi_callback,
    data: ?*anyopaque,
    property_count: usize,
    properties: [*c]const napi_property_descriptor,
    result: *napi_value,
) napi_status;
pub extern fn napi_wrap(env: napi_env, js_object: napi_value, native_object: ?*anyopaque, finalize_cb: napi_finalize, finalize_hint: ?*anyopaque, result: [*c]Ref) napi_status;
pub extern fn napi_unwrap(env: napi_env, js_object: napi_value, result: [*]*anyopaque) napi_status;
pub extern fn napi_remove_wrap(env: napi_env, js_object: napi_value, result: [*]*anyopaque) napi_status;
pub extern fn napi_create_external(env: napi_env, data: ?*anyopaque, finalize_cb: napi_finalize, finalize_hint: ?*anyopaque, result: *napi_value) napi_status;
pub extern fn napi_get_value_external(env: napi_env, value: napi_value, result: [*]*anyopaque) napi_status;
pub extern fn napi_create_reference(env: napi_env, value: napi_value, initial_refcount: u32, result: **Ref) napi_status;
pub extern fn napi_delete_reference(env: napi_env, ref: *Ref) napi_status;
pub extern fn napi_reference_ref(env: napi_env, ref: *Ref, result: [*c]u32) napi_status;
pub extern fn napi_reference_unref(env: napi_env, ref: *Ref, result: [*c]u32) napi_status;
pub extern fn napi_get_reference_value(env: napi_env, ref: *Ref, result: *napi_value) napi_status;
pub extern fn napi_get_reference_value_internal(ref: *Ref) JSC.JSValue;

// JSC scans the stack
// we don't need this
pub export fn napi_open_handle_scope(env: napi_env, result: *napi_handle_scope) napi_status {
    result.* = env;
    return .ok;
}
// JSC scans the stack
// we don't need this
pub export fn napi_close_handle_scope(_: napi_env, _: napi_handle_scope) napi_status {
    return .ok;
}
pub extern fn napi_open_escapable_handle_scope(env: napi_env, result: [*c]napi_escapable_handle_scope) napi_status;
pub extern fn napi_close_escapable_handle_scope(env: napi_env, scope: napi_escapable_handle_scope) napi_status;
pub extern fn napi_escape_handle(env: napi_env, scope: napi_escapable_handle_scope, escapee: napi_value, result: *napi_value) napi_status;
pub extern fn napi_throw(env: napi_env, @"error": napi_value) napi_status;
pub extern fn napi_throw_error(env: napi_env, code: [*c]const u8, msg: [*c]const u8) napi_status;
pub extern fn napi_throw_type_error(env: napi_env, code: [*c]const u8, msg: [*c]const u8) napi_status;
pub extern fn napi_throw_range_error(env: napi_env, code: [*c]const u8, msg: [*c]const u8) napi_status;
pub export fn napi_is_error(env: napi_env, value: napi_value, result: *bool) napi_status {
    result.* = value.isAnyError(env);
    return .ok;
}
pub extern fn napi_is_exception_pending(env: napi_env, result: *bool) napi_status;
pub extern fn napi_get_and_clear_last_exception(env: napi_env, result: *napi_value) napi_status;
pub export fn napi_is_arraybuffer(_: napi_env, value: napi_value, result: *bool) napi_status {
    result.* = !value.isNumber() and value.jsTypeLoose() == .ArrayBuffer;
    return .ok;
}
pub export fn napi_create_arraybuffer(env: napi_env, byte_length: usize, data: [*]const u8, result: *napi_value) napi_status {
    var typed_array = JSC.C.JSObjectMakeTypedArray(env.ref(), .kJSTypedArrayTypeArrayBuffer, byte_length, TODO_EXCEPTION);
    var array_buffer = JSValue.c(typed_array).asArrayBuffer(env) orelse return .generic_failure;
    @memcpy(array_buffer.ptr, data, @min(array_buffer.len, @truncate(u32, byte_length)));
    result.* = JSValue.c(typed_array);
    return .ok;
}

pub export fn napi_create_external_arraybuffer(env: napi_env, external_data: ?*anyopaque, byte_length: usize, finalize_cb: napi_finalize, finalize_hint: ?*anyopaque, result: *napi_value) napi_status {
    var external = JSC.ExternalBuffer.create(
        finalize_hint,
        @ptrCast([*]u8, external_data.?)[0..byte_length],
        env,
        finalize_cb,
        env.bunVM().allocator,
    ) catch {
        return .generic_failure;
    };
    result.* = external.toArrayBuffer(env);
    return .ok;
}
pub export fn napi_get_arraybuffer_info(env: napi_env, arraybuffer: napi_value, data: *[*]u8, byte_length: *usize) napi_status {
    const array_buffer = arraybuffer.asArrayBuffer(env) orelse return .arraybuffer_expected;
    var slice = array_buffer.slice();
    data.* = slice.ptr;
    byte_length.* = slice.len;
    return .ok;
}
pub export fn napi_is_typedarray(_: napi_env, value: napi_value, result: *bool) napi_status {
    result.* = value.jsTypeLoose().isTypedArray();
    return .ok;
}
pub export fn napi_create_typedarray(env: napi_env, @"type": napi_typedarray_type, length: usize, arraybuffer: napi_value, byte_offset: usize, result: *napi_value) napi_status {
    result.* = JSValue.c(
        JSC.C.JSObjectMakeTypedArrayWithArrayBufferAndOffset(
            env.ref(),
            @"type".toC(),
            arraybuffer.asObjectRef(),
            byte_offset,
            length,
            TODO_EXCEPTION,
        ),
    );
    return .ok;
}
pub export fn napi_get_typedarray_info(
    env: napi_env,
    typedarray: napi_value,
    @"type": ?*napi_typedarray_type,
    length: ?*usize,
    data: ?*[*]u8,
    arraybuffer: ?*napi_value,
    byte_offset: ?*usize,
) napi_status {
    if (typedarray.isEmptyOrUndefinedOrNull())
        return .invalid_arg;
    defer typedarray.ensureStillAlive();

    const array_buffer = typedarray.asArrayBuffer(env) orelse return .invalid_arg;
    if (@"type" != null)
        @"type".?.* = napi_typedarray_type.fromJSType(array_buffer.typed_array_type) orelse return .invalid_arg;
    var slice = array_buffer.slice();

    if (data != null)
        data.?.* = slice.ptr;

    if (length != null)
        length.?.* = slice.len;

    if (arraybuffer != null)
        arraybuffer.?.* = JSValue.c(JSC.C.JSObjectGetTypedArrayBuffer(env.ref(), typedarray.asObjectRef(), null));

    if (byte_offset != null)
        byte_offset.?.* = array_buffer.offset;
    return .ok;
}
pub extern fn napi_create_dataview(env: napi_env, length: usize, arraybuffer: napi_value, byte_offset: usize, result: *napi_value) napi_status;
pub export fn napi_is_dataview(_: napi_env, value: napi_value, result: *bool) napi_status {
    result.* = !value.isEmptyOrUndefinedOrNull() and value.jsTypeLoose() == .DataView;
    return .ok;
}
pub export fn napi_get_dataview_info(env: napi_env, dataview: napi_value, bytelength: *usize, data: *?[*]u8, arraybuffer: *napi_value, byte_offset: *usize) napi_status {
    var array_buffer = dataview.asArrayBuffer(env) orelse return .object_expected;
    bytelength.* = array_buffer.byte_len;
    data.* = array_buffer.ptr;
    // TODO: will this work? will it fail due to being a DataView instead of a TypedArray?
    arraybuffer.* = JSValue.c(JSC.C.JSObjectGetTypedArrayBuffer(env.ref(), dataview.asObjectRef(), null));
    byte_offset.* = array_buffer.offset;
    return .ok;
}
pub export fn napi_get_version(_: napi_env, result: *u32) napi_status {
    result.* = NAPI_VERSION;
    return .ok;
}
pub export fn napi_create_promise(env: napi_env, deferred: *napi_deferred, promise: *napi_value) napi_status {
    deferred.* = JSC.JSPromise.create(env);
    promise.* = deferred.*.asValue(env);
    return .ok;
}
pub export fn napi_resolve_deferred(env: napi_env, deferred: napi_deferred, resolution: napi_value) napi_status {
    deferred.resolve(env, resolution);
    return .ok;
}
pub export fn napi_reject_deferred(env: napi_env, deferred: napi_deferred, rejection: napi_value) napi_status {
    deferred.reject(env, rejection);
    return .ok;
}
pub export fn napi_is_promise(_: napi_env, value: napi_value, is_promise: *bool) napi_status {
    if (value.isEmptyOrUndefinedOrNull()) {
        is_promise.* = false;
        return .ok;
    }

    is_promise.* = value.asPromise() != null or value.asInternalPromise() != null;
    return .ok;
}
pub export fn napi_run_script(env: napi_env, script: napi_value, result: *napi_value) napi_status {
    // TODO: don't copy
    var ref = JSC.C.JSValueToStringCopy(env.ref(), script.asObjectRef(), TODO_EXCEPTION);
    defer JSC.C.JSStringRelease(ref);

    var exception = [_]JSC.C.JSValueRef{null};
    const val = JSC.C.JSEvaluateScript(env.ref(), ref, env.ref(), null, 0, &exception);
    if (exception[0] != null) {
        return .generic_failure;
    }

    result.* = JSValue.c(val);
    return .ok;
}
pub extern fn napi_adjust_external_memory(env: napi_env, change_in_bytes: i64, adjusted_value: [*c]i64) napi_status;
pub export fn napi_create_date(env: napi_env, time: f64, result: *napi_value) napi_status {
    var args = [_]JSC.C.JSValueRef{JSC.JSValue.jsNumber(time).asObjectRef()};
    result.* = JSValue.c(JSC.C.JSObjectMakeDate(env.ref(), 1, &args, TODO_EXCEPTION));
    return .ok;
}
pub export fn napi_is_date(_: napi_env, value: napi_value, is_date: *bool) napi_status {
    is_date.* = value.jsTypeLoose() == .JSDate;
    return .ok;
}
pub export fn napi_get_date_value(env: napi_env, value: napi_value, result: *f64) napi_status {
    const getTimeFunction = value.get(env, "getTime") orelse {
        return .date_expected;
    };

    result.* = JSValue.c(
        JSC.C.JSObjectCallAsFunction(env.ref(), getTimeFunction.asObjectRef(), value.asObjectRef(), 0, null, TODO_EXCEPTION),
    ).asNumber();
    return .ok;
}
pub extern fn napi_add_finalizer(env: napi_env, js_object: napi_value, native_object: ?*anyopaque, finalize_cb: napi_finalize, finalize_hint: ?*anyopaque, result: *Ref) napi_status;
pub export fn napi_create_bigint_int64(env: napi_env, value: i64, result: *napi_value) napi_status {
    result.* = JSC.JSValue.fromInt64NoTruncate(env, value);
    return .ok;
}
pub export fn napi_create_bigint_uint64(env: napi_env, value: u64, result: *napi_value) napi_status {
    result.* = JSC.JSValue.fromUInt64NoTruncate(env, value);
    return .ok;
}
pub extern fn napi_create_bigint_words(env: napi_env, sign_bit: c_int, word_count: usize, words: [*c]const u64, result: *napi_value) napi_status;
// TODO: lossless
pub export fn napi_get_value_bigint_int64(_: napi_env, value: napi_value, result: *i64, _: *bool) napi_status {
    result.* = value.toInt64();
    return .ok;
}
// TODO: lossless
pub export fn napi_get_value_bigint_uint64(_: napi_env, value: napi_value, result: *u64, _: *bool) napi_status {
    result.* = value.toUInt64NoTruncate();
    return .ok;
}
pub extern fn napi_get_value_bigint_words(env: napi_env, value: napi_value, sign_bit: [*c]c_int, word_count: [*c]usize, words: [*c]u64) napi_status;
pub extern fn napi_get_all_property_names(env: napi_env, object: napi_value, key_mode: napi_key_collection_mode, key_filter: napi_key_filter, key_conversion: napi_key_conversion, result: *napi_value) napi_status;
pub extern fn napi_set_instance_data(env: napi_env, data: ?*anyopaque, finalize_cb: napi_finalize, finalize_hint: ?*anyopaque) napi_status;
pub extern fn napi_get_instance_data(env: napi_env, data: [*]*anyopaque) napi_status;
pub extern fn napi_detach_arraybuffer(env: napi_env, arraybuffer: napi_value) napi_status;
pub extern fn napi_is_detached_arraybuffer(env: napi_env, value: napi_value, result: *bool) napi_status;
pub extern fn napi_type_tag_object(env: napi_env, value: napi_value, type_tag: [*c]const napi_type_tag) napi_status;
pub extern fn napi_check_object_type_tag(env: napi_env, value: napi_value, type_tag: [*c]const napi_type_tag, result: *bool) napi_status;
pub const struct_napi_async_work__ = opaque {};
const WorkPool = @import("../work_pool.zig").WorkPool;
const WorkPoolTask = @import("../work_pool.zig").Task;

/// must be globally allocated
pub const napi_async_work = struct {
    task: WorkPoolTask = .{ .callback = bun.fnptr(runFromThreadPool) },
    concurrent_task: JSC.ConcurrentTask = .{},
    completion_task: ?*anyopaque = null,
    event_loop: *JSC.EventLoop,
    global: napi_env,
    execute: napi_async_execute_callback = null,
    complete: napi_async_complete_callback = null,
    ctx: ?*anyopaque = null,
    status: std.atomic.Atomic(u32) = std.atomic.Atomic(u32).init(0),
    can_deinit: bool = false,
    wait_for_deinit: bool = false,
    scheduled: bool = false,
    ref: JSC.PollRef = .{},
    pub const Status = enum(u32) {
        pending = 0,
        started = 1,
        completed = 2,
        cancelled = 3,
    };

    pub fn create(global: napi_env, execute: napi_async_execute_callback, complete: napi_async_complete_callback, ctx: ?*anyopaque) !*napi_async_work {
        var work = try bun.default_allocator.create(napi_async_work);
        work.* = .{
            .global = global,
            .execute = execute,
            .event_loop = global.bunVM().eventLoop(),
            .complete = complete,
            .ctx = ctx,
        };
        return work;
    }

    pub fn runFromThreadPool(task: *WorkPoolTask) void {
        var this = @fieldParentPtr(napi_async_work, "task", task);

        this.run();
    }
    pub fn run(this: *napi_async_work) void {
        if (this.status.compareAndSwap(@enumToInt(Status.pending), @enumToInt(Status.started), .SeqCst, .SeqCst)) |state| {
            if (state == @enumToInt(Status.cancelled)) {
                if (this.wait_for_deinit) {
                    // this might cause a segfault due to Task using a linked list!
                    bun.default_allocator.destroy(this);
                }
            }
            return;
        }
        this.execute.?(this.global, this.ctx);
        this.status.store(@enumToInt(Status.completed), .SeqCst);

        this.event_loop.enqueueTaskConcurrent(this.concurrent_task.from(this));
    }

    pub fn schedule(this: *napi_async_work) void {
        if (this.scheduled) return;
        this.scheduled = true;
        this.ref.ref(this.global.bunVM());
        WorkPool.schedule(&this.task);
    }

    pub fn cancel(this: *napi_async_work) bool {
        this.ref.unref(this.global.bunVM());
        return this.status.compareAndSwap(@enumToInt(Status.cancelled), @enumToInt(Status.pending), .SeqCst, .SeqCst) != null;
    }

    pub fn deinit(this: *napi_async_work) void {
        this.ref.unref(this.global.bunVM());

        if (this.can_deinit) {
            bun.default_allocator.destroy(this);
            return;
        }
        this.wait_for_deinit = true;
    }

    pub fn runFromJS(this: *napi_async_work) void {
        this.complete.?(
            this.global,
            if (this.status.load(.SeqCst) == @enumToInt(Status.cancelled))
                napi_status.cancelled
            else
                napi_status.ok,
            this.ctx.?,
        );
    }
};
pub const napi_threadsafe_function = *ThreadSafeFunction;
pub const napi_threadsafe_function_release_mode = enum(c_uint) {
    release = 0,
    abort = 1,
};
pub const napi_tsfn_nonblocking = 0;
pub const napi_tsfn_blocking = 1;
pub const napi_threadsafe_function_call_mode = c_uint;
pub const napi_async_execute_callback = bun.FnPtrOptional(fn (napi_env, ?*anyopaque) callconv(.C) void);
pub const napi_async_complete_callback = bun.FnPtrOptional(fn (napi_env, napi_status, ?*anyopaque) callconv(.C) void);
pub const napi_threadsafe_function_call_js = bun.FnPtrOptional(fn (napi_env, napi_value, ?*anyopaque, ?*anyopaque) callconv(.C) void);
pub const napi_node_version = extern struct {
    major: u32,
    minor: u32,
    patch: u32,
    release: [*c]const u8,

    pub const global: napi_node_version = .{
        .major = 17,
        .minor = 7,
        .patch = 17,
        .release = "Bun!!!",
    };
};
pub const struct_napi_async_cleanup_hook_handle__ = opaque {};
pub const napi_async_cleanup_hook_handle = ?*struct_napi_async_cleanup_hook_handle__;
pub const napi_async_cleanup_hook = bun.FnPtrOptional(fn (napi_async_cleanup_hook_handle, ?*anyopaque) callconv(.C) void);

pub const napi_addon_register_func = bun.FnPtrOptional(fn (napi_env, napi_value) callconv(.C) napi_value);
pub const struct_napi_module = extern struct {
    nm_version: c_int,
    nm_flags: c_uint,
    nm_filename: [*c]const u8,
    nm_register_func: napi_addon_register_func,
    nm_modname: [*c]const u8,
    nm_priv: ?*anyopaque,
    reserved: [4]?*anyopaque,
};
pub const napi_module = struct_napi_module;
fn napiSpan(ptr: anytype, len: usize) []const u8 {
    if (ptr == null)
        return &[_]u8{};

    if (len == NAPI_AUTO_LENGTH) {
        return std.mem.sliceTo(ptr.?, 0);
    }

    return ptr.?[0..len];
}
pub export fn napi_fatal_error(location_ptr: ?[*:0]const u8, location_len: usize, message_ptr: ?[*:0]const u8, message_len_: usize) noreturn {
    var message = napiSpan(message_ptr, message_len_);
    if (message.len == 0) {
        message = "fatal error";
    }

    const location = napiSpan(location_ptr, location_len);
    if (location.len > 0) {
        bun.Global.panic("napi: {s}\n  {s}", .{ message, location });
    }

    bun.Global.panic("napi: {s}", .{message});
}
pub export fn napi_create_buffer(env: napi_env, length: usize, data: [*]*anyopaque, result: *napi_value) napi_status {
    var buf = JSC.ExternalBuffer.create(null, @ptrCast([*]u8, data)[0..length], env, null, env.bunVM().allocator) catch {
        return .generic_failure;
    };

    result.* = buf.toJS(env);
    return .ok;
}
pub export fn napi_create_external_buffer(env: napi_env, length: usize, data: ?*anyopaque, finalize_cb: napi_finalize, finalize_hint: ?*anyopaque, result: *napi_value) napi_status {
    var buf = JSC.ExternalBuffer.create(finalize_hint, @ptrCast([*]u8, data.?)[0..length], env, finalize_cb, env.bunVM().allocator) catch {
        return .generic_failure;
    };

    result.* = buf.toJS(env);
    return .ok;
}
pub export fn napi_create_buffer_copy(env: napi_env, length: usize, data: [*]u8, result_data: ?*?*anyopaque, result: *napi_value) napi_status {
    var duped = env.bunVM().allocator.alloc(u8, length) catch {
        return .generic_failure;
    };
    @memcpy(duped.ptr, data, length);
    if (result_data) |res| {
        res.* = duped.ptr;
    }

    result.* = JSC.JSValue.createBuffer(env, duped, env.bunVM().allocator);

    return .ok;
}
pub export fn napi_is_buffer(env: napi_env, value: napi_value, result: *bool) napi_status {
    result.* = value.isBuffer(env);
    return .ok;
}
pub export fn napi_get_buffer_info(env: napi_env, value: napi_value, data: *[*]u8, length: *usize) napi_status {
    const array_buf = value.asArrayBuffer(env) orelse {
        // TODO: is invalid_arg what to return here?
        return .arraybuffer_expected;
    };

    data.* = array_buf.ptr;
    length.* = array_buf.byte_len;
    return .ok;
}
pub export fn napi_create_async_work(
    env: napi_env,
    _: napi_value,
    _: [*:0]const u8,
    execute: napi_async_execute_callback,
    complete: napi_async_complete_callback,
    data: ?*anyopaque,
    result: **napi_async_work,
) napi_status {
    result.* = napi_async_work.create(env, execute, complete, data) catch {
        return .generic_failure;
    };
    return .ok;
}
pub export fn napi_delete_async_work(env: napi_env, work: *napi_async_work) napi_status {
    std.debug.assert(env == work.global);
    work.deinit();
    return .ok;
}
pub export fn napi_queue_async_work(env: napi_env, work: *napi_async_work) napi_status {
    std.debug.assert(env == work.global);
    work.schedule();
    return .ok;
}
pub export fn napi_cancel_async_work(env: napi_env, work: *napi_async_work) napi_status {
    std.debug.assert(env == work.global);
    if (work.cancel()) {
        return .ok;
    }

    return napi_status.generic_failure;
}
pub export fn napi_get_node_version(_: napi_env, version: **const napi_node_version) napi_status {
    version.* = &napi_node_version.global;
    return .ok;
}
pub export fn napi_get_uv_event_loop(env: napi_env, loop: **JSC.EventLoop) napi_status {
    // lol
    loop.* = env.bunVM().eventLoop();
    return .ok;
}
pub extern fn napi_fatal_exception(env: napi_env, err: napi_value) napi_status;

// We use a linked list here because we assume removing these is relatively rare
// and array reallocations are relatively expensive.
pub export fn napi_add_env_cleanup_hook(env: napi_env, fun: bun.FnPtrOptional(fn (?*anyopaque) callconv(.C) void), arg: ?*anyopaque) napi_status {
    if (fun == null)
        return .ok;

    env.bunVM().rareData().pushCleanupHook(env, arg, fun.?);
    return .ok;
}
pub export fn napi_remove_env_cleanup_hook(env: napi_env, fun: bun.FnPtrOptional(fn (?*anyopaque) callconv(.C) void), arg: ?*anyopaque) napi_status {
    if (env.bunVM().rare_data == null or fun == null)
        return .ok;

    var rare_data = env.bunVM().rare_data.?;
    var hook = rare_data.cleanup_hook orelse return .ok;
    const cmp = JSC.RareData.CleanupHook.from(env, arg, fun.?);
    if (hook.eql(cmp)) {
        env.bunVM().allocator.destroy(hook);
        rare_data.cleanup_hook = null;
        rare_data.tail_cleanup_hook = null;
    }
    while (hook.next) |current| {
        if (hook.eql(cmp)) {
            if (current.next) |next| {
                hook.next = next;
            } else {
                hook.next = null;
            }
            env.bunVM().allocator.destroy(current);
            return .ok;
        }
        hook = current;
    }

    return .ok;
}

pub const Finalizer = struct {
    fun: napi_finalize,
    ctx: ?*anyopaque = null,
};

// TODO: generate comptime version of this instead of runtime checking
pub const ThreadSafeFunction = struct {
    /// thread-safe functions can be "referenced" and "unreferenced". A
    /// "referenced" thread-safe function will cause the event loop on the thread
    /// on which it is created to remain alive until the thread-safe function is
    /// destroyed. In contrast, an "unreferenced" thread-safe function will not
    /// prevent the event loop from exiting. The APIs napi_ref_threadsafe_function
    /// and napi_unref_threadsafe_function exist for this purpose.
    ///
    /// Neither does napi_unref_threadsafe_function mark the thread-safe
    /// functions as able to be destroyed nor does napi_ref_threadsafe_function
    /// prevent it from being destroyed.
    ref_for_process_exit: bool = false,

    owning_threads: std.AutoArrayHashMapUnmanaged(u64, void) = .{},
    owning_thread_lock: Lock = Lock.init(),
    event_loop: *JSC.EventLoop,
    concurrent_task: JSC.ConcurrentTask = .{},
    concurrent_finalizer_task: JSC.ConcurrentTask = .{},

    javascript_function: JSValue,
    finalizer_task: JSC.AnyTask = undefined,
    finalizer: Finalizer = Finalizer{ .fun = null, .ctx = null },
    channel: Queue,

    ctx: ?*anyopaque = null,

    call_js: ?napi_threadsafe_function_call_js = null,

    const ThreadSafeFunctionTask = JSC.AnyTask.New(@This(), call);
    pub const Queue = union(enum) {
        sized: Channel(?*anyopaque, .Slice),
        unsized: Channel(?*anyopaque, .Dynamic),

        pub fn isClosed(this: *const @This()) bool {
            return @atomicLoad(
                bool,
                switch (this.*) {
                    .sized => &this.sized.is_closed,
                    .unsized => &this.unsized.is_closed,
                },
                .SeqCst,
            );
        }

        pub fn close(this: *@This()) void {
            switch (this.*) {
                .sized => this.sized.close(),
                .unsized => this.unsized.close(),
            }
        }

        pub fn init(size: usize, allocator: std.mem.Allocator) @This() {
            switch (size) {
                0 => {
                    return .{
                        .unsized = Channel(?*anyopaque, .Dynamic).init(allocator),
                    };
                },
                else => {
                    var slice = allocator.alloc(?*anyopaque, size) catch unreachable;
                    return .{
                        .sized = Channel(?*anyopaque, .Slice).init(slice),
                    };
                },
            }
        }

        pub fn writeItem(this: *@This(), value: ?*anyopaque) !void {
            switch (this.*) {
                .sized => try this.sized.writeItem(value),
                .unsized => try this.unsized.writeItem(value),
            }
        }

        pub fn readItem(this: *@This()) !?*anyopaque {
            return switch (this.*) {
                .sized => try this.sized.readItem(),
                .unsized => try this.unsized.readItem(),
            };
        }

        pub fn tryWriteItem(this: *@This(), value: ?*anyopaque) !bool {
            return switch (this.*) {
                .sized => try this.sized.tryWriteItem(value),
                .unsized => try this.unsized.tryWriteItem(value),
            };
        }

        pub fn tryReadItem(this: *@This()) !??*anyopaque {
            return switch (this.*) {
                .sized => try this.sized.tryReadItem(),
                .unsized => try this.unsized.tryReadItem(),
            };
        }
    };

    pub fn call(this: *ThreadSafeFunction) void {
        var task = this.channel.tryReadItem() catch null orelse return;
        if (this.call_js) |cb| {
            cb(this.event_loop.global, this.javascript_function, task, this.ctx);
        } else {
            // TODO: wrapper that reports errors
            _ = JSC.C.JSObjectCallAsFunction(
                this.event_loop.global,
                this.javascript_function.asObjectRef(),
                JSC.JSValue.jsUndefined().asObjectRef(),
                0,
                null,
                null,
            );
        }
    }

    pub fn enqueue(this: *ThreadSafeFunction, ctx: ?*anyopaque, block: bool) !void {
        if (block) {
            try this.channel.writeItem(ctx);
        } else {
            if (!try this.channel.tryWriteItem(ctx)) {
                return error.WouldBlock;
            }
        }

        this.event_loop.enqueueTaskConcurrent(this.concurrent_task.from(this));
    }

    pub fn finalize(opaq: *anyopaque) void {
        var this = bun.cast(*ThreadSafeFunction, opaq);
        if (this.finalizer.fun) |fun| {
            fun(this.event_loop.global, opaq, this.finalizer.ctx);
        }

        JSC.C.JSValueUnprotect(this.event_loop.global, this.javascript_function.asObjectRef());
        bun.default_allocator.destroy(this);
    }

    pub fn ref(this: *ThreadSafeFunction) void {
        this.ref_for_process_exit = true;
    }

    pub fn unref(this: *ThreadSafeFunction) void {
        this.ref_for_process_exit = false;
    }

    pub fn acquire(this: *ThreadSafeFunction) !void {
        this.owning_thread_lock.lock();
        defer this.owning_thread_lock.unlock();
        if (this.channel.isClosed())
            return error.Closed;
        _ = this.owning_threads.getOrPut(bun.default_allocator, std.Thread.getCurrentId()) catch unreachable;
    }

    pub fn release(this: *ThreadSafeFunction, mode: napi_threadsafe_function_release_mode) void {
        this.owning_thread_lock.lock();
        defer this.owning_thread_lock.unlock();
        if (!this.owning_threads.swapRemove(std.Thread.getCurrentId()))
            return;

        if (mode == .abort) {
            this.channel.close();
        }

        if (this.owning_threads.count() == 0) {
            this.finalizer_task = JSC.AnyTask{ .ctx = this, .callback = finalize };
            this.event_loop.enqueueTaskConcurrent(this.concurrent_finalizer_task.from(&this.finalizer_task));
            return;
        }
    }
};

pub export fn napi_create_threadsafe_function(
    env: napi_env,
    func: napi_value,
    _: napi_value,
    _: napi_value,
    max_queue_size: usize,
    initial_thread_count: usize,
    thread_finalize_data: ?*anyopaque,
    thread_finalize_cb: napi_finalize,
    context: ?*anyopaque,
    call_js_cb: napi_threadsafe_function_call_js,
    result: *napi_threadsafe_function,
) napi_status {
    // TODO: don't do this
    // just have a GC hook for this...
    JSC.C.JSValueProtect(env.ref(), func.asObjectRef());
    var function = bun.default_allocator.create(ThreadSafeFunction) catch return .generic_failure;
    function.* = .{
        .event_loop = env.bunVM().eventLoop(),
        .javascript_function = func,
        .call_js = call_js_cb,
        .ctx = context,
        .channel = ThreadSafeFunction.Queue.init(max_queue_size, bun.default_allocator),
        .owning_threads = .{},
    };
    function.owning_threads.ensureTotalCapacity(bun.default_allocator, initial_thread_count) catch return .generic_failure;
    function.finalizer = .{ .ctx = thread_finalize_data, .fun = thread_finalize_cb };
    result.* = function;
    return .ok;
}
pub export fn napi_get_threadsafe_function_context(func: napi_threadsafe_function, result: *?*anyopaque) napi_status {
    result.* = func.ctx;
    return .ok;
}
pub export fn napi_call_threadsafe_function(func: napi_threadsafe_function, data: ?*anyopaque, is_blocking: napi_threadsafe_function_call_mode) napi_status {
    func.enqueue(data, is_blocking == napi_tsfn_blocking) catch |err| {
        switch (err) {
            error.WouldBlock => {
                return napi_status.queue_full;
            },

            else => return .closing,
        }
    };
    return .ok;
}
pub export fn napi_acquire_threadsafe_function(func: napi_threadsafe_function) napi_status {
    func.acquire() catch return .closing;
    return .ok;
}
pub export fn napi_release_threadsafe_function(func: napi_threadsafe_function, mode: napi_threadsafe_function_release_mode) napi_status {
    func.release(mode);
    return .ok;
}
pub export fn napi_unref_threadsafe_function(env: napi_env, func: napi_threadsafe_function) napi_status {
    std.debug.assert(func.event_loop.global == env);

    func.unref();
    return .ok;
}
pub export fn napi_ref_threadsafe_function(env: napi_env, func: napi_threadsafe_function) napi_status {
    std.debug.assert(func.event_loop.global == env);

    func.ref();
    return .ok;
}

pub export fn napi_add_async_cleanup_hook(_: napi_env, _: napi_async_cleanup_hook, _: ?*anyopaque, _: [*c]napi_async_cleanup_hook_handle) napi_status {
    // TODO:
    return .ok;
}
pub export fn napi_remove_async_cleanup_hook(_: napi_async_cleanup_hook_handle) napi_status {
    // TODO:
    return .ok;
}

pub const NAPI_VERSION_EXPERIMENTAL = @import("std").zig.c_translation.promoteIntLiteral(c_int, 2147483647, .decimal);
pub const NAPI_VERSION = @as(c_int, 8);
pub const NAPI_AUTO_LENGTH = std.math.maxInt(usize);
pub const SRC_NODE_API_TYPES_H_ = "";
pub const NAPI_MODULE_VERSION = @as(c_int, 1);

pub fn fixDeadCodeElimination() void {
    JSC.markBinding(@src());
<<<<<<< HEAD
    // std.mem.doNotOptimizeAway(&napi_get_undefined);
    // std.mem.doNotOptimizeAway(&napi_get_null);
    // std.mem.doNotOptimizeAway(&napi_get_boolean);
    // std.mem.doNotOptimizeAway(&napi_create_object);
    // std.mem.doNotOptimizeAway(&napi_create_array);
    // std.mem.doNotOptimizeAway(&napi_create_array_with_length);
    // std.mem.doNotOptimizeAway(&napi_create_double);
    // std.mem.doNotOptimizeAway(&napi_create_int32);
    // std.mem.doNotOptimizeAway(&napi_create_uint32);
    // std.mem.doNotOptimizeAway(&napi_create_int64);
    // std.mem.doNotOptimizeAway(&napi_create_string_latin1);
    // std.mem.doNotOptimizeAway(&napi_create_string_utf8);
    // std.mem.doNotOptimizeAway(&napi_create_string_utf16);
    // std.mem.doNotOptimizeAway(&napi_create_symbol);
    // std.mem.doNotOptimizeAway(&napi_create_error);
    // std.mem.doNotOptimizeAway(&napi_typeof);
    // std.mem.doNotOptimizeAway(&napi_get_value_double);
    // std.mem.doNotOptimizeAway(&napi_get_value_int32);
    // std.mem.doNotOptimizeAway(&napi_get_value_uint32);
    // std.mem.doNotOptimizeAway(&napi_get_value_int64);
    // std.mem.doNotOptimizeAway(&napi_get_value_bool);
    // std.mem.doNotOptimizeAway(&napi_get_value_string_latin1);
    // std.mem.doNotOptimizeAway(&napi_get_value_string_utf8);
    // std.mem.doNotOptimizeAway(&napi_get_value_string_utf16);
    // std.mem.doNotOptimizeAway(&napi_coerce_to_bool);
    // std.mem.doNotOptimizeAway(&napi_coerce_to_number);
    // std.mem.doNotOptimizeAway(&napi_coerce_to_object);
    // // std.mem.doNotOptimizeAway(&napi_coerce_to_string);
    // std.mem.doNotOptimizeAway(&napi_get_prototype);
    // // std.mem.doNotOptimizeAway(&napi_get_property_names);
    // std.mem.doNotOptimizeAway(&napi_set_element);
    // std.mem.doNotOptimizeAway(&napi_has_element);
    // std.mem.doNotOptimizeAway(&napi_get_element);
    // // std.mem.doNotOptimizeAway(&napi_delete_element);
    // std.mem.doNotOptimizeAway(&napi_is_array);
    // std.mem.doNotOptimizeAway(&napi_get_array_length);
    // std.mem.doNotOptimizeAway(&napi_strict_equals);
    // std.mem.doNotOptimizeAway(&napi_call_function);
    // std.mem.doNotOptimizeAway(&napi_new_instance);
    // std.mem.doNotOptimizeAway(&napi_instanceof);
    // std.mem.doNotOptimizeAway(&napi_open_handle_scope);
    // std.mem.doNotOptimizeAway(&napi_close_handle_scope);
    // std.mem.doNotOptimizeAway(&napi_is_error);
    // std.mem.doNotOptimizeAway(&napi_is_arraybuffer);
    // std.mem.doNotOptimizeAway(&napi_create_arraybuffer);
    // std.mem.doNotOptimizeAway(&napi_create_external_arraybuffer);
    // std.mem.doNotOptimizeAway(&napi_get_arraybuffer_info);
    // std.mem.doNotOptimizeAway(&napi_is_typedarray);
    // std.mem.doNotOptimizeAway(&napi_create_typedarray);
    // std.mem.doNotOptimizeAway(&napi_get_typedarray_info);
    // std.mem.doNotOptimizeAway(&napi_is_dataview);
    // std.mem.doNotOptimizeAway(&napi_get_dataview_info);
    // std.mem.doNotOptimizeAway(&napi_get_version);
    // std.mem.doNotOptimizeAway(&napi_create_promise);
    // std.mem.doNotOptimizeAway(&napi_resolve_deferred);
    // std.mem.doNotOptimizeAway(&napi_reject_deferred);
    // std.mem.doNotOptimizeAway(&napi_is_promise);
    // std.mem.doNotOptimizeAway(&napi_run_script);
    // std.mem.doNotOptimizeAway(&napi_create_date);
    // std.mem.doNotOptimizeAway(&napi_is_date);
    // std.mem.doNotOptimizeAway(&napi_get_date_value);
    // std.mem.doNotOptimizeAway(&napi_create_bigint_int64);
    // std.mem.doNotOptimizeAway(&napi_create_bigint_uint64);
    // std.mem.doNotOptimizeAway(&napi_get_value_bigint_int64);
    // std.mem.doNotOptimizeAway(&napi_get_value_bigint_uint64);
    // std.mem.doNotOptimizeAway(&napi_fatal_error);
    // std.mem.doNotOptimizeAway(&napi_create_buffer);
    // std.mem.doNotOptimizeAway(&napi_create_external_buffer);
    // std.mem.doNotOptimizeAway(&napi_create_buffer_copy);
    // std.mem.doNotOptimizeAway(&napi_is_buffer);
    // std.mem.doNotOptimizeAway(&napi_get_buffer_info);
    // std.mem.doNotOptimizeAway(&napi_create_async_work);
    // std.mem.doNotOptimizeAway(&napi_delete_async_work);
    // std.mem.doNotOptimizeAway(&napi_queue_async_work);
    // std.mem.doNotOptimizeAway(&napi_cancel_async_work);
    // std.mem.doNotOptimizeAway(&napi_get_node_version);
    // std.mem.doNotOptimizeAway(&napi_get_uv_event_loop);
    // std.mem.doNotOptimizeAway(&napi_add_env_cleanup_hook);
    // std.mem.doNotOptimizeAway(&napi_remove_env_cleanup_hook);
    // std.mem.doNotOptimizeAway(&napi_create_threadsafe_function);
    // std.mem.doNotOptimizeAway(&napi_get_threadsafe_function_context);
    // std.mem.doNotOptimizeAway(&napi_call_threadsafe_function);
    // std.mem.doNotOptimizeAway(&napi_acquire_threadsafe_function);
    // std.mem.doNotOptimizeAway(&napi_release_threadsafe_function);
    // std.mem.doNotOptimizeAway(&napi_unref_threadsafe_function);
    // std.mem.doNotOptimizeAway(&napi_ref_threadsafe_function);
    // std.mem.doNotOptimizeAway(&napi_add_async_cleanup_hook);
    // std.mem.doNotOptimizeAway(&napi_remove_async_cleanup_hook);
    // std.mem.doNotOptimizeAway(&napi_add_finalizer);
    // std.mem.doNotOptimizeAway(&napi_create_external);
    // std.mem.doNotOptimizeAway(&napi_get_value_external);
    // std.mem.doNotOptimizeAway(&napi_get_instance_data);
    // std.mem.doNotOptimizeAway(&napi_set_instance_data);
=======
    std.mem.doNotOptimizeAway(&napi_get_undefined);
    std.mem.doNotOptimizeAway(&napi_get_null);
    std.mem.doNotOptimizeAway(&napi_get_boolean);
    std.mem.doNotOptimizeAway(&napi_create_object);
    std.mem.doNotOptimizeAway(&napi_create_array);
    std.mem.doNotOptimizeAway(&napi_create_array_with_length);
    std.mem.doNotOptimizeAway(&napi_create_double);
    std.mem.doNotOptimizeAway(&napi_create_int32);
    std.mem.doNotOptimizeAway(&napi_create_uint32);
    std.mem.doNotOptimizeAway(&napi_create_int64);
    std.mem.doNotOptimizeAway(&napi_create_string_latin1);
    std.mem.doNotOptimizeAway(&napi_create_string_utf8);
    std.mem.doNotOptimizeAway(&napi_create_string_utf16);
    std.mem.doNotOptimizeAway(&napi_create_symbol);
    std.mem.doNotOptimizeAway(&napi_create_error);
    std.mem.doNotOptimizeAway(&napi_typeof);
    std.mem.doNotOptimizeAway(&napi_get_value_double);
    std.mem.doNotOptimizeAway(&napi_get_value_int32);
    std.mem.doNotOptimizeAway(&napi_get_value_uint32);
    std.mem.doNotOptimizeAway(&napi_get_value_int64);
    std.mem.doNotOptimizeAway(&napi_get_value_bool);
    std.mem.doNotOptimizeAway(&napi_get_value_string_latin1);
    std.mem.doNotOptimizeAway(&napi_get_value_string_utf8);
    std.mem.doNotOptimizeAway(&napi_get_value_string_utf16);
    std.mem.doNotOptimizeAway(&napi_coerce_to_bool);
    std.mem.doNotOptimizeAway(&napi_coerce_to_number);
    std.mem.doNotOptimizeAway(&napi_coerce_to_object);
    // std.mem.doNotOptimizeAway(&napi_coerce_to_string);
    std.mem.doNotOptimizeAway(&napi_get_prototype);
    // std.mem.doNotOptimizeAway(&napi_get_property_names);
    std.mem.doNotOptimizeAway(&napi_set_element);
    std.mem.doNotOptimizeAway(&napi_has_element);
    std.mem.doNotOptimizeAway(&napi_get_element);
    // std.mem.doNotOptimizeAway(&napi_delete_element);
    std.mem.doNotOptimizeAway(&napi_is_array);
    std.mem.doNotOptimizeAway(&napi_get_array_length);
    std.mem.doNotOptimizeAway(&napi_strict_equals);
    std.mem.doNotOptimizeAway(&napi_call_function);
    std.mem.doNotOptimizeAway(&napi_new_instance);
    std.mem.doNotOptimizeAway(&napi_instanceof);
    std.mem.doNotOptimizeAway(&napi_open_handle_scope);
    std.mem.doNotOptimizeAway(&napi_close_handle_scope);
    std.mem.doNotOptimizeAway(&napi_is_error);
    std.mem.doNotOptimizeAway(&napi_is_arraybuffer);
    std.mem.doNotOptimizeAway(&napi_create_arraybuffer);
    std.mem.doNotOptimizeAway(&napi_create_external_arraybuffer);
    std.mem.doNotOptimizeAway(&napi_get_arraybuffer_info);
    std.mem.doNotOptimizeAway(&napi_is_typedarray);
    std.mem.doNotOptimizeAway(&napi_create_typedarray);
    std.mem.doNotOptimizeAway(&napi_get_typedarray_info);
    std.mem.doNotOptimizeAway(&napi_is_dataview);
    std.mem.doNotOptimizeAway(&napi_get_dataview_info);
    std.mem.doNotOptimizeAway(&napi_get_version);
    std.mem.doNotOptimizeAway(&napi_create_promise);
    std.mem.doNotOptimizeAway(&napi_resolve_deferred);
    std.mem.doNotOptimizeAway(&napi_reject_deferred);
    std.mem.doNotOptimizeAway(&napi_is_promise);
    std.mem.doNotOptimizeAway(&napi_run_script);
    std.mem.doNotOptimizeAway(&napi_create_date);
    std.mem.doNotOptimizeAway(&napi_is_date);
    std.mem.doNotOptimizeAway(&napi_get_date_value);
    std.mem.doNotOptimizeAway(&napi_create_bigint_int64);
    std.mem.doNotOptimizeAway(&napi_create_bigint_uint64);
    std.mem.doNotOptimizeAway(&napi_get_value_bigint_int64);
    std.mem.doNotOptimizeAway(&napi_get_value_bigint_uint64);
    std.mem.doNotOptimizeAway(&napi_fatal_error);
    std.mem.doNotOptimizeAway(&napi_create_buffer);
    std.mem.doNotOptimizeAway(&napi_create_external_buffer);
    std.mem.doNotOptimizeAway(&napi_create_buffer_copy);
    std.mem.doNotOptimizeAway(&napi_is_buffer);
    std.mem.doNotOptimizeAway(&napi_get_buffer_info);
    std.mem.doNotOptimizeAway(&napi_create_async_work);
    std.mem.doNotOptimizeAway(&napi_delete_async_work);
    std.mem.doNotOptimizeAway(&napi_queue_async_work);
    std.mem.doNotOptimizeAway(&napi_cancel_async_work);
    std.mem.doNotOptimizeAway(&napi_get_node_version);
    std.mem.doNotOptimizeAway(&napi_get_uv_event_loop);
    std.mem.doNotOptimizeAway(&napi_add_env_cleanup_hook);
    std.mem.doNotOptimizeAway(&napi_remove_env_cleanup_hook);
    std.mem.doNotOptimizeAway(&napi_create_threadsafe_function);
    std.mem.doNotOptimizeAway(&napi_get_threadsafe_function_context);
    std.mem.doNotOptimizeAway(&napi_call_threadsafe_function);
    std.mem.doNotOptimizeAway(&napi_acquire_threadsafe_function);
    std.mem.doNotOptimizeAway(&napi_release_threadsafe_function);
    std.mem.doNotOptimizeAway(&napi_unref_threadsafe_function);
    std.mem.doNotOptimizeAway(&napi_ref_threadsafe_function);
    std.mem.doNotOptimizeAway(&napi_add_async_cleanup_hook);
    std.mem.doNotOptimizeAway(&napi_remove_async_cleanup_hook);
    std.mem.doNotOptimizeAway(&napi_add_finalizer);
    std.mem.doNotOptimizeAway(&napi_create_external);
    std.mem.doNotOptimizeAway(&napi_get_value_external);
    std.mem.doNotOptimizeAway(&napi_get_instance_data);
    std.mem.doNotOptimizeAway(&napi_set_instance_data);
    std.mem.doNotOptimizeAway(&napi_create_bigint_words);
>>>>>>> e7a14f85

    std.mem.doNotOptimizeAway(&@import("../bun.js/node/buffer.zig").BufferVectorized.fill);
}

// comptime {
//     if (!JSC.is_bindgen) {
//         _ = napi_get_undefined;
//         _ = napi_get_null;
//         _ = napi_get_boolean;
//         _ = napi_create_object;
//         _ = napi_create_array;
//         _ = napi_create_array_with_length;
//         _ = napi_create_double;
//         _ = napi_create_int32;
//         _ = napi_create_uint32;
//         _ = napi_create_int64;
//         _ = napi_create_string_latin1;
//         _ = napi_create_string_utf8;
//         _ = napi_create_string_utf16;
//         _ = napi_create_symbol;
//         _ = napi_create_error;
//         _ = napi_typeof;
//         _ = napi_get_value_double;
//         _ = napi_get_value_int32;
//         _ = napi_get_value_uint32;
//         _ = napi_get_value_int64;
//         _ = napi_get_value_bool;
//         _ = napi_get_value_string_latin1;
//         _ = napi_get_value_string_utf8;
//         _ = napi_get_value_string_utf16;
//         _ = napi_coerce_to_bool;
//         _ = napi_coerce_to_number;
//         _ = napi_coerce_to_object;
//         _ = napi_get_prototype;

//         _ = napi_set_element;
//         _ = napi_has_element;
//         _ = napi_get_element;
//         _ = napi_is_array;
//         _ = napi_get_array_length;
//         _ = napi_strict_equals;
//         _ = napi_call_function;
//         _ = napi_new_instance;
//         _ = napi_instanceof;
//         _ = napi_open_handle_scope;
//         _ = napi_close_handle_scope;
//         _ = napi_is_error;
//         _ = napi_is_arraybuffer;
//         _ = napi_create_arraybuffer;
//         _ = napi_create_external_arraybuffer;
//         _ = napi_get_arraybuffer_info;
//         _ = napi_is_typedarray;
//         _ = napi_create_typedarray;
//         _ = napi_get_typedarray_info;
//         _ = napi_is_dataview;
//         _ = napi_get_dataview_info;
//         _ = napi_get_version;
//         _ = napi_create_promise;
//         _ = napi_resolve_deferred;
//         _ = napi_reject_deferred;
//         _ = napi_is_promise;
//         _ = napi_run_script;
//         _ = napi_create_date;
//         _ = napi_is_date;
//         _ = napi_get_date_value;
//         _ = napi_create_bigint_int64;
//         _ = napi_create_bigint_uint64;
//         _ = napi_get_value_bigint_int64;
//         _ = napi_get_value_bigint_uint64;
//         _ = napi_fatal_error;
//         _ = napi_create_buffer;
//         _ = napi_create_external_buffer;
//         _ = napi_create_buffer_copy;
//         _ = napi_is_buffer;
//         _ = napi_get_buffer_info;
//         _ = napi_create_async_work;
//         _ = napi_delete_async_work;
//         _ = napi_queue_async_work;
//         _ = napi_cancel_async_work;
//         _ = napi_get_node_version;
//         _ = napi_get_uv_event_loop;
//         _ = napi_add_env_cleanup_hook;
//         _ = napi_remove_env_cleanup_hook;
//         _ = napi_create_threadsafe_function;
//         _ = napi_get_threadsafe_function_context;
//         _ = napi_call_threadsafe_function;
//         _ = napi_acquire_threadsafe_function;
//         _ = napi_release_threadsafe_function;
//         _ = napi_unref_threadsafe_function;
//         _ = napi_ref_threadsafe_function;
//         _ = napi_add_async_cleanup_hook;
//         _ = napi_remove_async_cleanup_hook;
//         _ = @import("../bun.js/node/buffer.zig").BufferVectorized.fill;
//         _ = napi_add_finalizer;
//         _ = napi_create_external;
//         _ = napi_get_value_external;
//     }
// }<|MERGE_RESOLUTION|>--- conflicted
+++ resolved
@@ -1434,101 +1434,6 @@
 
 pub fn fixDeadCodeElimination() void {
     JSC.markBinding(@src());
-<<<<<<< HEAD
-    // std.mem.doNotOptimizeAway(&napi_get_undefined);
-    // std.mem.doNotOptimizeAway(&napi_get_null);
-    // std.mem.doNotOptimizeAway(&napi_get_boolean);
-    // std.mem.doNotOptimizeAway(&napi_create_object);
-    // std.mem.doNotOptimizeAway(&napi_create_array);
-    // std.mem.doNotOptimizeAway(&napi_create_array_with_length);
-    // std.mem.doNotOptimizeAway(&napi_create_double);
-    // std.mem.doNotOptimizeAway(&napi_create_int32);
-    // std.mem.doNotOptimizeAway(&napi_create_uint32);
-    // std.mem.doNotOptimizeAway(&napi_create_int64);
-    // std.mem.doNotOptimizeAway(&napi_create_string_latin1);
-    // std.mem.doNotOptimizeAway(&napi_create_string_utf8);
-    // std.mem.doNotOptimizeAway(&napi_create_string_utf16);
-    // std.mem.doNotOptimizeAway(&napi_create_symbol);
-    // std.mem.doNotOptimizeAway(&napi_create_error);
-    // std.mem.doNotOptimizeAway(&napi_typeof);
-    // std.mem.doNotOptimizeAway(&napi_get_value_double);
-    // std.mem.doNotOptimizeAway(&napi_get_value_int32);
-    // std.mem.doNotOptimizeAway(&napi_get_value_uint32);
-    // std.mem.doNotOptimizeAway(&napi_get_value_int64);
-    // std.mem.doNotOptimizeAway(&napi_get_value_bool);
-    // std.mem.doNotOptimizeAway(&napi_get_value_string_latin1);
-    // std.mem.doNotOptimizeAway(&napi_get_value_string_utf8);
-    // std.mem.doNotOptimizeAway(&napi_get_value_string_utf16);
-    // std.mem.doNotOptimizeAway(&napi_coerce_to_bool);
-    // std.mem.doNotOptimizeAway(&napi_coerce_to_number);
-    // std.mem.doNotOptimizeAway(&napi_coerce_to_object);
-    // // std.mem.doNotOptimizeAway(&napi_coerce_to_string);
-    // std.mem.doNotOptimizeAway(&napi_get_prototype);
-    // // std.mem.doNotOptimizeAway(&napi_get_property_names);
-    // std.mem.doNotOptimizeAway(&napi_set_element);
-    // std.mem.doNotOptimizeAway(&napi_has_element);
-    // std.mem.doNotOptimizeAway(&napi_get_element);
-    // // std.mem.doNotOptimizeAway(&napi_delete_element);
-    // std.mem.doNotOptimizeAway(&napi_is_array);
-    // std.mem.doNotOptimizeAway(&napi_get_array_length);
-    // std.mem.doNotOptimizeAway(&napi_strict_equals);
-    // std.mem.doNotOptimizeAway(&napi_call_function);
-    // std.mem.doNotOptimizeAway(&napi_new_instance);
-    // std.mem.doNotOptimizeAway(&napi_instanceof);
-    // std.mem.doNotOptimizeAway(&napi_open_handle_scope);
-    // std.mem.doNotOptimizeAway(&napi_close_handle_scope);
-    // std.mem.doNotOptimizeAway(&napi_is_error);
-    // std.mem.doNotOptimizeAway(&napi_is_arraybuffer);
-    // std.mem.doNotOptimizeAway(&napi_create_arraybuffer);
-    // std.mem.doNotOptimizeAway(&napi_create_external_arraybuffer);
-    // std.mem.doNotOptimizeAway(&napi_get_arraybuffer_info);
-    // std.mem.doNotOptimizeAway(&napi_is_typedarray);
-    // std.mem.doNotOptimizeAway(&napi_create_typedarray);
-    // std.mem.doNotOptimizeAway(&napi_get_typedarray_info);
-    // std.mem.doNotOptimizeAway(&napi_is_dataview);
-    // std.mem.doNotOptimizeAway(&napi_get_dataview_info);
-    // std.mem.doNotOptimizeAway(&napi_get_version);
-    // std.mem.doNotOptimizeAway(&napi_create_promise);
-    // std.mem.doNotOptimizeAway(&napi_resolve_deferred);
-    // std.mem.doNotOptimizeAway(&napi_reject_deferred);
-    // std.mem.doNotOptimizeAway(&napi_is_promise);
-    // std.mem.doNotOptimizeAway(&napi_run_script);
-    // std.mem.doNotOptimizeAway(&napi_create_date);
-    // std.mem.doNotOptimizeAway(&napi_is_date);
-    // std.mem.doNotOptimizeAway(&napi_get_date_value);
-    // std.mem.doNotOptimizeAway(&napi_create_bigint_int64);
-    // std.mem.doNotOptimizeAway(&napi_create_bigint_uint64);
-    // std.mem.doNotOptimizeAway(&napi_get_value_bigint_int64);
-    // std.mem.doNotOptimizeAway(&napi_get_value_bigint_uint64);
-    // std.mem.doNotOptimizeAway(&napi_fatal_error);
-    // std.mem.doNotOptimizeAway(&napi_create_buffer);
-    // std.mem.doNotOptimizeAway(&napi_create_external_buffer);
-    // std.mem.doNotOptimizeAway(&napi_create_buffer_copy);
-    // std.mem.doNotOptimizeAway(&napi_is_buffer);
-    // std.mem.doNotOptimizeAway(&napi_get_buffer_info);
-    // std.mem.doNotOptimizeAway(&napi_create_async_work);
-    // std.mem.doNotOptimizeAway(&napi_delete_async_work);
-    // std.mem.doNotOptimizeAway(&napi_queue_async_work);
-    // std.mem.doNotOptimizeAway(&napi_cancel_async_work);
-    // std.mem.doNotOptimizeAway(&napi_get_node_version);
-    // std.mem.doNotOptimizeAway(&napi_get_uv_event_loop);
-    // std.mem.doNotOptimizeAway(&napi_add_env_cleanup_hook);
-    // std.mem.doNotOptimizeAway(&napi_remove_env_cleanup_hook);
-    // std.mem.doNotOptimizeAway(&napi_create_threadsafe_function);
-    // std.mem.doNotOptimizeAway(&napi_get_threadsafe_function_context);
-    // std.mem.doNotOptimizeAway(&napi_call_threadsafe_function);
-    // std.mem.doNotOptimizeAway(&napi_acquire_threadsafe_function);
-    // std.mem.doNotOptimizeAway(&napi_release_threadsafe_function);
-    // std.mem.doNotOptimizeAway(&napi_unref_threadsafe_function);
-    // std.mem.doNotOptimizeAway(&napi_ref_threadsafe_function);
-    // std.mem.doNotOptimizeAway(&napi_add_async_cleanup_hook);
-    // std.mem.doNotOptimizeAway(&napi_remove_async_cleanup_hook);
-    // std.mem.doNotOptimizeAway(&napi_add_finalizer);
-    // std.mem.doNotOptimizeAway(&napi_create_external);
-    // std.mem.doNotOptimizeAway(&napi_get_value_external);
-    // std.mem.doNotOptimizeAway(&napi_get_instance_data);
-    // std.mem.doNotOptimizeAway(&napi_set_instance_data);
-=======
     std.mem.doNotOptimizeAway(&napi_get_undefined);
     std.mem.doNotOptimizeAway(&napi_get_null);
     std.mem.doNotOptimizeAway(&napi_get_boolean);
@@ -1623,7 +1528,6 @@
     std.mem.doNotOptimizeAway(&napi_get_instance_data);
     std.mem.doNotOptimizeAway(&napi_set_instance_data);
     std.mem.doNotOptimizeAway(&napi_create_bigint_words);
->>>>>>> e7a14f85
 
     std.mem.doNotOptimizeAway(&@import("../bun.js/node/buffer.zig").BufferVectorized.fill);
 }
