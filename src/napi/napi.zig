--- conflicted
+++ resolved
@@ -1760,17 +1760,10 @@
         .callback = if (call_js_cb) |c| .{
             .c = .{
                 .napi_threadsafe_function_call_js = c,
-<<<<<<< HEAD
-                .js = if (func == .zero) .empty else .create(func.withAsyncContextIfNeeded(global), vm.global),
+                .js = if (func == .zero) .empty else JSC.Strong.create(func.withAsyncContextIfNeeded(env.toJS()), vm.global),
             },
         } else .{
-            .js = if (func == .zero) .empty else JSC.Strong.create(func.withAsyncContextIfNeeded(global), vm.global),
-=======
-                .js = if (func == .zero) .{} else JSC.Strong.create(func.withAsyncContextIfNeeded(env.toJS()), vm.global),
-            },
-        } else .{
-            .js = if (func == .zero) .{} else JSC.Strong.create(func.withAsyncContextIfNeeded(env.toJS()), vm.global),
->>>>>>> 59551ebc
+            .js = if (func == .zero) .empty else JSC.Strong.create(func.withAsyncContextIfNeeded(env.toJS()), vm.global),
         },
         .ctx = context,
         .queue = ThreadSafeFunction.Queue.init(max_queue_size, bun.default_allocator),
