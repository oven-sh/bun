/// This file is mostly the API schema but with all the options normalized.
/// Normalization is necessary because most fields in the API schema are optional
const std = @import("std");
const logger = @import("root").bun.logger;
const Fs = @import("fs.zig");

const resolver = @import("./resolver/resolver.zig");
const api = @import("./api/schema.zig");
const Api = api.Api;
const defines = @import("./defines.zig");
const resolve_path = @import("./resolver/resolve_path.zig");
const URL = @import("./url.zig").URL;
const ConditionsMap = @import("./resolver/package_json.zig").ESModule.ConditionsMap;
const bun = @import("root").bun;
const string = bun.string;
const Output = bun.Output;
const Global = bun.Global;
const Environment = bun.Environment;
const strings = bun.strings;
const MutableString = bun.MutableString;
const FileDescriptorType = bun.FileDescriptor;
const stringZ = bun.stringZ;
const default_allocator = bun.default_allocator;
const C = bun.C;
const StoredFileDescriptorType = bun.StoredFileDescriptorType;
const JSC = @import("root").bun.JSC;
const Runtime = @import("./runtime.zig").Runtime;
const Analytics = @import("./analytics/analytics_thread.zig");
const MacroRemap = @import("./resolver/package_json.zig").MacroMap;
const DotEnv = @import("./env_loader.zig");
const ComptimeStringMap = @import("./comptime_string_map.zig").ComptimeStringMap;

const assert = std.debug.assert;

pub const WriteDestination = enum {
    stdout,
    disk,
    // eventaully: wasm
};

pub fn validatePath(
    log: *logger.Log,
    _: *Fs.FileSystem.Implementation,
    cwd: string,
    rel_path: string,
    allocator: std.mem.Allocator,
    _: string,
) string {
    if (rel_path.len == 0) {
        return "";
    }
    const paths = [_]string{ cwd, rel_path };
    // TODO: switch to getFdPath()-based implemetation
    const out = std.fs.path.resolve(allocator, &paths) catch |err| {
        log.addErrorFmt(
            null,
            logger.Loc.Empty,
            allocator,
            "<r><red>{s}<r> resolving external: <b>\"{s}\"<r>",
            .{ @errorName(err), rel_path },
        ) catch unreachable;
        return "";
    };

    return out;
}

pub fn stringHashMapFromArrays(comptime t: type, allocator: std.mem.Allocator, keys: anytype, values: anytype) !t {
    var hash_map = t.init(allocator);
    if (keys.len > 0) {
        try hash_map.ensureTotalCapacity(@as(u32, @intCast(keys.len)));
        for (keys, 0..) |key, i| {
            hash_map.putAssumeCapacity(key, values[i]);
        }
    }

    return hash_map;
}

pub const ExternalModules = struct {
    node_modules: std.BufSet = undefined,
    abs_paths: std.BufSet = undefined,
    patterns: []const WildcardPattern = undefined,

    pub const WildcardPattern = struct {
        prefix: string,
        suffix: string,
    };

    pub fn isNodeBuiltin(str: string) bool {
        return bun.JSC.HardcodedModule.Aliases.has(str, .node);
    }

    const default_wildcard_patterns = &[_]WildcardPattern{
        .{
            .prefix = "/bun:",
            .suffix = "",
        },
        // .{
        //     .prefix = "/src:",
        //     .suffix = "",
        // },
        // .{
        //     .prefix = "/blob:",
        //     .suffix = "",
        // },
    };

    pub fn init(
        allocator: std.mem.Allocator,
        fs: *Fs.FileSystem.Implementation,
        cwd: string,
        externals: []const string,
        log: *logger.Log,
        target: Target,
    ) ExternalModules {
        var result = ExternalModules{
            .node_modules = std.BufSet.init(allocator),
            .abs_paths = std.BufSet.init(allocator),
            .patterns = default_wildcard_patterns[0..],
        };

        switch (target) {
            .node => {
                // TODO: fix this stupid copy
                result.node_modules.hash_map.ensureTotalCapacity(NodeBuiltinPatterns.len) catch unreachable;
                for (NodeBuiltinPatterns) |pattern| {
                    result.node_modules.insert(pattern) catch unreachable;
                }
            },
            .bun => {

                // // TODO: fix this stupid copy
                // result.node_modules.hash_map.ensureTotalCapacity(BunNodeBuiltinPatternsCompat.len) catch unreachable;
                // for (BunNodeBuiltinPatternsCompat) |pattern| {
                //     result.node_modules.insert(pattern) catch unreachable;
                // }
            },
            else => {},
        }

        if (externals.len == 0) {
            return result;
        }

        var patterns = std.ArrayList(WildcardPattern).initCapacity(allocator, default_wildcard_patterns.len) catch unreachable;
        patterns.appendSliceAssumeCapacity(default_wildcard_patterns[0..]);

        for (externals) |external| {
            const path = external;
            if (strings.indexOfChar(path, '*')) |i| {
                if (strings.indexOfChar(path[i + 1 .. path.len], '*') != null) {
                    log.addErrorFmt(null, logger.Loc.Empty, allocator, "External path \"{s}\" cannot have more than one \"*\" wildcard", .{external}) catch unreachable;
                    return result;
                }

                patterns.append(WildcardPattern{
                    .prefix = external[0..i],
                    .suffix = external[i + 1 .. external.len],
                }) catch unreachable;
            } else if (resolver.isPackagePath(external)) {
                result.node_modules.insert(external) catch unreachable;
            } else {
                const normalized = validatePath(log, fs, cwd, external, allocator, "external path");

                if (normalized.len > 0) {
                    result.abs_paths.insert(normalized) catch unreachable;
                }
            }
        }

        result.patterns = patterns.toOwnedSlice() catch @panic("TODO");

        return result;
    }

    const NodeBuiltinPatternsRaw = [_]string{
        "_http_agent",
        "_http_client",
        "_http_common",
        "_http_incoming",
        "_http_outgoing",
        "_http_server",
        "_stream_duplex",
        "_stream_passthrough",
        "_stream_readable",
        "_stream_transform",
        "_stream_wrap",
        "_stream_writable",
        "_tls_common",
        "_tls_wrap",
        "assert",
        "async_hooks",
        "buffer",
        "child_process",
        "cluster",
        "console",
        "constants",
        "crypto",
        "dgram",
        "diagnostics_channel",
        "dns",
        "domain",
        "events",
        "fs",
        "http",
        "http2",
        "https",
        "inspector",
        "module",
        "net",
        "os",
        "path",
        "perf_hooks",
        "process",
        "punycode",
        "querystring",
        "readline",
        "repl",
        "stream",
        "string_decoder",
        "sys",
        "timers",
        "tls",
        "trace_events",
        "tty",
        "url",
        "util",
        "v8",
        "vm",
        "wasi",
        "worker_threads",
        "zlib",
    };

    pub const NodeBuiltinPatterns = NodeBuiltinPatternsRaw ++ brk: {
        var builtins = NodeBuiltinPatternsRaw;
        for (&builtins) |*builtin| {
            builtin.* = "node:" ++ builtin.*;
        }
        break :brk builtins;
    };

    pub const BunNodeBuiltinPatternsCompat = [_]string{
        "_http_agent",
        "_http_client",
        "_http_common",
        "_http_incoming",
        "_http_outgoing",
        "_http_server",
        "_stream_duplex",
        "_stream_passthrough",
        "_stream_readable",
        "_stream_transform",
        "_stream_wrap",
        "_stream_writable",
        "_tls_common",
        "_tls_wrap",
        "assert",
        "async_hooks",
        // "buffer",
        "child_process",
        "cluster",
        "console",
        "constants",
        "crypto",
        "dgram",
        "diagnostics_channel",
        "dns",
        "domain",
        "events",
        "http",
        "http2",
        "https",
        "inspector",
        "module",
        "net",
        "os",
        // "path",
        "perf_hooks",
        // "process",
        "punycode",
        "querystring",
        "readline",
        "repl",
        "stream",
        "string_decoder",
        "sys",
        "timers",
        "tls",
        "trace_events",
        "tty",
        "url",
        "util",
        "v8",
        "vm",
        "wasi",
        "worker_threads",
        "zlib",
    };

    pub const NodeBuiltinsMap = ComptimeStringMap(void, .{
        .{ "_http_agent", {} },
        .{ "_http_client", {} },
        .{ "_http_common", {} },
        .{ "_http_incoming", {} },
        .{ "_http_outgoing", {} },
        .{ "_http_server", {} },
        .{ "_stream_duplex", {} },
        .{ "_stream_passthrough", {} },
        .{ "_stream_readable", {} },
        .{ "_stream_transform", {} },
        .{ "_stream_wrap", {} },
        .{ "_stream_writable", {} },
        .{ "_tls_common", {} },
        .{ "_tls_wrap", {} },
        .{ "assert", {} },
        .{ "async_hooks", {} },
        .{ "buffer", {} },
        .{ "child_process", {} },
        .{ "cluster", {} },
        .{ "console", {} },
        .{ "constants", {} },
        .{ "crypto", {} },
        .{ "dgram", {} },
        .{ "diagnostics_channel", {} },
        .{ "dns", {} },
        .{ "domain", {} },
        .{ "events", {} },
        .{ "fs", {} },
        .{ "http", {} },
        .{ "http2", {} },
        .{ "https", {} },
        .{ "inspector", {} },
        .{ "module", {} },
        .{ "net", {} },
        .{ "os", {} },
        .{ "path", {} },
        .{ "perf_hooks", {} },
        .{ "process", {} },
        .{ "punycode", {} },
        .{ "querystring", {} },
        .{ "readline", {} },
        .{ "repl", {} },
        .{ "stream", {} },
        .{ "string_decoder", {} },
        .{ "sys", {} },
        .{ "timers", {} },
        .{ "tls", {} },
        .{ "trace_events", {} },
        .{ "tty", {} },
        .{ "url", {} },
        .{ "util", {} },
        .{ "v8", {} },
        .{ "vm", {} },
        .{ "wasi", {} },
        .{ "worker_threads", {} },
        .{ "zlib", {} },
    });
};

pub const BundlePackage = enum {
    always,
    never,

    pub const Map = bun.StringArrayHashMapUnmanaged(BundlePackage);
};

pub const ModuleType = enum {
    unknown,
    cjs,
    esm,

    pub const List = ComptimeStringMap(ModuleType, .{
        .{ "commonjs", ModuleType.cjs },
        .{ "module", ModuleType.esm },
    });
};

pub const Target = enum {
    browser,
    bun,
    bun_macro,
    node,

    pub const Map = ComptimeStringMap(
        Target,
        .{
            .{ "browser", Target.browser },
            .{ "bun", Target.bun },
            .{ "bun_macro", Target.bun_macro },
            .{ "macro", Target.bun_macro },
            .{ "node", Target.node },
        },
    );

    pub fn fromJS(global: *JSC.JSGlobalObject, value: JSC.JSValue, exception: JSC.C.ExceptionRef) ?Target {
        if (!value.jsType().isStringLike()) {
            JSC.throwInvalidArguments("target must be a string", .{}, global, exception);

            return null;
        }
        return Map.fromJS(global, value);
    }

    pub fn toAPI(this: Target) Api.Target {
        return switch (this) {
            .node => .node,
            .browser => .browser,
            .bun => .bun,
            .bun_macro => .bun_macro,
        };
    }

    pub inline fn isServerSide(this: Target) bool {
        return switch (this) {
            .bun_macro, .node, .bun => true,
            else => false,
        };
    }

    pub inline fn isBun(this: Target) bool {
        return switch (this) {
            .bun_macro, .bun => true,
            else => false,
        };
    }

    pub inline fn isNotBun(this: Target) bool {
        return switch (this) {
            .bun_macro, .bun => false,
            else => true,
        };
    }

    pub inline fn isClient(this: Target) bool {
        return switch (this) {
            .bun_macro, .bun => false,
            else => true,
        };
    }

    pub inline fn isNode(this: Target) bool {
        return switch (this) {
            .node => true,
            else => false,
        };
    }

    pub inline fn supportsBrowserField(this: Target) bool {
        return switch (this) {
            .browser => true,
            else => false,
        };
    }

    const browser_define_value_true = "true";
    const browser_define_value_false = "false";

    pub inline fn processBrowserDefineValue(this: Target) ?string {
        return switch (this) {
            .browser => browser_define_value_true,
            .bun_macro, .bun, .node => browser_define_value_false,
        };
    }

    pub inline fn isWebLike(target: Target) bool {
        return switch (target) {
            .browser => true,
            else => false,
        };
    }

    pub const Extensions = struct {
        pub const In = struct {
            pub const JavaScript = [_]string{ ".js", ".cjs", ".mts", ".cts", ".ts", ".tsx", ".jsx", ".json" };
        };
        pub const Out = struct {
            pub const JavaScript = [_]string{
                ".js",
                ".mjs",
            };
        };
    };

    pub fn outExtensions(target: Target, allocator: std.mem.Allocator) bun.StringHashMap(string) {
        var exts = bun.StringHashMap(string).init(allocator);

        const js = Extensions.Out.JavaScript[0];
        const mjs = Extensions.Out.JavaScript[1];

        if (target == .node) {
            exts.ensureTotalCapacity(Extensions.In.JavaScript.len * 2) catch unreachable;
            for (Extensions.In.JavaScript) |ext| {
                exts.put(ext, mjs) catch unreachable;
            }
        } else {
            exts.ensureTotalCapacity(Extensions.In.JavaScript.len + 1) catch unreachable;
            exts.put(mjs, js) catch unreachable;
        }

        for (Extensions.In.JavaScript) |ext| {
            exts.put(ext, js) catch unreachable;
        }

        return exts;
    }

    pub fn from(plat: ?api.Api.Target) Target {
        return switch (plat orelse api.Api.Target._none) {
            .node => .node,
            .browser => .browser,
            .bun => .bun,
            .bun_macro => .bun_macro,
            else => .browser,
        };
    }

    const MAIN_FIELD_NAMES = [_]string{
        "browser",
        "module",

        "main",

        // https://github.com/jsforum/jsforum/issues/5
        // Older packages might use jsnext:main in place of module
        "jsnext:main",
    };
    pub const DefaultMainFields: std.EnumArray(Target, []const string) = brk: {
        var array = std.EnumArray(Target, []const string).initUndefined();

        // Note that this means if a package specifies "module" and "main", the ES6
        // module will not be selected. This means tree shaking will not work when
        // targeting node environments.
        //
        // Some packages incorrectly treat the "module" field as "code for the browser". It
        // actually means "code for ES6 environments" which includes both node and the browser.
        //
        // For example, the package "@firebase/app" prints a warning on startup about
        // the bundler incorrectly using code meant for the browser if the bundler
        // selects the "module" field instead of the "main" field.
        //
        // This is unfortunate but it's a problem on the side of those packages.
        // They won't work correctly with other popular bundlers (with node as a target) anyway.
        var list = [_]string{ MAIN_FIELD_NAMES[2], MAIN_FIELD_NAMES[1] };
        array.set(Target.node, &list);

        // Note that this means if a package specifies "main", "module", and
        // "browser" then "browser" will win out over "module". This is the
        // same behavior as webpack: https://github.com/webpack/webpack/issues/4674.
        //
        // This is deliberate because the presence of the "browser" field is a
        // good signal that this should be preferred. Some older packages might only use CJS in their "browser"
        // but in such a case they probably don't have any ESM files anyway.
        var listc = [_]string{ MAIN_FIELD_NAMES[0], MAIN_FIELD_NAMES[1], MAIN_FIELD_NAMES[3], MAIN_FIELD_NAMES[2] };
        var listd = [_]string{ MAIN_FIELD_NAMES[1], MAIN_FIELD_NAMES[2], MAIN_FIELD_NAMES[3] };

        array.set(Target.browser, &listc);
        array.set(Target.bun, &listd);
        array.set(Target.bun_macro, &listd);

        // Original comment:
        // The neutral target is for people that don't want esbuild to try to
        // pick good defaults for their platform. In that case, the list of main
        // fields is empty by default. You must explicitly configure it yourself.
        // array.set(Target.neutral, &listc);

        break :brk array;
    };

    pub const DefaultConditions: std.EnumArray(Target, []const string) = brk: {
        var array = std.EnumArray(Target, []const string).initUndefined();

        array.set(Target.node, &[_]string{
            "node",
        });
        array.set(Target.browser, &[_]string{
            "browser",
            "module",
        });
        array.set(Target.bun, &[_]string{
            "bun",
            "worker",
            "node",
        });
        array.set(Target.bun_macro, &[_]string{
            "macro",
            "bun",
            "worker",
            "node",
        });

        break :brk array;
    };
};

pub const Format = enum {
    esm,
    cjs,
    iife,

    pub const Map = ComptimeStringMap(
        Format,
        .{
            .{
                "esm",
                Format.esm,
            },
            .{
                "cjs",
                Format.cjs,
            },
            .{
                "iife",
                Format.iife,
            },
        },
    );

    pub fn fromJS(global: *JSC.JSGlobalObject, format: JSC.JSValue, exception: JSC.C.ExceptionRef) ?Format {
        if (format.isUndefinedOrNull()) return null;

        if (!format.jsType().isStringLike()) {
            JSC.throwInvalidArguments("format must be a string", .{}, global, exception);
            return null;
        }

        return Map.fromJS(global, format) orelse {
            JSC.throwInvalidArguments("Invalid format - must be esm, cjs, or iife", .{}, global, exception);
            return null;
        };
    }

    pub fn fromString(slice: string) ?Format {
        return Map.getWithEql(slice, strings.eqlComptime);
    }
};

pub const Loader = enum(u8) {
    jsx,
    js,
    ts,
    tsx,
    css,
    file,
    json,
    toml,
    wasm,
    napi,
    base64,
    dataurl,
    text,
<<<<<<< HEAD
    bunsh,
=======
    sqlite,
    sqlite_embedded,

    pub inline fn isSQLite(this: Loader) bool {
        return switch (this) {
            .sqlite, .sqlite_embedded => true,
            else => false,
        };
    }
>>>>>>> 52894121

    pub fn shouldCopyForBundling(this: Loader) bool {
        return switch (this) {
            .file,
            // TODO: CSS
            .css,
            .napi,
            .sqlite,
            .sqlite_embedded,
            => true,
            else => false,
        };
    }

    pub fn toMimeType(this: Loader) bun.http.MimeType {
        return switch (this) {
            .jsx, .js, .ts, .tsx => bun.http.MimeType.javascript,
            .css => bun.http.MimeType.css,
            .toml, .json => bun.http.MimeType.json,
            .wasm => bun.http.MimeType.wasm,
            else => bun.http.MimeType.other,
        };
    }

    pub const HashTable = bun.StringArrayHashMap(Loader);

    pub fn canHaveSourceMap(this: Loader) bool {
        return switch (this) {
            .jsx, .js, .ts, .tsx => true,
            else => false,
        };
    }

    pub fn canBeRunByBun(this: Loader) bool {
        return switch (this) {
            .jsx, .js, .ts, .tsx, .json, .wasm, .bunsh => true,
            else => false,
        };
    }

    pub const Map = std.EnumArray(Loader, string);
    pub const stdin_name: Map = brk: {
        var map = Map.initFill("");
        map.set(Loader.jsx, "input.jsx");
        map.set(Loader.js, "input.js");
        map.set(Loader.ts, "input.ts");
        map.set(Loader.tsx, "input.tsx");
        map.set(Loader.css, "input.css");
        map.set(Loader.file, "input");
        map.set(Loader.json, "input.json");
        map.set(Loader.toml, "input.toml");
        map.set(Loader.wasm, "input.wasm");
        map.set(Loader.napi, "input.node");
        map.set(Loader.text, "input.txt");
        map.set(Loader.bunsh, "input.bunsh");
        break :brk map;
    };

    pub inline fn stdinName(this: Loader) string {
        return stdin_name.get(this);
    }

    pub fn fromJS(global: *JSC.JSGlobalObject, loader: JSC.JSValue, exception: JSC.C.ExceptionRef) ?Loader {
        if (loader.isUndefinedOrNull()) return null;

        if (!loader.jsType().isStringLike()) {
            JSC.throwInvalidArguments("loader must be a string", .{}, global, exception);
            return null;
        }

        var zig_str = JSC.ZigString.init("");
        loader.toZigString(&zig_str, global);
        if (zig_str.len == 0) return null;

        return fromString(zig_str.slice()) orelse {
            JSC.throwInvalidArguments("invalid loader - must be js, jsx, tsx, ts, css, file, toml, wasm, bunsh, or json", .{}, global, exception);
            return null;
        };
    }

    pub const names = bun.ComptimeStringMap(Loader, .{
        .{ "js", Loader.js },
        .{ "mjs", Loader.js },
        .{ "cjs", Loader.js },
        .{ "cts", Loader.ts },
        .{ "mts", Loader.ts },
        .{ "jsx", Loader.jsx },
        .{ "ts", Loader.ts },
        .{ "tsx", Loader.tsx },
        .{ "css", Loader.css },
        .{ "file", Loader.file },
        .{ "json", Loader.json },
        .{ "toml", Loader.toml },
        .{ "wasm", Loader.wasm },
        .{ "node", Loader.napi },
        .{ "dataurl", Loader.dataurl },
        .{ "base64", Loader.base64 },
        .{ "txt", Loader.text },
        .{ "text", Loader.text },
<<<<<<< HEAD
        .{ "bunsh", Loader.bunsh },
=======
        .{ "sqlite", Loader.sqlite },
        .{ "sqlite_embedded", Loader.sqlite_embedded },
>>>>>>> 52894121
    });

    pub const api_names = bun.ComptimeStringMap(Api.Loader, .{
        .{ "js", Api.Loader.js },
        .{ "mjs", Api.Loader.js },
        .{ "cjs", Api.Loader.js },
        .{ "cts", Api.Loader.ts },
        .{ "mts", Api.Loader.ts },
        .{ "jsx", Api.Loader.jsx },
        .{ "ts", Api.Loader.ts },
        .{ "tsx", Api.Loader.tsx },
        .{ "css", Api.Loader.css },
        .{ "file", Api.Loader.file },
        .{ "json", Api.Loader.json },
        .{ "toml", Api.Loader.toml },
        .{ "wasm", Api.Loader.wasm },
        .{ "node", Api.Loader.napi },
        .{ "dataurl", Api.Loader.dataurl },
        .{ "base64", Api.Loader.base64 },
        .{ "txt", Api.Loader.text },
        .{ "text", Api.Loader.text },
<<<<<<< HEAD
        .{ "bunsh", Api.Loader.file },
=======
        .{ "sqlite", Api.Loader.sqlite },
>>>>>>> 52894121
    });

    pub fn fromString(slice_: string) ?Loader {
        var slice = slice_;
        if (slice.len > 0 and slice[0] == '.') {
            slice = slice[1..];
        }

        return names.getWithEql(slice, strings.eqlCaseInsensitiveASCIIICheckLength);
    }

    pub fn supportsClientEntryPoint(this: Loader) bool {
        return switch (this) {
            .jsx, .js, .ts, .tsx => true,
            else => false,
        };
    }

    pub fn toAPI(loader: Loader) Api.Loader {
        return switch (loader) {
            .jsx => .jsx,
            .js => .js,
            .ts => .ts,
            .tsx => .tsx,
            .css => .css,
            .file, .bunsh => .file,
            .json => .json,
            .toml => .toml,
            .wasm => .wasm,
            .napi => .napi,
            .base64 => .base64,
            .dataurl => .dataurl,
            .text => .text,
            .sqlite_embedded, .sqlite => .sqlite,
        };
    }

    pub fn fromAPI(loader: Api.Loader) Loader {
        return switch (loader) {
            .jsx => .jsx,
            .js => .js,
            .ts => .ts,
            .tsx => .tsx,
            .css => .css,
            .file => .file,
            .json => .json,
            .toml => .toml,
            .wasm => .wasm,
            .napi => .napi,
            .base64 => .base64,
            .dataurl => .dataurl,
            .text => .text,
            .sqlite => .sqlite,
            else => .file,
        };
    }

    pub fn isJSX(loader: Loader) bool {
        return loader == .jsx or loader == .tsx;
    }
    pub fn isTypeScript(loader: Loader) bool {
        return loader == .tsx or loader == .ts;
    }

    pub fn isJavaScriptLike(loader: Loader) bool {
        return switch (loader) {
            .jsx, .js, .ts, .tsx => true,
            else => false,
        };
    }

    pub fn isJavaScriptLikeOrJSON(loader: Loader) bool {
        return switch (loader) {
            .jsx, .js, .ts, .tsx, .json => true,

            // toml is included because we can serialize to the same AST as JSON
            .toml => true,

            else => false,
        };
    }

    pub fn forFileName(filename: string, obj: anytype) ?Loader {
        const ext = std.fs.path.extension(filename);
        if (ext.len == 0 or (ext.len == 1 and ext[0] == '.')) return null;

        return obj.get(ext);
    }
};

pub const defaultLoaders = ComptimeStringMap(Loader, .{
    .{ ".jsx", Loader.jsx },
    .{ ".json", Loader.json },
    .{ ".js", Loader.jsx },

    .{ ".mjs", Loader.js },
    .{ ".cjs", Loader.js },

    .{ ".css", Loader.css },
    .{ ".ts", Loader.ts },
    .{ ".tsx", Loader.tsx },

    .{ ".mts", Loader.ts },
    .{ ".cts", Loader.ts },

    .{ ".toml", Loader.toml },
    .{ ".wasm", Loader.wasm },
    .{ ".node", Loader.napi },
    .{ ".txt", Loader.text },
    .{ ".text", Loader.text },

    .{ ".bunsh", Loader.bunsh },
});

// https://webpack.js.org/guides/package-exports/#reference-syntax
pub const ESMConditions = struct {
    default: ConditionsMap = undefined,
    import: ConditionsMap = undefined,
    require: ConditionsMap = undefined,

    pub fn init(allocator: std.mem.Allocator, defaults: []const string) !ESMConditions {
        var default_condition_amp = ConditionsMap.init(allocator);

        var import_condition_map = ConditionsMap.init(allocator);
        var require_condition_map = ConditionsMap.init(allocator);

        try default_condition_amp.ensureTotalCapacity(defaults.len + 2);
        try import_condition_map.ensureTotalCapacity(defaults.len + 2);
        try require_condition_map.ensureTotalCapacity(defaults.len + 2);

        import_condition_map.putAssumeCapacity("import", {});
        require_condition_map.putAssumeCapacity("require", {});

        for (defaults) |default| {
            default_condition_amp.putAssumeCapacityNoClobber(default, {});
            import_condition_map.putAssumeCapacityNoClobber(default, {});
            require_condition_map.putAssumeCapacityNoClobber(default, {});
        }

        default_condition_amp.putAssumeCapacity("default", {});
        import_condition_map.putAssumeCapacity("default", {});
        require_condition_map.putAssumeCapacity("default", {});

        return ESMConditions{
            .default = default_condition_amp,
            .import = import_condition_map,
            .require = require_condition_map,
        };
    }
};

pub const JSX = struct {
    pub const RuntimeMap = bun.ComptimeStringMap(JSX.Runtime, .{
        .{ "classic", JSX.Runtime.classic },
        .{ "automatic", JSX.Runtime.automatic },
        .{ "react", JSX.Runtime.classic },
        .{ "react-jsx", JSX.Runtime.automatic },
        .{ "react-jsxdev", JSX.Runtime.automatic },
        .{ "solid", JSX.Runtime.solid },
    });

    pub const Pragma = struct {
        // these need to be arrays
        factory: []const string = Defaults.Factory,
        fragment: []const string = Defaults.Fragment,
        runtime: JSX.Runtime = JSX.Runtime.automatic,
        import_source: ImportSource = .{},

        /// Facilitates automatic JSX importing
        /// Set on a per file basis like this:
        /// /** @jsxImportSource @emotion/core */
        classic_import_source: string = "react",
        package_name: []const u8 = "react",
        // https://github.com/facebook/react/commit/2f26eb85d657a08c21edbac1e00f9626d68f84ae
        refresh_runtime: string = "react-refresh/runtime",
        supports_fast_refresh: bool = true,
        use_embedded_refresh_runtime: bool = false,

        development: bool = true,
        parse: bool = true,

        pub const ImportSource = struct {
            development: string = "react/jsx-dev-runtime",
            production: string = "react/jsx-runtime",
        };

        pub fn hashForRuntimeTranspiler(this: *const Pragma, hasher: *std.hash.Wyhash) void {
            for (this.factory) |factory| hasher.update(factory);
            for (this.fragment) |fragment| hasher.update(fragment);
            hasher.update(this.import_source.development);
            hasher.update(this.import_source.production);
            hasher.update(this.classic_import_source);
            hasher.update(this.package_name);
        }

        pub fn importSource(this: *const Pragma) string {
            return switch (this.development) {
                true => this.import_source.development,
                false => this.import_source.production,
            };
        }

        pub fn parsePackageName(str: string) string {
            if (str.len == 0) return str;
            if (str[0] == '@') {
                if (strings.indexOfChar(str[1..], '/')) |first_slash| {
                    const remainder = str[1 + first_slash + 1 ..];

                    if (strings.indexOfChar(remainder, '/')) |last_slash| {
                        return str[0 .. first_slash + 1 + last_slash + 1];
                    }
                }
            }

            if (strings.indexOfChar(str, '/')) |first_slash| {
                return str[0..first_slash];
            }

            return str;
        }

        pub fn isReactLike(pragma: *const Pragma) bool {
            return strings.eqlComptime(pragma.package_name, "react") or strings.eqlComptime(pragma.package_name, "@emotion/jsx") or strings.eqlComptime(pragma.package_name, "@emotion/react");
        }

        pub fn setImportSource(pragma: *Pragma, allocator: std.mem.Allocator) void {
            strings.concatIfNeeded(
                allocator,
                &pragma.import_source.development,
                &[_]string{
                    pragma.package_name,
                    "/jsx-dev-runtime",
                },
                &.{
                    Defaults.ImportSourceDev,
                },
            ) catch unreachable;

            strings.concatIfNeeded(
                allocator,
                &pragma.import_source.production,
                &[_]string{
                    pragma.package_name,
                    "/jsx-runtime",
                },
                &.{
                    Defaults.ImportSource,
                },
            ) catch unreachable;
        }

        pub fn setProduction(pragma: *Pragma, is_production: bool) void {
            pragma.development = !is_production;
        }

        pub const Defaults = struct {
            pub const Factory = &[_]string{ "React", "createElement" };
            pub const Fragment = &[_]string{ "React", "Fragment" };
            pub const ImportSourceDev = "react/jsx-dev-runtime";
            pub const ImportSource = "react/jsx-runtime";
            pub const JSXFunction = "jsx";
            pub const JSXStaticFunction = "jsxs";
            pub const JSXFunctionDev = "jsxDEV";
        };

        // "React.createElement" => ["React", "createElement"]
        // ...unless new is "React.createElement" and original is ["React", "createElement"]
        // saves an allocation for the majority case
        pub fn memberListToComponentsIfDifferent(allocator: std.mem.Allocator, original: []const string, new: string) ![]const string {
            var splitter = std.mem.split(u8, new, ".");
            const count = strings.countChar(new, '.') + 1;

            var needs_alloc = false;
            var current_i: usize = 0;
            while (splitter.next()) |str| {
                if (str.len == 0) continue;
                if (current_i >= original.len) {
                    needs_alloc = true;
                    break;
                }

                if (!strings.eql(original[current_i], str)) {
                    needs_alloc = true;
                    break;
                }
                current_i += 1;
            }

            if (!needs_alloc) {
                return original;
            }

            var out = try allocator.alloc(string, count);

            splitter = std.mem.split(u8, new, ".");
            var i: usize = 0;
            while (splitter.next()) |str| {
                if (str.len == 0) continue;
                out[i] = str;
                i += 1;
            }
            return out[0..i];
        }

        pub fn fromApi(jsx: api.Api.Jsx, allocator: std.mem.Allocator) !Pragma {
            var pragma = JSX.Pragma{};

            if (jsx.fragment.len > 0) {
                pragma.fragment = try memberListToComponentsIfDifferent(allocator, pragma.fragment, jsx.fragment);
            }

            if (jsx.factory.len > 0) {
                pragma.factory = try memberListToComponentsIfDifferent(allocator, pragma.factory, jsx.factory);
            }

            pragma.runtime = jsx.runtime;

            if (jsx.import_source.len > 0) {
                pragma.package_name = jsx.import_source;
                pragma.setImportSource(allocator);
                pragma.classic_import_source = pragma.package_name;
            }

            pragma.supports_fast_refresh = if (pragma.runtime == .solid) false else pragma.supports_fast_refresh;
            pragma.development = jsx.development;
            pragma.parse = true;
            return pragma;
        }
    };

    pub const Runtime = api.Api.JsxRuntime;
};

const TypeScript = struct {
    parse: bool = false,
};

pub const Timings = struct {
    resolver: i128 = 0,
    parse: i128 = 0,
    print: i128 = 0,
    http: i128 = 0,
    read_file: i128 = 0,
};

pub const DefaultUserDefines = struct {
    // This must be globally scoped so it doesn't disappear
    pub const NodeEnv = struct {
        pub const Key = "process.env.NODE_ENV";
        pub const Value = "\"development\"";
    };
    pub const ProcessBrowserDefine = struct {
        pub const Key = "process.browser";
        pub const Value = []string{ "false", "true" };
    };
};

pub fn definesFromTransformOptions(
    allocator: std.mem.Allocator,
    log: *logger.Log,
    maybe_input_define: ?Api.StringMap,
    target: Target,
    env_loader: ?*DotEnv.Loader,
    framework_env: ?*const Env,
    NODE_ENV: ?string,
) !*defines.Define {
    const input_user_define = maybe_input_define orelse std.mem.zeroes(Api.StringMap);

    var user_defines = try stringHashMapFromArrays(
        defines.RawDefines,
        allocator,
        input_user_define.keys,
        input_user_define.values,
    );

    var environment_defines = defines.UserDefinesArray.init(allocator);
    defer environment_defines.deinit();

    var behavior: Api.DotEnvBehavior = .disable;

    load_env: {
        const env = env_loader orelse break :load_env;
        const framework = framework_env orelse break :load_env;

        if (Environment.allow_assert) {
            std.debug.assert(framework.behavior != ._none);
        }

        behavior = framework.behavior;
        if (behavior == .load_all_without_inlining or behavior == .disable)
            break :load_env;

        try env.copyForDefine(
            defines.RawDefines,
            &user_defines,
            defines.UserDefinesArray,
            &environment_defines,
            framework.toAPI().defaults,
            framework.behavior,
            framework.prefix,
            allocator,
        );
    }

    if (behavior != .load_all_without_inlining) {
        const quoted_node_env: string = brk: {
            if (NODE_ENV) |node_env| {
                if (node_env.len > 0) {
                    if ((strings.startsWithChar(node_env, '"') and strings.endsWithChar(node_env, '"')) or
                        (strings.startsWithChar(node_env, '\'') and strings.endsWithChar(node_env, '\'')))
                    {
                        break :brk node_env;
                    }

                    // avoid allocating if we can
                    if (strings.eqlComptime(node_env, "production")) {
                        break :brk "\"production\"";
                    } else if (strings.eqlComptime(node_env, "development")) {
                        break :brk "\"development\"";
                    } else if (strings.eqlComptime(node_env, "test")) {
                        break :brk "\"test\"";
                    } else {
                        break :brk try std.fmt.allocPrint(allocator, "\"{s}\"", .{node_env});
                    }
                }
            }
            break :brk "\"development\"";
        };

        _ = try user_defines.getOrPutValue(
            "process.env.NODE_ENV",
            quoted_node_env,
        );
        _ = try user_defines.getOrPutValue(
            "process.env.BUN_ENV",
            quoted_node_env,
        );

        // Automatically set `process.browser` to `true` for browsers and false for node+js
        // This enables some extra dead code elimination
        if (target.processBrowserDefineValue()) |value| {
            _ = try user_defines.getOrPutValue(DefaultUserDefines.ProcessBrowserDefine.Key, value);
        }
    }

    if (target.isBun()) {
        if (!user_defines.contains("window")) {
            _ = try environment_defines.getOrPutValue("window", .{
                .valueless = true,
                .original_name = "window",
                .value = .{ .e_undefined = .{} },
            });
        }
    }

    const resolved_defines = try defines.DefineData.from_input(user_defines, log, allocator);

    return try defines.Define.init(
        allocator,
        resolved_defines,
        environment_defines,
    );
}

const default_loader_ext_bun = [_]string{".node"};
const default_loader_ext = [_]string{
    ".jsx",  ".json",
    ".js",   ".mjs",
    ".cjs",  ".css",

    // https://devblogs.microsoft.com/typescript/announcing-typescript-4-5-beta/#new-file-extensions
    ".ts",   ".tsx",
    ".mts",  ".cts",

    ".toml", ".wasm",
    ".txt",  ".text",
};

const node_modules_default_loader_ext_bun = [_]string{".node"};
const node_modules_default_loader_ext = [_]string{
    ".jsx",
    ".js",
    ".cjs",
    ".mjs",
    ".ts",
    ".mts",
    ".toml",
    ".txt",
    ".json",
    ".css",
    ".tsx",
    ".cts",
    ".wasm",
    ".text",
};

pub const ResolveFileExtensions = struct {
    node_modules: Group = .{
        .esm = &BundleOptions.Defaults.NodeModules.ModuleExtensionOrder,
        .default = &BundleOptions.Defaults.NodeModules.ExtensionOrder,
    },
    default: Group = .{},

    inline fn group(this: *const ResolveFileExtensions, is_node_modules: bool) *const Group {
        return switch (is_node_modules) {
            true => &this.node_modules,
            false => &this.default,
        };
    }

    pub fn kind(this: *const ResolveFileExtensions, kind_: bun.ImportKind, is_node_modules: bool) []const string {
        return switch (kind_) {
            .stmt, .entry_point, .dynamic => this.group(is_node_modules).esm,
            else => this.group(is_node_modules).default,
        };
    }

    pub const Group = struct {
        esm: []const string = &BundleOptions.Defaults.ModuleExtensionOrder,
        default: []const string = &BundleOptions.Defaults.ExtensionOrder,
    };
};

pub fn loadersFromTransformOptions(allocator: std.mem.Allocator, _loaders: ?Api.LoaderMap, target: Target) !bun.StringArrayHashMap(Loader) {
    const input_loaders = _loaders orelse std.mem.zeroes(Api.LoaderMap);
    const loader_values = try allocator.alloc(Loader, input_loaders.loaders.len);

    for (loader_values, input_loaders.loaders) |*loader, input| {
        loader.* = Loader.fromAPI(input);
    }

    var loaders = try stringHashMapFromArrays(
        bun.StringArrayHashMap(Loader),
        allocator,
        input_loaders.extensions,
        loader_values,
    );

    inline for (default_loader_ext) |ext| {
        _ = try loaders.getOrPutValue(ext, defaultLoaders.get(ext).?);
    }

    if (target.isBun()) {
        inline for (default_loader_ext_bun) |ext| {
            _ = try loaders.getOrPutValue(ext, defaultLoaders.get(ext).?);
        }
    }

    return loaders;
}

const Dir = std.fs.Dir;

pub const SourceMapOption = enum {
    none,
    @"inline",
    external,

    pub fn fromApi(source_map: ?Api.SourceMapMode) SourceMapOption {
        return switch (source_map orelse Api.SourceMapMode._none) {
            Api.SourceMapMode.external => .external,
            Api.SourceMapMode.inline_into_file => .@"inline",
            else => .none,
        };
    }

    pub fn toAPI(source_map: ?SourceMapOption) Api.SourceMapMode {
        return switch (source_map orelse .none) {
            .external => .external,
            .@"inline" => .inline_into_file,
            else => ._none,
        };
    }

    pub const Map = ComptimeStringMap(SourceMapOption, .{
        .{ "none", .none },
        .{ "inline", .@"inline" },
        .{ "external", .external },
    });
};

pub const OutputFormat = enum {
    preserve,

    /// ES module format
    /// This is the default format
    esm,
    /// Immediately-invoked function expression
    /// (
    ///   function(){}
    /// )();
    iife,
    /// CommonJS
    cjs,

    pub fn keepES6ImportExportSyntax(this: OutputFormat) bool {
        return this == .esm;
    }

    pub inline fn isESM(this: OutputFormat) bool {
        return this == .esm;
    }
};

/// BundleOptions is used when ResolveMode is not set to "disable".
/// BundleOptions is effectively webpack + babel
pub const BundleOptions = struct {
    footer: string = "",
    banner: string = "",
    define: *defines.Define,
    loaders: Loader.HashTable,
    resolve_dir: string = "/",
    jsx: JSX.Pragma = JSX.Pragma{},
    emit_decorator_metadata: bool = false,
    auto_import_jsx: bool = true,
    allow_runtime: bool = true,

    trim_unused_imports: ?bool = null,
    mark_builtins_as_external: bool = false,
    react_server_components: bool = false,
    react_server_components_boundary: string = "",
    hot_module_reloading: bool = false,
    inject: ?[]string = null,
    origin: URL = URL{},
    output_dir_handle: ?Dir = null,

    output_dir: string = "out",
    root_dir: string = "",
    node_modules_bundle_url: string = "",
    node_modules_bundle_pretty_path: string = "",

    write: bool = false,
    preserve_symlinks: bool = false,
    preserve_extensions: bool = false,
    timings: Timings = Timings{},
    production: bool = false,
    serve: bool = false,

    // only used by bundle_v2
    output_format: OutputFormat = .esm,

    append_package_version_in_query_string: bool = false,

    jsx_optimization_inline: ?bool = null,
    jsx_optimization_hoist: ?bool = null,

    resolve_mode: api.Api.ResolveMode,
    tsconfig_override: ?string = null,
    target: Target = Target.browser,
    main_fields: []const string = Target.DefaultMainFields.get(Target.browser),
    log: *logger.Log,
    external: ExternalModules = ExternalModules{},
    entry_points: []const string,
    entry_naming: []const u8 = "",
    asset_naming: []const u8 = "",
    chunk_naming: []const u8 = "",
    public_path: []const u8 = "",
    extension_order: ResolveFileExtensions = .{},
    main_field_extension_order: []const string = &Defaults.MainFieldExtensionOrder,
    out_extensions: bun.StringHashMap(string),
    import_path_format: ImportPathFormat = ImportPathFormat.relative,
    framework: ?Framework = null,
    routes: RouteConfig = RouteConfig.zero(),
    defines_loaded: bool = false,
    env: Env = Env{},
    transform_options: Api.TransformOptions,
    polyfill_node_globals: bool = false,
    transform_only: bool = false,
    load_tsconfig_json: bool = true,

    rewrite_jest_for_tests: bool = false,

    macro_remap: MacroRemap = MacroRemap{},
    no_macros: bool = false,

    conditions: ESMConditions = undefined,
    tree_shaking: bool = false,
    code_splitting: bool = false,
    source_map: SourceMapOption = SourceMapOption.none,

    disable_transpilation: bool = false,

    global_cache: GlobalCache = .disable,
    prefer_offline_install: bool = false,
    prefer_latest_install: bool = false,
    install: ?*Api.BunInstall = null,

    inlining: bool = false,
    minify_whitespace: bool = false,
    minify_syntax: bool = false,
    minify_identifiers: bool = false,
    dead_code_elimination: bool = true,

    code_coverage: bool = false,
    debugger: bool = false,

    compile: bool = false,

    /// This is a list of packages which even when require() is used, we will
    /// instead convert to ESM import statements.
    ///
    /// This is not normally a safe transformation.
    ///
    /// So we have a list of packages which we know are safe to do this with.
    unwrap_commonjs_packages: []const string = &default_unwrap_commonjs_packages,

    pub fn isTest(this: *const BundleOptions) bool {
        return this.rewrite_jest_for_tests;
    }

    pub fn setProduction(this: *BundleOptions, value: bool) void {
        this.production = value;
        this.jsx.development = !value;
    }

    pub const default_unwrap_commonjs_packages = [_]string{
        "react",
        "react-is",
        "react-dom",
        "scheduler",
        "react-client",
        "react-server",
        "react-refresh",
        "__bun-test-unwrap-commonjs__",
    };

    pub inline fn cssImportBehavior(this: *const BundleOptions) Api.CssInJsBehavior {
        switch (this.target) {
            .browser => {
                if (this.framework) |framework| {
                    return framework.client_css_in_js;
                }

                return .auto_onimportcss;
            },
            else => return .facade,
        }
    }

    pub fn areDefinesUnset(this: *const BundleOptions) bool {
        return !this.defines_loaded;
    }

    pub fn loadDefines(this: *BundleOptions, allocator: std.mem.Allocator, loader_: ?*DotEnv.Loader, env: ?*const Env) !void {
        if (this.defines_loaded) {
            return;
        }
        this.define = try definesFromTransformOptions(
            allocator,
            this.log,
            this.transform_options.define,
            this.target,
            loader_,
            env,
            node_env: {
                if (loader_) |e|
                    if (e.map.get("BUN_ENV") orelse e.map.get("NODE_ENV")) |env_| break :node_env env_;

                if (this.isTest()) {
                    break :node_env "\"test\"";
                }

                if (this.production) {
                    break :node_env "\"production\"";
                }

                break :node_env "\"development\"";
            },
        );
        this.defines_loaded = true;
    }

    pub fn loader(this: *const BundleOptions, ext: string) Loader {
        return this.loaders.get(ext) orelse .file;
    }

    pub fn isFrontendFrameworkEnabled(this: *const BundleOptions) bool {
        const framework: *const Framework = &(this.framework orelse return false);
        return framework.resolved and (framework.client.isEnabled() or framework.fallback.isEnabled());
    }

    pub const ImportPathFormat = enum {
        relative,
        absolute_url,
        // omit file extension
        absolute_path,
        package_path,
    };

    pub const Defaults = struct {
        pub const ExtensionOrder = [_]string{
            ".tsx",
            ".ts",
            ".jsx",
            ".cts",
            ".cjs",
            ".js",
            ".mjs",
            ".mts",
            ".json",
        };

        pub const MainFieldExtensionOrder = [_]string{
            ".js",
            ".cjs",
            ".cts",
            ".tsx",
            ".ts",
            ".jsx",
            ".json",
        };

        pub const ModuleExtensionOrder = [_]string{
            ".tsx",
            ".jsx",
            ".mts",
            ".ts",
            ".mjs",
            ".js",
            ".cts",
            ".cjs",
            ".json",
        };

        pub const CSSExtensionOrder = [_]string{
            ".css",
        };

        pub const NodeModules = struct {
            pub const ExtensionOrder = [_]string{
                ".jsx",
                ".cjs",
                ".js",
                ".mjs",
                ".mts",
                ".tsx",
                ".ts",
                ".cts",
                ".json",
            };

            pub const ModuleExtensionOrder = [_]string{
                ".mjs",
                ".jsx",
                ".mts",
                ".js",
                ".cjs",
                ".tsx",
                ".ts",
                ".cts",
                ".json",
            };
        };
    };

    pub fn fromApi(
        allocator: std.mem.Allocator,
        fs: *Fs.FileSystem,
        log: *logger.Log,
        transform: Api.TransformOptions,
    ) !BundleOptions {
        var opts: BundleOptions = BundleOptions{
            .log = log,
            .resolve_mode = transform.resolve orelse .dev,
            .define = undefined,
            .loaders = try loadersFromTransformOptions(allocator, transform.loaders, Target.from(transform.target)),
            .output_dir = transform.output_dir orelse "out",
            .target = Target.from(transform.target),
            .write = transform.write orelse false,
            .external = undefined,
            .entry_points = transform.entry_points,
            .out_extensions = undefined,
            .env = Env.init(allocator),
            .transform_options = transform,
        };

        Analytics.Features.define = Analytics.Features.define or transform.define != null;
        Analytics.Features.loaders = Analytics.Features.loaders or transform.loaders != null;

        if (transform.env_files.len > 0) {
            opts.env.files = transform.env_files;
        }

        if (transform.origin) |origin| {
            opts.origin = URL.parse(origin);
        }

        if (transform.jsx) |jsx| {
            opts.jsx = try JSX.Pragma.fromApi(jsx, allocator);
        }

        if (transform.extension_order.len > 0) {
            opts.extension_order.default.default = transform.extension_order;
        }

        if (transform.target) |t| {
            opts.target = Target.from(t);
            opts.main_fields = Target.DefaultMainFields.get(opts.target);
        }

        opts.conditions = try ESMConditions.init(allocator, Target.DefaultConditions.get(opts.target));

        switch (opts.target) {
            .node => {
                opts.import_path_format = .relative;
                opts.allow_runtime = false;
            },
            .bun => {
                opts.import_path_format = if (opts.import_path_format == .absolute_url) .absolute_url else .absolute_path;

                opts.env.behavior = .load_all;
                if (transform.extension_order.len == 0) {
                    // we must also support require'ing .node files
                    opts.extension_order.default.default = comptime Defaults.ExtensionOrder ++ &[_][]const u8{".node"};
                    opts.extension_order.node_modules.default = comptime Defaults.NodeModules.ExtensionOrder ++ &[_][]const u8{".node"};
                }
            },
            else => {},
        }

        if (transform.framework) |_framework| {
            opts.framework = try Framework.fromApi(_framework, allocator);
        }

        if (transform.router) |routes| {
            opts.routes = try RouteConfig.fromApi(routes, allocator);
        }

        if (transform.main_fields.len > 0) {
            opts.main_fields = transform.main_fields;
        }

        opts.external = ExternalModules.init(allocator, &fs.fs, fs.top_level_dir, transform.external, log, opts.target);
        opts.out_extensions = opts.target.outExtensions(allocator);

        opts.source_map = SourceMapOption.fromApi(transform.source_map orelse Api.SourceMapMode._none);

        opts.tree_shaking = opts.target.isBun() or opts.production;
        opts.inlining = opts.tree_shaking;
        if (opts.inlining)
            opts.minify_syntax = true;

        if (opts.origin.isAbsolute()) {
            opts.import_path_format = ImportPathFormat.absolute_url;
        }

        if (opts.write and opts.output_dir.len > 0) {
            opts.output_dir_handle = try openOutputDir(opts.output_dir);
            opts.output_dir = try fs.getFdPath(bun.toFD(opts.output_dir_handle.?.fd));
        }

        opts.polyfill_node_globals = opts.target == .browser;

        Analytics.Features.framework = Analytics.Features.framework or opts.framework != null;
        Analytics.Features.filesystem_router = Analytics.Features.filesystem_router or opts.routes.routes_enabled;
        Analytics.Features.origin = Analytics.Features.origin or transform.origin != null;
        Analytics.Features.public_folder = Analytics.Features.public_folder or opts.routes.static_dir_enabled;
        Analytics.Features.macros = Analytics.Features.macros or opts.target == .bun_macro;
        Analytics.Features.external = Analytics.Features.external or transform.external.len > 0;
        Analytics.Features.single_page_app_routing = Analytics.Features.single_page_app_routing or opts.routes.single_page_app_routing;
        return opts;
    }
};

pub fn openOutputDir(output_dir: string) !std.fs.Dir {
    return std.fs.cwd().openDir(output_dir, .{}) catch brk: {
        std.fs.cwd().makeDir(output_dir) catch |err| {
            Output.printErrorln("error: Unable to mkdir \"{s}\": \"{s}\"", .{ output_dir, @errorName(err) });
            Global.crash();
        };

        const handle = std.fs.cwd().openDir(output_dir, .{}) catch |err2| {
            Output.printErrorln("error: Unable to open \"{s}\": \"{s}\"", .{ output_dir, @errorName(err2) });
            Global.crash();
        };
        break :brk handle;
    };
}

pub const TransformOptions = struct {
    footer: string = "",
    banner: string = "",
    define: bun.StringHashMap(string),
    loader: Loader = Loader.js,
    resolve_dir: string = "/",
    jsx: ?JSX.Pragma,
    react_fast_refresh: bool = false,
    inject: ?[]string = null,
    origin: string = "",
    preserve_symlinks: bool = false,
    entry_point: Fs.File,
    resolve_paths: bool = false,
    tsconfig_override: ?string = null,

    target: Target = Target.browser,
    main_fields: []string = Target.DefaultMainFields.get(Target.browser),

    pub fn initUncached(allocator: std.mem.Allocator, entryPointName: string, code: string) !TransformOptions {
        assert(entryPointName.len > 0);

        const entryPoint = Fs.File{
            .path = Fs.Path.init(entryPointName),
            .contents = code,
        };

        var cwd: string = "/";
        if (Environment.isWasi or Environment.isWindows) {
            cwd = try bun.getcwdAlloc(allocator);
        }

        var define = bun.StringHashMap(string).init(allocator);
        try define.ensureTotalCapacity(1);

        define.putAssumeCapacity("process.env.NODE_ENV", "development");

        var loader = Loader.file;
        if (defaultLoaders.get(entryPoint.path.name.ext)) |defaultLoader| {
            loader = defaultLoader;
        }
        assert(code.len > 0);

        return TransformOptions{
            .entry_point = entryPoint,
            .define = define,
            .loader = loader,
            .resolve_dir = entryPoint.path.name.dir,
            .main_fields = Target.DefaultMainFields.get(Target.browser),
            .jsx = if (Loader.isJSX(loader)) JSX.Pragma{} else null,
        };
    }
};

// Instead of keeping files in-memory, we:
// 1. Write directly to disk
// 2. (Optional) move the file to the destination
// This saves us from allocating a buffer
pub const OutputFile = struct {
    loader: Loader,
    input_loader: Loader = .js,
    src_path: Fs.Path,
    value: Value,
    size: usize = 0,
    size_without_sourcemap: usize = 0,
    mtime: ?i128 = null,
    hash: u64 = 0,
    is_executable: bool = false,
    source_map_index: u32 = std.math.maxInt(u32),
    output_kind: JSC.API.BuildArtifact.OutputKind = .chunk,
    dest_path: []const u8 = "",

    // Depending on:
    // - The target
    // - The number of open file handles
    // - Whether or not a file of the same name exists
    // We may use a different system call
    pub const FileOperation = struct {
        pathname: string,
        fd: FileDescriptorType = bun.invalid_fd,
        dir: FileDescriptorType = bun.invalid_fd,
        is_tmpdir: bool = false,
        is_outdir: bool = false,
        close_handle_on_complete: bool = false,
        autowatch: bool = true,

        pub fn fromFile(fd: anytype, pathname: string) FileOperation {
            return .{
                .pathname = pathname,
                .fd = bun.toFD(fd),
            };
        }

        pub fn getPathname(file: *const FileOperation) string {
            if (file.is_tmpdir) {
                return resolve_path.joinAbs(@TypeOf(Fs.FileSystem.instance.fs).tmpdir_path, .auto, file.pathname);
            } else {
                return file.pathname;
            }
        }
    };

    pub const Value = union(Kind) {
        move: FileOperation,
        copy: FileOperation,
        noop: u0,
        buffer: struct {
            allocator: std.mem.Allocator,
            bytes: []const u8,
        },
        pending: resolver.Result,
        saved: SavedFile,
    };

    pub const SavedFile = struct {
        pub fn toJS(
            globalThis: *JSC.JSGlobalObject,
            path: []const u8,
            byte_size: usize,
        ) JSC.JSValue {
            const mime_type = globalThis.bunVM().mimeType(path);
            const store = JSC.WebCore.Blob.Store.initFile(
                JSC.Node.PathOrFileDescriptor{
                    .path = JSC.Node.PathLike{
                        .string = JSC.PathString.init(path),
                    },
                },
                mime_type,
                bun.default_allocator,
            ) catch unreachable;

            var blob = bun.default_allocator.create(JSC.WebCore.Blob) catch unreachable;
            blob.* = JSC.WebCore.Blob.initWithStore(store, globalThis);
            if (mime_type) |mime| {
                blob.content_type = mime.value;
            }
            blob.size = @as(JSC.WebCore.Blob.SizeType, @truncate(byte_size));
            blob.allocator = bun.default_allocator;
            return blob.toJS(globalThis);
        }
    };

    pub const Kind = enum { move, copy, noop, buffer, pending, saved };

    pub fn initPending(loader: Loader, pending: resolver.Result) OutputFile {
        return .{
            .loader = loader,
            .src_path = pending.pathConst().?.*,
            .size = 0,
            .value = .{ .pending = pending },
        };
    }

    pub fn initFile(file: std.fs.File, pathname: string, size: usize) OutputFile {
        return .{
            .loader = .file,
            .src_path = Fs.Path.init(pathname),
            .size = size,
            .value = .{ .copy = FileOperation.fromFile(file.handle, pathname) },
        };
    }

    pub fn initFileWithDir(file: std.fs.File, pathname: string, size: usize, dir: std.fs.Dir) OutputFile {
        var res = initFile(file, pathname, size);
        res.value.copy.dir_handle = bun.toFD(dir.fd);
        return res;
    }

    pub const Options = struct {
        loader: Loader,
        input_loader: Loader,
        hash: ?u64 = null,
        source_map_index: ?u32 = null,
        output_path: string,
        size: ?usize = null,
        input_path: []const u8 = "",
        display_size: u32 = 0,
        output_kind: JSC.API.BuildArtifact.OutputKind = .chunk,
        is_executable: bool = false,
        data: union(enum) {
            buffer: struct {
                allocator: std.mem.Allocator,
                data: []const u8,
            },
            file: struct {
                file: std.fs.File,
                size: usize,
                dir: std.fs.Dir,
            },
            saved: usize,
        },
    };

    pub fn init(options: Options) OutputFile {
        return OutputFile{
            .loader = options.loader,
            .input_loader = options.input_loader,
            .src_path = Fs.Path.init(options.input_path),
            .dest_path = options.output_path,
            .size = options.size orelse switch (options.data) {
                .buffer => |buf| buf.data.len,
                .file => |file| file.size,
                .saved => 0,
            },
            .size_without_sourcemap = options.display_size,
            .hash = options.hash orelse 0,
            .output_kind = options.output_kind,
            .source_map_index = options.source_map_index orelse std.math.maxInt(u32),
            .is_executable = options.is_executable,
            .value = switch (options.data) {
                .buffer => |buffer| Value{ .buffer = .{ .allocator = buffer.allocator, .bytes = buffer.data } },
                .file => |file| Value{
                    .copy = brk: {
                        var op = FileOperation.fromFile(file.file.handle, options.output_path);
                        op.dir = bun.toFD(file.dir.fd);
                        break :brk op;
                    },
                },
                .saved => Value{ .saved = .{} },
            },
        };
    }

    pub fn initBuf(buf: []const u8, allocator: std.mem.Allocator, pathname: string, loader: Loader, hash: ?u64, source_map_index: ?u32) OutputFile {
        return .{
            .loader = loader,
            .src_path = Fs.Path.init(pathname),
            .size = buf.len,
            .hash = hash orelse 0,
            .source_map_index = source_map_index orelse std.math.maxInt(u32),
            .value = .{
                .buffer = .{
                    .bytes = buf,
                    .allocator = allocator,
                },
            },
        };
    }

    pub fn moveTo(file: *const OutputFile, _: string, rel_path: []u8, dir: FileDescriptorType) !void {
        try bun.C.moveFileZ(file.value.move.dir, bun.sliceTo(&(try std.os.toPosixPath(file.value.move.getPathname())), 0), dir, bun.sliceTo(&(try std.os.toPosixPath(rel_path)), 0));
    }

    pub fn copyTo(file: *const OutputFile, _: string, rel_path: []u8, dir: FileDescriptorType) !void {
        const file_out = (try dir.asDir().createFile(rel_path, .{}));

        const fd_out = file_out.handle;
        var do_close = false;
        // TODO: close file_out on error
        const fd_in = (try std.fs.openFileAbsolute(file.src_path.text, .{ .mode = .read_only })).handle;

        if (Environment.isWindows) {
            Fs.FileSystem.setMaxFd(fd_out);
            Fs.FileSystem.setMaxFd(fd_in);
            do_close = Fs.FileSystem.instance.fs.needToCloseFiles();

            // use paths instead of bun.getFdPathW()
            @panic("TODO windows");
        }

        defer {
            if (do_close) {
                std.os.close(fd_out);
                std.os.close(fd_in);
            }
        }

        try bun.copyFile(fd_in, fd_out);
    }

    pub fn toJS(
        this: *OutputFile,
        owned_pathname: ?[]const u8,
        globalObject: *JSC.JSGlobalObject,
    ) bun.JSC.JSValue {
        return switch (this.value) {
            .move, .pending => @panic("Unexpected pending output file"),
            .noop => JSC.JSValue.undefined,
            .copy => |copy| brk: {
                const file_blob = JSC.WebCore.Blob.Store.initFile(
                    if (copy.fd.int() != 0)
                        JSC.Node.PathOrFileDescriptor{
                            .fd = copy.fd,
                        }
                    else
                        JSC.Node.PathOrFileDescriptor{
                            .path = JSC.Node.PathLike{ .string = bun.PathString.init(globalObject.allocator().dupe(u8, copy.pathname) catch unreachable) },
                        },
                    this.loader.toMimeType(),
                    globalObject.allocator(),
                ) catch |err| {
                    Output.panic("error: Unable to create file blob: \"{s}\"", .{@errorName(err)});
                };

                var build_output = bun.new(JSC.API.BuildArtifact, .{
                    .blob = JSC.WebCore.Blob.initWithStore(file_blob, globalObject),
                    .hash = this.hash,
                    .loader = this.input_loader,
                    .output_kind = this.output_kind,
                    .path = bun.default_allocator.dupe(u8, copy.pathname) catch @panic("Failed to allocate path"),
                });

                break :brk build_output.toJS(globalObject);
            },
            .saved => brk: {
                var build_output = bun.default_allocator.create(JSC.API.BuildArtifact) catch @panic("Unable to allocate Artifact");
                const path_to_use = owned_pathname orelse this.src_path.text;

                const file_blob = JSC.WebCore.Blob.Store.initFile(
                    JSC.Node.PathOrFileDescriptor{
                        .path = JSC.Node.PathLike{ .string = bun.PathString.init(owned_pathname orelse (bun.default_allocator.dupe(u8, this.src_path.text) catch unreachable)) },
                    },
                    this.loader.toMimeType(),
                    globalObject.allocator(),
                ) catch |err| {
                    Output.panic("error: Unable to create file blob: \"{s}\"", .{@errorName(err)});
                };

                build_output.* = JSC.API.BuildArtifact{
                    .blob = JSC.WebCore.Blob.initWithStore(file_blob, globalObject),
                    .hash = this.hash,
                    .loader = this.input_loader,
                    .output_kind = this.output_kind,
                    .path = bun.default_allocator.dupe(u8, path_to_use) catch @panic("Failed to allocate path"),
                };

                break :brk build_output.toJS(globalObject);
            },
            .buffer => |buffer| brk: {
                var blob = JSC.WebCore.Blob.init(@constCast(buffer.bytes), buffer.allocator, globalObject);
                if (blob.store) |store| {
                    store.mime_type = this.loader.toMimeType();
                    blob.content_type = store.mime_type.value;
                } else {
                    blob.content_type = this.loader.toMimeType().value;
                }

                blob.size = @as(JSC.WebCore.Blob.SizeType, @truncate(buffer.bytes.len));

                var build_output = bun.default_allocator.create(JSC.API.BuildArtifact) catch @panic("Unable to allocate Artifact");
                build_output.* = JSC.API.BuildArtifact{
                    .blob = blob,
                    .hash = this.hash,
                    .loader = this.input_loader,
                    .output_kind = this.output_kind,
                    .path = owned_pathname orelse bun.default_allocator.dupe(u8, this.src_path.text) catch unreachable,
                };
                break :brk build_output.toJS(globalObject);
            },
        };
    }
};

pub const TransformResult = struct {
    errors: []logger.Msg = &([_]logger.Msg{}),
    warnings: []logger.Msg = &([_]logger.Msg{}),
    output_files: []OutputFile = &([_]OutputFile{}),
    outbase: string,
    root_dir: ?std.fs.Dir = null,
    pub fn init(
        outbase: string,
        output_files: []OutputFile,
        log: *logger.Log,
        allocator: std.mem.Allocator,
    ) !TransformResult {
        var errors = try std.ArrayList(logger.Msg).initCapacity(allocator, log.errors);
        var warnings = try std.ArrayList(logger.Msg).initCapacity(allocator, log.warnings);
        for (log.msgs.items) |msg| {
            switch (msg.kind) {
                logger.Kind.err => {
                    errors.append(msg) catch unreachable;
                },
                logger.Kind.warn => {
                    warnings.append(msg) catch unreachable;
                },
                else => {},
            }
        }

        return TransformResult{
            .outbase = outbase,
            .output_files = output_files,
            .errors = try errors.toOwnedSlice(),
            .warnings = try warnings.toOwnedSlice(),
        };
    }
};

pub const Env = struct {
    const Entry = struct {
        key: string,
        value: string,
    };
    const List = std.MultiArrayList(Entry);

    behavior: Api.DotEnvBehavior = Api.DotEnvBehavior.disable,
    prefix: string = "",
    defaults: List = List{},
    allocator: std.mem.Allocator = undefined,

    /// List of explicit env files to load (e..g specified by --env-file args)
    files: []const []const u8 = &[_][]u8{},

    pub fn init(
        allocator: std.mem.Allocator,
    ) Env {
        return Env{
            .allocator = allocator,
            .defaults = List{},
            .prefix = "",
            .behavior = Api.DotEnvBehavior.disable,
        };
    }

    pub fn ensureTotalCapacity(this: *Env, capacity: u64) !void {
        try this.defaults.ensureTotalCapacity(this.allocator, capacity);
    }

    pub fn setDefaultsMap(this: *Env, defaults: Api.StringMap) !void {
        this.defaults.shrinkRetainingCapacity(0);

        if (defaults.keys.len == 0) {
            return;
        }

        try this.defaults.ensureTotalCapacity(this.allocator, defaults.keys.len);

        for (defaults.keys, 0..) |key, i| {
            this.defaults.appendAssumeCapacity(.{ .key = key, .value = defaults.values[i] });
        }
    }

    // For reading from API
    pub fn setFromAPI(this: *Env, config: Api.EnvConfig) !void {
        this.setBehaviorFromPrefix(config.prefix orelse "");

        if (config.defaults) |defaults| {
            try this.setDefaultsMap(defaults);
        }
    }

    pub fn setBehaviorFromPrefix(this: *Env, prefix: string) void {
        this.behavior = Api.DotEnvBehavior.disable;
        this.prefix = "";

        if (strings.eqlComptime(prefix, "*")) {
            this.behavior = Api.DotEnvBehavior.load_all;
        } else if (prefix.len > 0) {
            this.behavior = Api.DotEnvBehavior.prefix;
            this.prefix = prefix;
        }
    }

    pub fn setFromLoaded(this: *Env, config: Api.LoadedEnvConfig, allocator: std.mem.Allocator) !void {
        this.allocator = allocator;
        this.behavior = switch (config.dotenv) {
            Api.DotEnvBehavior.prefix => Api.DotEnvBehavior.prefix,
            Api.DotEnvBehavior.load_all => Api.DotEnvBehavior.load_all,
            else => Api.DotEnvBehavior.disable,
        };

        this.prefix = config.prefix;

        try this.setDefaultsMap(config.defaults);
    }

    pub fn toAPI(this: *const Env) Api.LoadedEnvConfig {
        var slice = this.defaults.slice();

        return Api.LoadedEnvConfig{
            .dotenv = this.behavior,
            .prefix = this.prefix,
            .defaults = .{ .keys = slice.items(.key), .values = slice.items(.value) },
        };
    }

    // For reading from package.json
    pub fn getOrPutValue(this: *Env, key: string, value: string) !void {
        var slice = this.defaults.slice();
        const keys = slice.items(.key);
        for (keys) |_key| {
            if (strings.eql(key, _key)) {
                return;
            }
        }

        try this.defaults.append(this.allocator, .{ .key = key, .value = value });
    }
};

pub const EntryPoint = struct {
    path: string = "",
    env: Env = Env{},
    kind: Kind = Kind.disabled,

    pub fn isEnabled(this: *const EntryPoint) bool {
        return this.kind != .disabled and this.path.len > 0;
    }

    pub const Kind = enum {
        client,
        server,
        fallback,
        disabled,

        pub fn toAPI(this: Kind) Api.FrameworkEntryPointType {
            return switch (this) {
                .client => .client,
                .server => .server,
                .fallback => .fallback,
                else => unreachable,
            };
        }
    };

    pub fn toAPI(this: *const EntryPoint, allocator: std.mem.Allocator, toplevel_path: string, kind: Kind) !?Api.FrameworkEntryPoint {
        if (this.kind == .disabled)
            return null;

        return Api.FrameworkEntryPoint{ .kind = kind.toAPI(), .env = this.env.toAPI(), .path = try this.normalizedPath(allocator, toplevel_path) };
    }

    fn normalizedPath(this: *const EntryPoint, allocator: std.mem.Allocator, toplevel_path: string) !string {
        std.debug.assert(std.fs.path.isAbsolute(this.path));
        var str = this.path;
        if (strings.indexOf(str, toplevel_path)) |top| {
            str = str[top + toplevel_path.len ..];
        }

        // if it *was* a node_module path, we don't do any allocation, we just keep it as a package path
        if (strings.indexOf(str, "node_modules" ++ std.fs.path.sep_str)) |node_module_i| {
            return str[node_module_i + "node_modules".len + 1 ..];
            // otherwise, we allocate a new string and copy the path into it with a leading "./"

        } else {
            var out = try allocator.alloc(u8, str.len + 2);
            out[0] = '.';
            out[1] = '/';
            bun.copy(u8, out[2..], str);
            return out;
        }
    }

    pub fn fromLoaded(
        this: *EntryPoint,
        framework_entry_point: Api.FrameworkEntryPoint,
        allocator: std.mem.Allocator,
        kind: Kind,
    ) !void {
        this.path = framework_entry_point.path;
        this.kind = kind;
        this.env.setFromLoaded(framework_entry_point.env, allocator) catch {};
    }

    pub fn fromAPI(
        this: *EntryPoint,
        framework_entry_point: Api.FrameworkEntryPointMessage,
        allocator: std.mem.Allocator,
        kind: Kind,
    ) !void {
        this.path = framework_entry_point.path orelse "";
        this.kind = kind;

        if (this.path.len == 0) {
            this.kind = .disabled;
            return;
        }

        if (framework_entry_point.env) |env| {
            this.env.allocator = allocator;
            try this.env.setFromAPI(env);
        }
    }
};

pub const Framework = struct {
    client: EntryPoint = EntryPoint{},
    server: EntryPoint = EntryPoint{},
    fallback: EntryPoint = EntryPoint{},

    display_name: string = "",
    /// "version" field in package.json
    version: string = "",
    /// "name" field in package.json
    package: string = "",
    development: bool = true,
    resolved: bool = false,
    from_bundle: bool = false,

    resolved_dir: string = "",
    override_modules: Api.StringMap,
    override_modules_hashes: []u64 = &[_]u64{},

    client_css_in_js: Api.CssInJsBehavior = .auto_onimportcss,

    pub const fallback_html: string = @embedFile("./fallback.html");

    pub fn platformEntryPoint(this: *const Framework, target: Target) ?*const EntryPoint {
        const entry: *const EntryPoint = switch (target) {
            .browser => &this.client,
            .bun => &this.server,
            .node => return null,
        };

        if (entry.kind == .disabled) return null;
        return entry;
    }

    pub fn fromLoadedFramework(loaded: Api.LoadedFramework, allocator: std.mem.Allocator) !Framework {
        var framework = Framework{
            .package = loaded.package,
            .development = loaded.development,
            .from_bundle = true,
            .client_css_in_js = loaded.client_css_in_js,
            .display_name = loaded.display_name,
            .override_modules = loaded.override_modules,
        };

        if (loaded.entry_points.fallback) |fallback| {
            try framework.fallback.fromLoaded(fallback, allocator, .fallback);
        }

        if (loaded.entry_points.client) |client| {
            try framework.client.fromLoaded(client, allocator, .client);
        }

        if (loaded.entry_points.server) |server| {
            try framework.server.fromLoaded(server, allocator, .server);
        }

        return framework;
    }

    pub fn toAPI(
        this: *const Framework,
        allocator: std.mem.Allocator,
        toplevel_path: string,
    ) !?Api.LoadedFramework {
        if (this.client.kind == .disabled and this.server.kind == .disabled and this.fallback.kind == .disabled) return null;

        return Api.LoadedFramework{
            .package = this.package,
            .development = this.development,
            .display_name = this.display_name,
            .entry_points = .{
                .client = try this.client.toAPI(allocator, toplevel_path, .client),
                .fallback = try this.fallback.toAPI(allocator, toplevel_path, .fallback),
                .server = try this.server.toAPI(allocator, toplevel_path, .server),
            },
            .client_css_in_js = this.client_css_in_js,
            .override_modules = this.override_modules,
        };
    }

    pub fn needsResolveFromPackage(this: *const Framework) bool {
        return !this.resolved and this.package.len > 0;
    }

    pub fn fromApi(
        transform: Api.FrameworkConfig,
        allocator: std.mem.Allocator,
    ) !Framework {
        var client = EntryPoint{};
        var server = EntryPoint{};
        var fallback = EntryPoint{};

        if (transform.client) |_client| {
            try client.fromAPI(_client, allocator, .client);
        }

        if (transform.server) |_server| {
            try server.fromAPI(_server, allocator, .server);
        }

        if (transform.fallback) |_fallback| {
            try fallback.fromAPI(_fallback, allocator, .fallback);
        }

        return Framework{
            .client = client,
            .server = server,
            .fallback = fallback,
            .package = transform.package orelse "",
            .display_name = transform.display_name orelse "",
            .development = transform.development orelse true,
            .override_modules = transform.override_modules orelse .{ .keys = &.{}, .values = &.{} },
            .resolved = false,
            .client_css_in_js = switch (transform.client_css_in_js orelse .auto_onimportcss) {
                .facade_onimportcss => .facade_onimportcss,
                .facade => .facade,
                else => .auto_onimportcss,
            },
        };
    }
};

pub const RouteConfig = struct {
    dir: string = "",
    possible_dirs: []const string = &[_]string{},

    // Frameworks like Next.js (and others) use a special prefix for bundled/transpiled assets
    // This is combined with "origin" when printing import paths
    asset_prefix_path: string = "",

    // TODO: do we need a separate list for data-only extensions?
    // e.g. /foo.json just to get the data for the route, without rendering the html
    // I think it's fine to hardcode as .json for now, but if I personally were writing a framework
    // I would consider using a custom binary format to minimize request size
    // maybe like CBOR
    extensions: []const string = &[_]string{},
    routes_enabled: bool = false,

    static_dir: string = "",
    static_dir_handle: ?std.fs.Dir = null,
    static_dir_enabled: bool = false,
    single_page_app_routing: bool = false,
    single_page_app_fd: StoredFileDescriptorType = .zero,

    pub fn toAPI(this: *const RouteConfig) Api.LoadedRouteConfig {
        return .{
            .asset_prefix = this.asset_prefix_path,
            .dir = if (this.routes_enabled) this.dir else "",
            .extensions = this.extensions,
            .static_dir = if (this.static_dir_enabled) this.static_dir else "",
        };
    }

    pub const DefaultDir = "pages";
    pub const DefaultStaticDir: string = "public";
    pub const DefaultExtensions = [_]string{ "tsx", "ts", "mjs", "jsx", "js" };
    pub inline fn zero() RouteConfig {
        return RouteConfig{
            .dir = DefaultDir,
            .extensions = DefaultExtensions[0..],
            .static_dir = DefaultStaticDir,
            .routes_enabled = false,
        };
    }

    pub fn fromLoadedRoutes(loaded: Api.LoadedRouteConfig) RouteConfig {
        return RouteConfig{
            .extensions = loaded.extensions,
            .dir = loaded.dir,
            .asset_prefix_path = loaded.asset_prefix,
            .static_dir = loaded.static_dir,
            .routes_enabled = loaded.dir.len > 0,
            .static_dir_enabled = loaded.static_dir.len > 0,
        };
    }

    pub fn fromApi(router_: Api.RouteConfig, allocator: std.mem.Allocator) !RouteConfig {
        var router = zero();

        const static_dir: string = std.mem.trimRight(u8, router_.static_dir orelse "", "/\\");
        const asset_prefix: string = std.mem.trimRight(u8, router_.asset_prefix orelse "", "/\\");

        switch (router_.dir.len) {
            0 => {},
            1 => {
                router.dir = std.mem.trimRight(u8, router_.dir[0], "/\\");
                router.routes_enabled = router.dir.len > 0;
            },
            else => {
                router.possible_dirs = router_.dir;
                for (router_.dir) |dir| {
                    const trimmed = std.mem.trimRight(u8, dir, "/\\");
                    if (trimmed.len > 0) {
                        router.dir = trimmed;
                    }
                }

                router.routes_enabled = router.dir.len > 0;
            },
        }

        if (static_dir.len > 0) {
            router.static_dir = static_dir;
        }

        if (asset_prefix.len > 0) {
            router.asset_prefix_path = asset_prefix;
        }

        if (router_.extensions.len > 0) {
            var count: usize = 0;
            for (router_.extensions) |_ext| {
                const ext = std.mem.trimLeft(u8, _ext, ".");

                if (ext.len == 0) {
                    continue;
                }

                count += 1;
            }

            const extensions = try allocator.alloc(string, count);
            var remainder = extensions;

            for (router_.extensions) |_ext| {
                const ext = std.mem.trimLeft(u8, _ext, ".");

                if (ext.len == 0) {
                    continue;
                }

                remainder[0] = ext;
                remainder = remainder[1..];
            }

            router.extensions = extensions;
        }

        return router;
    }
};

pub const GlobalCache = @import("./resolver/resolver.zig").GlobalCache;

pub const PathTemplate = struct {
    data: string = "",
    placeholder: Placeholder = .{},

    pub fn needs(this: *const PathTemplate, comptime field: std.meta.FieldEnum(Placeholder)) bool {
        return strings.contains(this.data, comptime "[" ++ @tagName(field) ++ "]");
    }

    pub fn format(self: PathTemplate, comptime _: []const u8, _: std.fmt.FormatOptions, writer: anytype) !void {
        var remain = self.data;
        while (strings.indexOfChar(remain, '[')) |j| {
            try writer.writeAll(remain[0..j]);
            remain = remain[j + 1 ..];
            if (remain.len == 0) {
                // TODO: throw error
                try writer.writeAll("[");
                break;
            }

            var count: isize = 1;
            var end_len: usize = remain.len;
            for (remain) |*c| {
                count += switch (c.*) {
                    '[' => 1,
                    ']' => -1,
                    else => 0,
                };

                if (count == 0) {
                    end_len = @intFromPtr(c) - @intFromPtr(remain.ptr);
                    std.debug.assert(end_len <= remain.len);
                    break;
                }
            }

            const placeholder = remain[0..end_len];

            const field = PathTemplate.Placeholder.map.get(placeholder) orelse {
                try writer.writeAll(placeholder);
                remain = remain[end_len..];
                continue;
            };

            switch (field) {
                .dir => try writer.writeAll(if (self.placeholder.dir.len > 0) self.placeholder.dir else "."),
                .name => try writer.writeAll(self.placeholder.name),
                .ext => try writer.writeAll(self.placeholder.ext),
                .hash => {
                    if (self.placeholder.hash) |hash| {
                        try writer.print("{any}", .{(hashFormatter(hash))});
                    }
                },
            }
            remain = remain[end_len + 1 ..];
        }

        try writer.writeAll(remain);
    }

    pub const hashFormatter = bun.fmt.hexIntLower;

    pub const Placeholder = struct {
        dir: []const u8 = "",
        name: []const u8 = "",
        ext: []const u8 = "",
        hash: ?u64 = null,

        pub const map = bun.ComptimeStringMap(
            std.meta.FieldEnum(Placeholder),
            .{
                .{ "dir", .dir },
                .{ "name", .name },
                .{ "ext", .ext },
                .{ "hash", .hash },
            },
        );
    };

    pub const chunk = PathTemplate{
        .data = "./chunk-[hash].[ext]",
        .placeholder = .{
            .name = "chunk",
            .ext = "js",
            .dir = "",
        },
    };

    pub const file = PathTemplate{
        .data = "[dir]/[name].[ext]",
        .placeholder = .{},
    };

    pub const asset = PathTemplate{
        .data = "./[name]-[hash].[ext]",
        .placeholder = .{},
    };
};<|MERGE_RESOLUTION|>--- conflicted
+++ resolved
@@ -650,9 +650,7 @@
     base64,
     dataurl,
     text,
-<<<<<<< HEAD
     bunsh,
-=======
     sqlite,
     sqlite_embedded,
 
@@ -662,7 +660,6 @@
             else => false,
         };
     }
->>>>>>> 52894121
 
     pub fn shouldCopyForBundling(this: Loader) bool {
         return switch (this) {
@@ -762,12 +759,9 @@
         .{ "base64", Loader.base64 },
         .{ "txt", Loader.text },
         .{ "text", Loader.text },
-<<<<<<< HEAD
         .{ "bunsh", Loader.bunsh },
-=======
         .{ "sqlite", Loader.sqlite },
         .{ "sqlite_embedded", Loader.sqlite_embedded },
->>>>>>> 52894121
     });
 
     pub const api_names = bun.ComptimeStringMap(Api.Loader, .{
@@ -789,11 +783,8 @@
         .{ "base64", Api.Loader.base64 },
         .{ "txt", Api.Loader.text },
         .{ "text", Api.Loader.text },
-<<<<<<< HEAD
         .{ "bunsh", Api.Loader.file },
-=======
         .{ "sqlite", Api.Loader.sqlite },
->>>>>>> 52894121
     });
 
     pub fn fromString(slice_: string) ?Loader {
