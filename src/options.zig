/// This file is mostly the API schema but with all the options normalized.
/// Normalization is necessary because most fields in the API schema are optional
const std = @import("std");
const logger = bun.logger;
const Fs = @import("fs.zig");

const resolver = @import("./resolver/resolver.zig");
const api = @import("./api/schema.zig");
const Api = api.Api;
const resolve_path = @import("./resolver/resolve_path.zig");
const URL = @import("./url.zig").URL;
const ConditionsMap = @import("./resolver/package_json.zig").ESModule.ConditionsMap;
const bun = @import("root").bun;
const string = bun.string;
const Output = bun.Output;
const Global = bun.Global;
const Environment = bun.Environment;
const strings = bun.strings;
const MutableString = bun.MutableString;
const FileDescriptorType = bun.FileDescriptor;
const stringZ = bun.stringZ;
const default_allocator = bun.default_allocator;
const C = bun.C;
const StoredFileDescriptorType = bun.StoredFileDescriptorType;
const JSC = bun.JSC;
const Runtime = @import("./runtime.zig").Runtime;
const Analytics = @import("./analytics/analytics_thread.zig");
const MacroRemap = @import("./resolver/package_json.zig").MacroMap;
const DotEnv = @import("./env_loader.zig");

pub const defines = @import("./defines.zig");
pub const Define = defines.Define;

const assert = bun.assert;

pub const WriteDestination = enum {
    stdout,
    disk,
    // eventually: wasm
};

pub fn validatePath(
    log: *logger.Log,
    _: *Fs.FileSystem.Implementation,
    cwd: string,
    rel_path: string,
    allocator: std.mem.Allocator,
    _: string,
) string {
    if (rel_path.len == 0) {
        return "";
    }
    const paths = [_]string{ cwd, rel_path };
    // TODO: switch to getFdPath()-based implementation
    const out = std.fs.path.resolve(allocator, &paths) catch |err| {
        log.addErrorFmt(
            null,
            logger.Loc.Empty,
            allocator,
            "<r><red>{s}<r> resolving external: <b>\"{s}\"<r>",
            .{ @errorName(err), rel_path },
        ) catch unreachable;
        return "";
    };

    return out;
}

pub fn stringHashMapFromArrays(comptime t: type, allocator: std.mem.Allocator, keys: anytype, values: anytype) !t {
    var hash_map = t.init(allocator);
    if (keys.len > 0) {
        try hash_map.ensureTotalCapacity(@as(u32, @intCast(keys.len)));
        for (keys, 0..) |key, i| {
            hash_map.putAssumeCapacity(key, values[i]);
        }
    }

    return hash_map;
}

pub const ExternalModules = struct {
    node_modules: std.BufSet = undefined,
    abs_paths: std.BufSet = undefined,
    patterns: []const WildcardPattern = undefined,

    pub const WildcardPattern = struct {
        prefix: string,
        suffix: string,
    };

    pub fn isNodeBuiltin(str: string) bool {
        return bun.JSC.HardcodedModule.Aliases.has(str, .node);
    }

    const default_wildcard_patterns = &[_]WildcardPattern{
        .{
            .prefix = "/bun:",
            .suffix = "",
        },
        // .{
        //     .prefix = "/src:",
        //     .suffix = "",
        // },
        // .{
        //     .prefix = "/blob:",
        //     .suffix = "",
        // },
    };

    pub fn init(
        allocator: std.mem.Allocator,
        fs: *Fs.FileSystem.Implementation,
        cwd: string,
        externals: []const string,
        log: *logger.Log,
        target: Target,
    ) ExternalModules {
        var result = ExternalModules{
            .node_modules = std.BufSet.init(allocator),
            .abs_paths = std.BufSet.init(allocator),
            .patterns = default_wildcard_patterns[0..],
        };

        switch (target) {
            .node => {
                // TODO: fix this stupid copy
                result.node_modules.hash_map.ensureTotalCapacity(NodeBuiltinPatterns.len) catch unreachable;
                for (NodeBuiltinPatterns) |pattern| {
                    result.node_modules.insert(pattern) catch unreachable;
                }
            },
            .bun => {

                // // TODO: fix this stupid copy
                // result.node_modules.hash_map.ensureTotalCapacity(BunNodeBuiltinPatternsCompat.len) catch unreachable;
                // for (BunNodeBuiltinPatternsCompat) |pattern| {
                //     result.node_modules.insert(pattern) catch unreachable;
                // }
            },
            else => {},
        }

        if (externals.len == 0) {
            return result;
        }

        var patterns = std.ArrayList(WildcardPattern).initCapacity(allocator, default_wildcard_patterns.len) catch unreachable;
        patterns.appendSliceAssumeCapacity(default_wildcard_patterns[0..]);

        for (externals) |external| {
            const path = external;
            if (strings.indexOfChar(path, '*')) |i| {
                if (strings.indexOfChar(path[i + 1 .. path.len], '*') != null) {
                    log.addErrorFmt(null, logger.Loc.Empty, allocator, "External path \"{s}\" cannot have more than one \"*\" wildcard", .{external}) catch unreachable;
                    return result;
                }

                patterns.append(WildcardPattern{
                    .prefix = external[0..i],
                    .suffix = external[i + 1 .. external.len],
                }) catch unreachable;
            } else if (resolver.isPackagePath(external)) {
                result.node_modules.insert(external) catch unreachable;
            } else {
                const normalized = validatePath(log, fs, cwd, external, allocator, "external path");

                if (normalized.len > 0) {
                    result.abs_paths.insert(normalized) catch unreachable;
                }
            }
        }

        result.patterns = patterns.toOwnedSlice() catch @panic("TODO");

        return result;
    }

    const NodeBuiltinPatternsRaw = [_]string{
        "_http_agent",
        "_http_client",
        "_http_common",
        "_http_incoming",
        "_http_outgoing",
        "_http_server",
        "_stream_duplex",
        "_stream_passthrough",
        "_stream_readable",
        "_stream_transform",
        "_stream_wrap",
        "_stream_writable",
        "_tls_common",
        "_tls_wrap",
        "assert",
        "async_hooks",
        "buffer",
        "child_process",
        "cluster",
        "console",
        "constants",
        "crypto",
        "dgram",
        "diagnostics_channel",
        "dns",
        "domain",
        "events",
        "fs",
        "http",
        "http2",
        "https",
        "inspector",
        "module",
        "net",
        "os",
        "path",
        "perf_hooks",
        "process",
        "punycode",
        "querystring",
        "readline",
        "repl",
        "stream",
        "string_decoder",
        "sys",
        "timers",
        "tls",
        "trace_events",
        "tty",
        "url",
        "util",
        "v8",
        "vm",
        "wasi",
        "worker_threads",
        "zlib",
    };

    pub const NodeBuiltinPatterns = NodeBuiltinPatternsRaw ++ brk: {
        var builtins = NodeBuiltinPatternsRaw;
        for (&builtins) |*builtin| {
            builtin.* = "node:" ++ builtin.*;
        }
        break :brk builtins;
    };

    pub const BunNodeBuiltinPatternsCompat = [_]string{
        "_http_agent",
        "_http_client",
        "_http_common",
        "_http_incoming",
        "_http_outgoing",
        "_http_server",
        "_stream_duplex",
        "_stream_passthrough",
        "_stream_readable",
        "_stream_transform",
        "_stream_wrap",
        "_stream_writable",
        "_tls_common",
        "_tls_wrap",
        "assert",
        "async_hooks",
        // "buffer",
        "child_process",
        "cluster",
        "console",
        "constants",
        "crypto",
        "dgram",
        "diagnostics_channel",
        "dns",
        "domain",
        "events",
        "http",
        "http2",
        "https",
        "inspector",
        "module",
        "net",
        "os",
        // "path",
        "perf_hooks",
        // "process",
        "punycode",
        "querystring",
        "readline",
        "repl",
        "stream",
        "string_decoder",
        "sys",
        "timers",
        "tls",
        "trace_events",
        "tty",
        "url",
        "util",
        "v8",
        "vm",
        "wasi",
        "worker_threads",
        "zlib",
    };

    pub const NodeBuiltinsMap = bun.ComptimeStringMap(void, .{
        .{ "_http_agent", {} },
        .{ "_http_client", {} },
        .{ "_http_common", {} },
        .{ "_http_incoming", {} },
        .{ "_http_outgoing", {} },
        .{ "_http_server", {} },
        .{ "_stream_duplex", {} },
        .{ "_stream_passthrough", {} },
        .{ "_stream_readable", {} },
        .{ "_stream_transform", {} },
        .{ "_stream_wrap", {} },
        .{ "_stream_writable", {} },
        .{ "_tls_common", {} },
        .{ "_tls_wrap", {} },
        .{ "assert", {} },
        .{ "async_hooks", {} },
        .{ "buffer", {} },
        .{ "child_process", {} },
        .{ "cluster", {} },
        .{ "console", {} },
        .{ "constants", {} },
        .{ "crypto", {} },
        .{ "dgram", {} },
        .{ "diagnostics_channel", {} },
        .{ "dns", {} },
        .{ "domain", {} },
        .{ "events", {} },
        .{ "fs", {} },
        .{ "http", {} },
        .{ "http2", {} },
        .{ "https", {} },
        .{ "inspector", {} },
        .{ "module", {} },
        .{ "net", {} },
        .{ "os", {} },
        .{ "path", {} },
        .{ "perf_hooks", {} },
        .{ "process", {} },
        .{ "punycode", {} },
        .{ "querystring", {} },
        .{ "readline", {} },
        .{ "repl", {} },
        .{ "stream", {} },
        .{ "string_decoder", {} },
        .{ "sys", {} },
        .{ "timers", {} },
        .{ "tls", {} },
        .{ "trace_events", {} },
        .{ "tty", {} },
        .{ "url", {} },
        .{ "util", {} },
        .{ "v8", {} },
        .{ "vm", {} },
        .{ "wasi", {} },
        .{ "worker_threads", {} },
        .{ "zlib", {} },
    });
};

pub const BundlePackage = enum {
    always,
    never,

    pub const Map = bun.StringArrayHashMapUnmanaged(BundlePackage);
};

pub const ModuleType = enum {
    unknown,
    cjs,
    esm,

    pub const List = bun.ComptimeStringMap(ModuleType, .{
        .{ "commonjs", ModuleType.cjs },
        .{ "module", ModuleType.esm },
    });
};

pub const Target = enum {
    browser,
    bun,
    bun_macro,
    node,

    /// This is used by bake.Framework.ServerComponents.separate_ssr_graph
    kit_server_components_ssr,

    pub const Map = bun.ComptimeStringMap(Target, .{
        .{ "browser", .browser },
        .{ "bun", .bun },
        .{ "bun_macro", .bun_macro },
        .{ "macro", .bun_macro },
        .{ "node", .node },
    });

    pub fn fromJS(global: *JSC.JSGlobalObject, value: JSC.JSValue, exception: JSC.C.ExceptionRef) ?Target {
        if (!value.jsType().isStringLike()) {
            JSC.throwInvalidArguments("target must be a string", .{}, global, exception);

            return null;
        }
        return Map.fromJS(global, value);
    }

    pub fn toAPI(this: Target) Api.Target {
        return switch (this) {
            .node => .node,
            .browser => .browser,
            .bun, .kit_server_components_ssr => .bun,
            .bun_macro => .bun_macro,
        };
    }

    pub inline fn isServerSide(this: Target) bool {
        return switch (this) {
            .bun_macro, .node, .bun, .kit_server_components_ssr => true,
            else => false,
        };
    }

    pub inline fn isBun(this: Target) bool {
        return switch (this) {
            .bun_macro, .bun, .kit_server_components_ssr => true,
            else => false,
        };
    }

    pub inline fn isNode(this: Target) bool {
        return switch (this) {
            .node => true,
            else => false,
        };
    }

    pub inline fn processBrowserDefineValue(this: Target) ?string {
        return switch (this) {
            .browser => "true",
            else => "false",
        };
    }

    pub fn bakeRenderer(target: Target) bun.bake.Renderer {
        return switch (target) {
            .browser => .client,
            .kit_server_components_ssr => .ssr,
            .bun_macro, .bun, .node => .server,
        };
    }

    pub fn outExtensions(target: Target, allocator: std.mem.Allocator) bun.StringHashMap(string) {
        var exts = bun.StringHashMap(string).init(allocator);

        const out_extensions_list = [_][]const u8{ ".js", ".cjs", ".mts", ".cts", ".ts", ".tsx", ".jsx", ".json" };

        if (target == .node) {
            exts.ensureTotalCapacity(out_extensions_list.len * 2) catch unreachable;
            for (out_extensions_list) |ext| {
                exts.put(ext, ".mjs") catch unreachable;
            }
        } else {
            exts.ensureTotalCapacity(out_extensions_list.len + 1) catch unreachable;
            exts.put(".mjs", ".js") catch unreachable;
        }

        for (out_extensions_list) |ext| {
            exts.put(ext, ".js") catch unreachable;
        }

        return exts;
    }

    pub fn from(plat: ?api.Api.Target) Target {
        return switch (plat orelse api.Api.Target._none) {
            .node => .node,
            .browser => .browser,
            .bun => .bun,
            .bun_macro => .bun_macro,
            else => .browser,
        };
    }

    const MAIN_FIELD_NAMES = [_]string{
        "browser",
        "module",

        "main",

        // https://github.com/jsforum/jsforum/issues/5
        // Older packages might use jsnext:main in place of module
        "jsnext:main",
    };
    pub const DefaultMainFields: std.EnumArray(Target, []const string) = brk: {
        var array = std.EnumArray(Target, []const string).initUndefined();

        // Note that this means if a package specifies "module" and "main", the ES6
        // module will not be selected. This means tree shaking will not work when
        // targeting node environments.
        //
        // Some packages incorrectly treat the "module" field as "code for the browser". It
        // actually means "code for ES6 environments" which includes both node and the browser.
        //
        // For example, the package "@firebase/app" prints a warning on startup about
        // the bundler incorrectly using code meant for the browser if the bundler
        // selects the "module" field instead of the "main" field.
        //
        // This is unfortunate but it's a problem on the side of those packages.
        // They won't work correctly with other popular bundlers (with node as a target) anyway.
        const list = [_]string{ MAIN_FIELD_NAMES[2], MAIN_FIELD_NAMES[1] };
        array.set(Target.node, &list);

        // Note that this means if a package specifies "main", "module", and
        // "browser" then "browser" will win out over "module". This is the
        // same behavior as webpack: https://github.com/webpack/webpack/issues/4674.
        //
        // This is deliberate because the presence of the "browser" field is a
        // good signal that this should be preferred. Some older packages might only use CJS in their "browser"
        // but in such a case they probably don't have any ESM files anyway.
        const listc = [_]string{ MAIN_FIELD_NAMES[0], MAIN_FIELD_NAMES[1], MAIN_FIELD_NAMES[3], MAIN_FIELD_NAMES[2] };
        const listd = [_]string{ MAIN_FIELD_NAMES[1], MAIN_FIELD_NAMES[2], MAIN_FIELD_NAMES[3] };

        array.set(Target.browser, &listc);
        array.set(Target.bun, &listd);
        array.set(Target.bun_macro, &listd);
        array.set(Target.kit_server_components_ssr, &listd);

        // Original comment:
        // The neutral target is for people that don't want esbuild to try to
        // pick good defaults for their platform. In that case, the list of main
        // fields is empty by default. You must explicitly configure it yourself.
        // array.set(Target.neutral, &listc);

        break :brk array;
    };

    pub const default_conditions: std.EnumArray(Target, []const string) = brk: {
        var array = std.EnumArray(Target, []const string).initUndefined();

        array.set(Target.node, &.{
            "node",
        });
        array.set(Target.browser, &.{
            "browser",
            "module",
        });
        array.set(Target.bun, &.{
            "bun",
            "node",
        });
        array.set(Target.kit_server_components_ssr, &.{
            "bun",
            "node",
        });
        array.set(Target.bun_macro, &.{
            "macro",
            "bun",
            "node",
        });

        break :brk array;
    };

    pub fn defaultConditions(t: Target) []const []const u8 {
        return default_conditions.get(t);
    }
};

pub const Format = enum {
    /// ES module format
    /// This is the default format
    esm,

    /// Immediately-invoked function expression
    /// (function(){
    ///     ...
    /// })();
    iife,

    /// CommonJS
    cjs,

    /// Bake uses a special module format for Hot-module-reloading. It includes a
    /// runtime payload, sourced from src/bake/hmr-runtime-{side}.ts.
    ///
    /// ((input_graph, config) => {
    ///   ... runtime code ...
    /// })({
    ///   "module1.ts"(module) { ... },
    ///   "module2.ts"(module) { ... },
    /// }, { metadata });
    internal_bake_dev,

    pub fn keepES6ImportExportSyntax(this: Format) bool {
        return this == .esm;
    }

    pub inline fn isESM(this: Format) bool {
        return this == .esm;
    }

    pub inline fn isAlwaysStrictMode(this: Format) bool {
        return this == .esm;
    }

    pub const Map = bun.ComptimeStringMap(Format, .{
        .{ "esm", .esm },
        .{ "cjs", .cjs },
        .{ "iife", .iife },

        // TODO: Disable this outside of debug builds
        .{ "internal_bake_dev", .internal_bake_dev },
    });

    pub fn fromJS(global: *JSC.JSGlobalObject, format: JSC.JSValue, exception: JSC.C.ExceptionRef) ?Format {
        if (format.isUndefinedOrNull()) return null;

        if (!format.jsType().isStringLike()) {
            JSC.throwInvalidArguments("format must be a string", .{}, global, exception);
            return null;
        }

        return Map.fromJS(global, format) orelse {
            JSC.throwInvalidArguments("Invalid format - must be esm, cjs, or iife", .{}, global, exception);
            return null;
        };
    }

    pub fn fromString(slice: string) ?Format {
        return Map.getWithEql(slice, strings.eqlComptime);
    }
};

pub const Loader = enum(u8) {
    jsx,
    js,
    ts,
    tsx,
    css,
    file,
    json,
    toml,
    wasm,
    napi,
    base64,
    dataurl,
    text,
    bunsh,
    sqlite,
    sqlite_embedded,

    pub inline fn isSQLite(this: Loader) bool {
        return switch (this) {
            .sqlite, .sqlite_embedded => true,
            else => false,
        };
    }

<<<<<<< HEAD
    pub fn shouldCopyForBundling(this: Loader) bool {
        if (comptime bun.FeatureFlags.css) {
=======
    pub fn shouldCopyForBundling(this: Loader, experimental_css: bool) bool {
        if (experimental_css) {
>>>>>>> a01f9d8e
            return switch (this) {
                .file,
                .css,
                .napi,
                .sqlite,
                .sqlite_embedded,
                // TODO: loader for reading bytes and creating module or instance
                .wasm,
                => true,
                else => false,
            };
        }
        return switch (this) {
            .file,
<<<<<<< HEAD
            // .css,
=======
            .css,
>>>>>>> a01f9d8e
            .napi,
            .sqlite,
            .sqlite_embedded,
            // TODO: loader for reading bytes and creating module or instance
            .wasm,
            => true,
            else => false,
        };
    }

    pub fn toMimeType(this: Loader) bun.http.MimeType {
        return switch (this) {
            .jsx, .js, .ts, .tsx => bun.http.MimeType.javascript,
            .css => bun.http.MimeType.css,
            .toml, .json => bun.http.MimeType.json,
            .wasm => bun.http.MimeType.wasm,
            else => bun.http.MimeType.other,
        };
    }

    pub const HashTable = bun.StringArrayHashMap(Loader);

    pub fn canHaveSourceMap(this: Loader) bool {
        return switch (this) {
            .jsx, .js, .ts, .tsx => true,
            else => false,
        };
    }

    pub fn canBeRunByBun(this: Loader) bool {
        return switch (this) {
            .jsx, .js, .ts, .tsx, .json, .wasm, .bunsh => true,
            else => false,
        };
    }

    pub const Map = std.EnumArray(Loader, string);
    pub const stdin_name: Map = brk: {
        var map = Map.initFill("");
        map.set(.jsx, "input.jsx");
        map.set(.js, "input.js");
        map.set(.ts, "input.ts");
        map.set(.tsx, "input.tsx");
        map.set(.css, "input.css");
        map.set(.file, "input");
        map.set(.json, "input.json");
        map.set(.toml, "input.toml");
        map.set(.wasm, "input.wasm");
        map.set(.napi, "input.node");
        map.set(.text, "input.txt");
        map.set(.bunsh, "input.sh");
        break :brk map;
    };

    pub inline fn stdinName(this: Loader) string {
        return stdin_name.get(this);
    }

    pub fn fromJS(global: *JSC.JSGlobalObject, loader: JSC.JSValue, exception: JSC.C.ExceptionRef) ?Loader {
        if (loader.isUndefinedOrNull()) return null;

        if (!loader.jsType().isStringLike()) {
            JSC.throwInvalidArguments("loader must be a string", .{}, global, exception);
            return null;
        }

        var zig_str = JSC.ZigString.init("");
        loader.toZigString(&zig_str, global);
        if (zig_str.len == 0) return null;

        return fromString(zig_str.slice()) orelse {
            JSC.throwInvalidArguments("invalid loader - must be js, jsx, tsx, ts, css, file, toml, wasm, bunsh, or json", .{}, global, exception);
            return null;
        };
    }

    pub const names = bun.ComptimeStringMap(Loader, .{
        .{ "js", .js },
        .{ "mjs", .js },
        .{ "cjs", .js },
        .{ "cts", .ts },
        .{ "mts", .ts },
        .{ "jsx", .jsx },
        .{ "ts", .ts },
        .{ "tsx", .tsx },
        .{ "css", .css },
        .{ "file", .file },
        .{ "json", .json },
        .{ "toml", .toml },
        .{ "wasm", .wasm },
        .{ "node", .napi },
        .{ "dataurl", .dataurl },
        .{ "base64", .base64 },
        .{ "txt", .text },
        .{ "text", .text },
        .{ "sh", .bunsh },
        .{ "sqlite", .sqlite },
        .{ "sqlite_embedded", .sqlite_embedded },
    });

    pub const api_names = bun.ComptimeStringMap(Api.Loader, .{
        .{ "js", .js },
        .{ "mjs", .js },
        .{ "cjs", .js },
        .{ "cts", .ts },
        .{ "mts", .ts },
        .{ "jsx", .jsx },
        .{ "ts", .ts },
        .{ "tsx", .tsx },
        .{ "css", .css },
        .{ "file", .file },
        .{ "json", .json },
        .{ "toml", .toml },
        .{ "wasm", .wasm },
        .{ "node", .napi },
        .{ "dataurl", .dataurl },
        .{ "base64", .base64 },
        .{ "txt", .text },
        .{ "text", .text },
        .{ "sh", .file },
        .{ "sqlite", .sqlite },
    });

    pub fn fromString(slice_: string) ?Loader {
        var slice = slice_;
        if (slice.len > 0 and slice[0] == '.') {
            slice = slice[1..];
        }

        return names.getWithEql(slice, strings.eqlCaseInsensitiveASCIIICheckLength);
    }

    pub fn supportsClientEntryPoint(this: Loader) bool {
        return switch (this) {
            .jsx, .js, .ts, .tsx => true,
            else => false,
        };
    }

    pub fn toAPI(loader: Loader) Api.Loader {
        return switch (loader) {
            .jsx => .jsx,
            .js => .js,
            .ts => .ts,
            .tsx => .tsx,
            .css => .css,
            .file, .bunsh => .file,
            .json => .json,
            .toml => .toml,
            .wasm => .wasm,
            .napi => .napi,
            .base64 => .base64,
            .dataurl => .dataurl,
            .text => .text,
            .sqlite_embedded, .sqlite => .sqlite,
        };
    }

    pub fn fromAPI(loader: Api.Loader) Loader {
        return switch (loader) {
            ._none => .file,
            .jsx => .jsx,
            .js => .js,
            .ts => .ts,
            .tsx => .tsx,
            .css => .css,
            .file => .file,
            .json => .json,
            .toml => .toml,
            .wasm => .wasm,
            .napi => .napi,
            .base64 => .base64,
            .dataurl => .dataurl,
            .text => .text,
            .sqlite => .sqlite,
            _ => .file,
        };
    }

    pub fn isJSX(loader: Loader) bool {
        return loader == .jsx or loader == .tsx;
    }

    pub fn isTypeScript(loader: Loader) bool {
        return loader == .tsx or loader == .ts;
    }

    pub fn isJavaScriptLike(loader: Loader) bool {
        return switch (loader) {
            .jsx, .js, .ts, .tsx => true,
            else => false,
        };
    }

    pub fn isJavaScriptLikeOrJSON(loader: Loader) bool {
        return switch (loader) {
            .jsx, .js, .ts, .tsx, .json => true,

            // toml is included because we can serialize to the same AST as JSON
            .toml => true,

            else => false,
        };
    }

    pub fn forFileName(filename: string, obj: anytype) ?Loader {
        const ext = std.fs.path.extension(filename);
        if (ext.len == 0 or (ext.len == 1 and ext[0] == '.')) return null;

        return obj.get(ext);
    }
};

const default_loaders_posix = .{
    .{ ".jsx", .jsx },
    .{ ".json", .json },
    .{ ".js", .jsx },

    .{ ".mjs", .js },
    .{ ".cjs", .js },

    .{ ".css", .css },
    .{ ".ts", .ts },
    .{ ".tsx", .tsx },

    .{ ".mts", .ts },
    .{ ".cts", .ts },

    .{ ".toml", .toml },
    .{ ".wasm", .wasm },
    .{ ".node", .napi },
    .{ ".txt", .text },
    .{ ".text", .text },
};
const default_loaders_win32 = default_loaders_posix ++ .{
    .{ ".sh", .bunsh },
};

const default_loaders = if (Environment.isWindows) default_loaders_win32 else default_loaders_posix;
pub const defaultLoaders = bun.ComptimeStringMap(Loader, default_loaders);

// https://webpack.js.org/guides/package-exports/#reference-syntax
pub const ESMConditions = struct {
    default: ConditionsMap = undefined,
    import: ConditionsMap = undefined,
    require: ConditionsMap = undefined,

    pub fn init(allocator: std.mem.Allocator, defaults: []const string) !ESMConditions {
        var default_condition_amp = ConditionsMap.init(allocator);

        var import_condition_map = ConditionsMap.init(allocator);
        var require_condition_map = ConditionsMap.init(allocator);

        try default_condition_amp.ensureTotalCapacity(defaults.len + 2);
        try import_condition_map.ensureTotalCapacity(defaults.len + 2);
        try require_condition_map.ensureTotalCapacity(defaults.len + 2);

        import_condition_map.putAssumeCapacity("import", {});
        require_condition_map.putAssumeCapacity("require", {});

        for (defaults) |default| {
            default_condition_amp.putAssumeCapacityNoClobber(default, {});
            import_condition_map.putAssumeCapacityNoClobber(default, {});
            require_condition_map.putAssumeCapacityNoClobber(default, {});
        }

        default_condition_amp.putAssumeCapacity("default", {});
        import_condition_map.putAssumeCapacity("default", {});
        require_condition_map.putAssumeCapacity("default", {});

        return ESMConditions{
            .default = default_condition_amp,
            .import = import_condition_map,
            .require = require_condition_map,
        };
    }

    pub fn appendSlice(self: *ESMConditions, conditions: []const string) !void {
        try self.default.ensureUnusedCapacity(conditions.len);
        try self.import.ensureUnusedCapacity(conditions.len);
        try self.require.ensureUnusedCapacity(conditions.len);

        for (conditions) |condition| {
            self.default.putAssumeCapacityNoClobber(condition, {});
            self.import.putAssumeCapacityNoClobber(condition, {});
            self.require.putAssumeCapacityNoClobber(condition, {});
        }
    }
};

pub const JSX = struct {
    pub const RuntimeMap = bun.ComptimeStringMap(JSX.Runtime, .{
        .{ "classic", .classic },
        .{ "automatic", .automatic },
        .{ "react", .classic },
        .{ "react-jsx", .automatic },
        .{ "react-jsxdev", .automatic },
        .{ "solid", .solid },
    });

    pub const Pragma = struct {
        // these need to be arrays
        factory: []const string = Defaults.Factory,
        fragment: []const string = Defaults.Fragment,
        runtime: JSX.Runtime = JSX.Runtime.automatic,
        import_source: ImportSource = .{},

        /// Facilitates automatic JSX importing
        /// Set on a per file basis like this:
        /// /** @jsxImportSource @emotion/core */
        classic_import_source: string = "react",
        package_name: []const u8 = "react",

        development: bool = true,
        parse: bool = true,

        pub const ImportSource = struct {
            development: string = "react/jsx-dev-runtime",
            production: string = "react/jsx-runtime",
        };

        pub fn hashForRuntimeTranspiler(this: *const Pragma, hasher: *std.hash.Wyhash) void {
            for (this.factory) |factory| hasher.update(factory);
            for (this.fragment) |fragment| hasher.update(fragment);
            hasher.update(this.import_source.development);
            hasher.update(this.import_source.production);
            hasher.update(this.classic_import_source);
            hasher.update(this.package_name);
        }

        pub fn importSource(this: *const Pragma) string {
            return switch (this.development) {
                true => this.import_source.development,
                false => this.import_source.production,
            };
        }

        pub fn parsePackageName(str: string) string {
            if (str.len == 0) return str;
            if (str[0] == '@') {
                if (strings.indexOfChar(str[1..], '/')) |first_slash| {
                    const remainder = str[1 + first_slash + 1 ..];

                    if (strings.indexOfChar(remainder, '/')) |last_slash| {
                        return str[0 .. first_slash + 1 + last_slash + 1];
                    }
                }
            }

            if (strings.indexOfChar(str, '/')) |first_slash| {
                return str[0..first_slash];
            }

            return str;
        }

        pub fn isReactLike(pragma: *const Pragma) bool {
            return strings.eqlComptime(pragma.package_name, "react") or
                strings.eqlComptime(pragma.package_name, "@emotion/jsx") or
                strings.eqlComptime(pragma.package_name, "@emotion/react");
        }

        pub fn setImportSource(pragma: *Pragma, allocator: std.mem.Allocator) void {
            strings.concatIfNeeded(
                allocator,
                &pragma.import_source.development,
                &[_]string{
                    pragma.package_name,
                    "/jsx-dev-runtime",
                },
                &.{
                    Defaults.ImportSourceDev,
                },
            ) catch unreachable;

            strings.concatIfNeeded(
                allocator,
                &pragma.import_source.production,
                &[_]string{
                    pragma.package_name,
                    "/jsx-runtime",
                },
                &.{
                    Defaults.ImportSource,
                },
            ) catch unreachable;
        }

        pub fn setProduction(pragma: *Pragma, is_production: bool) void {
            pragma.development = !is_production;
        }

        pub const Defaults = struct {
            pub const Factory = &[_]string{ "React", "createElement" };
            pub const Fragment = &[_]string{ "React", "Fragment" };
            pub const ImportSourceDev = "react/jsx-dev-runtime";
            pub const ImportSource = "react/jsx-runtime";
            pub const JSXFunction = "jsx";
            pub const JSXStaticFunction = "jsxs";
            pub const JSXFunctionDev = "jsxDEV";
        };

        // "React.createElement" => ["React", "createElement"]
        // ...unless new is "React.createElement" and original is ["React", "createElement"]
        // saves an allocation for the majority case
        pub fn memberListToComponentsIfDifferent(allocator: std.mem.Allocator, original: []const string, new: string) ![]const string {
            var splitter = std.mem.split(u8, new, ".");
            const count = strings.countChar(new, '.') + 1;

            var needs_alloc = false;
            var current_i: usize = 0;
            while (splitter.next()) |str| {
                if (str.len == 0) continue;
                if (current_i >= original.len) {
                    needs_alloc = true;
                    break;
                }

                if (!strings.eql(original[current_i], str)) {
                    needs_alloc = true;
                    break;
                }
                current_i += 1;
            }

            if (!needs_alloc) {
                return original;
            }

            var out = try allocator.alloc(string, count);

            splitter = std.mem.split(u8, new, ".");
            var i: usize = 0;
            while (splitter.next()) |str| {
                if (str.len == 0) continue;
                out[i] = str;
                i += 1;
            }
            return out[0..i];
        }

        pub fn fromApi(jsx: api.Api.Jsx, allocator: std.mem.Allocator) !Pragma {
            var pragma = JSX.Pragma{};

            if (jsx.fragment.len > 0) {
                pragma.fragment = try memberListToComponentsIfDifferent(allocator, pragma.fragment, jsx.fragment);
            }

            if (jsx.factory.len > 0) {
                pragma.factory = try memberListToComponentsIfDifferent(allocator, pragma.factory, jsx.factory);
            }

            pragma.runtime = jsx.runtime;

            if (jsx.import_source.len > 0) {
                pragma.package_name = jsx.import_source;
                pragma.setImportSource(allocator);
                pragma.classic_import_source = pragma.package_name;
            }

            pragma.development = jsx.development;
            pragma.parse = true;
            return pragma;
        }
    };

    pub const Runtime = api.Api.JsxRuntime;
};

pub const DefaultUserDefines = struct {
    // This must be globally scoped so it doesn't disappear
    pub const NodeEnv = struct {
        pub const Key = "process.env.NODE_ENV";
        pub const Value = "\"development\"";
    };
    pub const ProcessBrowserDefine = struct {
        pub const Key = "process.browser";
        pub const Value = []string{ "false", "true" };
    };
};

pub fn definesFromTransformOptions(
    allocator: std.mem.Allocator,
    log: *logger.Log,
    maybe_input_define: ?Api.StringMap,
    target: Target,
    env_loader: ?*DotEnv.Loader,
    framework_env: ?*const Env,
    NODE_ENV: ?string,
) !*defines.Define {
    const input_user_define = maybe_input_define orelse std.mem.zeroes(Api.StringMap);

    var user_defines = try stringHashMapFromArrays(
        defines.RawDefines,
        allocator,
        input_user_define.keys,
        input_user_define.values,
    );

    var environment_defines = defines.UserDefinesArray.init(allocator);
    defer environment_defines.deinit();

    var behavior: Api.DotEnvBehavior = .disable;

    load_env: {
        const env = env_loader orelse break :load_env;
        const framework = framework_env orelse break :load_env;

        if (Environment.allow_assert) {
            bun.assert(framework.behavior != ._none);
        }

        behavior = framework.behavior;
        if (behavior == .load_all_without_inlining or behavior == .disable)
            break :load_env;

        try env.copyForDefine(
            defines.RawDefines,
            &user_defines,
            defines.UserDefinesArray,
            &environment_defines,
            framework.toAPI().defaults,
            framework.behavior,
            framework.prefix,
            allocator,
        );
    }

    if (behavior != .load_all_without_inlining) {
        const quoted_node_env: string = brk: {
            if (NODE_ENV) |node_env| {
                if (node_env.len > 0) {
                    if ((strings.startsWithChar(node_env, '"') and strings.endsWithChar(node_env, '"')) or
                        (strings.startsWithChar(node_env, '\'') and strings.endsWithChar(node_env, '\'')))
                    {
                        break :brk node_env;
                    }

                    // avoid allocating if we can
                    if (strings.eqlComptime(node_env, "production")) {
                        break :brk "\"production\"";
                    } else if (strings.eqlComptime(node_env, "development")) {
                        break :brk "\"development\"";
                    } else if (strings.eqlComptime(node_env, "test")) {
                        break :brk "\"test\"";
                    } else {
                        break :brk try std.fmt.allocPrint(allocator, "\"{s}\"", .{node_env});
                    }
                }
            }
            break :brk "\"development\"";
        };

        _ = try user_defines.getOrPutValue(
            "process.env.NODE_ENV",
            quoted_node_env,
        );
        _ = try user_defines.getOrPutValue(
            "process.env.BUN_ENV",
            quoted_node_env,
        );

        // Automatically set `process.browser` to `true` for browsers and false for node+js
        // This enables some extra dead code elimination
        if (target.processBrowserDefineValue()) |value| {
            _ = try user_defines.getOrPutValue(DefaultUserDefines.ProcessBrowserDefine.Key, value);
        }
    }

    if (target.isBun()) {
        if (!user_defines.contains("window")) {
            _ = try environment_defines.getOrPutValue("window", .{
                .valueless = true,
                .original_name = "window",
                .value = .{ .e_undefined = .{} },
            });
        }
    }

    const resolved_defines = try defines.DefineData.fromInput(user_defines, log, allocator);

    return try defines.Define.init(
        allocator,
        resolved_defines,
        environment_defines,
    );
}

const default_loader_ext_bun = [_]string{".node"};
const default_loader_ext = [_]string{
    ".jsx",  ".json",
    ".js",   ".mjs",
    ".cjs",  ".css",

    // https://devblogs.microsoft.com/typescript/announcing-typescript-4-5-beta/#new-file-extensions
    ".ts",   ".tsx",
    ".mts",  ".cts",

    ".toml", ".wasm",
    ".txt",  ".text",
};

const node_modules_default_loader_ext_bun = [_]string{".node"};
const node_modules_default_loader_ext = [_]string{
    ".jsx",
    ".js",
    ".cjs",
    ".mjs",
    ".ts",
    ".mts",
    ".toml",
    ".txt",
    ".json",
    ".css",
    ".tsx",
    ".cts",
    ".wasm",
    ".text",
};

pub const ResolveFileExtensions = struct {
    node_modules: Group = .{
        .esm = &BundleOptions.Defaults.NodeModules.ModuleExtensionOrder,
        .default = &BundleOptions.Defaults.NodeModules.ExtensionOrder,
    },
    default: Group = .{},

    inline fn group(this: *const ResolveFileExtensions, is_node_modules: bool) *const Group {
        return switch (is_node_modules) {
            true => &this.node_modules,
            false => &this.default,
        };
    }

    pub fn kind(this: *const ResolveFileExtensions, kind_: bun.ImportKind, is_node_modules: bool) []const string {
        return switch (kind_) {
            .stmt, .entry_point, .dynamic => this.group(is_node_modules).esm,
            else => this.group(is_node_modules).default,
        };
    }

    pub const Group = struct {
        esm: []const string = &BundleOptions.Defaults.ModuleExtensionOrder,
        default: []const string = &BundleOptions.Defaults.ExtensionOrder,
    };
};

pub fn loadersFromTransformOptions(allocator: std.mem.Allocator, _loaders: ?Api.LoaderMap, target: Target) std.mem.Allocator.Error!bun.StringArrayHashMap(Loader) {
    const input_loaders = _loaders orelse std.mem.zeroes(Api.LoaderMap);
    const loader_values = try allocator.alloc(Loader, input_loaders.loaders.len);

    for (loader_values, input_loaders.loaders) |*loader, input| {
        loader.* = Loader.fromAPI(input);
    }

    var loaders = try stringHashMapFromArrays(
        bun.StringArrayHashMap(Loader),
        allocator,
        input_loaders.extensions,
        loader_values,
    );

    inline for (default_loader_ext) |ext| {
        _ = try loaders.getOrPutValue(ext, defaultLoaders.get(ext).?);
    }

    if (target.isBun()) {
        inline for (default_loader_ext_bun) |ext| {
            _ = try loaders.getOrPutValue(ext, defaultLoaders.get(ext).?);
        }
    }

    return loaders;
}

const Dir = std.fs.Dir;

pub const SourceMapOption = enum {
    none,
    @"inline",
    external,
    linked,

    pub fn fromApi(source_map: ?Api.SourceMapMode) SourceMapOption {
        return switch (source_map orelse .none) {
            .external => .external,
            .@"inline" => .@"inline",
            .linked => .linked,
            else => .none,
        };
    }

    pub fn toAPI(source_map: ?SourceMapOption) Api.SourceMapMode {
        return switch (source_map orelse .none) {
            .external => .external,
            .@"inline" => .@"inline",
            .linked => .linked,
            .none => .none,
        };
    }

    pub fn hasExternalFiles(mode: SourceMapOption) bool {
        return switch (mode) {
            .linked, .external => true,
            else => false,
        };
    }

    pub const Map = bun.ComptimeStringMap(SourceMapOption, .{
        .{ "none", .none },
        .{ "inline", .@"inline" },
        .{ "external", .external },
        .{ "linked", .linked },
    });
};

pub const PackagesOption = enum {
    bundle,
    external,

    pub fn fromApi(packages: ?Api.PackagesMode) PackagesOption {
        return switch (packages orelse .bundle) {
            .external => .external,
            .bundle => .bundle,
            else => .bundle,
        };
    }

    pub fn toAPI(packages: ?PackagesOption) Api.PackagesMode {
        return switch (packages orelse .bundle) {
            .external => .external,
            .bundle => .bundle,
        };
    }

    pub const Map = bun.ComptimeStringMap(PackagesOption, .{
        .{ "external", .external },
        .{ "bundle", .bundle },
    });
};

/// BundleOptions is used when ResolveMode is not set to "disable".
/// BundleOptions is effectively webpack + babel
pub const BundleOptions = struct {
    footer: string = "",
    banner: string = "",
    define: *defines.Define,
    loaders: Loader.HashTable,
    resolve_dir: string = "/",
    jsx: JSX.Pragma = JSX.Pragma{},
    emit_decorator_metadata: bool = false,
    auto_import_jsx: bool = true,
    allow_runtime: bool = true,

    trim_unused_imports: ?bool = null,
    mark_builtins_as_external: bool = false,
    server_components: bool = false,
    hot_module_reloading: bool = false,
    react_fast_refresh: bool = false,
    inject: ?[]string = null,
    origin: URL = URL{},
    output_dir_handle: ?Dir = null,

    output_dir: string = "out",
    root_dir: string = "",
    node_modules_bundle_url: string = "",
    node_modules_bundle_pretty_path: string = "",

    write: bool = false,
    preserve_symlinks: bool = false,
    preserve_extensions: bool = false,
    production: bool = false,

    // only used by bundle_v2
    output_format: Format = .esm,

    append_package_version_in_query_string: bool = false,

    tsconfig_override: ?string = null,
    target: Target = Target.browser,
    main_fields: []const string = Target.DefaultMainFields.get(Target.browser),
    log: *logger.Log,
    external: ExternalModules = ExternalModules{},
    entry_points: []const string,
    entry_naming: []const u8 = "",
    asset_naming: []const u8 = "",
    chunk_naming: []const u8 = "",
    public_path: []const u8 = "",
    extension_order: ResolveFileExtensions = .{},
    main_field_extension_order: []const string = &Defaults.MainFieldExtensionOrder,
    out_extensions: bun.StringHashMap(string),
    import_path_format: ImportPathFormat = ImportPathFormat.relative,
    defines_loaded: bool = false,
    env: Env = Env{},
    transform_options: Api.TransformOptions,
    polyfill_node_globals: bool = false,
    transform_only: bool = false,
    load_tsconfig_json: bool = true,

    rewrite_jest_for_tests: bool = false,

    macro_remap: MacroRemap = MacroRemap{},
    no_macros: bool = false,

    conditions: ESMConditions = undefined,
    tree_shaking: bool = false,
    code_splitting: bool = false,
    source_map: SourceMapOption = SourceMapOption.none,
    packages: PackagesOption = PackagesOption.bundle,

    disable_transpilation: bool = false,

    global_cache: GlobalCache = .disable,
    prefer_offline_install: bool = false,
    prefer_latest_install: bool = false,
    install: ?*Api.BunInstall = null,

    inlining: bool = false,
    inline_entrypoint_import_meta_main: bool = false,
    minify_whitespace: bool = false,
    minify_syntax: bool = false,
    minify_identifiers: bool = false,
    dead_code_elimination: bool = true,

    experimental_css: bool,

    ignore_dce_annotations: bool = false,
    emit_dce_annotations: bool = false,
    bytecode: bool = false,

    code_coverage: bool = false,
    debugger: bool = false,

    compile: bool = false,

    /// Set when bake.DevServer is bundling. This changes the interface of the
    /// bundler from emitting OutputFile to only emitting []CompileResult
    dev_server: ?*bun.bake.DevServer = null,
    /// Set when Bake is bundling. Affects module resolution.
    framework: ?*bun.bake.Framework = null,

    /// This is a list of packages which even when require() is used, we will
    /// instead convert to ESM import statements.
    ///
    /// This is not normally a safe transformation.
    ///
    /// So we have a list of packages which we know are safe to do this with.
    unwrap_commonjs_packages: []const string = &default_unwrap_commonjs_packages,

    pub fn isTest(this: *const BundleOptions) bool {
        return this.rewrite_jest_for_tests;
    }

    pub fn setProduction(this: *BundleOptions, value: bool) void {
        this.production = value;
        this.jsx.development = !value;
    }

    pub const default_unwrap_commonjs_packages = [_]string{
        "react",
        "react-is",
        "react-dom",
        "scheduler",
        "react-client",
        "react-server",
        "react-refresh",
    };

    pub inline fn cssImportBehavior(this: *const BundleOptions) Api.CssInJsBehavior {
        switch (this.target) {
            .browser => {
                return .auto_onimportcss;
            },
            else => return .facade,
        }
    }

    pub fn areDefinesUnset(this: *const BundleOptions) bool {
        return !this.defines_loaded;
    }

    pub fn loadDefines(this: *BundleOptions, allocator: std.mem.Allocator, loader_: ?*DotEnv.Loader, env: ?*const Env) !void {
        if (this.defines_loaded) {
            return;
        }
        this.define = try definesFromTransformOptions(
            allocator,
            this.log,
            this.transform_options.define,
            this.target,
            loader_,
            env,
            node_env: {
                if (loader_) |e|
                    if (e.map.get("BUN_ENV") orelse e.map.get("NODE_ENV")) |env_| break :node_env env_;

                if (this.isTest()) {
                    break :node_env "\"test\"";
                }

                if (this.production) {
                    break :node_env "\"production\"";
                }

                break :node_env "\"development\"";
            },
        );
        this.defines_loaded = true;
    }

    pub fn loader(this: *const BundleOptions, ext: string) Loader {
        return this.loaders.get(ext) orelse .file;
    }

    pub const ImportPathFormat = enum {
        relative,
        absolute_url,
        // omit file extension
        absolute_path,
        package_path,
    };

    pub const Defaults = struct {
        pub const ExtensionOrder = [_]string{
            ".tsx",
            ".ts",
            ".jsx",
            ".cts",
            ".cjs",
            ".js",
            ".mjs",
            ".mts",
            ".json",
        };

        pub const MainFieldExtensionOrder = [_]string{
            ".js",
            ".cjs",
            ".cts",
            ".tsx",
            ".ts",
            ".jsx",
            ".json",
        };

        pub const ModuleExtensionOrder = [_]string{
            ".tsx",
            ".jsx",
            ".mts",
            ".ts",
            ".mjs",
            ".js",
            ".cts",
            ".cjs",
            ".json",
        };

        pub const CSSExtensionOrder = [_]string{
            ".css",
        };

        pub const NodeModules = struct {
            pub const ExtensionOrder = [_]string{
                ".jsx",
                ".cjs",
                ".js",
                ".mjs",
                ".mts",
                ".tsx",
                ".ts",
                ".cts",
                ".json",
            };

            pub const ModuleExtensionOrder = [_]string{
                ".mjs",
                ".jsx",
                ".mts",
                ".js",
                ".cjs",
                ".tsx",
                ".ts",
                ".cts",
                ".json",
            };
        };
    };

    pub fn fromApi(
        allocator: std.mem.Allocator,
        fs: *Fs.FileSystem,
        log: *logger.Log,
        transform: Api.TransformOptions,
    ) !BundleOptions {
        var opts: BundleOptions = BundleOptions{
            .log = log,
            .define = undefined,
            .loaders = try loadersFromTransformOptions(allocator, transform.loaders, Target.from(transform.target)),
            .output_dir = transform.output_dir orelse "out",
            .target = Target.from(transform.target),
            .write = transform.write orelse false,
            .external = undefined,
            .entry_points = transform.entry_points,
            .out_extensions = undefined,
            .env = Env.init(allocator),
            .transform_options = transform,
            .experimental_css = false,
        };

        Analytics.Features.define += @as(usize, @intFromBool(transform.define != null));
        Analytics.Features.loaders += @as(usize, @intFromBool(transform.loaders != null));

        if (transform.env_files.len > 0) {
            opts.env.files = transform.env_files;
        }

        if (transform.origin) |origin| {
            opts.origin = URL.parse(origin);
        }

        if (transform.jsx) |jsx| {
            opts.jsx = try JSX.Pragma.fromApi(jsx, allocator);
        }

        if (transform.extension_order.len > 0) {
            opts.extension_order.default.default = transform.extension_order;
        }

        if (transform.target) |t| {
            opts.target = Target.from(t);
            opts.main_fields = Target.DefaultMainFields.get(opts.target);
        }

        opts.conditions = try ESMConditions.init(allocator, opts.target.defaultConditions());

        if (transform.conditions.len > 0) {
            opts.conditions.appendSlice(transform.conditions) catch bun.outOfMemory();
        }

        switch (opts.target) {
            .node => {
                opts.import_path_format = .relative;
                opts.allow_runtime = false;
            },
            .bun => {
                opts.import_path_format = if (opts.import_path_format == .absolute_url) .absolute_url else .absolute_path;

                opts.env.behavior = .load_all;
                if (transform.extension_order.len == 0) {
                    // we must also support require'ing .node files
                    opts.extension_order.default.default = comptime Defaults.ExtensionOrder ++ &[_][]const u8{".node"};
                    opts.extension_order.node_modules.default = comptime Defaults.NodeModules.ExtensionOrder ++ &[_][]const u8{".node"};
                }
            },
            else => {},
        }

        if (transform.main_fields.len > 0) {
            opts.main_fields = transform.main_fields;
        }

        opts.external = ExternalModules.init(allocator, &fs.fs, fs.top_level_dir, transform.external, log, opts.target);
        opts.out_extensions = opts.target.outExtensions(allocator);

        opts.source_map = SourceMapOption.fromApi(transform.source_map orelse .none);

        opts.packages = PackagesOption.fromApi(transform.packages orelse .bundle);

        opts.tree_shaking = opts.target.isBun() or opts.production;
        opts.inlining = opts.tree_shaking;
        if (opts.inlining)
            opts.minify_syntax = true;

        if (opts.origin.isAbsolute()) {
            opts.import_path_format = ImportPathFormat.absolute_url;
        }

        if (opts.write and opts.output_dir.len > 0) {
            opts.output_dir_handle = try openOutputDir(opts.output_dir);
            opts.output_dir = try fs.getFdPath(bun.toFD(opts.output_dir_handle.?.fd));
        }

        opts.polyfill_node_globals = opts.target == .browser;

        Analytics.Features.macros += @as(usize, @intFromBool(opts.target == .bun_macro));
        Analytics.Features.external += @as(usize, @intFromBool(transform.external.len > 0));
        return opts;
    }
};

pub fn openOutputDir(output_dir: string) !std.fs.Dir {
    return std.fs.cwd().openDir(output_dir, .{}) catch brk: {
        std.fs.cwd().makeDir(output_dir) catch |err| {
            Output.printErrorln("error: Unable to mkdir \"{s}\": \"{s}\"", .{ output_dir, @errorName(err) });
            Global.crash();
        };

        const handle = std.fs.cwd().openDir(output_dir, .{}) catch |err2| {
            Output.printErrorln("error: Unable to open \"{s}\": \"{s}\"", .{ output_dir, @errorName(err2) });
            Global.crash();
        };
        break :brk handle;
    };
}

pub const TransformOptions = struct {
    footer: string = "",
    banner: string = "",
    define: bun.StringHashMap(string),
    loader: Loader = Loader.js,
    resolve_dir: string = "/",
    jsx: ?JSX.Pragma,
    react_fast_refresh: bool = false,
    inject: ?[]string = null,
    origin: string = "",
    preserve_symlinks: bool = false,
    entry_point: Fs.File,
    resolve_paths: bool = false,
    tsconfig_override: ?string = null,

    target: Target = Target.browser,
    main_fields: []string = Target.DefaultMainFields.get(Target.browser),

    pub fn initUncached(allocator: std.mem.Allocator, entryPointName: string, code: string) !TransformOptions {
        assert(entryPointName.len > 0);

        const entryPoint = Fs.File{
            .path = Fs.Path.init(entryPointName),
            .contents = code,
        };

        var cwd: string = "/";
        if (Environment.isWasi or Environment.isWindows) {
            cwd = try bun.getcwdAlloc(allocator);
        }

        var define = bun.StringHashMap(string).init(allocator);
        try define.ensureTotalCapacity(1);

        define.putAssumeCapacity("process.env.NODE_ENV", "development");

        var loader = Loader.file;
        if (defaultLoaders.get(entryPoint.path.name.ext)) |defaultLoader| {
            loader = defaultLoader;
        }
        assert(code.len > 0);

        return TransformOptions{
            .entry_point = entryPoint,
            .define = define,
            .loader = loader,
            .resolve_dir = entryPoint.path.name.dir,
            .main_fields = Target.DefaultMainFields.get(Target.browser),
            .jsx = if (Loader.isJSX(loader)) JSX.Pragma{} else null,
        };
    }
};

// Instead of keeping files in-memory, we:
// 1. Write directly to disk
// 2. (Optional) move the file to the destination
// This saves us from allocating a buffer
pub const OutputFile = struct {
    loader: Loader,
    input_loader: Loader = .js,
    src_path: Fs.Path,
    value: Value,
    size: usize = 0,
    size_without_sourcemap: usize = 0,
    mtime: ?i128 = null,
    hash: u64 = 0,
    is_executable: bool = false,
    source_map_index: u32 = std.math.maxInt(u32),
    bytecode_index: u32 = std.math.maxInt(u32),
    output_kind: JSC.API.BuildArtifact.OutputKind = .chunk,
    dest_path: []const u8 = "",

    // Depending on:
    // - The target
    // - The number of open file handles
    // - Whether or not a file of the same name exists
    // We may use a different system call
    pub const FileOperation = struct {
        pathname: string,
        fd: FileDescriptorType = bun.invalid_fd,
        dir: FileDescriptorType = bun.invalid_fd,
        is_tmpdir: bool = false,
        is_outdir: bool = false,
        close_handle_on_complete: bool = false,
        autowatch: bool = true,

        pub fn fromFile(fd: anytype, pathname: string) FileOperation {
            return .{
                .pathname = pathname,
                .fd = bun.toFD(fd),
            };
        }

        pub fn getPathname(file: *const FileOperation) string {
            if (file.is_tmpdir) {
                return resolve_path.joinAbs(@TypeOf(Fs.FileSystem.instance.fs).tmpdir_path, .auto, file.pathname);
            } else {
                return file.pathname;
            }
        }
    };

    pub const Value = union(Kind) {
        move: FileOperation,
        copy: FileOperation,
        noop: u0,
        buffer: struct {
            allocator: std.mem.Allocator,
            bytes: []const u8,
        },
        pending: resolver.Result,
        saved: SavedFile,
    };

    pub const SavedFile = struct {
        pub fn toJS(
            globalThis: *JSC.JSGlobalObject,
            path: []const u8,
            byte_size: usize,
        ) JSC.JSValue {
            const mime_type = globalThis.bunVM().mimeType(path);
            const store = JSC.WebCore.Blob.Store.initFile(
                JSC.Node.PathOrFileDescriptor{
                    .path = JSC.Node.PathLike{
                        .string = JSC.PathString.init(path),
                    },
                },
                mime_type,
                bun.default_allocator,
            ) catch unreachable;

            var blob = bun.default_allocator.create(JSC.WebCore.Blob) catch unreachable;
            blob.* = JSC.WebCore.Blob.initWithStore(store, globalThis);
            if (mime_type) |mime| {
                blob.content_type = mime.value;
            }
            blob.size = @as(JSC.WebCore.Blob.SizeType, @truncate(byte_size));
            blob.allocator = bun.default_allocator;
            return blob.toJS(globalThis);
        }
    };

    pub const Kind = enum { move, copy, noop, buffer, pending, saved };

    pub fn initPending(loader: Loader, pending: resolver.Result) OutputFile {
        return .{
            .loader = loader,
            .src_path = pending.pathConst().?.*,
            .size = 0,
            .value = .{ .pending = pending },
        };
    }

    pub fn initFile(file: std.fs.File, pathname: string, size: usize) OutputFile {
        return .{
            .loader = .file,
            .src_path = Fs.Path.init(pathname),
            .size = size,
            .value = .{ .copy = FileOperation.fromFile(file.handle, pathname) },
        };
    }

    pub fn initFileWithDir(file: std.fs.File, pathname: string, size: usize, dir: std.fs.Dir) OutputFile {
        var res = initFile(file, pathname, size);
        res.value.copy.dir_handle = bun.toFD(dir.fd);
        return res;
    }

    pub const Options = struct {
        loader: Loader,
        input_loader: Loader,
        hash: ?u64 = null,
        source_map_index: ?u32 = null,
        bytecode_index: ?u32 = null,
        output_path: string,
        size: ?usize = null,
        input_path: []const u8 = "",
        display_size: u32 = 0,
        output_kind: JSC.API.BuildArtifact.OutputKind = .chunk,
        is_executable: bool = false,
        data: union(enum) {
            buffer: struct {
                allocator: std.mem.Allocator,
                data: []const u8,
            },
            file: struct {
                file: std.fs.File,
                size: usize,
                dir: std.fs.Dir,
            },
            saved: usize,
        },
    };

    pub fn init(options: Options) OutputFile {
        return OutputFile{
            .loader = options.loader,
            .input_loader = options.input_loader,
            .src_path = Fs.Path.init(options.input_path),
            .dest_path = options.output_path,
            .size = options.size orelse switch (options.data) {
                .buffer => |buf| buf.data.len,
                .file => |file| file.size,
                .saved => 0,
            },
            .size_without_sourcemap = options.display_size,
            .hash = options.hash orelse 0,
            .output_kind = options.output_kind,
            .bytecode_index = options.bytecode_index orelse std.math.maxInt(u32),
            .source_map_index = options.source_map_index orelse std.math.maxInt(u32),
            .is_executable = options.is_executable,
            .value = switch (options.data) {
                .buffer => |buffer| Value{ .buffer = .{ .allocator = buffer.allocator, .bytes = buffer.data } },
                .file => |file| Value{
                    .copy = brk: {
                        var op = FileOperation.fromFile(file.file.handle, options.output_path);
                        op.dir = bun.toFD(file.dir.fd);
                        break :brk op;
                    },
                },
                .saved => Value{ .saved = .{} },
            },
        };
    }

    pub fn initBuf(buf: []const u8, allocator: std.mem.Allocator, pathname: string, loader: Loader, hash: ?u64, source_map_index: ?u32) OutputFile {
        return .{
            .loader = loader,
            .src_path = Fs.Path.init(pathname),
            .size = buf.len,
            .hash = hash orelse 0,
            .source_map_index = source_map_index orelse std.math.maxInt(u32),
            .value = .{
                .buffer = .{
                    .bytes = buf,
                    .allocator = allocator,
                },
            },
        };
    }

    pub fn moveTo(file: *const OutputFile, _: string, rel_path: []u8, dir: FileDescriptorType) !void {
        try bun.C.moveFileZ(file.value.move.dir, bun.sliceTo(&(try std.posix.toPosixPath(file.value.move.getPathname())), 0), dir, bun.sliceTo(&(try std.posix.toPosixPath(rel_path)), 0));
    }

    pub fn copyTo(file: *const OutputFile, _: string, rel_path: []u8, dir: FileDescriptorType) !void {
        const file_out = (try dir.asDir().createFile(rel_path, .{}));

        const fd_out = file_out.handle;
        var do_close = false;
        const fd_in = (try std.fs.openFileAbsolute(file.src_path.text, .{ .mode = .read_only })).handle;

        if (Environment.isWindows) {
            Fs.FileSystem.setMaxFd(fd_out);
            Fs.FileSystem.setMaxFd(fd_in);
            do_close = Fs.FileSystem.instance.fs.needToCloseFiles();

            // use paths instead of bun.getFdPathW()
            @panic("TODO windows");
        }

        defer {
            if (do_close) {
                _ = bun.sys.close(bun.toFD(fd_out));
                _ = bun.sys.close(bun.toFD(fd_in));
            }
        }

        try bun.copyFile(fd_in, fd_out).unwrap();
    }

    pub fn toJS(
        this: *OutputFile,
        owned_pathname: ?[]const u8,
        globalObject: *JSC.JSGlobalObject,
    ) bun.JSC.JSValue {
        return switch (this.value) {
            .move, .pending => @panic("Unexpected pending output file"),
            .noop => JSC.JSValue.undefined,
            .copy => |copy| brk: {
                const file_blob = JSC.WebCore.Blob.Store.initFile(
                    if (copy.fd != .zero)
                        JSC.Node.PathOrFileDescriptor{
                            .fd = copy.fd,
                        }
                    else
                        JSC.Node.PathOrFileDescriptor{
                            .path = JSC.Node.PathLike{ .string = bun.PathString.init(globalObject.allocator().dupe(u8, copy.pathname) catch unreachable) },
                        },
                    this.loader.toMimeType(),
                    globalObject.allocator(),
                ) catch |err| {
                    Output.panic("error: Unable to create file blob: \"{s}\"", .{@errorName(err)});
                };

                var build_output = bun.new(JSC.API.BuildArtifact, .{
                    .blob = JSC.WebCore.Blob.initWithStore(file_blob, globalObject),
                    .hash = this.hash,
                    .loader = this.input_loader,
                    .output_kind = this.output_kind,
                    .path = bun.default_allocator.dupe(u8, copy.pathname) catch @panic("Failed to allocate path"),
                });

                break :brk build_output.toJS(globalObject);
            },
            .saved => brk: {
                var build_output = bun.default_allocator.create(JSC.API.BuildArtifact) catch @panic("Unable to allocate Artifact");
                const path_to_use = owned_pathname orelse this.src_path.text;

                const file_blob = JSC.WebCore.Blob.Store.initFile(
                    JSC.Node.PathOrFileDescriptor{
                        .path = JSC.Node.PathLike{ .string = bun.PathString.init(owned_pathname orelse (bun.default_allocator.dupe(u8, this.src_path.text) catch unreachable)) },
                    },
                    this.loader.toMimeType(),
                    globalObject.allocator(),
                ) catch |err| {
                    Output.panic("error: Unable to create file blob: \"{s}\"", .{@errorName(err)});
                };

                build_output.* = JSC.API.BuildArtifact{
                    .blob = JSC.WebCore.Blob.initWithStore(file_blob, globalObject),
                    .hash = this.hash,
                    .loader = this.input_loader,
                    .output_kind = this.output_kind,
                    .path = bun.default_allocator.dupe(u8, path_to_use) catch @panic("Failed to allocate path"),
                };

                break :brk build_output.toJS(globalObject);
            },
            .buffer => |buffer| brk: {
                var blob = JSC.WebCore.Blob.init(@constCast(buffer.bytes), buffer.allocator, globalObject);
                if (blob.store) |store| {
                    store.mime_type = this.loader.toMimeType();
                    blob.content_type = store.mime_type.value;
                } else {
                    blob.content_type = this.loader.toMimeType().value;
                }

                blob.size = @as(JSC.WebCore.Blob.SizeType, @truncate(buffer.bytes.len));

                var build_output = bun.default_allocator.create(JSC.API.BuildArtifact) catch @panic("Unable to allocate Artifact");
                build_output.* = JSC.API.BuildArtifact{
                    .blob = blob,
                    .hash = this.hash,
                    .loader = this.input_loader,
                    .output_kind = this.output_kind,
                    .path = owned_pathname orelse bun.default_allocator.dupe(u8, this.src_path.text) catch unreachable,
                };
                break :brk build_output.toJS(globalObject);
            },
        };
    }
};

pub const TransformResult = struct {
    errors: []logger.Msg = &([_]logger.Msg{}),
    warnings: []logger.Msg = &([_]logger.Msg{}),
    output_files: []OutputFile = &([_]OutputFile{}),
    outbase: string,
    root_dir: ?std.fs.Dir = null,
    pub fn init(
        outbase: string,
        output_files: []OutputFile,
        log: *logger.Log,
        allocator: std.mem.Allocator,
    ) !TransformResult {
        var errors = try std.ArrayList(logger.Msg).initCapacity(allocator, log.errors);
        var warnings = try std.ArrayList(logger.Msg).initCapacity(allocator, log.warnings);
        for (log.msgs.items) |msg| {
            switch (msg.kind) {
                logger.Kind.err => {
                    errors.append(msg) catch unreachable;
                },
                logger.Kind.warn => {
                    warnings.append(msg) catch unreachable;
                },
                else => {},
            }
        }

        return TransformResult{
            .outbase = outbase,
            .output_files = output_files,
            .errors = try errors.toOwnedSlice(),
            .warnings = try warnings.toOwnedSlice(),
        };
    }
};

pub const Env = struct {
    const Entry = struct {
        key: string,
        value: string,
    };
    const List = std.MultiArrayList(Entry);

    behavior: Api.DotEnvBehavior = Api.DotEnvBehavior.disable,
    prefix: string = "",
    defaults: List = List{},
    allocator: std.mem.Allocator = undefined,

    /// List of explicit env files to load (e..g specified by --env-file args)
    files: []const []const u8 = &[_][]u8{},

    pub fn init(
        allocator: std.mem.Allocator,
    ) Env {
        return Env{
            .allocator = allocator,
            .defaults = List{},
            .prefix = "",
            .behavior = Api.DotEnvBehavior.disable,
        };
    }

    pub fn ensureTotalCapacity(this: *Env, capacity: u64) !void {
        try this.defaults.ensureTotalCapacity(this.allocator, capacity);
    }

    pub fn setDefaultsMap(this: *Env, defaults: Api.StringMap) !void {
        this.defaults.shrinkRetainingCapacity(0);

        if (defaults.keys.len == 0) {
            return;
        }

        try this.defaults.ensureTotalCapacity(this.allocator, defaults.keys.len);

        for (defaults.keys, 0..) |key, i| {
            this.defaults.appendAssumeCapacity(.{ .key = key, .value = defaults.values[i] });
        }
    }

    // For reading from API
    pub fn setFromAPI(this: *Env, config: Api.EnvConfig) !void {
        this.setBehaviorFromPrefix(config.prefix orelse "");

        if (config.defaults) |defaults| {
            try this.setDefaultsMap(defaults);
        }
    }

    pub fn setBehaviorFromPrefix(this: *Env, prefix: string) void {
        this.behavior = Api.DotEnvBehavior.disable;
        this.prefix = "";

        if (strings.eqlComptime(prefix, "*")) {
            this.behavior = Api.DotEnvBehavior.load_all;
        } else if (prefix.len > 0) {
            this.behavior = Api.DotEnvBehavior.prefix;
            this.prefix = prefix;
        }
    }

    pub fn setFromLoaded(this: *Env, config: Api.LoadedEnvConfig, allocator: std.mem.Allocator) !void {
        this.allocator = allocator;
        this.behavior = switch (config.dotenv) {
            Api.DotEnvBehavior.prefix => Api.DotEnvBehavior.prefix,
            Api.DotEnvBehavior.load_all => Api.DotEnvBehavior.load_all,
            else => Api.DotEnvBehavior.disable,
        };

        this.prefix = config.prefix;

        try this.setDefaultsMap(config.defaults);
    }

    pub fn toAPI(this: *const Env) Api.LoadedEnvConfig {
        var slice = this.defaults.slice();

        return Api.LoadedEnvConfig{
            .dotenv = this.behavior,
            .prefix = this.prefix,
            .defaults = .{ .keys = slice.items(.key), .values = slice.items(.value) },
        };
    }

    // For reading from package.json
    pub fn getOrPutValue(this: *Env, key: string, value: string) !void {
        var slice = this.defaults.slice();
        const keys = slice.items(.key);
        for (keys) |_key| {
            if (strings.eql(key, _key)) {
                return;
            }
        }

        try this.defaults.append(this.allocator, .{ .key = key, .value = value });
    }
};

pub const EntryPoint = struct {
    path: string = "",
    env: Env = Env{},
    kind: Kind = Kind.disabled,

    pub fn isEnabled(this: *const EntryPoint) bool {
        return this.kind != .disabled and this.path.len > 0;
    }

    pub const Kind = enum {
        client,
        server,
        fallback,
        disabled,

        pub fn toAPI(this: Kind) Api.FrameworkEntryPointType {
            return switch (this) {
                .client => .client,
                .server => .server,
                .fallback => .fallback,
                else => unreachable,
            };
        }
    };

    pub fn toAPI(this: *const EntryPoint, allocator: std.mem.Allocator, toplevel_path: string, kind: Kind) !?Api.FrameworkEntryPoint {
        if (this.kind == .disabled)
            return null;

        return Api.FrameworkEntryPoint{ .kind = kind.toAPI(), .env = this.env.toAPI(), .path = try this.normalizedPath(allocator, toplevel_path) };
    }

    fn normalizedPath(this: *const EntryPoint, allocator: std.mem.Allocator, toplevel_path: string) !string {
        bun.assert(std.fs.path.isAbsolute(this.path));
        var str = this.path;
        if (strings.indexOf(str, toplevel_path)) |top| {
            str = str[top + toplevel_path.len ..];
        }

        // if it *was* a node_module path, we don't do any allocation, we just keep it as a package path
        if (strings.indexOf(str, "node_modules" ++ std.fs.path.sep_str)) |node_module_i| {
            return str[node_module_i + "node_modules".len + 1 ..];
            // otherwise, we allocate a new string and copy the path into it with a leading "./"

        } else {
            var out = try allocator.alloc(u8, str.len + 2);
            out[0] = '.';
            out[1] = '/';
            bun.copy(u8, out[2..], str);
            return out;
        }
    }

    pub fn fromLoaded(
        this: *EntryPoint,
        framework_entry_point: Api.FrameworkEntryPoint,
        allocator: std.mem.Allocator,
        kind: Kind,
    ) !void {
        this.path = framework_entry_point.path;
        this.kind = kind;
        this.env.setFromLoaded(framework_entry_point.env, allocator) catch {};
    }

    pub fn fromAPI(
        this: *EntryPoint,
        framework_entry_point: Api.FrameworkEntryPointMessage,
        allocator: std.mem.Allocator,
        kind: Kind,
    ) !void {
        this.path = framework_entry_point.path orelse "";
        this.kind = kind;

        if (this.path.len == 0) {
            this.kind = .disabled;
            return;
        }

        if (framework_entry_point.env) |env| {
            this.env.allocator = allocator;
            try this.env.setFromAPI(env);
        }
    }
};

pub const RouteConfig = struct {
    dir: string = "",
    possible_dirs: []const string = &[_]string{},

    // Frameworks like Next.js (and others) use a special prefix for bundled/transpiled assets
    // This is combined with "origin" when printing import paths
    asset_prefix_path: string = "",

    // TODO: do we need a separate list for data-only extensions?
    // e.g. /foo.json just to get the data for the route, without rendering the html
    // I think it's fine to hardcode as .json for now, but if I personally were writing a framework
    // I would consider using a custom binary format to minimize request size
    // maybe like CBOR
    extensions: []const string = &[_]string{},
    routes_enabled: bool = false,

    static_dir: string = "",
    static_dir_handle: ?std.fs.Dir = null,
    static_dir_enabled: bool = false,
    single_page_app_routing: bool = false,
    single_page_app_fd: StoredFileDescriptorType = .zero,

    pub fn toAPI(this: *const RouteConfig) Api.LoadedRouteConfig {
        return .{
            .asset_prefix = this.asset_prefix_path,
            .dir = if (this.routes_enabled) this.dir else "",
            .extensions = this.extensions,
            .static_dir = if (this.static_dir_enabled) this.static_dir else "",
        };
    }

    pub const DefaultDir = "pages";
    pub const DefaultStaticDir: string = "public";
    pub const DefaultExtensions = [_]string{ "tsx", "ts", "mjs", "jsx", "js" };
    pub inline fn zero() RouteConfig {
        return RouteConfig{
            .dir = DefaultDir,
            .extensions = DefaultExtensions[0..],
            .static_dir = DefaultStaticDir,
            .routes_enabled = false,
        };
    }

    pub fn fromLoadedRoutes(loaded: Api.LoadedRouteConfig) RouteConfig {
        return RouteConfig{
            .extensions = loaded.extensions,
            .dir = loaded.dir,
            .asset_prefix_path = loaded.asset_prefix,
            .static_dir = loaded.static_dir,
            .routes_enabled = loaded.dir.len > 0,
            .static_dir_enabled = loaded.static_dir.len > 0,
        };
    }

    pub fn fromApi(router_: Api.RouteConfig, allocator: std.mem.Allocator) !RouteConfig {
        var router = zero();

        const static_dir: string = std.mem.trimRight(u8, router_.static_dir orelse "", "/\\");
        const asset_prefix: string = std.mem.trimRight(u8, router_.asset_prefix orelse "", "/\\");

        switch (router_.dir.len) {
            0 => {},
            1 => {
                router.dir = std.mem.trimRight(u8, router_.dir[0], "/\\");
                router.routes_enabled = router.dir.len > 0;
            },
            else => {
                router.possible_dirs = router_.dir;
                for (router_.dir) |dir| {
                    const trimmed = std.mem.trimRight(u8, dir, "/\\");
                    if (trimmed.len > 0) {
                        router.dir = trimmed;
                    }
                }

                router.routes_enabled = router.dir.len > 0;
            },
        }

        if (static_dir.len > 0) {
            router.static_dir = static_dir;
        }

        if (asset_prefix.len > 0) {
            router.asset_prefix_path = asset_prefix;
        }

        if (router_.extensions.len > 0) {
            var count: usize = 0;
            for (router_.extensions) |_ext| {
                const ext = std.mem.trimLeft(u8, _ext, ".");

                if (ext.len == 0) {
                    continue;
                }

                count += 1;
            }

            const extensions = try allocator.alloc(string, count);
            var remainder = extensions;

            for (router_.extensions) |_ext| {
                const ext = std.mem.trimLeft(u8, _ext, ".");

                if (ext.len == 0) {
                    continue;
                }

                remainder[0] = ext;
                remainder = remainder[1..];
            }

            router.extensions = extensions;
        }

        return router;
    }
};

pub const GlobalCache = @import("./resolver/resolver.zig").GlobalCache;

pub const PathTemplate = struct {
    data: string = "",
    placeholder: Placeholder = .{},

    pub fn needs(this: *const PathTemplate, comptime field: std.meta.FieldEnum(Placeholder)) bool {
        return strings.containsComptime(this.data, "[" ++ @tagName(field) ++ "]");
    }

    inline fn writeReplacingSlashesOnWindows(w: anytype, slice: []const u8) !void {
        if (Environment.isWindows) {
            var remain = slice;
            while (strings.indexOfChar(remain, '/')) |i| {
                try w.writeAll(remain[0..i]);
                try w.writeByte('\\');
                remain = remain[i + 1 ..];
            }
            try w.writeAll(remain);
        } else {
            try w.writeAll(slice);
        }
    }

    pub fn format(self: PathTemplate, comptime _: []const u8, _: std.fmt.FormatOptions, writer: anytype) !void {
        var remain = self.data;
        while (strings.indexOfChar(remain, '[')) |j| {
            try writeReplacingSlashesOnWindows(writer, remain[0..j]);
            remain = remain[j + 1 ..];
            if (remain.len == 0) {
                // TODO: throw error
                try writer.writeAll("[");
                break;
            }

            var count: isize = 1;
            var end_len: usize = remain.len;
            for (remain) |*c| {
                count += switch (c.*) {
                    '[' => 1,
                    ']' => -1,
                    else => 0,
                };

                if (count == 0) {
                    end_len = @intFromPtr(c) - @intFromPtr(remain.ptr);
                    bun.assert(end_len <= remain.len);
                    break;
                }
            }

            const placeholder = remain[0..end_len];

            const field = PathTemplate.Placeholder.map.get(placeholder) orelse {
                try writeReplacingSlashesOnWindows(writer, placeholder);
                remain = remain[end_len..];
                continue;
            };

            switch (field) {
                .dir => try writeReplacingSlashesOnWindows(writer, if (self.placeholder.dir.len > 0) self.placeholder.dir else "."),
                .name => try writeReplacingSlashesOnWindows(writer, self.placeholder.name),
                .ext => try writeReplacingSlashesOnWindows(writer, self.placeholder.ext),
                .hash => {
                    if (self.placeholder.hash) |hash| {
                        try writer.print("{any}", .{(hashFormatter(hash))});
                    }
                },
            }
            remain = remain[end_len + 1 ..];
        }

        try writeReplacingSlashesOnWindows(writer, remain);
    }

    pub fn hashFormatter(int: u64) std.fmt.Formatter(hashFormatterImpl) {
        return .{ .data = int };
    }

    fn hashFormatterImpl(int: u64, comptime fmt: []const u8, _: std.fmt.FormatOptions, writer: anytype) !void {
        // esbuild has an 8 character truncation of a base32 encoded bytes. this
        // is not exactly that, but it will appear as such. the character list
        // chosen omits similar characters in the unlikely case someone is
        // trying to memorize a hash.
        //
        // reminder: this cannot be base64 or any encoding which is case
        // sensitive as these hashes are often used in file paths, in which
        // Windows and some macOS systems treat as case-insensitive.
        comptime assert(fmt.len == 0);
        const in_bytes = std.mem.asBytes(&int);
        const chars = "0123456789abcdefghjkmnpqrstvwxyz";
        try writer.writeAll(&.{
            chars[in_bytes[0] & 31],
            chars[in_bytes[1] & 31],
            chars[in_bytes[2] & 31],
            chars[in_bytes[3] & 31],
            chars[in_bytes[4] & 31],
            chars[in_bytes[5] & 31],
            chars[in_bytes[6] & 31],
            chars[in_bytes[7] & 31],
        });
    }

    pub const Placeholder = struct {
        dir: []const u8 = "",
        name: []const u8 = "",
        ext: []const u8 = "",
        hash: ?u64 = null,

        pub const map = bun.ComptimeStringMap(std.meta.FieldEnum(Placeholder), .{
            .{ "dir", .dir },
            .{ "name", .name },
            .{ "ext", .ext },
            .{ "hash", .hash },
        });
    };

    pub const chunk = PathTemplate{
        .data = "./chunk-[hash].[ext]",
        .placeholder = .{
            .name = "chunk",
            .ext = "js",
            .dir = "",
        },
    };

    pub const file = PathTemplate{
        .data = "[dir]/[name].[ext]",
        .placeholder = .{},
    };

    pub const asset = PathTemplate{
        .data = "./[name]-[hash].[ext]",
        .placeholder = .{},
    };
};<|MERGE_RESOLUTION|>--- conflicted
+++ resolved
@@ -656,13 +656,8 @@
         };
     }
 
-<<<<<<< HEAD
-    pub fn shouldCopyForBundling(this: Loader) bool {
-        if (comptime bun.FeatureFlags.css) {
-=======
     pub fn shouldCopyForBundling(this: Loader, experimental_css: bool) bool {
         if (experimental_css) {
->>>>>>> a01f9d8e
             return switch (this) {
                 .file,
                 .css,
@@ -677,11 +672,7 @@
         }
         return switch (this) {
             .file,
-<<<<<<< HEAD
-            // .css,
-=======
             .css,
->>>>>>> a01f9d8e
             .napi,
             .sqlite,
             .sqlite_embedded,
