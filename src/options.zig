--- conflicted
+++ resolved
@@ -600,13 +600,7 @@
     }
 };
 
-<<<<<<< HEAD
-
-// The max integer value in this enum can only be appended to.
-// It has dependencies in several places:
-// - bun-native-bundler-plugin-api/bundler_plugin.h
-// - src/bun.js/bindings/headers-handwritten.h
-=======
+
 pub const WindowsOptions = struct {
     hide_console: bool = false,
     icon: ?[]const u8 = null,
@@ -617,7 +611,10 @@
     copyright: ?[]const u8 = null,
 };
 
->>>>>>> 75f0ac43
+// The max integer value in this enum can only be appended to.
+// It has dependencies in several places:
+// - bun-native-bundler-plugin-api/bundler_plugin.h
+// - src/bun.js/bindings/headers-handwritten.h
 pub const Loader = enum(u8) {
     jsx = 0,
     js = 1,
