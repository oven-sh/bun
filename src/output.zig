--- conflicted
+++ resolved
@@ -529,14 +529,7 @@
         if (level == .Error) return;
     }
 
-<<<<<<< HEAD
-    if (comptime @import("bun").fast_debug_build_mode)
-        return printer(comptime prettyFmt(fmt, false), args);
-
-    if (if (comptime l == Level.stdout) enable_ansi_colors_stdout else enable_ansi_colors_stderr) {
-=======
     if (if (comptime l == .stdout) enable_ansi_colors_stdout else enable_ansi_colors_stderr) {
->>>>>>> 18cce503
         printer(comptime prettyFmt(fmt, true), args);
     } else {
         printer(comptime prettyFmt(fmt, false), args);
@@ -560,17 +553,8 @@
 
 /// Like Output.println, except it will automatically strip ansi color codes if
 /// the terminal doesn't support them.
-<<<<<<< HEAD
-pub noinline fn prettyln(comptime fmt: string, args: anytype) void {
-    if (enable_ansi_colors) {
-        println(comptime prettyFmt(fmt, true), args);
-    } else {
-        println(comptime prettyFmt(fmt, false), args);
-    }
-=======
 pub fn prettyln(comptime fmt: string, args: anytype) void {
     prettyWithPrinter(fmt, args, println, .stdout);
->>>>>>> 18cce503
 }
 
 pub noinline fn printErrorln(comptime fmt: string, args: anytype) void {
@@ -587,27 +571,8 @@
 
 /// Print to stderr with ansi color codes automatically stripped out if the
 /// terminal doesn't support them. Text is buffered
-<<<<<<< HEAD
-pub noinline fn prettyErrorln(comptime fmt: string, args: anytype) void {
-    if (fmt.len == 0 or fmt[fmt.len - 1] != '\n') {
-        return prettyWithPrinter(
-            fmt ++ "\n",
-            args,
-            printError,
-            .Error,
-        );
-    }
-
-    return prettyWithPrinter(
-        fmt,
-        args,
-        printError,
-        .Error,
-    );
-=======
 pub fn prettyErrorln(comptime fmt: string, args: anytype) void {
     prettyWithPrinter(fmt, args, printErrorln, .Error);
->>>>>>> 18cce503
 }
 
 pub const Level = enum(u8) {
@@ -622,21 +587,8 @@
     prettyWithPrinter(fmt, args, printError, .Warn);
 }
 
-<<<<<<< HEAD
-pub noinline fn prettyWarnln(comptime fmt: string, args: anytype) void {
-    if (fmt.len == 0 or fmt[fmt.len - 1] != '\n') {
-        return prettyWithPrinter(fmt ++ "\n", args, printError, .Warn);
-    }
-
-    return prettyWithPrinter(fmt, args, printError, .Warn);
-}
-
-pub inline fn errorLn(comptime fmt: string, args: anytype) void {
-    return printErrorln(fmt, args);
-=======
 pub fn prettyWarnln(comptime fmt: string, args: anytype) void {
     prettyWithPrinter(fmt, args, printErrorln, .Warn);
->>>>>>> 18cce503
 }
 
 pub noinline fn printError(comptime fmt: string, args: anytype) void {
