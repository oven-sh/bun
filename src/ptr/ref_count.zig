const std = @import("std");
const bun = @import("root").bun;
const Output = bun.Output;

const strings = bun.strings;
const meta = bun.meta;

/// Reference-counted heap-allocated instance value.
///
<<<<<<< HEAD
///     const ref_ptr = RefPtr(T).initRef(existing_raw_pointer);
///
pub fn RefCount(T: type, field_name: []const u8, destructor: fn (*T) void, options: RefCountOptions) type {
    return struct {
        active_counts: u32,
        // TODO: enable this assertion; currently fails in multiple places
        // thread: ?bun.DebugThreadLock,
        debug: if (enable_debug) DebugData(false) else void,

        const debug_name = options.debug_name orelse bun.meta.typeBaseName(@typeName(T));
        pub const scope = bun.Output.Scoped(debug_name, true);

        pub fn init() @This() {
            return .initExactRefs(1);
        }

        /// Caller will have to call `unref()` exactly `count` times to destroy.
        pub fn initExactRefs(count: u32) @This() {
            assert(count > 0);
            return .{
                // .thread = if (@inComptime()) null else .initLocked(),
                .active_counts = count,
                .debug = if (enable_debug) .empty else undefined,
            };
        }

        // trait implementation

        pub fn ref(self: *T) void {
            const counter = getCounter(self);
            scope.log("0x{x}   ref {d} -> {d}", .{
                @intFromPtr(self),
                counter.active_counts,
                counter.active_counts + 1,
            });
            counter.assertNonThreadSafeCountIsSingleThreaded();
            counter.active_counts += 1;
        }

        pub fn deref(self: *T) void {
            const counter = getCounter(self);
            scope.log("0x{x} deref {d} -> {d}", .{
                @intFromPtr(self),
                counter.active_counts,
                counter.active_counts - 1,
            });
            counter.assertNonThreadSafeCountIsSingleThreaded();
            counter.active_counts -= 1;
            if (counter.active_counts == 0) {
                if (enable_debug) {
                    counter.debug.deinit(std.mem.asBytes(self), @returnAddress());
                }
                destructor(self);
            }
        }

        pub fn dupeRef(self: anytype) RefPtr(@TypeOf(self)) {
            _ = @as(*const T, self); // ensure ptr child is T
            return .initRef(self);
        }

        // utility functions

        pub fn hasOneRef(self: *T) bool {
            const counter = getCounter(self);
            counter.assertNonThreadSafeCountIsSingleThreaded();
            return counter.active_counts == 1;
        }

        pub fn dumpActiveRefs(count: *@This()) void {
            if (enable_debug) {
                const ptr: *T = @fieldParentPtr(field_name, count);
                count.debug.dump(@typeName(T), ptr, count.active_counts);
            }
        }
=======
/// `ref_count` is expected to be defined on `T` with a default value set to `1`
pub fn NewRefCounted(comptime T: type, comptime deinit_fn: ?fn (self: *T) void, debug_name: ?[:0]const u8) type {
    if (!@hasField(T, "ref_count")) {
        @compileError("Expected a field named \"ref_count\" with a default value of 1 on " ++ @typeName(T));
    }
>>>>>>> 13068395

    for (std.meta.fields(T)) |field| {
        if (strings.eqlComptime(field.name, "ref_count")) {
            if (field.default_value_ptr == null) {
                @compileError("Expected a field named \"ref_count\" with a default value of 1 on " ++ @typeName(T));
            }
        }
    }

<<<<<<< HEAD
        fn assertNonThreadSafeCountIsSingleThreaded(count: *@This()) void {
            _ = count;
            // const thread = if (count.thread) |*ptr| ptr else {
            //     count.thread = .initLocked();
            //     return;
            // };
            // thread.assertLocked(); // this counter is not thread-safe
        }

        fn getCounter(self: *T) *@This() {
            return &@field(self, field_name);
        }
    };
}
=======
    const output_name = debug_name orelse meta.typeBaseName(@typeName(T));
    const log = Output.scoped(output_name, true);
>>>>>>> 13068395

    return struct {
        pub fn destroy(self: *T) void {
            if (bun.Environment.allow_assert) {
                bun.assert(self.ref_count == 0);
            }

            bun.destroy(self);
        }

        pub fn ref(self: *T) void {
            if (bun.Environment.isDebug) log("0x{x} ref {d} + 1 = {d}", .{ @intFromPtr(self), self.ref_count, self.ref_count + 1 });

            self.ref_count += 1;
        }

        pub fn deref(self: *T) void {
            const ref_count = self.ref_count;
            if (bun.Environment.isDebug) {
                if (ref_count == 0 or ref_count == std.math.maxInt(@TypeOf(ref_count))) {
                    @panic("Use after-free detected on " ++ output_name);
                }
            }

            if (bun.Environment.isDebug) log("0x{x} deref {d} - 1 = {d}", .{ @intFromPtr(self), ref_count, ref_count - 1 });

            self.ref_count = ref_count - 1;

            if (ref_count == 1) {
                if (comptime deinit_fn) |deinit| {
                    deinit(self);
                } else {
                    self.destroy();
                }
            }
        }

        pub inline fn new(t: T) *T {
            const ptr = bun.new(T, t);

            if (bun.Environment.enable_logs) {
                if (ptr.ref_count == 0) {
                    Output.panic("Expected ref_count to be > 0, got {d}", .{ptr.ref_count});
                }
            }

            return ptr;
        }
    };
}

<<<<<<< HEAD
/// A pointer to an object implementing `RefCount` or `ThreadSafeRefCount`
/// The benefit of this over `T*` is that instances of `RefPtr` are tracked.
///
/// By using this, you gain the following memory debugging tools:
///
/// - `T.ref_count.dump()` to dump all active references.
/// - AllocationScope integration via `.newTracked()` and `.trackAll()`
///
/// See `RefCount`'s comment defined above for examples & best practices.
pub fn RefPtr(T: type) type {
    return struct {
        data: *T,
        debug: DebugId,

        comptime {
            const RefCountMixin = @FieldType(T, "ref_count");
            bun.assert(@field(T, "ref") == @field(RefCountMixin, "ref"));
            bun.assert(@field(T, "deref") == @field(RefCountMixin, "deref"));
        }
        const DebugId = if (enable_debug) TrackedRef.Id else void;

        /// Increment the reference count, and return a structure boxing the pointer.
        pub fn initRef(raw_ptr: *T) @This() {
            raw_ptr.ref();
            return uncheckedAndUnsafeInit(raw_ptr, @returnAddress());
        }

        /// Decrement the reference count, and destroy the object if the count is 0.
        pub fn deref(self: *const @This()) void {
            if (enable_debug) {
                self.data.ref_count.debug.release(self.debug, @returnAddress());
            }
            self.data.deref();
=======
pub fn NewThreadSafeRefCounted(comptime T: type, comptime deinit_fn: ?fn (self: *T) void, debug_name: ?[:0]const u8) type {
    if (!@hasField(T, "ref_count")) {
        @compileError("Expected a field named \"ref_count\" with a default value of 1 on " ++ @typeName(T));
    }
>>>>>>> 13068395

    for (std.meta.fields(T)) |field| {
        if (strings.eqlComptime(field.name, "ref_count")) {
            if (field.default_value_ptr == null) {
                @compileError("Expected a field named \"ref_count\" with a default value of 1 on " ++ @typeName(T));
            }
        }
    }

    const output_name = debug_name orelse meta.typeBaseName(@typeName(T));
    const log = Output.scoped(output_name, true);

    return struct {
        pub fn destroy(self: *T) void {
            if (bun.Environment.allow_assert) {
                bun.assert(self.ref_count.load(.seq_cst) == 0);
            }

            bun.destroy(self);
        }

        pub fn ref(self: *T) void {
            const ref_count = self.ref_count.fetchAdd(1, .seq_cst);
            if (bun.Environment.isDebug) log("0x{x} ref {d} + 1 = {d}", .{ @intFromPtr(self), ref_count, ref_count - 1 });
            bun.debugAssert(ref_count > 0);
        }

        pub fn deref(self: *T) void {
            const ref_count = self.ref_count.fetchSub(1, .seq_cst);
            if (bun.Environment.isDebug) log("0x{x} deref {d} - 1 = {d}", .{ @intFromPtr(self), ref_count, ref_count -| 1 });

            if (ref_count == 1) {
                if (comptime deinit_fn) |deinit| {
                    deinit(self);
                } else {
                    self.destroy();
                }
            }
        }

        pub inline fn new(t: T) *T {
            const ptr = bun.new(T, t);

            if (bun.Environment.enable_logs) {
                if (ptr.ref_count.load(.seq_cst) != 1) {
                    Output.panic("Expected ref_count to be 1, got {d}", .{ptr.ref_count.load(.seq_cst)});
                }
            }

            return ptr;
        }
    };
<<<<<<< HEAD
}

fn genericDump(
    type_name: ?[]const u8,
    ptr: *anyopaque,
    total_ref_count: usize,
    map: *std.AutoHashMapUnmanaged(TrackedRef.Id, TrackedRef),
) void {
    const tracked_refs = map.count();
    const untracked_refs = total_ref_count - tracked_refs;
    bun.Output.prettyError("<blue>{s}{s}{x} has ", .{
        type_name orelse "",
        if (type_name != null) "@" else "",
        @intFromPtr(ptr),
    });
    if (tracked_refs > 0) {
        bun.Output.prettyError("{d} tracked{s}", .{ tracked_refs, if (untracked_refs > 0) ", " else "" });
    }
    if (untracked_refs > 0) {
        bun.Output.prettyError("{d} untracked refs<r>\n", .{untracked_refs});
    } else {
        bun.Output.prettyError("refs<r>\n", .{});
    }
    var i: usize = 0;
    var it = map.iterator();
    while (it.next()) |entry| {
        bun.Output.prettyError("<b>RefPtr acquired at:<r>\n", .{});
        bun.crash_handler.dumpStackTrace(entry.value_ptr.acquired_at.trace(), AllocationScope.trace_limits);
        i += 1;
        if (i >= 3) {
            bun.Output.prettyError("  {d} omitted ...\n", .{map.count() - i});
            break;
        }
    }
}

const std = @import("std");
const bun = @import("root").bun;
const assert = bun.assert;
const AllocationScope = bun.AllocationScope;
=======
}
>>>>>>> 13068395
<|MERGE_RESOLUTION|>--- conflicted
+++ resolved
@@ -7,89 +7,11 @@
 
 /// Reference-counted heap-allocated instance value.
 ///
-<<<<<<< HEAD
-///     const ref_ptr = RefPtr(T).initRef(existing_raw_pointer);
-///
-pub fn RefCount(T: type, field_name: []const u8, destructor: fn (*T) void, options: RefCountOptions) type {
-    return struct {
-        active_counts: u32,
-        // TODO: enable this assertion; currently fails in multiple places
-        // thread: ?bun.DebugThreadLock,
-        debug: if (enable_debug) DebugData(false) else void,
-
-        const debug_name = options.debug_name orelse bun.meta.typeBaseName(@typeName(T));
-        pub const scope = bun.Output.Scoped(debug_name, true);
-
-        pub fn init() @This() {
-            return .initExactRefs(1);
-        }
-
-        /// Caller will have to call `unref()` exactly `count` times to destroy.
-        pub fn initExactRefs(count: u32) @This() {
-            assert(count > 0);
-            return .{
-                // .thread = if (@inComptime()) null else .initLocked(),
-                .active_counts = count,
-                .debug = if (enable_debug) .empty else undefined,
-            };
-        }
-
-        // trait implementation
-
-        pub fn ref(self: *T) void {
-            const counter = getCounter(self);
-            scope.log("0x{x}   ref {d} -> {d}", .{
-                @intFromPtr(self),
-                counter.active_counts,
-                counter.active_counts + 1,
-            });
-            counter.assertNonThreadSafeCountIsSingleThreaded();
-            counter.active_counts += 1;
-        }
-
-        pub fn deref(self: *T) void {
-            const counter = getCounter(self);
-            scope.log("0x{x} deref {d} -> {d}", .{
-                @intFromPtr(self),
-                counter.active_counts,
-                counter.active_counts - 1,
-            });
-            counter.assertNonThreadSafeCountIsSingleThreaded();
-            counter.active_counts -= 1;
-            if (counter.active_counts == 0) {
-                if (enable_debug) {
-                    counter.debug.deinit(std.mem.asBytes(self), @returnAddress());
-                }
-                destructor(self);
-            }
-        }
-
-        pub fn dupeRef(self: anytype) RefPtr(@TypeOf(self)) {
-            _ = @as(*const T, self); // ensure ptr child is T
-            return .initRef(self);
-        }
-
-        // utility functions
-
-        pub fn hasOneRef(self: *T) bool {
-            const counter = getCounter(self);
-            counter.assertNonThreadSafeCountIsSingleThreaded();
-            return counter.active_counts == 1;
-        }
-
-        pub fn dumpActiveRefs(count: *@This()) void {
-            if (enable_debug) {
-                const ptr: *T = @fieldParentPtr(field_name, count);
-                count.debug.dump(@typeName(T), ptr, count.active_counts);
-            }
-        }
-=======
 /// `ref_count` is expected to be defined on `T` with a default value set to `1`
 pub fn NewRefCounted(comptime T: type, comptime deinit_fn: ?fn (self: *T) void, debug_name: ?[:0]const u8) type {
     if (!@hasField(T, "ref_count")) {
         @compileError("Expected a field named \"ref_count\" with a default value of 1 on " ++ @typeName(T));
     }
->>>>>>> 13068395
 
     for (std.meta.fields(T)) |field| {
         if (strings.eqlComptime(field.name, "ref_count")) {
@@ -99,25 +21,8 @@
         }
     }
 
-<<<<<<< HEAD
-        fn assertNonThreadSafeCountIsSingleThreaded(count: *@This()) void {
-            _ = count;
-            // const thread = if (count.thread) |*ptr| ptr else {
-            //     count.thread = .initLocked();
-            //     return;
-            // };
-            // thread.assertLocked(); // this counter is not thread-safe
-        }
-
-        fn getCounter(self: *T) *@This() {
-            return &@field(self, field_name);
-        }
-    };
-}
-=======
     const output_name = debug_name orelse meta.typeBaseName(@typeName(T));
     const log = Output.scoped(output_name, true);
->>>>>>> 13068395
 
     return struct {
         pub fn destroy(self: *T) void {
@@ -169,46 +74,10 @@
     };
 }
 
-<<<<<<< HEAD
-/// A pointer to an object implementing `RefCount` or `ThreadSafeRefCount`
-/// The benefit of this over `T*` is that instances of `RefPtr` are tracked.
-///
-/// By using this, you gain the following memory debugging tools:
-///
-/// - `T.ref_count.dump()` to dump all active references.
-/// - AllocationScope integration via `.newTracked()` and `.trackAll()`
-///
-/// See `RefCount`'s comment defined above for examples & best practices.
-pub fn RefPtr(T: type) type {
-    return struct {
-        data: *T,
-        debug: DebugId,
-
-        comptime {
-            const RefCountMixin = @FieldType(T, "ref_count");
-            bun.assert(@field(T, "ref") == @field(RefCountMixin, "ref"));
-            bun.assert(@field(T, "deref") == @field(RefCountMixin, "deref"));
-        }
-        const DebugId = if (enable_debug) TrackedRef.Id else void;
-
-        /// Increment the reference count, and return a structure boxing the pointer.
-        pub fn initRef(raw_ptr: *T) @This() {
-            raw_ptr.ref();
-            return uncheckedAndUnsafeInit(raw_ptr, @returnAddress());
-        }
-
-        /// Decrement the reference count, and destroy the object if the count is 0.
-        pub fn deref(self: *const @This()) void {
-            if (enable_debug) {
-                self.data.ref_count.debug.release(self.debug, @returnAddress());
-            }
-            self.data.deref();
-=======
 pub fn NewThreadSafeRefCounted(comptime T: type, comptime deinit_fn: ?fn (self: *T) void, debug_name: ?[:0]const u8) type {
     if (!@hasField(T, "ref_count")) {
         @compileError("Expected a field named \"ref_count\" with a default value of 1 on " ++ @typeName(T));
     }
->>>>>>> 13068395
 
     for (std.meta.fields(T)) |field| {
         if (strings.eqlComptime(field.name, "ref_count")) {
@@ -261,47 +130,4 @@
             return ptr;
         }
     };
-<<<<<<< HEAD
-}
-
-fn genericDump(
-    type_name: ?[]const u8,
-    ptr: *anyopaque,
-    total_ref_count: usize,
-    map: *std.AutoHashMapUnmanaged(TrackedRef.Id, TrackedRef),
-) void {
-    const tracked_refs = map.count();
-    const untracked_refs = total_ref_count - tracked_refs;
-    bun.Output.prettyError("<blue>{s}{s}{x} has ", .{
-        type_name orelse "",
-        if (type_name != null) "@" else "",
-        @intFromPtr(ptr),
-    });
-    if (tracked_refs > 0) {
-        bun.Output.prettyError("{d} tracked{s}", .{ tracked_refs, if (untracked_refs > 0) ", " else "" });
-    }
-    if (untracked_refs > 0) {
-        bun.Output.prettyError("{d} untracked refs<r>\n", .{untracked_refs});
-    } else {
-        bun.Output.prettyError("refs<r>\n", .{});
-    }
-    var i: usize = 0;
-    var it = map.iterator();
-    while (it.next()) |entry| {
-        bun.Output.prettyError("<b>RefPtr acquired at:<r>\n", .{});
-        bun.crash_handler.dumpStackTrace(entry.value_ptr.acquired_at.trace(), AllocationScope.trace_limits);
-        i += 1;
-        if (i >= 3) {
-            bun.Output.prettyError("  {d} omitted ...\n", .{map.count() - i});
-            break;
-        }
-    }
-}
-
-const std = @import("std");
-const bun = @import("root").bun;
-const assert = bun.assert;
-const AllocationScope = bun.AllocationScope;
-=======
-}
->>>>>>> 13068395
+}