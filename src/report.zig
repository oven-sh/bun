--- conflicted
+++ resolved
@@ -13,13 +13,8 @@
 const CLI = @import("./cli.zig").Cli;
 const Features = @import("./analytics/analytics_thread.zig").Features;
 const Platform = @import("./analytics/analytics_thread.zig").GenerateHeader.GeneratePlatform;
-<<<<<<< HEAD
 const HTTP = @import("root").bun.http.AsyncHTTP;
 const CrashReporter = @import("./old_crash_reporter.zig");
-=======
-const HTTP = bun.http.AsyncHTTP;
-const CrashReporter = @import("./crash_reporter.zig");
->>>>>>> ff5ef512
 
 const Report = @This();
 
@@ -296,22 +291,6 @@
     if (comptime Environment.isDebug and !Environment.isWindows) {
         error_return_trace = @errorReturnTrace();
     }
-
-<<<<<<< HEAD
-    // if (!Environment.isWindows) {
-    //     if (comptime !@import("root").bun.JSC.is_bindgen) {
-    //         std.mem.doNotOptimizeAway(&Bun__crashReportWrite);
-    //         Bun__crashReportDumpStackTrace(&crash_report_writer);
-    //     }
-    // }
-=======
-    if (!Environment.isWindows) {
-        if (comptime !bun.JSC.is_bindgen) {
-            std.mem.doNotOptimizeAway(&Bun__crashReportWrite);
-            Bun__crashReportDumpStackTrace(&crash_report_writer);
-        }
-    }
->>>>>>> ff5ef512
 
     if (!had_printed_fatal) {
         crash_report_writer.print("\nAsk for #help in https://bun.sh/discord or go to https://bun.sh/issues\n\n", .{});
