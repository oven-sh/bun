--- conflicted
+++ resolved
@@ -1,26 +1,3 @@
-<<<<<<< HEAD
-const bun = @import("bun");
-const string = bun.string;
-const Output = bun.Output;
-const Environment = bun.Environment;
-const strings = bun.strings;
-const StoredFileDescriptorType = bun.StoredFileDescriptorType;
-const default_allocator = bun.default_allocator;
-
-const Api = @import("../api/schema.zig").Api;
-const std = @import("std");
-const options = @import("../options.zig");
-const cache = @import("../cache.zig");
-const logger = bun.logger;
-const js_ast = bun.JSAst;
-
-const fs = @import("../fs.zig");
-const resolver = @import("./resolver.zig");
-const js_lexer = bun.js_lexer;
-const resolve_path = @import("./resolve_path.zig");
-const glob = @import("../glob.zig");
-=======
->>>>>>> 0bd73b43
 // Assume they're not going to have hundreds of main fields or browser map
 // so use an array-backed hash table instead of bucketed
 pub const BrowserMap = bun.StringMap;
