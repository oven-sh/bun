const tester = @import("../test/tester.zig");
const std = @import("std");
const strings = @import("../string_immutable.zig");
const FeatureFlags = @import("../feature_flags.zig");
const default_allocator = @import("../memory_allocator.zig").c_allocator;
const bun = @import("root").bun;
const Fs = @import("../fs.zig");

threadlocal var parser_join_input_buffer: [4096]u8 = undefined;
threadlocal var parser_buffer: [1024]u8 = undefined;

inline fn nqlAtIndex(comptime string_count: comptime_int, index: usize, input: []const []const u8) bool {
    comptime var string_index = 1;

    inline while (string_index < string_count) : (string_index += 1) {
        if (input[0][index] != input[string_index][index]) {
            return true;
        }
    }

    return false;
}

inline fn nqlAtIndexCaseInsensitive(comptime string_count: comptime_int, index: usize, input: []const []const u8) bool {
    comptime var string_index = 1;

    inline while (string_index < string_count) : (string_index += 1) {
        if (std.ascii.toLower(input[0][index]) != std.ascii.toLower(input[string_index][index])) {
            return true;
        }
    }

    return false;
}

const IsSeparatorFunc = fn (char: u8) bool;
const LastSeparatorFunction = fn (slice: []const u8) ?usize;

inline fn @"is .."(slice: []const u8) bool {
    return slice.len >= 2 and @as(u16, @bitCast(slice[0..2].*)) == comptime std.mem.readInt(u16, "..", .little);
}

inline fn isDotSlash(slice: []const u8) bool {
    return @as(u16, @bitCast(slice[0..2].*)) == comptime std.mem.readInt(u16, "./", .little);
}

inline fn @"is ../"(slice: []const u8) bool {
    return strings.hasPrefixComptime(slice, "../");
}

pub fn getIfExistsLongestCommonPathGeneric(input: []const []const u8, comptime platform: Platform) ?[]const u8 {
    const separator = comptime platform.separator();
    const isPathSeparator = comptime platform.getSeparatorFunc();

    const nqlAtIndexFn = switch (platform) {
        else => nqlAtIndex,
        .windows => nqlAtIndexCaseInsensitive,
    };

    var min_length: usize = std.math.maxInt(usize);
    for (input) |str| {
        min_length = @min(str.len, min_length);
    }

    var index: usize = 0;
    var last_common_separator: ?usize = null;

    // try to use an unrolled version of this loop
    switch (input.len) {
        0 => {
            return "";
        },
        1 => {
            return input[0];
        },
        inline 2, 3, 4, 5, 6, 7, 8 => |N| {
            while (index < min_length) : (index += 1) {
                if (nqlAtIndexFn(comptime N, index, input)) {
                    if (last_common_separator == null) return null;
                    break;
                }
                if (@call(.always_inline, isPathSeparator, .{input[0][index]})) {
                    last_common_separator = index;
                }
            }
        },
        else => {
            var string_index: usize = 1;
            while (string_index < input.len) : (string_index += 1) {
                while (index < min_length) : (index += 1) {
                    if (platform == .windows) {
                        if (std.ascii.toLower(input[0][index]) != std.ascii.toLower(input[string_index][index])) {
                            if (last_common_separator == null) return null;
                            break;
                        }
                    } else {
                        if (input[0][index] != input[string_index][index]) {
                            if (last_common_separator == null) return null;
                            break;
                        }
                    }
                }
                if (index == min_length) index -= 1;
                if (@call(.always_inline, isPathSeparator, .{input[0][index]})) {
                    last_common_separator = index;
                }
            }
        },
    }

    if (index == 0) {
        return &([_]u8{separator});
    }

    if (last_common_separator == null) {
        return &([_]u8{'.'});
    }

    // The above won't work for a case like this:
    // /app/public/index.js
    // /app/public
    // It will return:
    // /app/
    // It should return:
    // /app/public/
    // To detect /app/public is actually a folder, we do one more loop through the strings
    // and say, "do one of you have a path separator after what we thought was the end?"
    for (input) |str| {
        if (str.len > index) {
            if (@call(.always_inline, isPathSeparator, .{str[index]})) {
                return str[0 .. index + 1];
            }
        }
    }

    return input[0][0 .. last_common_separator.? + 1];
}

// TODO: is it faster to determine longest_common_separator in the while loop
// or as an extra step at the end?
// only boether to check if this function appears in benchmarking
pub fn longestCommonPathGeneric(input: []const []const u8, comptime platform: Platform) []const u8 {
    const separator = comptime platform.separator();
    const isPathSeparator = comptime platform.getSeparatorFunc();

    const nqlAtIndexFn = switch (platform) {
        else => nqlAtIndex,
        .windows => nqlAtIndexCaseInsensitive,
    };

    var min_length: usize = std.math.maxInt(usize);
    for (input) |str| {
        min_length = @min(str.len, min_length);
    }

    var index: usize = 0;
    var last_common_separator: usize = 0;

    // try to use an unrolled version of this loop
    switch (input.len) {
        0 => {
            return "";
        },
        1 => {
            return input[0];
        },
        inline 2, 3, 4, 5, 6, 7, 8 => |n| {
            // If volume IDs do not match on windows, we can't have a common path
            if (platform == .windows) {
                const first_root = windowsFilesystemRoot(input[0]);
                comptime var i = 1;
                inline while (i < n) : (i += 1) {
                    const root = windowsFilesystemRoot(input[i]);
                    if (!strings.eqlCaseInsensitiveASCIIICheckLength(first_root, root)) {
                        return "";
                    }
                }
            }

            while (index < min_length) : (index += 1) {
                if (nqlAtIndexFn(comptime n, index, input)) {
                    break;
                }
                if (@call(.always_inline, isPathSeparator, .{input[0][index]})) {
                    last_common_separator = index;
                }
            }
        },
        else => {
            // If volume IDs do not match on windows, we can't have a common path
            if (platform == .windows) {
                const first_root = windowsFilesystemRoot(input[0]);
                var i: usize = 1;
                while (i < input.len) : (i += 1) {
                    const root = windowsFilesystemRoot(input[i]);
                    if (!strings.eqlCaseInsensitiveASCIIICheckLength(first_root, root)) {
                        return "";
                    }
                }
            }

            var string_index: usize = 1;
            while (string_index < input.len) : (string_index += 1) {
                while (index < min_length) : (index += 1) {
                    if (platform == .windows) {
                        if (std.ascii.toLower(input[0][index]) != std.ascii.toLower(input[string_index][index])) {
                            break;
                        }
                    } else {
                        if (input[0][index] != input[string_index][index]) {
                            break;
                        }
                    }
                }
                if (index == min_length) index -= 1;
                if (@call(.always_inline, isPathSeparator, .{input[0][index]})) {
                    last_common_separator = index;
                }
            }
        },
    }

    if (index == 0) {
        return &([_]u8{separator});
    }

    // The above won't work for a case like this:
    // /app/public/index.js
    // /app/public
    // It will return:
    // /app/
    // It should return:
    // /app/public/
    // To detect /app/public is actually a folder, we do one more loop through the strings
    // and say, "do one of you have a path separator after what we thought was the end?"
    var idx = input.len; // Use this value as an invalid value.
    for (input, 0..) |str, i| {
        if (str.len > index) {
            if (@call(.always_inline, isPathSeparator, .{str[index]})) {
                idx = i;
            } else {
                idx = input.len;
                break;
            }
        }
    }
    if (idx != input.len) {
        return input[idx][0 .. index + 1];
    }

    return input[0][0 .. last_common_separator + 1];
}

pub fn longestCommonPath(input: []const []const u8) []const u8 {
    return longestCommonPathGeneric(input, .loose);
}

pub fn getIfExistsLongestCommonPath(input: []const []const u8) ?[]const u8 {
    return getIfExistsLongestCommonPathGeneric(input, .loose);
}

pub fn longestCommonPathWindows(input: []const []const u8) []const u8 {
    return longestCommonPathGeneric(input, .windows);
}

pub fn longestCommonPathPosix(input: []const []const u8) []const u8 {
    return longestCommonPathGeneric(input, .posix);
}

threadlocal var relative_to_common_path_buf: [4096]u8 = undefined;

/// Find a relative path from a common path
// Loosely based on Node.js' implementation of path.relative
// https://github.com/nodejs/node/blob/9a7cbe25de88d87429a69050a1a1971234558d97/lib/path.js#L1250-L1259
pub fn relativeToCommonPath(
    common_path_: []const u8,
    normalized_from_: []const u8,
    normalized_to_: []const u8,
    buf: []u8,
    comptime always_copy: bool,
    comptime platform: Platform,
) []const u8 {
    var normalized_from = normalized_from_;
    var normalized_to = normalized_to_;
    const win_root_len = if (platform == .windows) k: {
        const from_root = windowsFilesystemRoot(normalized_from_);
        const to_root = windowsFilesystemRoot(normalized_to_);

        if (common_path_.len == 0) {
            // the only case path.relative can return not a relative string
            if (!strings.eqlCaseInsensitiveASCIIICheckLength(from_root, to_root)) {
                if (normalized_to_.len > to_root.len and normalized_to_[normalized_to_.len - 1] == '\\') {
                    if (always_copy) {
                        bun.copy(u8, buf, normalized_to_[0 .. normalized_to_.len - 1]);
                        return buf[0 .. normalized_to_.len - 1];
                    } else {
                        return normalized_to_[0 .. normalized_to_.len - 1];
                    }
                } else {
                    if (always_copy) {
                        bun.copy(u8, buf, normalized_to_);
                        return buf[0..normalized_to_.len];
                    } else {
                        return normalized_to_;
                    }
                }
            }
        }

        normalized_from = normalized_from_[from_root.len..];
        normalized_to = normalized_to_[to_root.len..];

        break :k from_root.len;
    } else null;

    const separator = comptime platform.separator();

    const common_path = if (platform == .windows)
        common_path_[win_root_len..]
    else if (std.fs.path.isAbsolutePosix(common_path_))
        common_path_[1..]
    else
        common_path_;

    const shortest = @min(normalized_from.len, normalized_to.len);

    if (shortest == common_path.len) {
        if (normalized_to.len >= normalized_from.len) {
            if (common_path.len == 0) {
                if (platform == .windows and
                    normalized_to.len > 3 and
                    normalized_to[normalized_to.len - 1] == separator)
                {
                    normalized_to.len -= 1;
                }

                // We get here if `from` is the root
                // For example: from='/'; to='/foo'
                if (always_copy) {
                    bun.copy(u8, buf, normalized_to);
                    return buf[0..normalized_to.len];
                } else {
                    return normalized_to;
                }
            }

            if (normalized_to[common_path.len - 1] == separator) {
                const slice = normalized_to[common_path.len..];

                const without_trailing_slash = if (platform == .windows and
                    slice.len > 3 and
                    slice[slice.len - 1] == separator)
                    slice[0 .. slice.len - 1]
                else
                    slice;

                if (always_copy) {
                    // We get here if `from` is the exact base path for `to`.
                    // For example: from='/foo/bar'; to='/foo/bar/baz'
                    bun.copy(u8, buf, without_trailing_slash);
                    return buf[0..without_trailing_slash.len];
                } else {
                    return without_trailing_slash;
                }
            }
        }
    }

    const last_common_separator = strings.lastIndexOfChar(
        if (platform == .windows) common_path else common_path_,
        separator,
    ) orelse 0;

    // Generate the relative path based on the path difference between `to`
    // and `from`.

    var out_slice: []u8 = buf[0..0];

    if (normalized_from.len > 0) {
        var i: usize = @as(usize, @intCast(@intFromBool(normalized_from[0] == separator))) + 1 + last_common_separator;

        while (i <= normalized_from.len) : (i += 1) {
            if (i == normalized_from.len or (normalized_from[i] == separator and i + 1 < normalized_from.len)) {
                if (out_slice.len == 0) {
                    buf[0..2].* = "..".*;
                    out_slice.len = 2;
                } else {
                    buf[out_slice.len..][0..3].* = (&[_]u8{separator} ++ "..").*;
                    out_slice.len += 3;
                }
            }
        }
    }

    if (normalized_to.len > last_common_separator + 1) {
        var tail = normalized_to[last_common_separator..];
        if (normalized_from.len > 0 and (last_common_separator == normalized_from.len or (last_common_separator == normalized_from.len - 1))) {
            if (tail[0] == separator) {
                tail = tail[1..];
            }
        }

        // avoid making non-absolute paths absolute
        const insert_leading_slash = tail[0] != separator and out_slice.len > 0 and out_slice[out_slice.len - 1] != separator;
        if (insert_leading_slash) {
            buf[out_slice.len] = separator;
            out_slice.len += 1;
        }

        // Lastly, append the rest of the destination (`to`) path that comes after
        // the common path parts.
        bun.copy(u8, buf[out_slice.len..], tail);
        out_slice.len += tail.len;
    }

    if (out_slice.len > 3 and out_slice[out_slice.len - 1] == separator) {
        out_slice.len -= 1;
    }

    return out_slice;
}

pub fn relativeNormalized(from: []const u8, to: []const u8, comptime platform: Platform, comptime always_copy: bool) []const u8 {
    if ((if (platform == .windows)
        strings.eqlCaseInsensitiveASCII(from, to, true)
    else
        from.len == to.len and strings.eqlLong(from, to, true)))
    {
        return "";
    }

    const two = [_][]const u8{ from, to };
    const common_path = longestCommonPathGeneric(&two, platform);

    return relativeToCommonPath(common_path, from, to, &relative_to_common_path_buf, always_copy, platform);
}

pub fn dirname(str: []const u8, comptime platform: Platform) []const u8 {
    switch (comptime platform.resolve()) {
        .loose => {
            const separator = lastIndexOfSeparatorLoose(str) orelse return "";
            return str[0..separator];
        },
        .posix => {
            const separator = lastIndexOfSeparatorPosix(str) orelse return "";
            return str[0..separator];
        },
        .windows => {
            const separator = lastIndexOfSeparatorWindows(str) orelse return std.fs.path.diskDesignatorWindows(str);
            return str[0..separator];
        },
        else => @compileError("unreachable"),
    }
}

threadlocal var relative_from_buf: [4096]u8 = undefined;
threadlocal var relative_to_buf: [4096]u8 = undefined;
pub fn relative(from: []const u8, to: []const u8) []const u8 {
    return relativePlatform(from, to, .auto, false);
}

pub fn relativePlatform(from: []const u8, to: []const u8, comptime platform: Platform, comptime always_copy: bool) []const u8 {
    const normalized_from = if (platform.isAbsolute(from)) brk: {
        const path = normalizeStringBuf(from, relative_from_buf[1..], true, platform, true);
        if (platform == .windows) break :brk path;
        relative_from_buf[0] = platform.separator();
        break :brk relative_from_buf[0 .. path.len + 1];
    } else joinAbsStringBuf(
        Fs.FileSystem.instance.top_level_dir,
        &relative_from_buf,
        &[_][]const u8{
            normalizeStringBuf(from, relative_from_buf[1..], true, platform, true),
        },
        platform,
    );

    const normalized_to = if (platform.isAbsolute(to)) brk: {
        const path = normalizeStringBuf(to, relative_to_buf[1..], true, platform, true);
        if (platform == .windows) break :brk path;
        relative_to_buf[0] = platform.separator();
        break :brk relative_to_buf[0 .. path.len + 1];
    } else joinAbsStringBuf(
        Fs.FileSystem.instance.top_level_dir,
        &relative_to_buf,
        &[_][]const u8{
            normalizeStringBuf(to, relative_to_buf[1..], true, platform, true),
        },
        platform,
    );

    return relativeNormalized(normalized_from, normalized_to, platform, always_copy);
}

pub fn relativeAlloc(allocator: std.mem.Allocator, from: []const u8, to: []const u8) ![]const u8 {
    const result = relativePlatform(from, to, Platform.current, false);
    return try allocator.dupe(u8, result);
}

// This function is based on Go's volumeNameLen function
// https://cs.opensource.google/go/go/+/refs/tags/go1.17.6:src/path/filepath/path_windows.go;l=57
// volumeNameLen returns length of the leading volume name on Windows.
fn windowsVolumeNameLen(path: []const u8) struct { usize, usize } {
    if (path.len < 2) return .{ 0, 0 };
    // with drive letter
    const c = path[0];
    if (path[1] == ':') {
        if ('a' <= c and c <= 'z' or 'A' <= c and c <= 'Z') {
            return .{ 2, 0 };
        }
    }
    // UNC
    if (path.len >= 5 and
        Platform.windows.isSeparator(path[0]) and
        Platform.windows.isSeparator(path[1]) and
        !Platform.windows.isSeparator(path[2]) and
        path[2] != '.')
    {
        if (strings.indexOfAny(path[3..], "/\\")) |idx| {
            // TODO: handle input "//abc//def" should be picked up as a unc path
            if (path.len > idx + 4 and !Platform.windows.isSeparator(path[idx + 4])) {
                if (strings.indexOfAny(path[idx + 4 ..], "/\\")) |idx2| {
                    return .{ idx + idx2 + 4, idx + 3 };
                } else {
                    return .{ path.len, idx + 3 };
                }
            }
        }
    }
    return .{ 0, 0 };
}

pub fn windowsVolumeName(path: []const u8) []const u8 {
    return path[0..@call(.always_inline, windowsVolumeNameLen, .{path})[0]];
}

// path.relative lets you do relative across different share drives
pub fn windowsFilesystemRoot(path: []const u8) []const u8 {
    if (path.len < 3)
        return if (isSepAny(path[0])) path[0..1] else path[0..0];
    // with drive letter
    const c = path[0];
    if (path[1] == ':' and isSepAny(path[2])) {
        if ('a' <= c and c <= 'z' or 'A' <= c and c <= 'Z') {
            return path[0..3];
        }
    }
    // UNC
    if (path.len >= 5 and
        Platform.windows.isSeparator(path[0]) and
        Platform.windows.isSeparator(path[1]) and
        !Platform.windows.isSeparator(path[2]) and
        path[2] != '.')
    {
        if (strings.indexOfAny(path[3..], "/\\")) |idx| {
            // TODO: handle input "//abc//def" should be picked up as a unc path
            return path[0 .. idx + 4];
        }
    }
    if (isSepAny(path[0])) return path[0..1];
    return path[0..0];
}

// This function is based on Go's filepath.Clean function
// https://cs.opensource.google/go/go/+/refs/tags/go1.17.6:src/path/filepath/path.go;l=89
pub fn normalizeStringGeneric(
    path_: []const u8,
    buf: []u8,
    comptime allow_above_root: bool,
    comptime separator: u8,
    comptime isSeparator: anytype,
    _: anytype,
    comptime preserve_trailing_slash: bool,
) []u8 {
    const isWindows = comptime separator == std.fs.path.sep_windows;

    var buf_i: usize = 0;
    var dotdot: usize = 0;

    const volLen, const indexOfThirdUNCSlash = if (isWindows and !allow_above_root)
        windowsVolumeNameLen(path_)
    else
        .{ 0, 0 };

    if (isWindows and !allow_above_root) {
        if (volLen > 0) {
            if (path_[1] != ':') {
                // UNC paths
                buf[0..2].* = [_]u8{ separator, separator };
                @memcpy(buf[2 .. indexOfThirdUNCSlash + 1], path_[2 .. indexOfThirdUNCSlash + 1]);
                buf[indexOfThirdUNCSlash] = separator;
                @memcpy(
                    buf[indexOfThirdUNCSlash + 1 .. volLen],
                    path_[indexOfThirdUNCSlash + 1 .. volLen],
                );
                buf[volLen] = separator;
                buf_i = volLen + 1;

                // it is just a volume name
                if (buf_i >= path_.len)
                    return buf[0..buf_i];
            } else {
                // drive letter
                buf[0] = path_[0];
                buf[1] = ':';
                buf_i = 2;
                dotdot = buf_i;
            }
        } else if (path_.len > 0 and isSeparator(path_[0])) {
            buf[buf_i] = separator;
            buf_i += 1;
            dotdot = 1;
        }
    }
    if (isWindows and allow_above_root) {
        if (path_.len >= 2 and path_[1] == ':') {
            buf[0] = path_[0];
            buf[1] = ':';
            buf_i = 2;
            dotdot = buf_i;
        }
    }

    var r: usize = 0;
    var path, const buf_start = if (isWindows)
        .{ path_[buf_i..], buf_i }
    else
        .{ path_, 0 };

    const n = path.len;

    if (isWindows and (allow_above_root or volLen > 0)) {
        // consume leading slashes on windows
        if (r < n and isSeparator(path[r])) {
            r += 1;
            buf[buf_i] = separator;
            buf_i += 1;
        }
    }

    while (r < n) {
        // empty path element
        // or
        // . element
        if (isSeparator(path[r])) {
            r += 1;
            continue;
        }

        if (path[r] == '.' and (r + 1 == n or isSeparator(path[r + 1]))) {
            // skipping two is a windows-specific bugfix
            r += 1;
            continue;
        }

        if (@"is .."(path[r..]) and (r + 2 == n or isSeparator(path[r + 2]))) {
            r += 2;
            // .. element: remove to last separator
            if (buf_i > dotdot) {
                buf_i -= 1;
                while (buf_i > dotdot and !isSeparator(buf[buf_i])) {
                    buf_i -= 1;
                }
            } else if (allow_above_root) {
                if (buf_i > buf_start) {
                    buf[buf_i..][0..3].* = [_]u8{ separator, '.', '.' };
                    buf_i += 3;
                } else {
                    buf[buf_i..][0..2].* = [_]u8{ '.', '.' };
                    buf_i += 2;
                }
                dotdot = buf_i;
            }

            continue;
        }

        // real path element.
        // add slash if needed
        if (buf_i != buf_start and !isSeparator(buf[buf_i - 1])) {
            buf[buf_i] = separator;
            buf_i += 1;
        }

        const from = r;
        while (r < n and !isSeparator(path[r])) : (r += 1) {}
        const count = r - from;
        @memcpy(buf[buf_i..][0..count], path[from..][0..count]);
        buf_i += count;
    }

    if (preserve_trailing_slash) {
        // Was there a trailing slash? Let's keep it.
        if (buf_i > 0 and path_[path_.len - 1] == separator and buf[buf_i] != separator) {
            buf[buf_i] = separator;
            buf_i += 1;
        }
    }

    if (isWindows and buf_i == 2 and buf[1] == ':') {
        // If the original path is just a relative path with a drive letter,
        // add .
        buf[buf_i] = if (path.len > 0 and path[0] == '\\') '\\' else '.';
        buf_i += 1;
    }

    return buf[0..buf_i];
}

pub const Platform = enum {
    auto,
    loose,
    windows,
    posix,

    pub fn isAbsolute(comptime platform: Platform, path: []const u8) bool {
        return switch (comptime platform) {
            .auto => (comptime platform.resolve()).isAbsolute(path),
            .posix => path.len > 0 and path[0] == '/',
            .windows,
            .loose,
            => std.fs.path.isAbsoluteWindows(path),
        };
    }

    pub fn separator(comptime platform: Platform) u8 {
        return comptime switch (platform) {
            .auto => platform.resolve().separator(),
            .loose, .posix => std.fs.path.sep_posix,
            .windows => std.fs.path.sep_windows,
        };
    }

    pub fn separatorString(comptime platform: Platform) []const u8 {
        return comptime switch (platform) {
            .auto => platform.resolve().separatorString(),
            .loose, .posix => std.fs.path.sep_str_posix,
            .windows => std.fs.path.sep_str_windows,
        };
    }

    pub const current: Platform = switch (@import("builtin").target.os.tag) {
        .windows => Platform.windows,
        else => Platform.posix,
    };

    pub fn getSeparatorFunc(comptime _platform: Platform) IsSeparatorFunc {
        switch (comptime _platform.resolve()) {
            .auto => comptime unreachable,
            .loose => {
                return isSepAny;
            },
            .windows => {
                return isSepAny;
            },
            .posix => {
                return isSepPosix;
            },
        }
    }

    pub fn getLastSeparatorFunc(comptime _platform: Platform) LastSeparatorFunction {
        switch (comptime _platform.resolve()) {
            .auto => comptime unreachable,
            .loose => {
                return lastIndexOfSeparatorLoose;
            },
            .windows => {
                return lastIndexOfSeparatorWindows;
            },
            .posix => {
                return lastIndexOfSeparatorPosix;
            },
        }
    }

    pub inline fn isSeparator(comptime _platform: Platform, char: u8) bool {
        switch (comptime _platform.resolve()) {
            .auto => comptime unreachable,
            .loose => {
                return isSepAny(char);
            },
            .windows => {
                return isSepAny(char);
            },
            .posix => {
                return isSepPosix(char);
            },
        }
    }

    pub fn trailingSeparator(comptime _platform: Platform) [2]u8 {
        return comptime switch (_platform) {
            .auto => _platform.resolve().trailingSeparator(),
            .windows => ".\\".*,
            .posix, .loose => "./".*,
        };
    }

    pub fn leadingSeparatorIndex(comptime _platform: Platform, path: anytype) ?usize {
        switch (comptime _platform.resolve()) {
            .windows => {
                if (path.len < 1)
                    return null;

                if (path[0] == '/')
                    return 0;

                if (path[0] == '\\')
                    return 0;

                if (path.len < 3)
                    return null;

                // C:\
                // C:/
                if (path[0] >= 'A' and path[0] <= 'Z' and path[1] == ':') {
                    if (path[2] == '/')
                        return 2;
                    if (path[2] == '\\')
                        return 2;

                    return 1;
                }

                return null;
            },
            .posix => {
                if (path.len > 0 and path[0] == '/') {
                    return 0;
                } else {
                    return null;
                }
            },
            else => {
                return leadingSeparatorIndex(.windows, path) orelse leadingSeparatorIndex(.posix, path);
            },
        }
    }

    pub fn resolve(comptime _platform: Platform) Platform {
        if (comptime _platform == .auto) {
            return switch (@import("builtin").target.os.tag) {
                .windows => Platform.windows,

                .freestanding, .emscripten, .other => Platform.loose,

                else => Platform.posix,
            };
        }

        return _platform;
    }
};

pub fn normalizeString(str: []const u8, comptime allow_above_root: bool, comptime _platform: Platform) []u8 {
    return normalizeStringBuf(str, &parser_buffer, allow_above_root, _platform, false);
}

pub fn normalizeBuf(str: []const u8, buf: []u8, comptime _platform: Platform) []u8 {
    if (buf.len == 0) {
        buf[0] = '.';
        return buf[0..1];
    }

    const is_absolute = _platform.isAbsolute(str);

    const trailing_separator = _platform.getLastSeparatorFunc()(str) == str.len - 1;

    if (is_absolute and trailing_separator)
        return normalizeStringBuf(str, buf, true, _platform, true);

    if (is_absolute and !trailing_separator)
        return normalizeStringBuf(str, buf, true, _platform, false);

    if (!is_absolute and !trailing_separator)
        return normalizeStringBuf(str, buf, false, _platform, false);

    return normalizeStringBuf(str, buf, false, _platform, true);
}

pub fn normalizeStringBuf(str: []const u8, buf: []u8, comptime allow_above_root: bool, comptime _platform: Platform, comptime preserve_trailing_slash: anytype) []u8 {
    const platform = comptime _platform.resolve();

    switch (comptime platform) {
        .auto => @compileError("unreachable"),

        .windows => {
            return normalizeStringWindows(
                str,
                buf,
                allow_above_root,
                preserve_trailing_slash,
            );
        },
        .posix => {
            return normalizeStringLooseBuf(
                str,
                buf,
                allow_above_root,
                preserve_trailing_slash,
            );
        },

        .loose => {
            return normalizeStringLooseBuf(
                str,
                buf,
                allow_above_root,
                preserve_trailing_slash,
            );
        },
    }
}

pub fn normalizeStringAlloc(allocator: std.mem.Allocator, str: []const u8, comptime allow_above_root: bool, comptime _platform: Platform) ![]const u8 {
    return try allocator.dupe(u8, normalizeString(str, allow_above_root, _platform));
}

pub fn joinAbs2(_cwd: []const u8, comptime _platform: Platform, part: anytype, part2: anytype) []const u8 {
    const parts = [_][]const u8{ part, part2 };
    const slice = joinAbsString(_cwd, &parts, _platform);
    return slice;
}

pub fn joinAbs(_cwd: []const u8, comptime _platform: Platform, part: anytype) []const u8 {
    const parts = [_][]const u8{
        part,
    };
    const slice = joinAbsString(_cwd, &parts, _platform);
    return slice;
}

// Convert parts of potentially invalid file paths into a single valid filpeath
// without querying the filesystem
// This is the equivalent of path.resolve
pub fn joinAbsString(_cwd: []const u8, parts: anytype, comptime _platform: Platform) []const u8 {
    return joinAbsStringBuf(
        _cwd,
        &parser_join_input_buffer,
        parts,
        _platform,
    );
}

pub fn joinAbsStringZ(_cwd: []const u8, parts: anytype, comptime _platform: Platform) [:0]const u8 {
    return joinAbsStringBufZ(
        _cwd,
        &parser_join_input_buffer,
        parts,
        _platform,
    );
}

threadlocal var join_buf: [4096]u8 = undefined;
pub fn join(_parts: anytype, comptime _platform: Platform) []const u8 {
    return joinStringBuf(&join_buf, _parts, _platform);
}
pub fn joinZ(_parts: anytype, comptime _platform: Platform) [:0]const u8 {
    return joinZBuf(&join_buf, _parts, _platform);
}

pub fn joinZBuf(buf: []u8, _parts: anytype, comptime _platform: Platform) [:0]const u8 {
    const joined = joinStringBuf(buf[0 .. buf.len - 1], _parts, _platform);
    std.debug.assert(bun.isSliceInBuffer(joined, buf));
    const start_offset = @intFromPtr(joined.ptr) - @intFromPtr(buf.ptr);
    buf[joined.len + start_offset] = 0;
    return buf[start_offset..][0..joined.len :0];
}
pub fn joinStringBuf(buf: []u8, parts: anytype, comptime _platform: Platform) []const u8 {
    const platform = comptime _platform.resolve();

    var written: usize = 0;
    var temp_buf_: [4096]u8 = undefined;
    var temp_buf: []u8 = &temp_buf_;
    var free_temp_buf = false;
    defer {
        if (free_temp_buf) {
            bun.default_allocator.free(temp_buf);
        }
    }

    var count: usize = 0;
    for (parts) |part| {
        count += if (part.len > 0) part.len + 1 else 0;
    }

    if (count * 2 > temp_buf.len) {
        temp_buf = bun.default_allocator.alloc(u8, count * 2) catch @panic("Out of memory");
        free_temp_buf = true;
    }

    temp_buf[0] = 0;

    for (parts) |part| {
        if (part.len == 0) {
            continue;
        }

        if (written > 0) {
            temp_buf[written] = platform.separator();
            written += 1;
        }

        bun.copy(u8, temp_buf[written..], part);
        written += part.len;
    }

    if (written == 0) {
        buf[0] = '.';
        return buf[0..1];
    }

    return normalizeStringNode(temp_buf[0..written], buf, platform);
}

pub fn joinAbsStringBuf(cwd: []const u8, buf: []u8, _parts: anytype, comptime _platform: Platform) []const u8 {
    return _joinAbsStringBuf(false, []const u8, cwd, buf, _parts, _platform);
}

pub fn joinAbsStringBufZ(cwd: []const u8, buf: []u8, _parts: anytype, comptime _platform: Platform) [:0]const u8 {
    return _joinAbsStringBuf(true, [:0]const u8, cwd, buf, _parts, _platform);
}

fn _joinAbsStringBuf(comptime is_sentinel: bool, comptime ReturnType: type, _cwd: []const u8, buf: []u8, _parts: anytype, comptime _platform: Platform) ReturnType {
    if (_platform.resolve() == .windows) return _joinAbsStringBufWindows(is_sentinel, ReturnType, _cwd, buf, _parts);

    var parts: []const []const u8 = _parts;
    var temp_buf: [bun.MAX_PATH_BYTES * 2]u8 = undefined;
    if (parts.len == 0) {
        if (comptime is_sentinel) {
            unreachable;
        }
        return _cwd;
    }

    if ((comptime _platform == .loose or _platform == .posix) and
        parts.len == 1 and
        parts[0].len == 1 and
        parts[0][0] == std.fs.path.sep_posix)
    {
        return "/";
    }

    var out: usize = 0;
    var cwd = if (bun.Environment.isWindows and _cwd.len >= 3 and _cwd[1] == ':')
        _cwd[2..]
    else
        _cwd;

    {
        var part_i: u16 = 0;
        var part_len: u16 = @as(u16, @truncate(parts.len));

        while (part_i < part_len) {
            if (_platform.isAbsolute(parts[part_i])) {
                cwd = parts[part_i];
                parts = parts[part_i + 1 ..];

                part_len = @as(u16, @truncate(parts.len));
                part_i = 0;
                continue;
            }
            part_i += 1;
        }
    }

    bun.copy(u8, &temp_buf, cwd);
    out = cwd.len;

    for (parts) |_part| {
        if (_part.len == 0) {
            continue;
        }

        const part = _part;

        if (out > 0 and temp_buf[out - 1] != _platform.separator()) {
            temp_buf[out] = _platform.separator();
            out += 1;
        }

        bun.copy(u8, temp_buf[out..], part);
        out += part.len;
    }

    const leading_separator: []const u8 = if (_platform.leadingSeparatorIndex(temp_buf[0..out])) |i| brk: {
        const outdir = temp_buf[0 .. i + 1];
        if (_platform == .windows or _platform == .loose) {
            for (outdir) |*c| {
                if (c.* == '\\') {
                    c.* = '/';
                }
            }
        }

        break :brk outdir;
    } else "/";

    const result = normalizeStringBuf(
        temp_buf[leading_separator.len..out],
        buf[leading_separator.len..],
        false,
        _platform,
        true,
    );

    bun.copy(u8, buf, leading_separator);

    if (comptime is_sentinel) {
        buf.ptr[result.len + leading_separator.len] = 0;
        return buf[0 .. result.len + leading_separator.len :0];
    } else {
        return buf[0 .. result.len + leading_separator.len];
    }
}

fn _joinAbsStringBufWindows(
    comptime is_sentinel: bool,
    comptime ReturnType: type,
    cwd: []const u8,
    buf: []u8,
    parts: []const []const u8,
) ReturnType {
    std.debug.assert(std.fs.path.isAbsoluteWindows(cwd));

    if (parts.len == 0) {
        if (comptime is_sentinel) {
            unreachable;
        }
        return cwd;
    }

    // path.resolve is a bit different on Windows, as there are multiple possible filesystem roots.
    // When you resolve(`C:\hello`, `C:world`), the second arg is a drive letter relative path, so
    // the result of such is `C:\hello\world`, but if you used D:world, you would switch roots and
    // end up with `D:\world`. this root handling basically means a different algorithm.
    //
    // to complicate things, it seems node.js will first figure out what the last root is, then
    // in a separate search, figure out the last absolute path.
    //
    // Given the case `resolve("/one", "D:two", "three", "F:four", "five")`
    // Root is "F:", cwd is "/one", then join all paths that dont exist on other drives.
    //
    // Also, the special root "/" can match into anything, but we have to resolve it to a real
    // root at some point. That is what the `root_of_part.len == 0` check is doing.
    const root, const set_cwd, const n_start = base: {
        const root = root: {
            var n = parts.len;
            while (n > 0) {
                n -= 1;
                const len = windowsVolumeNameLen(parts[n])[0];
                if (len > 0) {
                    break :root parts[n][0..len];
                }
            }
            // use cwd
            const len = windowsVolumeNameLen(cwd)[0];
            break :root cwd[0..len];
        };

        var n = parts.len;
        while (n > 0) {
            n -= 1;
            if (std.fs.path.isAbsoluteWindows(parts[n])) {
                const root_of_part = parts[n][0..windowsVolumeNameLen(parts[n])[0]];
                if (root_of_part.len == 0 or strings.eql(root_of_part, root)) {
                    break :base .{ root, parts[n][root_of_part.len..], n + 1 };
                }
            }
        }
        // use cwd only if the root matches
        const cwd_root = cwd[0..windowsVolumeNameLen(cwd)[0]];
        if (strings.eql(cwd_root, root)) {
            break :base .{ root, cwd[cwd_root.len..], 0 };
        } else {
            break :base .{ root, "/", 0 };
        }
    };

    if (set_cwd.len > 0)
        std.debug.assert(isSepAny(set_cwd[0]));

    var temp_buf: [bun.MAX_PATH_BYTES * 2]u8 = undefined;

    @memcpy(temp_buf[0..root.len], root);
    @memcpy(temp_buf[root.len .. root.len + set_cwd.len], set_cwd);
    var out: usize = root.len + set_cwd.len;

    if (set_cwd.len == 0) {
        // when cwd is `//server/share` without a suffix `/`, the path is considered absolute
        temp_buf[out] = '\\';
        out += 1;
    }

    for (parts[n_start..]) |part| {
        if (part.len == 0) continue;

        if (out > 0 and temp_buf[out - 1] != '\\') {
            temp_buf[out] = '\\';
            out += 1;
        }

        // skip over volume name
        const volume = part[0..windowsVolumeNameLen(part)[0]];
        if (volume.len > 0 and !strings.eql(volume, root))
            continue;

        const part_without_vol = part[volume.len..];
        @memcpy(temp_buf[out .. out + part_without_vol.len], part_without_vol);
        out += part_without_vol.len;
    }

    // if (out > 0 and temp_buf[out - 1] != '\\') {
    //     temp_buf[out] = '\\';
    //     out += 1;
    // }

    const result = normalizeStringBuf(
        temp_buf[0..out],
        buf,
        false,
        .windows,
        true,
    );

    if (comptime is_sentinel) {
        buf.ptr[result.len] = 0;
        return buf[0..result.len :0];
    } else {
        return buf[0..result.len];
    }
}

pub fn isSepPosix(char: u8) bool {
    return char == std.fs.path.sep_posix;
}

pub fn isSepWin32(char: u8) bool {
    return char == std.fs.path.sep_windows;
}

pub fn isSepAny(char: u8) bool {
    return @call(.always_inline, isSepPosix, .{char}) or @call(.always_inline, isSepWin32, .{char});
}

pub fn lastIndexOfSeparatorWindows(slice: []const u8) ?usize {
    return std.mem.lastIndexOfAny(u8, slice, "\\/");
}

pub fn lastIndexOfSeparatorPosix(slice: []const u8) ?usize {
    return std.mem.lastIndexOfScalar(u8, slice, std.fs.path.sep_posix);
}

pub fn lastIndexOfNonSeparatorPosix(slice: []const u8) ?u32 {
    var i: usize = slice.len;
    while (i != 0) : (i -= 1) {
        if (slice[i] != std.fs.path.sep_posix) {
            return @as(u32, @intCast(i));
        }
    }

    return null;
}

pub fn lastIndexOfSeparatorLoose(slice: []const u8) ?usize {
    return lastIndexOfSep(slice);
}

pub fn normalizeStringLooseBuf(
    str: []const u8,
    buf: []u8,
    comptime allow_above_root: bool,
    comptime preserve_trailing_slash: bool,
) []u8 {
    return normalizeStringGeneric(
        str,
        buf,
        allow_above_root,
        std.fs.path.sep_posix,
        isSepAny,
        lastIndexOfSeparatorLoose,
        preserve_trailing_slash,
    );
}

pub fn normalizeStringWindows(
    str: []const u8,
    buf: []u8,
    comptime allow_above_root: bool,
    comptime preserve_trailing_slash: bool,
) []u8 {
    return normalizeStringGeneric(
        str,
        buf,
        allow_above_root,
        std.fs.path.sep_windows,
        isSepAny,
        lastIndexOfSeparatorWindows,
        preserve_trailing_slash,
    );
}

pub fn normalizeStringNode(
    str: []const u8,
    buf: []u8,
    comptime platform: Platform,
) []u8 {
    if (str.len == 0) {
        buf[0] = '.';
        return buf[0..1];
    }

    const is_absolute = platform.isAbsolute(str);
    const trailing_separator = platform.isSeparator(str[str.len - 1]);

    // `normalizeStringGeneric` handles absolute path cases for windows
    // we should not prefix with /
    var buf_ = if (platform == .windows) buf else buf[1..];

    var out = if (!is_absolute) normalizeStringGeneric(
        str,
        buf_,
        true,
        comptime platform.resolve().separator(),
        comptime platform.getSeparatorFunc(),
        comptime platform.getLastSeparatorFunc(),
        false,
    ) else normalizeStringGeneric(
        str,
        buf_,
        false,
        comptime platform.resolve().separator(),
        comptime platform.getSeparatorFunc(),
        comptime platform.getLastSeparatorFunc(),
        false,
    );

    if (out.len == 0) {
        if (is_absolute) {
            buf[0] = platform.separator();
            return buf[0..1];
        }

        if (trailing_separator) {
            buf[0..2].* = platform.trailingSeparator();
            return buf[0..2];
        }

        buf[0] = '.';
        return buf[0..1];
    }

    if (trailing_separator) {
        if (!platform.isSeparator(out[out.len - 1])) {
            buf_[out.len] = platform.separator();
            out = buf_[0 .. out.len + 1];
        }
    }

    if (is_absolute) {
        if (platform == .windows) {
            return out;
        }
        buf[0] = platform.separator();
        out = buf[0 .. out.len + 1];
    }

    return out;
}

test "joinAbsStringPosix" {
    var t = tester.Tester.t(default_allocator);
    defer t.report(@src());
    const string = []const u8;
    const cwd = "/Users/jarredsumner/Code/app/";

    _ = t.expect(
        "/project/.pnpm/lodash@4.17.21/node_modules/lodash/eq",
        try default_allocator.dupe(u8, joinAbsString(cwd, &[_]string{
            "/project/.pnpm/lodash@4.17.21/node_modules/lodash/",
            "./eq",
        }, .posix)),
        @src(),
    );

    _ = t.expect(
        "/foo/lodash/eq.js",
        joinAbsString(cwd, &[_]string{ "/foo/lodash/", "./eq.js" }, .posix),
        @src(),
    );

    _ = t.expect(
        "/foo/lodash/eq.js",
        joinAbsString(cwd, &[_]string{ "/foo/lodash", "./eq.js" }, .posix),
        @src(),
    );

    _ = t.expect(
        "/Users/jarredsumner/Code/app/foo/bar/file.js",
        joinAbsString(cwd, &[_]string{ "foo", "bar", "file.js" }, .posix),
        @src(),
    );
    _ = t.expect(
        "/Users/jarredsumner/Code/app/foo/file.js",
        joinAbsString(cwd, &[_]string{ "foo", "bar", "../file.js" }, .posix),
        @src(),
    );
    _ = t.expect(
        "/Users/jarredsumner/Code/app/foo/file.js",
        joinAbsString(cwd, &[_]string{ "foo", "./bar", "../file.js" }, .posix),
        @src(),
    );

    _ = t.expect(
        "/Users/jarredsumner/file.js",
        joinAbsString(cwd, &[_]string{ "", "../../file.js" }, .posix),
        @src(),
    );

    _ = t.expect(
        "/Users/jarredsumner/Code/app/foo/file.js",
        joinAbsString(cwd, &[_]string{ "././././foo", "././././bar././././", "../file.js" }, .posix),
        @src(),
    );
    _ = t.expect(
        "/Code/app/foo/file.js",
        joinAbsString(cwd, &[_]string{ "/Code/app", "././././foo", "././././bar././././", "../file.js" }, .posix),
        @src(),
    );

    _ = t.expect(
        "/Code/app/foo/file.js",
        joinAbsString(cwd, &[_]string{ "/Code/app", "././././foo", ".", "././././bar././././", ".", "../file.js" }, .posix),
        @src(),
    );

    _ = t.expect(
        "/Code/app/file.js",
        joinAbsString(cwd, &[_]string{ "/Code/app", "././././foo", "..", "././././bar././././", ".", "../file.js" }, .posix),
        @src(),
    );
}

test "joinAbsStringLoose" {
    var t = tester.Tester.t(default_allocator);
    defer t.report(@src());
    const string = []const u8;
    const cwd = "/Users/jarredsumner/Code/app";

    _ = t.expect(
        "/bar/foo",
        joinAbsString(cwd, &[_]string{
            "/bar/foo",
            "/bar/foo",
        }, .loose),
        @src(),
    );

    _ = t.expect(
        "/Users/jarredsumner/Code/app/foo/bar/file.js",
        joinAbsString(cwd, &[_]string{ "foo", "bar", "file.js" }, .loose),
        @src(),
    );
    _ = t.expect(
        "/Users/jarredsumner/Code/app/foo/file.js",
        joinAbsString(cwd, &[_]string{ "foo", "bar", "../file.js" }, .loose),
        @src(),
    );
    _ = t.expect(
        "/Users/jarredsumner/Code/app/foo/file.js",
        joinAbsString(cwd, &[_]string{ "foo", "./bar", "../file.js" }, .loose),
        @src(),
    );

    _ = t.expect(
        "/Users/jarredsumner/Code/app/foo/file.js",
        joinAbsString(cwd, &[_]string{ "././././foo", "././././bar././././", "../file.js" }, .loose),
        @src(),
    );

    _ = t.expect(
        "/Code/app/foo/file.js",
        joinAbsString(cwd, &[_]string{ "/Code/app", "././././foo", "././././bar././././", "../file.js" }, .loose),
        @src(),
    );

    _ = t.expect(
        "/Code/app/foo/file.js",
        joinAbsString(cwd, &[_]string{ "/Code/app", "././././foo", ".", "././././bar././././", ".", "../file.js" }, .loose),
        @src(),
    );

    _ = t.expect(
        "/Code/app/file.js",
        joinAbsString(cwd, &[_]string{ "/Code/app", "././././foo", "..", "././././bar././././", ".", "../file.js" }, .loose),
        @src(),
    );

    _ = t.expect(
        "/Users/jarredsumner/Code/app/foo/bar/file.js",
        joinAbsString(cwd, &[_]string{ "foo", "bar", "file.js" }, .loose),
        @src(),
    );
    _ = t.expect(
        "/Users/jarredsumner/Code/app/foo/file.js",
        joinAbsString(cwd, &[_]string{ "foo", "bar", "../file.js" }, .loose),
        @src(),
    );
    _ = t.expect(
        "/Users/jarredsumner/Code/app/foo/file.js",
        joinAbsString(cwd, &[_]string{ "foo", "./bar", "../file.js" }, .loose),
        @src(),
    );

    _ = t.expect(
        "/Users/jarredsumner/Code/app/foo/file.js",
        joinAbsString(cwd, &[_]string{ ".\\.\\.\\.\\foo", "././././bar././././", "..\\file.js" }, .loose),
        @src(),
    );

    _ = t.expect(
        "/Code/app/foo/file.js",
        joinAbsString(cwd, &[_]string{ "/Code/app", "././././foo", "././././bar././././", "../file.js" }, .loose),
        @src(),
    );

    _ = t.expect(
        "/Code/app/foo/file.js",
        joinAbsString(cwd, &[_]string{ "/Code/app", "././././foo", ".", "././././bar././././", ".", "../file.js" }, .loose),
        @src(),
    );

    _ = t.expect(
        "/Code/app/file.js",
        joinAbsString(cwd, &[_]string{ "/Code/app", "././././foo", "..", "././././bar././././", ".", "../file.js" }, .loose),
        @src(),
    );
}

test "joinStringBuf" {
    var t = tester.Tester.t(default_allocator);
    defer t.report(@src());

    const fixtures = .{
        .{ &[_][]const u8{ ".", "x/b", "..", "/b/c.js" }, "x/b/c.js" },
        .{ &[_][]const u8{}, "." },
        .{ &[_][]const u8{ "/.", "x/b", "..", "/b/c.js" }, "/x/b/c.js" },
        .{ &[_][]const u8{ "/foo", "../../../bar" }, "/bar" },
        .{ &[_][]const u8{ "foo", "../../../bar" }, "../../bar" },
        .{ &[_][]const u8{ "foo/", "../../../bar" }, "../../bar" },
        .{ &[_][]const u8{ "foo/x", "../../../bar" }, "../bar" },
        .{ &[_][]const u8{ "foo/x", "./bar" }, "foo/x/bar" },
        .{ &[_][]const u8{ "foo/x/", "./bar" }, "foo/x/bar" },
        .{ &[_][]const u8{ "foo/x/", ".", "bar" }, "foo/x/bar" },
        .{ &[_][]const u8{"./"}, "./" },
        .{ &[_][]const u8{ ".", "./" }, "./" },
        .{ &[_][]const u8{ ".", ".", "." }, "." },
        .{ &[_][]const u8{ ".", "./", "." }, "." },
        .{ &[_][]const u8{ ".", "/./", "." }, "." },
        .{ &[_][]const u8{ ".", "/////./", "." }, "." },
        .{ &[_][]const u8{"."}, "." },
        .{ &[_][]const u8{ "", "." }, "." },
        .{ &[_][]const u8{ "", "foo" }, "foo" },
        .{ &[_][]const u8{ "foo", "/bar" }, "foo/bar" },
        .{ &[_][]const u8{ "", "/foo" }, "/foo" },
        .{ &[_][]const u8{ "", "", "/foo" }, "/foo" },
        .{ &[_][]const u8{ "", "", "foo" }, "foo" },
        .{ &[_][]const u8{ "foo", "" }, "foo" },
        .{ &[_][]const u8{ "foo/", "" }, "foo/" },
        .{ &[_][]const u8{ "foo", "", "/bar" }, "foo/bar" },
        .{ &[_][]const u8{ "./", "..", "/foo" }, "../foo" },
        .{ &[_][]const u8{ "./", "..", "..", "/foo" }, "../../foo" },
        .{ &[_][]const u8{ ".", "..", "..", "/foo" }, "../../foo" },
        .{ &[_][]const u8{ "", "..", "..", "/foo" }, "../../foo" },

        .{ &[_][]const u8{"/"}, "/" },
        .{ &[_][]const u8{ "/", "." }, "/" },
        .{ &[_][]const u8{ "/", ".." }, "/" },
        .{ &[_][]const u8{ "/", "..", ".." }, "/" },
        .{ &[_][]const u8{""}, "." },
        .{ &[_][]const u8{ "", "" }, "." },
        .{ &[_][]const u8{" /foo"}, " /foo" },
        .{ &[_][]const u8{ " ", "foo" }, " /foo" },
        .{ &[_][]const u8{ " ", "." }, " " },
        .{ &[_][]const u8{ " ", "/" }, " /" },
        .{ &[_][]const u8{ " ", "" }, " " },
        .{ &[_][]const u8{ "/", "foo" }, "/foo" },
        .{ &[_][]const u8{ "/", "/foo" }, "/foo" },
        .{ &[_][]const u8{ "/", "//foo" }, "/foo" },
        .{ &[_][]const u8{ "/", "", "/foo" }, "/foo" },
        .{ &[_][]const u8{ "", "/", "foo" }, "/foo" },
        .{ &[_][]const u8{ "", "/", "/foo" }, "/foo" },

        .{ &[_][]const u8{ "", "..", "..", "..", "/foo" }, "../../../foo" },
        .{ &[_][]const u8{ "", "..", "..", "bar", "/foo" }, "../../bar/foo" },
        .{ &[_][]const u8{ "", "..", "..", "bar", "/foo", "../" }, "../../bar/" },
    };
    inline for (fixtures) |fixture| {
        const expected = fixture[1];
        const buf = try default_allocator.alloc(u8, 2048);
        _ = t.expect(expected, joinStringBuf(buf, fixture[0], .posix), @src());
    }
}

test "normalizeStringPosix" {
    var t = tester.Tester.t(default_allocator);
    defer t.report(@src());
    var buf: [2048]u8 = undefined;
    var buf2: [2048]u8 = undefined;
    // Don't mess up strings that
    _ = t.expect("../../bar", normalizeStringNode("../foo../../../bar", &buf, .posix), @src());
    _ = t.expect("foo/bar.txt", try normalizeStringAlloc(default_allocator, "/foo/bar.txt", true, .posix), @src());
    _ = t.expect("foo/bar.txt", try normalizeStringAlloc(default_allocator, "/foo/bar.txt", false, .posix), @src());
    _ = t.expect("foo/bar", try normalizeStringAlloc(default_allocator, "/foo/bar", true, .posix), @src());
    _ = t.expect("foo/bar", try normalizeStringAlloc(default_allocator, "/foo/bar", false, .posix), @src());
    _ = t.expect("/foo/bar", normalizeStringNode("/././foo/././././././bar/../bar/../bar", &buf2, .posix), @src());
    _ = t.expect("foo/bar", try normalizeStringAlloc(default_allocator, "/foo/bar", false, .posix), @src());
    _ = t.expect("foo/bar", try normalizeStringAlloc(default_allocator, "/foo/bar//////", false, .posix), @src());
    _ = t.expect("foo/bar", try normalizeStringAlloc(default_allocator, "/////foo/bar//////", false, .posix), @src());
    _ = t.expect("foo/bar", try normalizeStringAlloc(default_allocator, "/////foo/bar", false, .posix), @src());
    _ = t.expect("", try normalizeStringAlloc(default_allocator, "/////", false, .posix), @src());
    _ = t.expect("..", try normalizeStringAlloc(default_allocator, "../boom/../", true, .posix), @src());
    _ = t.expect("", try normalizeStringAlloc(default_allocator, "./", true, .posix), @src());
}

test "normalizeStringWindows" {
    var t = tester.Tester.t(default_allocator);
    defer t.report(@src());

    // Don't mess up strings that
    _ = t.expect("foo\\bar.txt", try normalizeStringAlloc(default_allocator, "\\foo\\bar.txt", true, .windows), @src());
    _ = t.expect("foo\\bar.txt", try normalizeStringAlloc(default_allocator, "\\foo\\bar.txt", false, .windows), @src());
    _ = t.expect("foo\\bar", try normalizeStringAlloc(default_allocator, "\\foo\\bar", true, .windows), @src());
    _ = t.expect("foo\\bar", try normalizeStringAlloc(default_allocator, "\\foo\\bar", false, .windows), @src());
    _ = t.expect("foo\\bar", try normalizeStringAlloc(default_allocator, "\\.\\.\\foo\\.\\.\\.\\.\\.\\.\\bar\\..\\bar\\..\\bar", true, .windows), @src());
    _ = t.expect("foo\\bar", try normalizeStringAlloc(default_allocator, "\\foo\\bar", false, .windows), @src());
    _ = t.expect("foo\\bar", try normalizeStringAlloc(default_allocator, "\\foo\\bar\\\\\\\\\\\\", false, .windows), @src());
    _ = t.expect("foo\\bar", try normalizeStringAlloc(default_allocator, "\\\\\\\\\\foo\\bar\\\\\\\\\\\\", false, .windows), @src());
    _ = t.expect("foo\\bar", try normalizeStringAlloc(default_allocator, "\\\\\\\\\\foo\\bar", false, .windows), @src());
    _ = t.expect("", try normalizeStringAlloc(default_allocator, "\\\\\\\\\\", false, .windows), @src());
    _ = t.expect("..", try normalizeStringAlloc(default_allocator, "..\\boom\\..\\", true, .windows), @src());
    _ = t.expect("", try normalizeStringAlloc(default_allocator, ".\\", true, .windows), @src());
}

test "relative" {
    var t = tester.Tester.t(default_allocator);
    defer t.report(@src());

    const fixtures = .{
        .{ "/var/lib", "/var", ".." },
        .{ "/var/lib", "/bin", "../../bin" },
        .{ "/var/lib", "/var/lib", "" },
        .{ "/var/lib", "/var/apache", "../apache" },
        .{ "/var/", "/var/lib", "lib" },
        .{ "/", "/var/lib", "var/lib" },
        .{ "/foo/test", "/foo/test/bar/package.json", "bar/package.json" },
        .{ "/Users/a/web/b/test/mails", "/Users/a/web/b", "../.." },
        .{ "/foo/bar/baz-quux", "/foo/bar/baz", "../baz" },
        .{ "/foo/bar/baz", "/foo/bar/baz-quux", "../baz-quux" },
        .{ "/baz-quux", "/baz", "../baz" },
        .{ "/baz", "/baz-quux", "../baz-quux" },
        .{ "/page1/page2/foo", "/", "../../.." },
    };

    inline for (fixtures) |fixture| {
        const from = fixture[0];
        const to = fixture[1];
        const expected = fixture[2];
        _ = t.expect(expected, try relativeAlloc(default_allocator, from, to), @src());
    }

    _ = t.expect("index.js", try relativeAlloc(default_allocator, "/app/public/", "/app/public/index.js"), @src());
    _ = t.expect("..", try relativeAlloc(default_allocator, "/app/public/index.js", "/app/public/"), @src());
    _ = t.expect("../../src/bacon.ts", try relativeAlloc(default_allocator, "/app/public/index.html", "/app/src/bacon.ts"), @src());
    _ = t.expect("../../../../bacon/foo/baz", try relativeAlloc(default_allocator, "/app/foo/bar/baz.js", "/bacon/foo/baz"), @src());
}

test "longestCommonPath" {
    var t = tester.Tester.t(default_allocator);
    defer t.report(@src());

    const strs = [_][]const u8{
        "/var/boo/foo/",
        "/var/boo/foo/baz/",
        "/var/boo/foo/beep/",
        "/var/boo/foo/beep/bleep",
        "/bar/baz",
        "/bar/not-related",
        "/bar/file.txt",
    };
    _ = t.expect("/var/boo/foo/", longestCommonPath(strs[0..2]), @src());
    _ = t.expect("/var/boo/foo/", longestCommonPath(strs[0..4]), @src());
    _ = t.expect("/var/boo/foo/beep/", longestCommonPath(strs[2..3]), @src());
    _ = t.expect("/bar/", longestCommonPath(strs[5..strs.len]), @src());
    _ = t.expect("/", longestCommonPath(&strs), @src());

    const more = [_][]const u8{ "/app/public/index.html", "/app/public/index.js", "/app/public", "/app/src/bacon.ts" };
    _ = t.expect("/app/", longestCommonPath(&more), @src());
    _ = t.expect("/app/public/", longestCommonPath(more[0..2]), @src());
}

pub fn basename(path: []const u8) []const u8 {
    if (path.len == 0)
        return &[_]u8{};

    var end_index: usize = path.len - 1;
    while (isSepAny(path[end_index])) {
        if (end_index == 0)
            return &[_]u8{};
        end_index -= 1;
    }
    var start_index: usize = end_index;
    end_index += 1;
    while (!isSepAny(path[start_index])) {
        if (start_index == 0)
            return path[0..end_index];
        start_index -= 1;
    }

    return path[start_index + 1 .. end_index];
}
pub fn lastIndexOfSep(path: []const u8) ?usize {
    if (comptime !bun.Environment.isWindows) {
        return strings.lastIndexOfChar(path, '/');
    }

    return std.mem.lastIndexOfAny(u8, path, "/\\");
}

pub fn nextDirname(path_: []const u8) ?[]const u8 {
    var path = path_;
    var root_prefix: []const u8 = "";
    if (path.len > 3) {
        // disk designator
        if (path[1] == ':' and isSepAny(path[2])) {
            root_prefix = path[0..3];
        }

        // TODO: unc path

    }

    if (path.len == 0)
        return if (root_prefix.len > 0) root_prefix else null;

    var end_index: usize = path.len - 1;
    while (isSepAny(path[end_index])) {
        if (end_index == 0)
            return if (root_prefix.len > 0) root_prefix else null;
        end_index -= 1;
    }

    while (!isSepAny(path[end_index])) {
        if (end_index == 0)
            return if (root_prefix.len > 0) root_prefix else null;
        end_index -= 1;
    }

    if (end_index == 0 and isSepAny(path[0]))
        return path[0..1];

    if (end_index == 0)
        return if (root_prefix.len > 0) root_prefix else null;

    return path[0 .. end_index + 1];
}

/// The use case of this is when you do
///     "import '/hello/world'"
/// The windows disk designator is missing!
///
/// Defaulting to C would work but the correct behavior is to use a known disk designator,
/// via an absolute path from the referrer or what not.
///
/// I've made it so that trying to read a file with a posix path is a debug assertion failure.
///
/// To use this, stack allocate the following struct, and then call `resolve`.
///
///     var normalizer = PosixToWinNormalizer{};
///     const result = normalizer.resolve("C:\\dev\\bun", "/dev/bun/test/etc.js");
///
/// When you are certain that using the current working directory is fine, you can use
///
///     const result = normalizer.resolveCWD("/dev/bun/test/etc.js");
///
/// This API does nothing on Linux (it has a size of zero)
pub const PosixToWinNormalizer = struct {
    const Buf = if (bun.Environment.isWindows) bun.PathBuffer else void;

    _raw_bytes: Buf = undefined,

    // methods on PosixToWinNormalizer, to be minimal yet stack allocate the PathBuffer
    // these do not force inline of much code
    pub inline fn resolve(
        this: *PosixToWinNormalizer,
        source_dir: []const u8,
        maybe_posix_path: []const u8,
    ) []const u8 {
        return resolveWithExternalBuf(&this._raw_bytes, source_dir, maybe_posix_path);
    }

    pub inline fn resolveCWD(
        this: *PosixToWinNormalizer,
        maybe_posix_path: []const u8,
    ) ![]const u8 {
        return resolveCWDWithExternalBuf(&this._raw_bytes, maybe_posix_path);
    }

    pub inline fn resolveCWDZ(
        this: *PosixToWinNormalizer,
        maybe_posix_path: []const u8,
    ) ![:0]const u8 {
<<<<<<< HEAD
        // problem: the buffer does not exist on posix, but we need to convert []const u8 to [:0]const u8
        // maybe we just take [:0]const u8 in?
        if (bun.Environment.isPosix) {
            @compileError("TODO: fix resolveCWDZ on posix");
        }
=======
>>>>>>> d4d6ef9e
        return resolveCWDWithExternalBufZ(&this._raw_bytes, maybe_posix_path);
    }

    // underlying implementation:

    fn resolveWithExternalBuf(
        buf: *Buf,
        source_dir: []const u8,
        maybe_posix_path: []const u8,
    ) []const u8 {
        std.debug.assert(std.fs.path.isAbsoluteWindows(maybe_posix_path));
        if (bun.Environment.isWindows) {
            const root = windowsFilesystemRoot(maybe_posix_path);
            if (root.len == 1) {
                std.debug.assert(isSepAny(root[0]));
                const source_root = windowsFilesystemRoot(source_dir);
                @memcpy(buf[0..source_root.len], source_root);
                @memcpy(buf[source_root.len..][0 .. maybe_posix_path.len - 1], maybe_posix_path[1..]);
                return buf[0 .. source_root.len + maybe_posix_path.len - 1];
            }
        }
        return maybe_posix_path;
    }

    fn resolveCWDWithExternalBuf(
        buf: *Buf,
        maybe_posix_path: []const u8,
    ) ![]const u8 {
        std.debug.assert(std.fs.path.isAbsoluteWindows(maybe_posix_path));

        if (bun.Environment.isWindows) {
            const root = windowsFilesystemRoot(maybe_posix_path);
            if (root.len == 1) {
                std.debug.assert(isSepAny(root[0]));
                // note: bun.getcwd will return forward slashes, not what we want.
                const cwd = try std.os.getcwd(buf);
                std.debug.assert(cwd.ptr == buf.ptr);
                const source_root = windowsFilesystemRoot(cwd);
                std.debug.assert(source_root.ptr == source_root.ptr);
                @memcpy(buf[source_root.len..][0 .. maybe_posix_path.len - 1], maybe_posix_path[1..]);
                return buf[0 .. source_root.len + maybe_posix_path.len - 1];
            }
        }

        return maybe_posix_path;
    }

    pub fn resolveCWDWithExternalBufZ(
        buf: *bun.PathBuffer,
        maybe_posix_path: []const u8,
    ) ![:0]const u8 {
        std.debug.assert(std.fs.path.isAbsoluteWindows(maybe_posix_path));

        if (bun.Environment.isWindows) {
            const root = windowsFilesystemRoot(maybe_posix_path);
            if (root.len == 1) {
                std.debug.assert(isSepAny(root[0]));
                // note: bun.getcwd will return forward slashes, not what we want.
                const cwd = try std.os.getcwd(buf);
                std.debug.assert(cwd.ptr == buf.ptr);
                const source_root = windowsFilesystemRoot(cwd);
                std.debug.assert(source_root.ptr == source_root.ptr);
                @memcpy(buf[source_root.len..][0 .. maybe_posix_path.len - 1], maybe_posix_path[1..]);
                buf[source_root.len + maybe_posix_path.len - 1] = 0;
                return buf[0 .. source_root.len + maybe_posix_path.len - 1 :0];
            }
        }

        @memcpy(buf.ptr, maybe_posix_path);
        buf[maybe_posix_path.len] = 0;
        return buf[0..maybe_posix_path.len :0];
    }
};<|MERGE_RESOLUTION|>--- conflicted
+++ resolved
@@ -1810,14 +1810,6 @@
         this: *PosixToWinNormalizer,
         maybe_posix_path: []const u8,
     ) ![:0]const u8 {
-<<<<<<< HEAD
-        // problem: the buffer does not exist on posix, but we need to convert []const u8 to [:0]const u8
-        // maybe we just take [:0]const u8 in?
-        if (bun.Environment.isPosix) {
-            @compileError("TODO: fix resolveCWDZ on posix");
-        }
-=======
->>>>>>> d4d6ef9e
         return resolveCWDWithExternalBufZ(&this._raw_bytes, maybe_posix_path);
     }
 
