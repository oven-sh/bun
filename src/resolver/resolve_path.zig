const tester = @import("../test/tester.zig");
const std = @import("std");
const strings = @import("../string_immutable.zig");
const FeatureFlags = @import("../feature_flags.zig");
const default_allocator = @import("../memory_allocator.zig").c_allocator;
const bun = @import("root").bun;
const Fs = @import("../fs.zig");

threadlocal var parser_join_input_buffer: [4096]u8 = undefined;
threadlocal var parser_buffer: [1024]u8 = undefined;

inline fn nqlAtIndex(comptime string_count: comptime_int, index: usize, input: []const []const u8) bool {
    comptime var string_index = 1;

    inline while (string_index < string_count) : (string_index += 1) {
        if (input[0][index] != input[string_index][index]) {
            return true;
        }
    }

    return false;
}

inline fn nqlAtIndexCaseInsensitive(comptime string_count: comptime_int, index: usize, input: []const []const u8) bool {
    comptime var string_index = 1;

    inline while (string_index < string_count) : (string_index += 1) {
        if (std.ascii.toLower(input[0][index]) != std.ascii.toLower(input[string_index][index])) {
            return true;
        }
    }

    return false;
}

const IsSeparatorFunc = fn (char: u8) bool;
const IsSeparatorFuncT = fn (comptime T: type, char: anytype) bool;
const LastSeparatorFunction = fn (slice: []const u8) ?usize;
const LastSeparatorFunctionT = fn (comptime T: type, slice: anytype) ?usize;

inline fn @"is .."(slice: []const u8) bool {
    return slice.len >= 2 and @as(u16, @bitCast(slice[0..2].*)) == comptime std.mem.readInt(u16, "..", .little);
}

inline fn @"is .. with type"(comptime T: type, slice: []const T) bool {
    if (comptime T == u8) return @"is .."(slice);
    return slice.len >= 2 and slice[0] == '.' and slice[1] == '.';
}

inline fn isDotSlash(slice: []const u8) bool {
    return @as(u16, @bitCast(slice[0..2].*)) == comptime std.mem.readInt(u16, "./", .little);
}

inline fn @"is ../"(slice: []const u8) bool {
    return strings.hasPrefixComptime(slice, "../");
}

const ParentEqual = enum {
    parent,
    equal,
    unrelated,
};

pub fn isParentOrEqual(parent_: []const u8, child: []const u8) ParentEqual {
    var parent = parent_;
    while (parent.len > 0 and isSepAny(parent[parent.len - 1])) {
        parent = parent[0 .. parent.len - 1];
    }
    if (std.mem.indexOf(u8, child, parent) != 0) return .unrelated;
    if (child.len == parent.len) return .equal;
    if (isSepAny(child[parent.len])) return .parent;
    return .unrelated;
}

pub fn getIfExistsLongestCommonPathGeneric(input: []const []const u8, comptime platform: Platform) ?[]const u8 {
    const separator = comptime platform.separator();
    const isPathSeparator = comptime platform.getSeparatorFunc();

    const nqlAtIndexFn = switch (platform) {
        else => nqlAtIndex,
        .windows => nqlAtIndexCaseInsensitive,
    };

    var min_length: usize = std.math.maxInt(usize);
    for (input) |str| {
        min_length = @min(str.len, min_length);
    }

    var index: usize = 0;
    var last_common_separator: ?usize = null;

    // try to use an unrolled version of this loop
    switch (input.len) {
        0 => {
            return "";
        },
        1 => {
            return input[0];
        },
        inline 2, 3, 4, 5, 6, 7, 8 => |N| {
            while (index < min_length) : (index += 1) {
                if (nqlAtIndexFn(comptime N, index, input)) {
                    if (last_common_separator == null) return null;
                    break;
                }
                if (@call(.always_inline, isPathSeparator, .{input[0][index]})) {
                    last_common_separator = index;
                }
            }
        },
        else => {
            var string_index: usize = 1;
            while (string_index < input.len) : (string_index += 1) {
                while (index < min_length) : (index += 1) {
                    if (platform == .windows) {
                        if (std.ascii.toLower(input[0][index]) != std.ascii.toLower(input[string_index][index])) {
                            if (last_common_separator == null) return null;
                            break;
                        }
                    } else {
                        if (input[0][index] != input[string_index][index]) {
                            if (last_common_separator == null) return null;
                            break;
                        }
                    }
                }
                if (index == min_length) index -= 1;
                if (@call(.always_inline, isPathSeparator, .{input[0][index]})) {
                    last_common_separator = index;
                }
            }
        },
    }

    if (index == 0) {
        return &([_]u8{separator});
    }

    if (last_common_separator == null) {
        return &([_]u8{'.'});
    }

    // The above won't work for a case like this:
    // /app/public/index.js
    // /app/public
    // It will return:
    // /app/
    // It should return:
    // /app/public/
    // To detect /app/public is actually a folder, we do one more loop through the strings
    // and say, "do one of you have a path separator after what we thought was the end?"
    for (input) |str| {
        if (str.len > index) {
            if (@call(.always_inline, isPathSeparator, .{str[index]})) {
                return str[0 .. index + 1];
            }
        }
    }

    return input[0][0 .. last_common_separator.? + 1];
}

// TODO: is it faster to determine longest_common_separator in the while loop
// or as an extra step at the end?
// only boether to check if this function appears in benchmarking
pub fn longestCommonPathGeneric(input: []const []const u8, comptime platform: Platform) []const u8 {
    const separator = comptime platform.separator();
    const isPathSeparator = comptime platform.getSeparatorFunc();

    const nqlAtIndexFn = switch (platform) {
        else => nqlAtIndex,
        .windows => nqlAtIndexCaseInsensitive,
    };

    var min_length: usize = std.math.maxInt(usize);
    for (input) |str| {
        min_length = @min(str.len, min_length);
    }

    var index: usize = 0;
    var last_common_separator: usize = 0;

    // try to use an unrolled version of this loop
    switch (input.len) {
        0 => {
            return "";
        },
        1 => {
            return input[0];
        },
        inline 2, 3, 4, 5, 6, 7, 8 => |n| {
            // If volume IDs do not match on windows, we can't have a common path
            if (platform == .windows) {
                const first_root = windowsFilesystemRoot(input[0]);
                comptime var i = 1;
                inline while (i < n) : (i += 1) {
                    const root = windowsFilesystemRoot(input[i]);
                    if (!strings.eqlCaseInsensitiveASCIIICheckLength(first_root, root)) {
                        return "";
                    }
                }
            }

            while (index < min_length) : (index += 1) {
                if (nqlAtIndexFn(comptime n, index, input)) {
                    break;
                }
                if (@call(.always_inline, isPathSeparator, .{input[0][index]})) {
                    last_common_separator = index;
                }
            }
        },
        else => {
            // If volume IDs do not match on windows, we can't have a common path
            if (platform == .windows) {
                const first_root = windowsFilesystemRoot(input[0]);
                var i: usize = 1;
                while (i < input.len) : (i += 1) {
                    const root = windowsFilesystemRoot(input[i]);
                    if (!strings.eqlCaseInsensitiveASCIIICheckLength(first_root, root)) {
                        return "";
                    }
                }
            }

            var string_index: usize = 1;
            while (string_index < input.len) : (string_index += 1) {
                while (index < min_length) : (index += 1) {
                    if (platform == .windows) {
                        if (std.ascii.toLower(input[0][index]) != std.ascii.toLower(input[string_index][index])) {
                            break;
                        }
                    } else {
                        if (input[0][index] != input[string_index][index]) {
                            break;
                        }
                    }
                }
                if (index == min_length) index -= 1;
                if (@call(.always_inline, isPathSeparator, .{input[0][index]})) {
                    last_common_separator = index;
                }
            }
        },
    }

    if (index == 0) {
        return &([_]u8{separator});
    }

    // The above won't work for a case like this:
    // /app/public/index.js
    // /app/public
    // It will return:
    // /app/
    // It should return:
    // /app/public/
    // To detect /app/public is actually a folder, we do one more loop through the strings
    // and say, "do one of you have a path separator after what we thought was the end?"
    var idx = input.len; // Use this value as an invalid value.
    for (input, 0..) |str, i| {
        if (str.len > index) {
            if (@call(.always_inline, isPathSeparator, .{str[index]})) {
                idx = i;
            } else {
                idx = input.len;
                break;
            }
        }
    }
    if (idx != input.len) {
        return input[idx][0 .. index + 1];
    }

    return input[0][0 .. last_common_separator + 1];
}

pub fn longestCommonPath(input: []const []const u8) []const u8 {
    return longestCommonPathGeneric(input, .loose);
}

pub fn getIfExistsLongestCommonPath(input: []const []const u8) ?[]const u8 {
    return getIfExistsLongestCommonPathGeneric(input, .loose);
}

pub fn longestCommonPathWindows(input: []const []const u8) []const u8 {
    return longestCommonPathGeneric(input, .windows);
}

pub fn longestCommonPathPosix(input: []const []const u8) []const u8 {
    return longestCommonPathGeneric(input, .posix);
}

threadlocal var relative_to_common_path_buf: [4096]u8 = undefined;

/// Find a relative path from a common path
// Loosely based on Node.js' implementation of path.relative
// https://github.com/nodejs/node/blob/9a7cbe25de88d87429a69050a1a1971234558d97/lib/path.js#L1250-L1259
pub fn relativeToCommonPath(
    common_path_: []const u8,
    normalized_from_: []const u8,
    normalized_to_: []const u8,
    buf: []u8,
    comptime always_copy: bool,
    comptime platform: Platform,
) []const u8 {
    var normalized_from = normalized_from_;
    var normalized_to = normalized_to_;
    const win_root_len = if (platform == .windows) k: {
        const from_root = windowsFilesystemRoot(normalized_from_);
        const to_root = windowsFilesystemRoot(normalized_to_);

        if (common_path_.len == 0) {
            // the only case path.relative can return not a relative string
            if (!strings.eqlCaseInsensitiveASCIIICheckLength(from_root, to_root)) {
                if (normalized_to_.len > to_root.len and normalized_to_[normalized_to_.len - 1] == '\\') {
                    if (always_copy) {
                        bun.copy(u8, buf, normalized_to_[0 .. normalized_to_.len - 1]);
                        return buf[0 .. normalized_to_.len - 1];
                    } else {
                        return normalized_to_[0 .. normalized_to_.len - 1];
                    }
                } else {
                    if (always_copy) {
                        bun.copy(u8, buf, normalized_to_);
                        return buf[0..normalized_to_.len];
                    } else {
                        return normalized_to_;
                    }
                }
            }
        }

        normalized_from = normalized_from_[from_root.len..];
        normalized_to = normalized_to_[to_root.len..];

        break :k from_root.len;
    } else null;

    const separator = comptime platform.separator();

    const common_path = if (platform == .windows)
        common_path_[win_root_len..]
    else if (std.fs.path.isAbsolutePosix(common_path_))
        common_path_[1..]
    else
        common_path_;

    const shortest = @min(normalized_from.len, normalized_to.len);

    if (shortest == common_path.len) {
        if (normalized_to.len >= normalized_from.len) {
            if (common_path.len == 0) {
                if (platform == .windows and
                    normalized_to.len > 3 and
                    normalized_to[normalized_to.len - 1] == separator)
                {
                    normalized_to.len -= 1;
                }

                // We get here if `from` is the root
                // For example: from='/'; to='/foo'
                if (always_copy) {
                    bun.copy(u8, buf, normalized_to);
                    return buf[0..normalized_to.len];
                } else {
                    return normalized_to;
                }
            }

            if (normalized_to[common_path.len - 1] == separator) {
                const slice = normalized_to[common_path.len..];

                const without_trailing_slash = if (platform == .windows and
                    slice.len > 3 and
                    slice[slice.len - 1] == separator)
                    slice[0 .. slice.len - 1]
                else
                    slice;

                if (always_copy) {
                    // We get here if `from` is the exact base path for `to`.
                    // For example: from='/foo/bar'; to='/foo/bar/baz'
                    bun.copy(u8, buf, without_trailing_slash);
                    return buf[0..without_trailing_slash.len];
                } else {
                    return without_trailing_slash;
                }
            }
        }
    }

    const last_common_separator = strings.lastIndexOfChar(
        if (platform == .windows) common_path else common_path_,
        separator,
    ) orelse 0;

    // Generate the relative path based on the path difference between `to`
    // and `from`.

    var out_slice: []u8 = buf[0..0];

    if (normalized_from.len > 0) {
        var i: usize = @as(usize, @intCast(@intFromBool(normalized_from[0] == separator))) + 1 + last_common_separator;

        while (i <= normalized_from.len) : (i += 1) {
            if (i == normalized_from.len or (normalized_from[i] == separator and i + 1 < normalized_from.len)) {
                if (out_slice.len == 0) {
                    buf[0..2].* = "..".*;
                    out_slice.len = 2;
                } else {
                    buf[out_slice.len..][0..3].* = (&[_]u8{separator} ++ "..").*;
                    out_slice.len += 3;
                }
            }
        }
    }

    if (normalized_to.len > last_common_separator + 1) {
        var tail = normalized_to[last_common_separator..];
        if (normalized_from.len > 0 and (last_common_separator == normalized_from.len or (last_common_separator == normalized_from.len - 1))) {
            if (tail[0] == separator) {
                tail = tail[1..];
            }
        }

        // avoid making non-absolute paths absolute
        const insert_leading_slash = tail[0] != separator and out_slice.len > 0 and out_slice[out_slice.len - 1] != separator;
        if (insert_leading_slash) {
            buf[out_slice.len] = separator;
            out_slice.len += 1;
        }

        // Lastly, append the rest of the destination (`to`) path that comes after
        // the common path parts.
        bun.copy(u8, buf[out_slice.len..], tail);
        out_slice.len += tail.len;
    }

    if (out_slice.len > 3 and out_slice[out_slice.len - 1] == separator) {
        out_slice.len -= 1;
    }

    return out_slice;
}

pub fn relativeNormalized(from: []const u8, to: []const u8, comptime platform: Platform, comptime always_copy: bool) []const u8 {
    if ((if (platform == .windows)
        strings.eqlCaseInsensitiveASCII(from, to, true)
    else
        from.len == to.len and strings.eqlLong(from, to, true)))
    {
        return "";
    }

    const two = [_][]const u8{ from, to };
    const common_path = longestCommonPathGeneric(&two, platform);

    return relativeToCommonPath(common_path, from, to, &relative_to_common_path_buf, always_copy, platform);
}

pub fn dirname(str: []const u8, comptime platform: Platform) []const u8 {
    switch (comptime platform.resolve()) {
        .loose => {
            const separator = lastIndexOfSeparatorLoose(str) orelse return "";
            return str[0..separator];
        },
        .posix => {
            const separator = lastIndexOfSeparatorPosix(str) orelse return "";
            return str[0..separator];
        },
        .windows => {
            const separator = lastIndexOfSeparatorWindows(str) orelse return std.fs.path.diskDesignatorWindows(str);
            return str[0..separator];
        },
        else => @compileError("unreachable"),
    }
}

threadlocal var relative_from_buf: [4096]u8 = undefined;
threadlocal var relative_to_buf: [4096]u8 = undefined;
pub fn relative(from: []const u8, to: []const u8) []const u8 {
    return relativePlatform(from, to, .auto, false);
}

pub fn relativePlatform(from: []const u8, to: []const u8, comptime platform: Platform, comptime always_copy: bool) []const u8 {
    const normalized_from = if (platform.isAbsolute(from)) brk: {
        const path = normalizeStringBuf(from, relative_from_buf[1..], true, platform, true);
        if (platform == .windows) break :brk path;
        relative_from_buf[0] = platform.separator();
        break :brk relative_from_buf[0 .. path.len + 1];
    } else joinAbsStringBuf(
        Fs.FileSystem.instance.top_level_dir,
        &relative_from_buf,
        &[_][]const u8{
            normalizeStringBuf(from, relative_from_buf[1..], true, platform, true),
        },
        platform,
    );

    const normalized_to = if (platform.isAbsolute(to)) brk: {
        const path = normalizeStringBuf(to, relative_to_buf[1..], true, platform, true);
        if (platform == .windows) break :brk path;
        relative_to_buf[0] = platform.separator();
        break :brk relative_to_buf[0 .. path.len + 1];
    } else joinAbsStringBuf(
        Fs.FileSystem.instance.top_level_dir,
        &relative_to_buf,
        &[_][]const u8{
            normalizeStringBuf(to, relative_to_buf[1..], true, platform, true),
        },
        platform,
    );

    return relativeNormalized(normalized_from, normalized_to, platform, always_copy);
}

pub fn relativeAlloc(allocator: std.mem.Allocator, from: []const u8, to: []const u8) ![]const u8 {
    const result = relativePlatform(from, to, Platform.current, false);
    return try allocator.dupe(u8, result);
}

// This function is based on Go's volumeNameLen function
// https://cs.opensource.google/go/go/+/refs/tags/go1.17.6:src/path/filepath/path_windows.go;l=57
// volumeNameLen returns length of the leading volume name on Windows.
fn windowsVolumeNameLen(path: []const u8) struct { usize, usize } {
    return windowsVolumeNameLenT(u8, path);
}
fn windowsVolumeNameLenT(comptime T: type, path: []const T) struct { usize, usize } {
    if (path.len < 2) return .{ 0, 0 };
    // with drive letter
    const c = path[0];
    if (path[1] == ':') {
        if (isDriveLetterT(T, c)) {
            return .{ 2, 0 };
        }
    }
    // UNC
    if (path.len >= 5 and
        Platform.windows.isSeparatorT(T, path[0]) and
        Platform.windows.isSeparatorT(T, path[1]) and
        !Platform.windows.isSeparatorT(T, path[2]) and
        path[2] != '.')
    {
        if (T == u8) {
            if (strings.indexOfAny(path[3..], "/\\")) |idx| {
                // TODO: handle input "//abc//def" should be picked up as a unc path
                if (path.len > idx + 4 and !Platform.windows.isSeparatorT(T, path[idx + 4])) {
                    if (strings.indexOfAny(path[idx + 4 ..], "/\\")) |idx2| {
                        return .{ idx + idx2 + 4, idx + 3 };
                    } else {
                        return .{ path.len, idx + 3 };
                    }
                }
            }
        } else {
            // TODO(dylan-conway): use strings.indexOfAny instead of std
            if (std.mem.indexOfAny(T, path[3..], comptime strings.literal(T, "/\\"))) |idx| {
                // TODO: handle input "//abc//def" should be picked up as a unc path
                if (path.len > idx + 4 and !Platform.windows.isSeparatorT(T, path[idx + 4])) {
                    if (std.mem.indexOfAny(T, path[idx + 4 ..], comptime strings.literal(T, "/\\"))) |idx2| {
                        return .{ idx + idx2 + 4, idx + 3 };
                    } else {
                        return .{ path.len, idx + 3 };
                    }
                }
            }
        }
    }
    return .{ 0, 0 };
}

pub fn windowsVolumeName(path: []const u8) []const u8 {
    return path[0..@call(.always_inline, windowsVolumeNameLen, .{path})[0]];
}

pub fn windowsFilesystemRoot(path: []const u8) []const u8 {
    return windowsFilesystemRootT(u8, path);
}

pub fn isDriveLetter(c: u8) bool {
    return isDriveLetterT(u8, c);
}

pub fn isDriveLetterT(comptime T: type, c: T) bool {
    return 'a' <= c and c <= 'z' or 'A' <= c and c <= 'Z';
}

// path.relative lets you do relative across different share drives
pub fn windowsFilesystemRootT(comptime T: type, path: []const T) []const T {
    // minimum: `C:`
    if (path.len < 2)
        return if (isSepAnyT(T, path[0])) path[0..1] else path[0..0];
    // with drive letter
    const c = path[0];
    if (path[1] == ':') {
        if (isDriveLetterT(T, c)) {
            if (path.len > 2 and isSepAnyT(T, path[2]))
                return path[0..3]
            else
                return path[0..2];
        }
    }
    // UNC
    if (path.len >= 5 and
        Platform.windows.isSeparatorT(T, path[0]) and
        Platform.windows.isSeparatorT(T, path[1]) and
        !Platform.windows.isSeparatorT(T, path[2]) and
        path[2] != '.')
    {
        if (comptime T == u8) {
            if (strings.indexOfAny(path[3..], "/\\")) |idx| {
                // TODO: handle input "//abc//def" should be picked up as a unc path
                return path[0 .. idx + 4];
            }
        } else {
            if (std.mem.indexOfAny(T, path[3..], "/\\")) |idx| {
                return path[0 .. idx + 4];
            }
        }
    }
    if (isSepAnyT(T, path[0])) return path[0..1];
    return path[0..0];
}

// This function is based on Go's filepath.Clean function
// https://cs.opensource.google/go/go/+/refs/tags/go1.17.6:src/path/filepath/path.go;l=89
pub fn normalizeStringGeneric(
    path_: []const u8,
    buf: []u8,
    comptime allow_above_root: bool,
    comptime separator: u8,
    comptime isSeparator: anytype,
    comptime preserve_trailing_slash: bool,
) []u8 {
    return normalizeStringGenericT(u8, path_, buf, allow_above_root, separator, isSeparator, preserve_trailing_slash);
}

fn separatorAdapter(comptime T: type, func: anytype) fn (T) bool {
    return struct {
        fn call(char: T) bool {
            return func(T, char);
        }
    }.call;
}

pub fn normalizeStringGenericT(
    comptime T: type,
    path_: []const T,
    buf: []T,
    comptime allow_above_root: bool,
    comptime separator: T,
    comptime isSeparatorT: anytype,
    comptime preserve_trailing_slash: bool,
) []T {
    return normalizeStringGenericTZ(T, path_, buf, .{
        .allow_above_root = allow_above_root,
        .separator = separator,
        .isSeparator = separatorAdapter(T, isSeparatorT),
        .preserve_trailing_slash = preserve_trailing_slash,
        .zero_terminate = false,
        .add_nt_prefix = false,
    });
}

pub fn NormalizeOptions(comptime T: type) type {
    return struct {
        allow_above_root: bool = false,
        separator: T = std.fs.path.sep,
        isSeparator: fn (T) bool = struct {
            fn call(char: T) bool {
                return if (comptime std.fs.path.sep == std.fs.path.sep_windows)
                    char == '\\' or char == '/'
                else
                    char == '/';
            }
        }.call,
        preserve_trailing_slash: bool = false,
        zero_terminate: bool = false,
        add_nt_prefix: bool = false,
    };
}

pub fn normalizeStringGenericTZ(
    comptime T: type,
    path_: []const T,
    buf: []T,
    comptime options: NormalizeOptions(T),
) if (options.zero_terminate) [:0]T else []T {
    const isWindows, const sep_str = comptime .{ options.separator == std.fs.path.sep_windows, &[_]u8{options.separator} };

    if (isWindows and bun.Environment.isDebug) {
        // this is here to catch a potential mistake by the caller
        //
        // since it is theoretically possible to get here in release
        // we will not do this check in release.
        std.debug.assert(!strings.hasPrefixComptimeType(T, path_, comptime strings.literal(T, ":\\")));
    }

    var buf_i: usize = 0;
    var dotdot: usize = 0;
    var path_begin: usize = 0;

    const volLen, const indexOfThirdUNCSlash = if (isWindows and !options.allow_above_root)
        windowsVolumeNameLenT(T, path_)
    else
        .{ 0, 0 };

    if (isWindows and !options.allow_above_root) {
        if (volLen > 0) {
            if (options.add_nt_prefix) {
                @memcpy(buf[buf_i .. buf_i + 4], &comptime strings.literalBuf(T, "\\??\\"));
                buf_i += 4;
            }
            if (path_[1] != ':') {
                // UNC paths
                @memcpy(buf[buf_i .. buf_i + 2], &comptime strings.literalBuf(T, sep_str ++ sep_str));
                @memcpy(buf[buf_i + 2 .. buf_i + indexOfThirdUNCSlash + 1], path_[2 .. indexOfThirdUNCSlash + 1]);
                buf[buf_i + indexOfThirdUNCSlash] = options.separator;
                @memcpy(
                    buf[buf_i + indexOfThirdUNCSlash + 1 .. buf_i + volLen],
                    path_[indexOfThirdUNCSlash + 1 .. volLen],
                );
                buf[buf_i + volLen] = options.separator;
                buf_i += volLen + 1;
                path_begin = volLen + 1;

                // it is just a volume name
                if (path_begin >= path_.len) {
                    if (options.zero_terminate) {
                        buf[buf_i] = 0;
                        return buf[0..buf_i :0];
                    } else {
                        return buf[0..buf_i];
                    }
                }
            } else {
                // drive letter
                buf[buf_i] = path_[0];
                buf[buf_i + 1] = ':';
                buf_i += 2;
                dotdot = buf_i;
                path_begin = 2;
            }
        } else if (path_.len > 0 and options.isSeparator(path_[0])) {
            buf[buf_i] = options.separator;
            buf_i += 1;
            dotdot = 1;
            path_begin = 1;
        }
    }
    if (isWindows and options.allow_above_root) {
        if (path_.len >= 2 and path_[1] == ':') {
            if (options.add_nt_prefix) {
                @memcpy(buf[buf_i .. buf_i + 4], &comptime strings.literalBuf(T, "\\??\\"));
                buf_i += 4;
            }
            buf[buf_i] = path_[0];
            buf[buf_i + 1] = ':';
            buf_i += 2;
            dotdot = buf_i;
            path_begin = 2;
        }
    }

    var r: usize = 0;
    var path, const buf_start = if (isWindows)
        .{ path_[path_begin..], buf_i }
    else
        .{ path_, 0 };

    const n = path.len;

    if (isWindows and (options.allow_above_root or volLen > 0)) {
        // consume leading slashes on windows
        if (r < n and options.isSeparator(path[r])) {
            r += 1;
            buf[buf_i] = options.separator;
            buf_i += 1;
        }
    }

    while (r < n) {
        // empty path element
        // or
        // . element
        if (options.isSeparator(path[r])) {
            r += 1;
            continue;
        }

        if (path[r] == '.' and (r + 1 == n or options.isSeparator(path[r + 1]))) {
            // skipping two is a windows-specific bugfix
            r += 1;
            continue;
        }

        if (@"is .. with type"(T, path[r..]) and (r + 2 == n or options.isSeparator(path[r + 2]))) {
            r += 2;
            // .. element: remove to last separator
            if (buf_i > dotdot) {
                buf_i -= 1;
                while (buf_i > dotdot and !options.isSeparator(buf[buf_i])) {
                    buf_i -= 1;
                }
            } else if (options.allow_above_root) {
                if (buf_i > buf_start) {
                    buf[buf_i..][0..3].* = comptime strings.literalBuf(T, sep_str ++ "..");
                    buf_i += 3;
                } else {
                    buf[buf_i..][0..2].* = comptime strings.literalBuf(T, "..");
                    buf_i += 2;
                }
                dotdot = buf_i;
            }

            continue;
        }

        // real path element.
        // add slash if needed
        if (buf_i != buf_start and !options.isSeparator(buf[buf_i - 1])) {
            buf[buf_i] = options.separator;
            buf_i += 1;
        }

        const from = r;
        while (r < n and !options.isSeparator(path[r])) : (r += 1) {}
        const count = r - from;
        @memcpy(buf[buf_i..][0..count], path[from..][0..count]);
        buf_i += count;
    }

    if (options.preserve_trailing_slash) {
        // Was there a trailing slash? Let's keep it.
<<<<<<< HEAD
        if (buf_i > 0 and path_[path_.len - 1] == options.separator and buf[buf_i] != options.separator) {
            buf[buf_i] = options.separator;
=======
        if (buf_i > 0 and path_[path_.len - 1] == separator and buf[buf_i - 1] != separator) {
            buf[buf_i] = separator;
>>>>>>> c75e768a
            buf_i += 1;
        }
    }

    if (isWindows and buf_i == 2 and buf[1] == ':') {
        // If the original path is just a relative path with a drive letter,
        // add .
        buf[buf_i] = if (path.len > 0 and path[0] == '\\') '\\' else '.';
        buf_i += 1;
    }

    if (options.zero_terminate) {
        buf[buf_i] = 0;
    }

    const result = if (options.zero_terminate) buf[0..buf_i :0] else buf[0..buf_i];

    if (bun.Environment.allow_assert and isWindows) {
        std.debug.assert(!strings.hasPrefixComptimeType(T, result, comptime strings.literal(T, "\\:\\")));
    }

    return result;
}

pub const Platform = enum {
    auto,
    loose,
    windows,
    posix,

    pub fn isAbsolute(comptime platform: Platform, path: []const u8) bool {
        return isAbsoluteT(platform, u8, path);
    }

    pub fn isAbsoluteT(comptime platform: Platform, comptime T: type, path: []const T) bool {
        if (comptime T != u8 and T != u16) @compileError("Unsupported type given to isAbsoluteT");
        return switch (comptime platform) {
            .auto => (comptime platform.resolve()).isAbsoluteT(T, path),
            .posix => path.len > 0 and path[0] == '/',
            .windows,
            .loose,
            => if (T == u8)
                std.fs.path.isAbsoluteWindows(path)
            else
                std.fs.path.isAbsoluteWindowsWTF16(path),
        };
    }

    pub fn separator(comptime platform: Platform) u8 {
        return comptime switch (platform) {
            .auto => platform.resolve().separator(),
            .loose, .posix => std.fs.path.sep_posix,
            .windows => std.fs.path.sep_windows,
        };
    }

    pub fn separatorString(comptime platform: Platform) []const u8 {
        return comptime switch (platform) {
            .auto => platform.resolve().separatorString(),
            .loose, .posix => std.fs.path.sep_str_posix,
            .windows => std.fs.path.sep_str_windows,
        };
    }

    pub const current: Platform = switch (@import("builtin").target.os.tag) {
        .windows => Platform.windows,
        else => Platform.posix,
    };

    pub fn getSeparatorFunc(comptime _platform: Platform) IsSeparatorFunc {
        switch (comptime _platform.resolve()) {
            .auto => comptime unreachable,
            .loose => {
                return isSepAny;
            },
            .windows => {
                return isSepAny;
            },
            .posix => {
                return isSepPosix;
            },
        }
    }

    pub fn getSeparatorFuncT(comptime _platform: Platform) IsSeparatorFuncT {
        switch (comptime _platform.resolve()) {
            .auto => comptime unreachable,
            .loose => {
                return isSepAnyT;
            },
            .windows => {
                return isSepAnyT;
            },
            .posix => {
                return isSepPosixT;
            },
        }
    }

    pub fn getLastSeparatorFunc(comptime _platform: Platform) LastSeparatorFunction {
        switch (comptime _platform.resolve()) {
            .auto => comptime unreachable,
            .loose => {
                return lastIndexOfSeparatorLoose;
            },
            .windows => {
                return lastIndexOfSeparatorWindows;
            },
            .posix => {
                return lastIndexOfSeparatorPosix;
            },
        }
    }

    pub fn getLastSeparatorFuncT(comptime _platform: Platform) LastSeparatorFunctionT {
        switch (comptime _platform.resolve()) {
            .auto => comptime unreachable,
            .loose => {
                return lastIndexOfSeparatorLooseT;
            },
            .windows => {
                return lastIndexOfSeparatorWindowsT;
            },
            .posix => {
                return lastIndexOfSeparatorPosixT;
            },
        }
    }

    pub inline fn isSeparator(comptime _platform: Platform, char: u8) bool {
        return isSeparatorT(_platform, u8, char);
    }

    pub inline fn isSeparatorT(comptime _platform: Platform, comptime T: type, char: T) bool {
        switch (comptime _platform.resolve()) {
            .auto => comptime unreachable,
            .loose => {
                return isSepAnyT(T, char);
            },
            .windows => {
                return isSepAnyT(T, char);
            },
            .posix => {
                return isSepPosixT(T, char);
            },
        }
    }

    pub fn trailingSeparator(comptime _platform: Platform) [2]u8 {
        return comptime switch (_platform) {
            .auto => _platform.resolve().trailingSeparator(),
            .windows => ".\\".*,
            .posix, .loose => "./".*,
        };
    }

    pub fn leadingSeparatorIndex(comptime _platform: Platform, path: anytype) ?usize {
        switch (comptime _platform.resolve()) {
            .windows => {
                if (path.len < 1)
                    return null;

                if (path[0] == '/')
                    return 0;

                if (path[0] == '\\')
                    return 0;

                if (path.len < 3)
                    return null;

                // C:\
                // C:/
                if (path[0] >= 'A' and path[0] <= 'Z' and path[1] == ':') {
                    if (path[2] == '/')
                        return 2;
                    if (path[2] == '\\')
                        return 2;

                    return 1;
                }

                return null;
            },
            .posix => {
                if (path.len > 0 and path[0] == '/') {
                    return 0;
                } else {
                    return null;
                }
            },
            else => {
                return leadingSeparatorIndex(.windows, path) orelse leadingSeparatorIndex(.posix, path);
            },
        }
    }

    pub fn resolve(comptime _platform: Platform) Platform {
        if (comptime _platform == .auto) {
            return switch (@import("builtin").target.os.tag) {
                .windows => Platform.windows,

                .freestanding, .emscripten, .other => Platform.loose,

                else => Platform.posix,
            };
        }

        return _platform;
    }
};

pub fn normalizeString(str: []const u8, comptime allow_above_root: bool, comptime _platform: Platform) []u8 {
    return normalizeStringBuf(str, &parser_buffer, allow_above_root, _platform, false);
}

pub fn normalizeBuf(str: []const u8, buf: []u8, comptime _platform: Platform) []u8 {
    return normalizeBufT(u8, str, buf, _platform);
}

pub fn normalizeBufT(comptime T: type, str: []const T, buf: []T, comptime _platform: Platform) []T {
    if (str.len == 0) {
        buf[0] = '.';
        return buf[0..1];
    }

    const is_absolute = _platform.isAbsoluteT(T, str);

    const trailing_separator = _platform.getLastSeparatorFuncT()(T, str) == str.len - 1;

    if (is_absolute and trailing_separator)
        return normalizeStringBufT(T, str, buf, true, _platform, true);

    if (is_absolute and !trailing_separator)
        return normalizeStringBufT(T, str, buf, true, _platform, false);

    if (!is_absolute and !trailing_separator)
        return normalizeStringBufT(T, str, buf, false, _platform, false);

    return normalizeStringBufT(T, str, buf, false, _platform, true);
}

pub fn normalizeStringBuf(
    str: []const u8,
    buf: []u8,
    comptime allow_above_root: bool,
    comptime _platform: Platform,
    comptime preserve_trailing_slash: bool,
) []u8 {
    return normalizeStringBufT(u8, str, buf, allow_above_root, _platform, preserve_trailing_slash);
}

pub fn normalizeStringBufT(
    comptime T: type,
    str: []const T,
    buf: []T,
    comptime allow_above_root: bool,
    comptime _platform: Platform,
    comptime preserve_trailing_slash: bool,
) []T {
    const platform = comptime _platform.resolve();

    switch (comptime platform) {
        .auto => @compileError("unreachable"),

        .windows => {
            return normalizeStringWindowsT(
                T,
                str,
                buf,
                allow_above_root,
                preserve_trailing_slash,
            );
        },
        .posix => {
            return normalizeStringLooseBufT(
                T,
                str,
                buf,
                allow_above_root,
                preserve_trailing_slash,
            );
        },

        .loose => {
            return normalizeStringLooseBufT(
                T,
                str,
                buf,
                allow_above_root,
                preserve_trailing_slash,
            );
        },
    }
}

pub fn normalizeStringAlloc(allocator: std.mem.Allocator, str: []const u8, comptime allow_above_root: bool, comptime _platform: Platform) ![]const u8 {
    return try allocator.dupe(u8, normalizeString(str, allow_above_root, _platform));
}

pub fn joinAbs2(_cwd: []const u8, comptime _platform: Platform, part: anytype, part2: anytype) []const u8 {
    const parts = [_][]const u8{ part, part2 };
    const slice = joinAbsString(_cwd, &parts, _platform);
    return slice;
}

pub fn joinAbs(_cwd: []const u8, comptime _platform: Platform, part: anytype) []const u8 {
    const parts = [_][]const u8{
        part,
    };
    const slice = joinAbsString(_cwd, &parts, _platform);
    return slice;
}

// Convert parts of potentially invalid file paths into a single valid filpeath
// without querying the filesystem
// This is the equivalent of path.resolve
pub fn joinAbsString(_cwd: []const u8, parts: anytype, comptime _platform: Platform) []const u8 {
    return joinAbsStringBuf(
        _cwd,
        &parser_join_input_buffer,
        parts,
        _platform,
    );
}

pub fn joinAbsStringZ(_cwd: []const u8, parts: anytype, comptime _platform: Platform) [:0]const u8 {
    return joinAbsStringBufZ(
        _cwd,
        &parser_join_input_buffer,
        parts,
        _platform,
    );
}

pub threadlocal var join_buf: [4096]u8 = undefined;
pub fn join(_parts: anytype, comptime _platform: Platform) []const u8 {
    return joinStringBuf(&join_buf, _parts, _platform);
}
pub fn joinZ(_parts: anytype, comptime _platform: Platform) [:0]const u8 {
    return joinZBuf(&join_buf, _parts, _platform);
}

pub fn joinZBuf(buf: []u8, _parts: anytype, comptime _platform: Platform) [:0]const u8 {
    const joined = joinStringBuf(buf[0 .. buf.len - 1], _parts, _platform);
    std.debug.assert(bun.isSliceInBuffer(joined, buf));
    const start_offset = @intFromPtr(joined.ptr) - @intFromPtr(buf.ptr);
    buf[joined.len + start_offset] = 0;
    return buf[start_offset..][0..joined.len :0];
}
pub fn joinStringBuf(buf: []u8, parts: anytype, comptime _platform: Platform) []const u8 {
    const platform = comptime _platform.resolve();

    var written: usize = 0;
    var temp_buf_: [4096]u8 = undefined;
    var temp_buf: []u8 = &temp_buf_;
    var free_temp_buf = false;
    defer {
        if (free_temp_buf) {
            bun.default_allocator.free(temp_buf);
        }
    }

    var count: usize = 0;
    for (parts) |part| {
        if (part.len == 0) continue;
        count += part.len + 1;
    }

    if (count * 2 > temp_buf.len) {
        temp_buf = bun.default_allocator.alloc(u8, count * 2) catch @panic("Out of memory");
        free_temp_buf = true;
    }

    temp_buf[0] = 0;

    for (parts) |part| {
        if (part.len == 0) continue;

        if (written > 0) {
            temp_buf[written] = platform.separator();
            written += 1;
        }

        bun.copy(u8, temp_buf[written..], part);
        written += part.len;
    }

    if (written == 0) {
        buf[0] = '.';
        return buf[0..1];
    }

    return normalizeStringNode(temp_buf[0..written], buf, platform);
}

pub fn joinAbsStringBuf(cwd: []const u8, buf: []u8, _parts: anytype, comptime _platform: Platform) []const u8 {
    return _joinAbsStringBuf(false, []const u8, cwd, buf, _parts, _platform);
}

pub fn joinAbsStringBufZ(cwd: []const u8, buf: []u8, _parts: anytype, comptime _platform: Platform) [:0]const u8 {
    return _joinAbsStringBuf(true, [:0]const u8, cwd, buf, _parts, _platform);
}

pub fn joinAbsStringBufZTrailingSlash(cwd: []const u8, buf: []u8, _parts: anytype, comptime _platform: Platform) [:0]const u8 {
    const out = _joinAbsStringBuf(true, [:0]const u8, cwd, buf, _parts, _platform);
    if (out.len + 2 < buf.len and out.len > 0 and out[out.len - 1] != _platform.separator()) {
        buf[out.len] = _platform.separator();
        buf[out.len + 1] = 0;
        return buf[0 .. out.len + 1 :0];
    }

    return out;
}

fn _joinAbsStringBuf(comptime is_sentinel: bool, comptime ReturnType: type, _cwd: []const u8, buf: []u8, _parts: anytype, comptime platform: Platform) ReturnType {
    if (platform.resolve() == .windows or
        (bun.Environment.os == .windows and platform == .loose))
    {
        return _joinAbsStringBufWindows(is_sentinel, ReturnType, _cwd, buf, _parts);
    }

    var parts: []const []const u8 = _parts;
    var temp_buf: [bun.MAX_PATH_BYTES * 2]u8 = undefined;
    if (parts.len == 0) {
        if (comptime is_sentinel) {
            unreachable;
        }
        return _cwd;
    }

    if ((comptime platform == .loose or platform == .posix) and
        parts.len == 1 and
        parts[0].len == 1 and
        parts[0][0] == std.fs.path.sep_posix)
    {
        return "/";
    }

    var out: usize = 0;
    var cwd = if (bun.Environment.isWindows and _cwd.len >= 3 and _cwd[1] == ':')
        _cwd[2..]
    else
        _cwd;

    {
        var part_i: u16 = 0;
        var part_len: u16 = @as(u16, @truncate(parts.len));

        while (part_i < part_len) {
            if (platform.isAbsolute(parts[part_i])) {
                cwd = parts[part_i];
                parts = parts[part_i + 1 ..];

                part_len = @as(u16, @truncate(parts.len));
                part_i = 0;
                continue;
            }
            part_i += 1;
        }
    }

    bun.copy(u8, &temp_buf, cwd);
    out = cwd.len;

    for (parts) |_part| {
        if (_part.len == 0) {
            continue;
        }

        const part = _part;

        if (out > 0 and temp_buf[out - 1] != platform.separator()) {
            temp_buf[out] = platform.separator();
            out += 1;
        }

        bun.copy(u8, temp_buf[out..], part);
        out += part.len;
    }

    const leading_separator: []const u8 = if (platform.leadingSeparatorIndex(temp_buf[0..out])) |i| brk: {
        const outdir = temp_buf[0 .. i + 1];
        if (platform == .loose) {
            for (outdir) |*c| {
                if (c.* == '\\') {
                    c.* = '/';
                }
            }
        }

        break :brk outdir;
    } else "/";

    const result = normalizeStringBuf(
        temp_buf[leading_separator.len..out],
        buf[leading_separator.len..],
        false,
        platform,
        true,
    );

    bun.copy(u8, buf, leading_separator);

    if (comptime is_sentinel) {
        buf.ptr[result.len + leading_separator.len] = 0;
        return buf[0 .. result.len + leading_separator.len :0];
    } else {
        return buf[0 .. result.len + leading_separator.len];
    }
}

fn _joinAbsStringBufWindows(
    comptime is_sentinel: bool,
    comptime ReturnType: type,
    cwd: []const u8,
    buf: []u8,
    parts: []const []const u8,
) ReturnType {
    std.debug.assert(std.fs.path.isAbsoluteWindows(cwd));

    if (parts.len == 0) {
        if (comptime is_sentinel) {
            unreachable;
        }
        return cwd;
    }

    // path.resolve is a bit different on Windows, as there are multiple possible filesystem roots.
    // When you resolve(`C:\hello`, `C:world`), the second arg is a drive letter relative path, so
    // the result of such is `C:\hello\world`, but if you used D:world, you would switch roots and
    // end up with `D:\world`. this root handling basically means a different algorithm.
    //
    // to complicate things, it seems node.js will first figure out what the last root is, then
    // in a separate search, figure out the last absolute path.
    //
    // Given the case `resolve("/one", "D:two", "three", "F:four", "five")`
    // Root is "F:", cwd is "/one", then join all paths that dont exist on other drives.
    //
    // Also, the special root "/" can match into anything, but we have to resolve it to a real
    // root at some point. That is what the `root_of_part.len == 0` check is doing.
    const root, const set_cwd, const n_start = base: {
        const root = root: {
            var n = parts.len;
            while (n > 0) {
                n -= 1;
                const len = windowsVolumeNameLen(parts[n])[0];
                if (len > 0) {
                    break :root parts[n][0..len];
                }
            }
            // use cwd
            const len = windowsVolumeNameLen(cwd)[0];
            break :root cwd[0..len];
        };

        var n = parts.len;
        while (n > 0) {
            n -= 1;
            if (std.fs.path.isAbsoluteWindows(parts[n])) {
                const root_of_part = parts[n][0..windowsVolumeNameLen(parts[n])[0]];
                if (root_of_part.len == 0 or strings.eql(root_of_part, root)) {
                    break :base .{ root, parts[n][root_of_part.len..], n + 1 };
                }
            }
        }
        // use cwd only if the root matches
        const cwd_root = cwd[0..windowsVolumeNameLen(cwd)[0]];
        if (strings.eql(cwd_root, root)) {
            break :base .{ root, cwd[cwd_root.len..], 0 };
        } else {
            break :base .{ root, "/", 0 };
        }
    };

    if (set_cwd.len > 0)
        std.debug.assert(isSepAny(set_cwd[0]));

    var temp_buf: [bun.MAX_PATH_BYTES * 2]u8 = undefined;

    @memcpy(temp_buf[0..root.len], root);
    @memcpy(temp_buf[root.len .. root.len + set_cwd.len], set_cwd);
    var out: usize = root.len + set_cwd.len;

    if (set_cwd.len == 0) {
        // when cwd is `//server/share` without a suffix `/`, the path is considered absolute
        temp_buf[out] = '\\';
        out += 1;
    }

    for (parts[n_start..]) |part| {
        if (part.len == 0) continue;

        if (out > 0 and temp_buf[out - 1] != '\\') {
            temp_buf[out] = '\\';
            out += 1;
        }

        // skip over volume name
        const volume = part[0..windowsVolumeNameLen(part)[0]];
        if (volume.len > 0 and !strings.eqlLong(volume, root, true))
            continue;

        const part_without_vol = part[volume.len..];
        @memcpy(temp_buf[out .. out + part_without_vol.len], part_without_vol);
        out += part_without_vol.len;
    }

    // if (out > 0 and temp_buf[out - 1] != '\\') {
    //     temp_buf[out] = '\\';
    //     out += 1;
    // }

    const result = normalizeStringBuf(
        temp_buf[0..out],
        buf,
        false,
        .windows,
        true,
    );

    if (comptime is_sentinel) {
        buf.ptr[result.len] = 0;
        return buf[0..result.len :0];
    } else {
        return buf[0..result.len];
    }
}

pub fn isSepPosix(char: u8) bool {
    return isSepPosixT(u8, char);
}

pub fn isSepPosixT(comptime T: type, char: anytype) bool {
    if (comptime @TypeOf(char) != T) @compileError("Incorrect type passed to isSepPosixT");
    return char == std.fs.path.sep_posix;
}

pub fn isSepWin32(char: u8) bool {
    return isSepWin32T(u8, char);
}

pub fn isSepWin32T(comptime T: type, char: anytype) bool {
    if (comptime @TypeOf(char) != T) @compileError("Incorrect type passed to isSepWin32T");
    return char == std.fs.path.sep_windows;
}

pub fn isSepAny(char: u8) bool {
    return isSepAnyT(u8, char);
}

pub fn isSepAnyT(comptime T: type, char: anytype) bool {
    if (comptime @TypeOf(char) != T) @compileError("Incorrect type passed to isSepAnyT");
    return @call(.always_inline, isSepPosixT, .{ T, char }) or @call(.always_inline, isSepWin32T, .{ T, char });
}

pub fn lastIndexOfSeparatorWindows(slice: []const u8) ?usize {
    return lastIndexOfSeparatorWindowsT(u8, slice);
}

pub fn lastIndexOfSeparatorWindowsT(comptime T: type, slice: anytype) ?usize {
    if (comptime std.meta.Child(@TypeOf(slice)) != T) @compileError("Invalid type passed to lastIndexOfSeparatorWindowsT");
    return std.mem.lastIndexOfAny(T, slice, comptime strings.literal(T, "\\/"));
}

pub fn lastIndexOfSeparatorPosix(slice: []const u8) ?usize {
    return lastIndexOfSeparatorPosixT(u8, slice);
}

pub fn lastIndexOfSeparatorPosixT(comptime T: type, slice: anytype) ?usize {
    if (comptime std.meta.Child(@TypeOf(slice)) != T) @compileError("Invalid type passed to lastIndexOfSeparatorPosixT");
    return std.mem.lastIndexOfScalar(T, slice, std.fs.path.sep_posix);
}

pub fn lastIndexOfNonSeparatorPosix(slice: []const u8) ?u32 {
    var i: usize = slice.len;
    while (i != 0) : (i -= 1) {
        if (slice[i] != std.fs.path.sep_posix) {
            return @as(u32, @intCast(i));
        }
    }

    return null;
}

pub fn lastIndexOfSeparatorLoose(slice: []const u8) ?usize {
    return lastIndexOfSeparatorLooseT(u8, slice);
}

pub fn lastIndexOfSeparatorLooseT(comptime T: type, slice: anytype) ?usize {
    if (comptime std.meta.Child(@TypeOf(slice)) != T) @compileError("Invalid type passed to lastIndexOfSeparatorLooseT");
    return lastIndexOfSepT(T, slice);
}

pub fn normalizeStringLooseBuf(
    str: []const u8,
    buf: []u8,
    comptime allow_above_root: bool,
    comptime preserve_trailing_slash: bool,
) []u8 {
    return normalizeStringLooseBufT(u8, str, buf, allow_above_root, preserve_trailing_slash);
}

pub fn normalizeStringLooseBufT(
    comptime T: type,
    str: []const T,
    buf: []T,
    comptime allow_above_root: bool,
    comptime preserve_trailing_slash: bool,
) []T {
    return normalizeStringGenericT(
        T,
        str,
        buf,
        allow_above_root,
        std.fs.path.sep_posix,
        isSepAnyT,
        preserve_trailing_slash,
    );
}

pub fn normalizeStringWindows(
    str: []const u8,
    buf: []u8,
    comptime allow_above_root: bool,
    comptime preserve_trailing_slash: bool,
) []u8 {
    return normalizeStringWindowsT(u8, str, buf, allow_above_root, preserve_trailing_slash);
}

pub fn normalizeStringWindowsT(
    comptime T: type,
    str: []const T,
    buf: []T,
    comptime allow_above_root: bool,
    comptime preserve_trailing_slash: bool,
) []T {
    return normalizeStringGenericT(
        T,
        str,
        buf,
        allow_above_root,
        std.fs.path.sep_windows,
        isSepAnyT,
        preserve_trailing_slash,
    );
}

pub fn normalizeStringNode(
    str: []const u8,
    buf: []u8,
    comptime platform: Platform,
) []u8 {
    if (str.len == 0) {
        buf[0] = '.';
        return buf[0..1];
    }

    const is_absolute = platform.isAbsolute(str);
    const trailing_separator = platform.isSeparator(str[str.len - 1]);

    // `normalizeStringGeneric` handles absolute path cases for windows
    // we should not prefix with /
    var buf_ = if (platform == .windows) buf else buf[1..];

    var out = if (!is_absolute) normalizeStringGeneric(
        str,
        buf_,
        true,
        comptime platform.resolve().separator(),
        comptime platform.getSeparatorFuncT(),
        false,
    ) else normalizeStringGeneric(
        str,
        buf_,
        false,
        comptime platform.resolve().separator(),
        comptime platform.getSeparatorFuncT(),
        false,
    );

    if (out.len == 0) {
        if (is_absolute) {
            buf[0] = platform.separator();
            return buf[0..1];
        }

        if (trailing_separator) {
            buf[0..2].* = platform.trailingSeparator();
            return buf[0..2];
        }

        buf[0] = '.';
        return buf[0..1];
    }

    if (trailing_separator) {
        if (!platform.isSeparator(out[out.len - 1])) {
            buf_[out.len] = platform.separator();
            out = buf_[0 .. out.len + 1];
        }
    }

    if (is_absolute) {
        if (platform == .windows) {
            return out;
        }
        buf[0] = platform.separator();
        out = buf[0 .. out.len + 1];
    }

    return out;
}

test "joinAbsStringPosix" {
    var t = tester.Tester.t(default_allocator);
    defer t.report(@src());
    const string = []const u8;
    const cwd = "/Users/jarredsumner/Code/app/";

    _ = t.expect(
        "/project/.pnpm/lodash@4.17.21/node_modules/lodash/eq",
        try default_allocator.dupe(u8, joinAbsString(cwd, &[_]string{
            "/project/.pnpm/lodash@4.17.21/node_modules/lodash/",
            "./eq",
        }, .posix)),
        @src(),
    );

    _ = t.expect(
        "/foo/lodash/eq.js",
        joinAbsString(cwd, &[_]string{ "/foo/lodash/", "./eq.js" }, .posix),
        @src(),
    );

    _ = t.expect(
        "/foo/lodash/eq.js",
        joinAbsString(cwd, &[_]string{ "/foo/lodash", "./eq.js" }, .posix),
        @src(),
    );

    _ = t.expect(
        "/Users/jarredsumner/Code/app/foo/bar/file.js",
        joinAbsString(cwd, &[_]string{ "foo", "bar", "file.js" }, .posix),
        @src(),
    );
    _ = t.expect(
        "/Users/jarredsumner/Code/app/foo/file.js",
        joinAbsString(cwd, &[_]string{ "foo", "bar", "../file.js" }, .posix),
        @src(),
    );
    _ = t.expect(
        "/Users/jarredsumner/Code/app/foo/file.js",
        joinAbsString(cwd, &[_]string{ "foo", "./bar", "../file.js" }, .posix),
        @src(),
    );

    _ = t.expect(
        "/Users/jarredsumner/file.js",
        joinAbsString(cwd, &[_]string{ "", "../../file.js" }, .posix),
        @src(),
    );

    _ = t.expect(
        "/Users/jarredsumner/Code/app/foo/file.js",
        joinAbsString(cwd, &[_]string{ "././././foo", "././././bar././././", "../file.js" }, .posix),
        @src(),
    );
    _ = t.expect(
        "/Code/app/foo/file.js",
        joinAbsString(cwd, &[_]string{ "/Code/app", "././././foo", "././././bar././././", "../file.js" }, .posix),
        @src(),
    );

    _ = t.expect(
        "/Code/app/foo/file.js",
        joinAbsString(cwd, &[_]string{ "/Code/app", "././././foo", ".", "././././bar././././", ".", "../file.js" }, .posix),
        @src(),
    );

    _ = t.expect(
        "/Code/app/file.js",
        joinAbsString(cwd, &[_]string{ "/Code/app", "././././foo", "..", "././././bar././././", ".", "../file.js" }, .posix),
        @src(),
    );
}

test "joinAbsStringLoose" {
    var t = tester.Tester.t(default_allocator);
    defer t.report(@src());
    const string = []const u8;
    const cwd = "/Users/jarredsumner/Code/app";

    _ = t.expect(
        "/bar/foo",
        joinAbsString(cwd, &[_]string{
            "/bar/foo",
            "/bar/foo",
        }, .loose),
        @src(),
    );

    _ = t.expect(
        "/Users/jarredsumner/Code/app/foo/bar/file.js",
        joinAbsString(cwd, &[_]string{ "foo", "bar", "file.js" }, .loose),
        @src(),
    );
    _ = t.expect(
        "/Users/jarredsumner/Code/app/foo/file.js",
        joinAbsString(cwd, &[_]string{ "foo", "bar", "../file.js" }, .loose),
        @src(),
    );
    _ = t.expect(
        "/Users/jarredsumner/Code/app/foo/file.js",
        joinAbsString(cwd, &[_]string{ "foo", "./bar", "../file.js" }, .loose),
        @src(),
    );

    _ = t.expect(
        "/Users/jarredsumner/Code/app/foo/file.js",
        joinAbsString(cwd, &[_]string{ "././././foo", "././././bar././././", "../file.js" }, .loose),
        @src(),
    );

    _ = t.expect(
        "/Code/app/foo/file.js",
        joinAbsString(cwd, &[_]string{ "/Code/app", "././././foo", "././././bar././././", "../file.js" }, .loose),
        @src(),
    );

    _ = t.expect(
        "/Code/app/foo/file.js",
        joinAbsString(cwd, &[_]string{ "/Code/app", "././././foo", ".", "././././bar././././", ".", "../file.js" }, .loose),
        @src(),
    );

    _ = t.expect(
        "/Code/app/file.js",
        joinAbsString(cwd, &[_]string{ "/Code/app", "././././foo", "..", "././././bar././././", ".", "../file.js" }, .loose),
        @src(),
    );

    _ = t.expect(
        "/Users/jarredsumner/Code/app/foo/bar/file.js",
        joinAbsString(cwd, &[_]string{ "foo", "bar", "file.js" }, .loose),
        @src(),
    );
    _ = t.expect(
        "/Users/jarredsumner/Code/app/foo/file.js",
        joinAbsString(cwd, &[_]string{ "foo", "bar", "../file.js" }, .loose),
        @src(),
    );
    _ = t.expect(
        "/Users/jarredsumner/Code/app/foo/file.js",
        joinAbsString(cwd, &[_]string{ "foo", "./bar", "../file.js" }, .loose),
        @src(),
    );

    _ = t.expect(
        "/Users/jarredsumner/Code/app/foo/file.js",
        joinAbsString(cwd, &[_]string{ ".\\.\\.\\.\\foo", "././././bar././././", "..\\file.js" }, .loose),
        @src(),
    );

    _ = t.expect(
        "/Code/app/foo/file.js",
        joinAbsString(cwd, &[_]string{ "/Code/app", "././././foo", "././././bar././././", "../file.js" }, .loose),
        @src(),
    );

    _ = t.expect(
        "/Code/app/foo/file.js",
        joinAbsString(cwd, &[_]string{ "/Code/app", "././././foo", ".", "././././bar././././", ".", "../file.js" }, .loose),
        @src(),
    );

    _ = t.expect(
        "/Code/app/file.js",
        joinAbsString(cwd, &[_]string{ "/Code/app", "././././foo", "..", "././././bar././././", ".", "../file.js" }, .loose),
        @src(),
    );
}

test "joinStringBuf" {
    var t = tester.Tester.t(default_allocator);
    defer t.report(@src());

    const fixtures = .{
        .{ &[_][]const u8{ ".", "x/b", "..", "/b/c.js" }, "x/b/c.js" },
        .{ &[_][]const u8{}, "." },
        .{ &[_][]const u8{ "/.", "x/b", "..", "/b/c.js" }, "/x/b/c.js" },
        .{ &[_][]const u8{ "/foo", "../../../bar" }, "/bar" },
        .{ &[_][]const u8{ "foo", "../../../bar" }, "../../bar" },
        .{ &[_][]const u8{ "foo/", "../../../bar" }, "../../bar" },
        .{ &[_][]const u8{ "foo/x", "../../../bar" }, "../bar" },
        .{ &[_][]const u8{ "foo/x", "./bar" }, "foo/x/bar" },
        .{ &[_][]const u8{ "foo/x/", "./bar" }, "foo/x/bar" },
        .{ &[_][]const u8{ "foo/x/", ".", "bar" }, "foo/x/bar" },
        .{ &[_][]const u8{"./"}, "./" },
        .{ &[_][]const u8{ ".", "./" }, "./" },
        .{ &[_][]const u8{ ".", ".", "." }, "." },
        .{ &[_][]const u8{ ".", "./", "." }, "." },
        .{ &[_][]const u8{ ".", "/./", "." }, "." },
        .{ &[_][]const u8{ ".", "/////./", "." }, "." },
        .{ &[_][]const u8{"."}, "." },
        .{ &[_][]const u8{ "", "." }, "." },
        .{ &[_][]const u8{ "", "foo" }, "foo" },
        .{ &[_][]const u8{ "foo", "/bar" }, "foo/bar" },
        .{ &[_][]const u8{ "", "/foo" }, "/foo" },
        .{ &[_][]const u8{ "", "", "/foo" }, "/foo" },
        .{ &[_][]const u8{ "", "", "foo" }, "foo" },
        .{ &[_][]const u8{ "foo", "" }, "foo" },
        .{ &[_][]const u8{ "foo/", "" }, "foo/" },
        .{ &[_][]const u8{ "foo", "", "/bar" }, "foo/bar" },
        .{ &[_][]const u8{ "./", "..", "/foo" }, "../foo" },
        .{ &[_][]const u8{ "./", "..", "..", "/foo" }, "../../foo" },
        .{ &[_][]const u8{ ".", "..", "..", "/foo" }, "../../foo" },
        .{ &[_][]const u8{ "", "..", "..", "/foo" }, "../../foo" },

        .{ &[_][]const u8{"/"}, "/" },
        .{ &[_][]const u8{ "/", "." }, "/" },
        .{ &[_][]const u8{ "/", ".." }, "/" },
        .{ &[_][]const u8{ "/", "..", ".." }, "/" },
        .{ &[_][]const u8{""}, "." },
        .{ &[_][]const u8{ "", "" }, "." },
        .{ &[_][]const u8{" /foo"}, " /foo" },
        .{ &[_][]const u8{ " ", "foo" }, " /foo" },
        .{ &[_][]const u8{ " ", "." }, " " },
        .{ &[_][]const u8{ " ", "/" }, " /" },
        .{ &[_][]const u8{ " ", "" }, " " },
        .{ &[_][]const u8{ "/", "foo" }, "/foo" },
        .{ &[_][]const u8{ "/", "/foo" }, "/foo" },
        .{ &[_][]const u8{ "/", "//foo" }, "/foo" },
        .{ &[_][]const u8{ "/", "", "/foo" }, "/foo" },
        .{ &[_][]const u8{ "", "/", "foo" }, "/foo" },
        .{ &[_][]const u8{ "", "/", "/foo" }, "/foo" },

        .{ &[_][]const u8{ "", "..", "..", "..", "/foo" }, "../../../foo" },
        .{ &[_][]const u8{ "", "..", "..", "bar", "/foo" }, "../../bar/foo" },
        .{ &[_][]const u8{ "", "..", "..", "bar", "/foo", "../" }, "../../bar/" },
    };
    inline for (fixtures) |fixture| {
        const expected = fixture[1];
        const buf = try default_allocator.alloc(u8, 2048);
        _ = t.expect(expected, joinStringBuf(buf, fixture[0], .posix), @src());
    }
}

test "normalizeStringPosix" {
    var t = tester.Tester.t(default_allocator);
    defer t.report(@src());
    var buf: [2048]u8 = undefined;
    var buf2: [2048]u8 = undefined;
    // Don't mess up strings that
    _ = t.expect("../../bar", normalizeStringNode("../foo../../../bar", &buf, .posix), @src());
    _ = t.expect("foo/bar.txt", try normalizeStringAlloc(default_allocator, "/foo/bar.txt", true, .posix), @src());
    _ = t.expect("foo/bar.txt", try normalizeStringAlloc(default_allocator, "/foo/bar.txt", false, .posix), @src());
    _ = t.expect("foo/bar", try normalizeStringAlloc(default_allocator, "/foo/bar", true, .posix), @src());
    _ = t.expect("foo/bar", try normalizeStringAlloc(default_allocator, "/foo/bar", false, .posix), @src());
    _ = t.expect("/foo/bar", normalizeStringNode("/././foo/././././././bar/../bar/../bar", &buf2, .posix), @src());
    _ = t.expect("foo/bar", try normalizeStringAlloc(default_allocator, "/foo/bar", false, .posix), @src());
    _ = t.expect("foo/bar", try normalizeStringAlloc(default_allocator, "/foo/bar//////", false, .posix), @src());
    _ = t.expect("foo/bar", try normalizeStringAlloc(default_allocator, "/////foo/bar//////", false, .posix), @src());
    _ = t.expect("foo/bar", try normalizeStringAlloc(default_allocator, "/////foo/bar", false, .posix), @src());
    _ = t.expect("", try normalizeStringAlloc(default_allocator, "/////", false, .posix), @src());
    _ = t.expect("..", try normalizeStringAlloc(default_allocator, "../boom/../", true, .posix), @src());
    _ = t.expect("", try normalizeStringAlloc(default_allocator, "./", true, .posix), @src());
}

test "normalizeStringWindows" {
    var t = tester.Tester.t(default_allocator);
    defer t.report(@src());

    // Don't mess up strings that
    _ = t.expect("foo\\bar.txt", try normalizeStringAlloc(default_allocator, "\\foo\\bar.txt", true, .windows), @src());
    _ = t.expect("foo\\bar.txt", try normalizeStringAlloc(default_allocator, "\\foo\\bar.txt", false, .windows), @src());
    _ = t.expect("foo\\bar", try normalizeStringAlloc(default_allocator, "\\foo\\bar", true, .windows), @src());
    _ = t.expect("foo\\bar", try normalizeStringAlloc(default_allocator, "\\foo\\bar", false, .windows), @src());
    _ = t.expect("foo\\bar", try normalizeStringAlloc(default_allocator, "\\.\\.\\foo\\.\\.\\.\\.\\.\\.\\bar\\..\\bar\\..\\bar", true, .windows), @src());
    _ = t.expect("foo\\bar", try normalizeStringAlloc(default_allocator, "\\foo\\bar", false, .windows), @src());
    _ = t.expect("foo\\bar", try normalizeStringAlloc(default_allocator, "\\foo\\bar\\\\\\\\\\\\", false, .windows), @src());
    _ = t.expect("foo\\bar", try normalizeStringAlloc(default_allocator, "\\\\\\\\\\foo\\bar\\\\\\\\\\\\", false, .windows), @src());
    _ = t.expect("foo\\bar", try normalizeStringAlloc(default_allocator, "\\\\\\\\\\foo\\bar", false, .windows), @src());
    _ = t.expect("", try normalizeStringAlloc(default_allocator, "\\\\\\\\\\", false, .windows), @src());
    _ = t.expect("..", try normalizeStringAlloc(default_allocator, "..\\boom\\..\\", true, .windows), @src());
    _ = t.expect("", try normalizeStringAlloc(default_allocator, ".\\", true, .windows), @src());
}

test "relative" {
    var t = tester.Tester.t(default_allocator);
    defer t.report(@src());

    const fixtures = .{
        .{ "/var/lib", "/var", ".." },
        .{ "/var/lib", "/bin", "../../bin" },
        .{ "/var/lib", "/var/lib", "" },
        .{ "/var/lib", "/var/apache", "../apache" },
        .{ "/var/", "/var/lib", "lib" },
        .{ "/", "/var/lib", "var/lib" },
        .{ "/foo/test", "/foo/test/bar/package.json", "bar/package.json" },
        .{ "/Users/a/web/b/test/mails", "/Users/a/web/b", "../.." },
        .{ "/foo/bar/baz-quux", "/foo/bar/baz", "../baz" },
        .{ "/foo/bar/baz", "/foo/bar/baz-quux", "../baz-quux" },
        .{ "/baz-quux", "/baz", "../baz" },
        .{ "/baz", "/baz-quux", "../baz-quux" },
        .{ "/page1/page2/foo", "/", "../../.." },
    };

    inline for (fixtures) |fixture| {
        const from = fixture[0];
        const to = fixture[1];
        const expected = fixture[2];
        _ = t.expect(expected, try relativeAlloc(default_allocator, from, to), @src());
    }

    _ = t.expect("index.js", try relativeAlloc(default_allocator, "/app/public/", "/app/public/index.js"), @src());
    _ = t.expect("..", try relativeAlloc(default_allocator, "/app/public/index.js", "/app/public/"), @src());
    _ = t.expect("../../src/bacon.ts", try relativeAlloc(default_allocator, "/app/public/index.html", "/app/src/bacon.ts"), @src());
    _ = t.expect("../../../../bacon/foo/baz", try relativeAlloc(default_allocator, "/app/foo/bar/baz.js", "/bacon/foo/baz"), @src());
}

test "longestCommonPath" {
    var t = tester.Tester.t(default_allocator);
    defer t.report(@src());

    const strs = [_][]const u8{
        "/var/boo/foo/",
        "/var/boo/foo/baz/",
        "/var/boo/foo/beep/",
        "/var/boo/foo/beep/bleep",
        "/bar/baz",
        "/bar/not-related",
        "/bar/file.txt",
    };
    _ = t.expect("/var/boo/foo/", longestCommonPath(strs[0..2]), @src());
    _ = t.expect("/var/boo/foo/", longestCommonPath(strs[0..4]), @src());
    _ = t.expect("/var/boo/foo/beep/", longestCommonPath(strs[2..3]), @src());
    _ = t.expect("/bar/", longestCommonPath(strs[5..strs.len]), @src());
    _ = t.expect("/", longestCommonPath(&strs), @src());

    const more = [_][]const u8{ "/app/public/index.html", "/app/public/index.js", "/app/public", "/app/src/bacon.ts" };
    _ = t.expect("/app/", longestCommonPath(&more), @src());
    _ = t.expect("/app/public/", longestCommonPath(more[0..2]), @src());
}

pub fn basename(path: []const u8) []const u8 {
    if (path.len == 0)
        return &[_]u8{};

    var end_index: usize = path.len - 1;
    while (isSepAny(path[end_index])) {
        if (end_index == 0)
            return &[_]u8{};
        end_index -= 1;
    }
    var start_index: usize = end_index;
    end_index += 1;
    while (!isSepAny(path[start_index])) {
        if (start_index == 0)
            return path[0..end_index];
        start_index -= 1;
    }

    return path[start_index + 1 .. end_index];
}

pub fn lastIndexOfSep(path: []const u8) ?usize {
    return lastIndexOfSepT(u8, path);
}

pub fn lastIndexOfSepT(comptime T: type, path: []const T) ?usize {
    if (comptime !bun.Environment.isWindows) {
        return strings.lastIndexOfCharT(T, path, '/');
    }

    return std.mem.lastIndexOfAny(T, path, "/\\");
}

pub fn nextDirname(path_: []const u8) ?[]const u8 {
    var path = path_;
    var root_prefix: []const u8 = "";
    if (path.len > 3) {
        // disk designator
        if (path[1] == ':' and isSepAny(path[2])) {
            root_prefix = path[0..3];
        }

        // TODO: unc path

    }

    if (path.len == 0)
        return if (root_prefix.len > 0) root_prefix else null;

    var end_index: usize = path.len - 1;
    while (isSepAny(path[end_index])) {
        if (end_index == 0)
            return if (root_prefix.len > 0) root_prefix else null;
        end_index -= 1;
    }

    while (!isSepAny(path[end_index])) {
        if (end_index == 0)
            return if (root_prefix.len > 0) root_prefix else null;
        end_index -= 1;
    }

    if (end_index == 0 and isSepAny(path[0]))
        return path[0..1];

    if (end_index == 0)
        return if (root_prefix.len > 0) root_prefix else null;

    return path[0 .. end_index + 1];
}

/// The use case of this is when you do
///     "import '/hello/world'"
/// The windows disk designator is missing!
///
/// Defaulting to C would work but the correct behavior is to use a known disk designator,
/// via an absolute path from the referrer or what not.
///
/// I've made it so that trying to read a file with a posix path is a debug assertion failure.
///
/// To use this, stack allocate the following struct, and then call `resolve`.
///
///     var normalizer = PosixToWinNormalizer{};
///     const result = normalizer.resolve("C:\\dev\\bun", "/dev/bun/test/etc.js");
///
/// When you are certain that using the current working directory is fine, you can use
///
///     const result = normalizer.resolveCWD("/dev/bun/test/etc.js");
///
/// This API does nothing on Linux (it has a size of zero)
pub const PosixToWinNormalizer = struct {
    const Buf = if (bun.Environment.isWindows) bun.PathBuffer else void;

    _raw_bytes: Buf = undefined,

    // methods on PosixToWinNormalizer, to be minimal yet stack allocate the PathBuffer
    // these do not force inline of much code
    pub inline fn resolve(
        this: *PosixToWinNormalizer,
        source_dir: []const u8,
        maybe_posix_path: []const u8,
    ) []const u8 {
        return resolveWithExternalBuf(&this._raw_bytes, source_dir, maybe_posix_path);
    }

    pub inline fn resolveCWD(
        this: *PosixToWinNormalizer,
        maybe_posix_path: []const u8,
    ) ![]const u8 {
        return resolveCWDWithExternalBuf(&this._raw_bytes, maybe_posix_path);
    }

    pub inline fn resolveCWDZ(
        this: *PosixToWinNormalizer,
        maybe_posix_path: []const u8,
    ) ![:0]const u8 {
        return resolveCWDWithExternalBufZ(&this._raw_bytes, maybe_posix_path);
    }

    // underlying implementation:

    fn resolveWithExternalBuf(
        buf: *Buf,
        source_dir: []const u8,
        maybe_posix_path: []const u8,
    ) []const u8 {
        std.debug.assert(std.fs.path.isAbsoluteWindows(maybe_posix_path));
        if (bun.Environment.isWindows) {
            const root = windowsFilesystemRoot(maybe_posix_path);
            if (root.len == 1) {
                std.debug.assert(isSepAny(root[0]));
                const source_root = windowsFilesystemRoot(source_dir);
                @memcpy(buf[0..source_root.len], source_root);
                @memcpy(buf[source_root.len..][0 .. maybe_posix_path.len - 1], maybe_posix_path[1..]);
                return buf[0 .. source_root.len + maybe_posix_path.len - 1];
            }
        }
        return maybe_posix_path;
    }

    fn resolveCWDWithExternalBuf(
        buf: *Buf,
        maybe_posix_path: []const u8,
    ) ![]const u8 {
        std.debug.assert(std.fs.path.isAbsoluteWindows(maybe_posix_path));

        if (bun.Environment.isWindows) {
            const root = windowsFilesystemRoot(maybe_posix_path);
            if (root.len == 1) {
                std.debug.assert(isSepAny(root[0]));
                // note: bun.getcwd will return forward slashes, not what we want.
                const cwd = try std.os.getcwd(buf);
                std.debug.assert(cwd.ptr == buf.ptr);
                const source_root = windowsFilesystemRoot(cwd);
                std.debug.assert(source_root.ptr == source_root.ptr);
                @memcpy(buf[source_root.len..][0 .. maybe_posix_path.len - 1], maybe_posix_path[1..]);
                return buf[0 .. source_root.len + maybe_posix_path.len - 1];
            }
        }

        return maybe_posix_path;
    }

    pub fn resolveCWDWithExternalBufZ(
        buf: *bun.PathBuffer,
        maybe_posix_path: []const u8,
    ) ![:0]const u8 {
        std.debug.assert(std.fs.path.isAbsoluteWindows(maybe_posix_path));

        if (bun.Environment.isWindows) {
            const root = windowsFilesystemRoot(maybe_posix_path);
            if (root.len == 1) {
                std.debug.assert(isSepAny(root[0]));
                // note: bun.getcwd will return forward slashes, not what we want.
                const cwd = try std.os.getcwd(buf);
                std.debug.assert(cwd.ptr == buf.ptr);
                const source_root = windowsFilesystemRoot(cwd);
                std.debug.assert(source_root.ptr == source_root.ptr);
                @memcpy(buf[source_root.len..][0 .. maybe_posix_path.len - 1], maybe_posix_path[1..]);
                buf[source_root.len + maybe_posix_path.len - 1] = 0;
                return buf[0 .. source_root.len + maybe_posix_path.len - 1 :0];
            }
        }

        @memcpy(buf.ptr, maybe_posix_path);
        buf[maybe_posix_path.len] = 0;
        return buf[0..maybe_posix_path.len :0];
    }
};

/// Used in PathInlines.h
/// gets cwd off of the global object
export fn ResolvePath__joinAbsStringBufCurrentPlatformBunString(
    globalObject: *bun.JSC.JSGlobalObject,
    in: bun.String,
) bun.String {
    const str = in.toUTF8WithoutRef(bun.default_allocator);
    defer str.deinit();

    const out_slice = joinAbsStringBuf(
        globalObject.bunVM().bundler.fs.top_level_dir,
        &join_buf,
        &.{str.slice()},
        comptime Platform.auto.resolve(),
    );

    return bun.String.createUTF8(out_slice);
}

pub fn platformToPosixInPlace(comptime T: type, path_buffer: []T) void {
    if (std.fs.path.sep == '/') return;
    var idx: usize = 0;
    while (std.mem.indexOfScalarPos(T, path_buffer, idx, std.fs.path.sep)) |index| : (idx = index + 1) {
        path_buffer[index] = '/';
    }
}

pub fn platformToPosixBuf(comptime T: type, path: []const T, buf: []T) []T {
    if (std.fs.path.sep == '/') return;
    var idx: usize = 0;
    while (std.mem.indexOfScalarPos(T, path, idx, std.fs.path.sep)) |index| : (idx = index + 1) {
        @memcpy(buf[idx..index], path[idx..index]);
        buf[index] = '/';
    }
    @memcpy(buf[idx..path.len], path[idx..path.len]);
    return buf[0..path.len];
}

pub fn posixToPlatformInPlace(comptime T: type, path_buffer: []T) void {
    if (std.fs.path.sep == '/') return;
    var idx: usize = 0;
    while (std.mem.indexOfScalarPos(T, path_buffer, idx, '/')) |index| : (idx = index + 1) {
        path_buffer[index] = std.fs.path.sep;
    }
}<|MERGE_RESOLUTION|>--- conflicted
+++ resolved
@@ -833,13 +833,8 @@
 
     if (options.preserve_trailing_slash) {
         // Was there a trailing slash? Let's keep it.
-<<<<<<< HEAD
-        if (buf_i > 0 and path_[path_.len - 1] == options.separator and buf[buf_i] != options.separator) {
+        if (buf_i > 0 and path_[path_.len - 1] == options.separator and buf[buf_i - 1] != options.separator) {
             buf[buf_i] = options.separator;
-=======
-        if (buf_i > 0 and path_[path_.len - 1] == separator and buf[buf_i - 1] != separator) {
-            buf[buf_i] = separator;
->>>>>>> c75e768a
             buf_i += 1;
         }
     }
