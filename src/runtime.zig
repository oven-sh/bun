--- conflicted
+++ resolved
@@ -168,12 +168,9 @@
 
         minify_syntax: bool = false,
         minify_identifiers: bool = false,
-<<<<<<< HEAD
         /// Preserve function/class names during minification (CLI: --keep-names)
         minify_keep_names: bool = false,
-=======
         minify_whitespace: bool = false,
->>>>>>> 25834afe
         dead_code_elimination: bool = true,
 
         set_breakpoint_on_first_line: bool = false,
