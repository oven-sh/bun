--- conflicted
+++ resolved
@@ -252,11 +252,7 @@
     storage_class: ?StorageClass,
 ) bun.JSError!jsc.JSValue {
     const Wrapper = struct {
-<<<<<<< HEAD
-        pub fn callback(result: S3UploadResult, sink: *JSC.WebCore.NetworkSink) bun.JSExecutionTerminated!void {
-=======
-        pub fn callback(result: S3UploadResult, sink: *jsc.WebCore.NetworkSink) void {
->>>>>>> 71e21615
+        pub fn callback(result: S3UploadResult, sink: *jsc.WebCore.NetworkSink) bun.JSExecutionTerminated!void {
             if (sink.endPromise.hasValue() or sink.flushPromise.hasValue()) {
                 const event_loop = sink.globalThis.bunVM().eventLoop();
                 event_loop.enter();
@@ -264,17 +260,10 @@
                 switch (result) {
                     .success => {
                         if (sink.flushPromise.hasValue()) {
-<<<<<<< HEAD
-                            try sink.flushPromise.resolve(sink.globalThis, JSC.jsNumber(0));
+                            try sink.flushPromise.resolve(sink.globalThis, jsc.jsNumber(0));
                         }
                         if (sink.endPromise.hasValue()) {
-                            try sink.endPromise.resolve(sink.globalThis, JSC.jsNumber(0));
-=======
-                            sink.flushPromise.resolve(sink.globalThis, jsc.jsNumber(0));
-                        }
-                        if (sink.endPromise.hasValue()) {
-                            sink.endPromise.resolve(sink.globalThis, jsc.jsNumber(0));
->>>>>>> 71e21615
+                            try sink.endPromise.resolve(sink.globalThis, jsc.jsNumber(0));
                         }
                     },
                     .failure => |err| {
@@ -400,13 +389,8 @@
         switch (result) {
             .success => {
                 if (self.endPromise.hasValue()) {
-<<<<<<< HEAD
                     defer self.endPromise = .empty;
-                    try self.endPromise.resolve(self.global, JSC.jsNumber(0));
-=======
-                    self.endPromise.resolve(self.global, jsc.jsNumber(0));
-                    self.endPromise = .empty;
->>>>>>> 71e21615
+                    try self.endPromise.resolve(self.global, jsc.jsNumber(0));
                 }
             },
             .failure => |err| {
