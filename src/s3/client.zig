--- conflicted
+++ resolved
@@ -23,14 +23,10 @@
 pub const S3StatResult = S3SimpleRequest.S3StatResult;
 pub const S3DownloadResult = S3SimpleRequest.S3DownloadResult;
 pub const S3DeleteResult = S3SimpleRequest.S3DeleteResult;
-<<<<<<< HEAD
-pub const S3DeleteObjectsResult = S3SimpleRequest.S3DeleteObjectsResult;
-=======
 const S3ListObjects = @import("./list_objects.zig");
 pub const S3ListObjectsResult = S3SimpleRequest.S3ListObjectsResult;
 pub const S3ListObjectsOptions = @import("./list_objects.zig").S3ListObjectsOptions;
 pub const getListObjectsOptionsFromJS = S3ListObjects.getListObjectsOptionsFromJS;
->>>>>>> e75d2269
 
 pub fn stat(
     this: *S3Credentials,
@@ -107,30 +103,6 @@
     }, .{ .delete = callback }, callback_context);
 }
 
-<<<<<<< HEAD
-pub fn deleteObjects(
-    this: *S3Credentials,
-    body: []const u8,
-    callback: *const fn (S3DeleteObjectsResult, *anyopaque) void,
-    callback_context: *anyopaque,
-    proxy_url: ?[]const u8,
-) void {
-    var sha_digest = std.mem.zeroes(bun.sha.SHA256.Digest);
-    bun.sha.SHA256.hash(body, &sha_digest, JSC.VirtualMachine.get().rareData().boringEngine());
-
-    const hash_as_hex = bun.fmt.bytesToHex(sha_digest[0..bun.sha.SHA256.digest], .lower);
-
-    var md5_digest = std.mem.zeroes(bun.sha.MD5.Digest);
-    bun.sha.MD5.hash(body, &md5_digest, JSC.VirtualMachine.get().rareData().boringEngine());
-
-    const result = this.signRequest(.{
-        .path = "",
-        .method = .POST,
-        .search_params = "?delete=",
-        .content_hash = &hash_as_hex,
-        .content_md5 = &md5_digest,
-    }, null) catch |sign_err| {
-=======
 pub fn listObjects(
     this: *S3Credentials,
     listOptions: S3ListObjectsOptions,
@@ -204,18 +176,14 @@
     }, true, null) catch |sign_err| {
         search_params.deinitWithAllocator(bun.default_allocator);
 
->>>>>>> e75d2269
         const error_code_and_message = Error.getSignErrorCodeAndMessage(sign_err);
         callback(.{ .failure = .{ .code = error_code_and_message.code, .message = error_code_and_message.message } }, callback_context);
 
         return;
     };
 
-<<<<<<< HEAD
-=======
     search_params.deinitWithAllocator(bun.default_allocator);
 
->>>>>>> e75d2269
     const headers = JSC.WebCore.Headers.fromPicoHttpHeaders(result.headers(), bun.default_allocator) catch bun.outOfMemory();
 
     const task = bun.new(S3HttpSimpleTask, .{
@@ -223,11 +191,7 @@
         .range = null,
         .sign_result = result,
         .callback_context = callback_context,
-<<<<<<< HEAD
-        .callback = .{ .deleteObjects = callback },
-=======
         .callback = .{ .listObjects = callback },
->>>>>>> e75d2269
         .headers = headers,
         .vm = JSC.VirtualMachine.get(),
     });
@@ -239,20 +203,12 @@
 
     task.http = bun.http.AsyncHTTP.init(
         bun.default_allocator,
-<<<<<<< HEAD
-        .POST,
-=======
         .GET,
->>>>>>> e75d2269
         url,
         task.headers.entries,
         task.headers.buf.items,
         &task.response_buffer,
-<<<<<<< HEAD
-        body,
-=======
         "",
->>>>>>> e75d2269
         bun.http.HTTPClientResult.Callback.New(
             *S3HttpSimpleTask,
             S3HttpSimpleTask.httpCallback,
