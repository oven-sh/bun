--- conflicted
+++ resolved
@@ -556,11 +556,6 @@
             }
         }
 
-<<<<<<< HEAD
-        const isDeleteObjectsRequest = strings.eql("?delete=", search_params orelse "");
-
-=======
->>>>>>> e75d2269
         if (strings.endsWith(path, "/")) {
             path = path[0 .. path.len - 1];
         } else if (strings.endsWith(path, "\\")) {
@@ -573,11 +568,7 @@
         }
 
         // if we allow path.len == 0 it will list the bucket for now we disallow
-<<<<<<< HEAD
-        if (!isDeleteObjectsRequest and path.len == 0) return error.InvalidPath;
-=======
         if (!allow_empty_path and path.len == 0) return error.InvalidPath;
->>>>>>> e75d2269
 
         var normalized_path_buffer: [1024 + 63 + 2]u8 = undefined; // 1024 max key size and 63 max bucket name
         var path_buffer: [1024]u8 = undefined;
@@ -872,21 +863,13 @@
                                 break :brk try std.fmt.allocPrint(
                                     bun.default_allocator,
                                     "{s}://{s}{s}?X-Amz-Acl={s}&x-amz-storage-class={s}&Content-MD5={s}&X-Amz-Algorithm=AWS4-HMAC-SHA256&X-Amz-Credential={s}%2F{s}%2F{s}%2F{s}%2Faws4_request&X-Amz-Date={s}&X-Amz-Expires={}&X-Amz-Security-Token={s}&X-Amz-SignedHeaders=host&X-Amz-Signature={s}",
-<<<<<<< HEAD
-                                    .{ protocol, host, normalizedPath, acl_value, storage_class_value, encoded_content_md5_value, this.accessKeyId, amz_day, region, service_name, amz_date, expires, token, bun.fmt.bytesToHex(signature[0..DIGESTED_HMAC_256_LEN], .lower) },
-=======
                                     .{ protocol, host, normalizedPath, acl_value, storage_class_value, encoded_content_md5_value, this.accessKeyId, amz_day, region, service_name, amz_date, expires, token, std.fmt.bytesToHex(signature[0..DIGESTED_HMAC_256_LEN], .lower) },
->>>>>>> e75d2269
                                 );
                             } else {
                                 break :brk try std.fmt.allocPrint(
                                     bun.default_allocator,
                                     "{s}://{s}{s}?X-Amz-Acl={s}&x-amz-storage-class={s}&Content-MD5={s}&X-Amz-Algorithm=AWS4-HMAC-SHA256&X-Amz-Credential={s}%2F{s}%2F{s}%2F{s}%2Faws4_request&X-Amz-Date={s}&X-Amz-Expires={}&X-Amz-SignedHeaders=host&X-Amz-Signature={s}",
-<<<<<<< HEAD
-                                    .{ protocol, host, normalizedPath, acl_value, storage_class_value, encoded_content_md5_value, this.accessKeyId, amz_day, region, service_name, amz_date, expires, bun.fmt.bytesToHex(signature[0..DIGESTED_HMAC_256_LEN], .lower) },
-=======
                                     .{ protocol, host, normalizedPath, acl_value, storage_class_value, encoded_content_md5_value, this.accessKeyId, amz_day, region, service_name, amz_date, expires, std.fmt.bytesToHex(signature[0..DIGESTED_HMAC_256_LEN], .lower) },
->>>>>>> e75d2269
                                 );
                             }
                         } else {
@@ -894,21 +877,13 @@
                                 break :brk try std.fmt.allocPrint(
                                     bun.default_allocator,
                                     "{s}://{s}{s}?x-amz-storage-class={s}&Content-MD5={s}&X-Amz-Algorithm=AWS4-HMAC-SHA256&X-Amz-Credential={s}%2F{s}%2F{s}%2F{s}%2Faws4_request&X-Amz-Date={s}&X-Amz-Expires={}&X-Amz-Security-Token={s}&X-Amz-SignedHeaders=host&X-Amz-Signature={s}",
-<<<<<<< HEAD
-                                    .{ protocol, host, normalizedPath, storage_class_value, encoded_content_md5_value, this.accessKeyId, amz_day, region, service_name, amz_date, expires, token, bun.fmt.bytesToHex(signature[0..DIGESTED_HMAC_256_LEN], .lower) },
-=======
                                     .{ protocol, host, normalizedPath, storage_class_value, encoded_content_md5_value, this.accessKeyId, amz_day, region, service_name, amz_date, expires, token, std.fmt.bytesToHex(signature[0..DIGESTED_HMAC_256_LEN], .lower) },
->>>>>>> e75d2269
                                 );
                             } else {
                                 break :brk try std.fmt.allocPrint(
                                     bun.default_allocator,
                                     "{s}://{s}{s}?x-amz-storage-class={s}&Content-MD5={s}&X-Amz-Algorithm=AWS4-HMAC-SHA256&X-Amz-Credential={s}%2F{s}%2F{s}%2F{s}%2Faws4_request&X-Amz-Date={s}&X-Amz-Expires={}&X-Amz-SignedHeaders=host&X-Amz-Signature={s}",
-<<<<<<< HEAD
-                                    .{ protocol, host, normalizedPath, storage_class_value, encoded_content_md5_value, this.accessKeyId, amz_day, region, service_name, amz_date, expires, bun.fmt.bytesToHex(signature[0..DIGESTED_HMAC_256_LEN], .lower) },
-=======
                                     .{ protocol, host, normalizedPath, storage_class_value, encoded_content_md5_value, this.accessKeyId, amz_day, region, service_name, amz_date, expires, std.fmt.bytesToHex(signature[0..DIGESTED_HMAC_256_LEN], .lower) },
->>>>>>> e75d2269
                                 );
                             }
                         }
@@ -918,21 +893,13 @@
                                 break :brk try std.fmt.allocPrint(
                                     bun.default_allocator,
                                     "{s}://{s}{s}?X-Amz-Acl={s}&Content-MD5={s}&X-Amz-Algorithm=AWS4-HMAC-SHA256&X-Amz-Credential={s}%2F{s}%2F{s}%2F{s}%2Faws4_request&X-Amz-Date={s}&X-Amz-Expires={}&X-Amz-Security-Token={s}&X-Amz-SignedHeaders=host&X-Amz-Signature={s}",
-<<<<<<< HEAD
-                                    .{ protocol, host, normalizedPath, acl_value, encoded_content_md5_value, this.accessKeyId, amz_day, region, service_name, amz_date, expires, token, bun.fmt.bytesToHex(signature[0..DIGESTED_HMAC_256_LEN], .lower) },
-=======
                                     .{ protocol, host, normalizedPath, acl_value, encoded_content_md5_value, this.accessKeyId, amz_day, region, service_name, amz_date, expires, token, std.fmt.bytesToHex(signature[0..DIGESTED_HMAC_256_LEN], .lower) },
->>>>>>> e75d2269
                                 );
                             } else {
                                 break :brk try std.fmt.allocPrint(
                                     bun.default_allocator,
                                     "{s}://{s}{s}?X-Amz-Acl={s}&Content-MD5={s}&X-Amz-Algorithm=AWS4-HMAC-SHA256&X-Amz-Credential={s}%2F{s}%2F{s}%2F{s}%2Faws4_request&X-Amz-Date={s}&X-Amz-Expires={}&X-Amz-SignedHeaders=host&X-Amz-Signature={s}",
-<<<<<<< HEAD
-                                    .{ protocol, host, normalizedPath, acl_value, encoded_content_md5_value, this.accessKeyId, amz_day, region, service_name, amz_date, expires, bun.fmt.bytesToHex(signature[0..DIGESTED_HMAC_256_LEN], .lower) },
-=======
                                     .{ protocol, host, normalizedPath, acl_value, encoded_content_md5_value, this.accessKeyId, amz_day, region, service_name, amz_date, expires, std.fmt.bytesToHex(signature[0..DIGESTED_HMAC_256_LEN], .lower) },
->>>>>>> e75d2269
                                 );
                             }
                         } else {
@@ -940,21 +907,13 @@
                                 break :brk try std.fmt.allocPrint(
                                     bun.default_allocator,
                                     "{s}://{s}{s}?X-Amz-Algorithm=AWS4-HMAC-SHA256&Content-MD5={s}&X-Amz-Credential={s}%2F{s}%2F{s}%2F{s}%2Faws4_request&X-Amz-Date={s}&X-Amz-Expires={}&X-Amz-Security-Token={s}&X-Amz-SignedHeaders=host&X-Amz-Signature={s}",
-<<<<<<< HEAD
-                                    .{ protocol, host, normalizedPath, encoded_content_md5_value, this.accessKeyId, amz_day, region, service_name, amz_date, expires, token, bun.fmt.bytesToHex(signature[0..DIGESTED_HMAC_256_LEN], .lower) },
-=======
                                     .{ protocol, host, normalizedPath, encoded_content_md5_value, this.accessKeyId, amz_day, region, service_name, amz_date, expires, token, std.fmt.bytesToHex(signature[0..DIGESTED_HMAC_256_LEN], .lower) },
->>>>>>> e75d2269
                                 );
                             } else {
                                 break :brk try std.fmt.allocPrint(
                                     bun.default_allocator,
                                     "{s}://{s}{s}?X-Amz-Algorithm=AWS4-HMAC-SHA256&Content-MD5={s}&X-Amz-Credential={s}%2F{s}%2F{s}%2F{s}%2Faws4_request&X-Amz-Date={s}&X-Amz-Expires={}&X-Amz-SignedHeaders=host&X-Amz-Signature={s}",
-<<<<<<< HEAD
-                                    .{ protocol, host, normalizedPath, encoded_content_md5_value, this.accessKeyId, amz_day, region, service_name, amz_date, expires, bun.fmt.bytesToHex(signature[0..DIGESTED_HMAC_256_LEN], .lower) },
-=======
                                     .{ protocol, host, normalizedPath, encoded_content_md5_value, this.accessKeyId, amz_day, region, service_name, amz_date, expires, std.fmt.bytesToHex(signature[0..DIGESTED_HMAC_256_LEN], .lower) },
->>>>>>> e75d2269
                                 );
                             }
                         }
@@ -966,21 +925,13 @@
                                 break :brk try std.fmt.allocPrint(
                                     bun.default_allocator,
                                     "{s}://{s}{s}?X-Amz-Acl={s}&x-amz-storage-class={s}&X-Amz-Algorithm=AWS4-HMAC-SHA256&X-Amz-Credential={s}%2F{s}%2F{s}%2F{s}%2Faws4_request&X-Amz-Date={s}&X-Amz-Expires={}&X-Amz-Security-Token={s}&X-Amz-SignedHeaders=host&X-Amz-Signature={s}",
-<<<<<<< HEAD
-                                    .{ protocol, host, normalizedPath, acl_value, storage_class_value, this.accessKeyId, amz_day, region, service_name, amz_date, expires, token, bun.fmt.bytesToHex(signature[0..DIGESTED_HMAC_256_LEN], .lower) },
-=======
                                     .{ protocol, host, normalizedPath, acl_value, storage_class_value, this.accessKeyId, amz_day, region, service_name, amz_date, expires, token, std.fmt.bytesToHex(signature[0..DIGESTED_HMAC_256_LEN], .lower) },
->>>>>>> e75d2269
                                 );
                             } else {
                                 break :brk try std.fmt.allocPrint(
                                     bun.default_allocator,
                                     "{s}://{s}{s}?X-Amz-Acl={s}&x-amz-storage-class={s}&X-Amz-Algorithm=AWS4-HMAC-SHA256&X-Amz-Credential={s}%2F{s}%2F{s}%2F{s}%2Faws4_request&X-Amz-Date={s}&X-Amz-Expires={}&X-Amz-SignedHeaders=host&X-Amz-Signature={s}",
-<<<<<<< HEAD
-                                    .{ protocol, host, normalizedPath, acl_value, storage_class_value, this.accessKeyId, amz_day, region, service_name, amz_date, expires, bun.fmt.bytesToHex(signature[0..DIGESTED_HMAC_256_LEN], .lower) },
-=======
                                     .{ protocol, host, normalizedPath, acl_value, storage_class_value, this.accessKeyId, amz_day, region, service_name, amz_date, expires, std.fmt.bytesToHex(signature[0..DIGESTED_HMAC_256_LEN], .lower) },
->>>>>>> e75d2269
                                 );
                             }
                         } else {
@@ -988,21 +939,13 @@
                                 break :brk try std.fmt.allocPrint(
                                     bun.default_allocator,
                                     "{s}://{s}{s}?x-amz-storage-class={s}&X-Amz-Algorithm=AWS4-HMAC-SHA256&X-Amz-Credential={s}%2F{s}%2F{s}%2F{s}%2Faws4_request&X-Amz-Date={s}&X-Amz-Expires={}&X-Amz-Security-Token={s}&X-Amz-SignedHeaders=host&X-Amz-Signature={s}",
-<<<<<<< HEAD
-                                    .{ protocol, host, normalizedPath, storage_class_value, this.accessKeyId, amz_day, region, service_name, amz_date, expires, token, bun.fmt.bytesToHex(signature[0..DIGESTED_HMAC_256_LEN], .lower) },
-=======
                                     .{ protocol, host, normalizedPath, storage_class_value, this.accessKeyId, amz_day, region, service_name, amz_date, expires, token, std.fmt.bytesToHex(signature[0..DIGESTED_HMAC_256_LEN], .lower) },
->>>>>>> e75d2269
                                 );
                             } else {
                                 break :brk try std.fmt.allocPrint(
                                     bun.default_allocator,
                                     "{s}://{s}{s}?x-amz-storage-class={s}&X-Amz-Algorithm=AWS4-HMAC-SHA256&X-Amz-Credential={s}%2F{s}%2F{s}%2F{s}%2Faws4_request&X-Amz-Date={s}&X-Amz-Expires={}&X-Amz-SignedHeaders=host&X-Amz-Signature={s}",
-<<<<<<< HEAD
-                                    .{ protocol, host, normalizedPath, storage_class_value, this.accessKeyId, amz_day, region, service_name, amz_date, expires, bun.fmt.bytesToHex(signature[0..DIGESTED_HMAC_256_LEN], .lower) },
-=======
                                     .{ protocol, host, normalizedPath, storage_class_value, this.accessKeyId, amz_day, region, service_name, amz_date, expires, std.fmt.bytesToHex(signature[0..DIGESTED_HMAC_256_LEN], .lower) },
->>>>>>> e75d2269
                                 );
                             }
                         }
@@ -1012,21 +955,13 @@
                                 break :brk try std.fmt.allocPrint(
                                     bun.default_allocator,
                                     "{s}://{s}{s}?X-Amz-Acl={s}&X-Amz-Algorithm=AWS4-HMAC-SHA256&X-Amz-Credential={s}%2F{s}%2F{s}%2F{s}%2Faws4_request&X-Amz-Date={s}&X-Amz-Expires={}&X-Amz-Security-Token={s}&X-Amz-SignedHeaders=host&X-Amz-Signature={s}",
-<<<<<<< HEAD
-                                    .{ protocol, host, normalizedPath, acl_value, this.accessKeyId, amz_day, region, service_name, amz_date, expires, token, bun.fmt.bytesToHex(signature[0..DIGESTED_HMAC_256_LEN], .lower) },
-=======
                                     .{ protocol, host, normalizedPath, acl_value, this.accessKeyId, amz_day, region, service_name, amz_date, expires, token, std.fmt.bytesToHex(signature[0..DIGESTED_HMAC_256_LEN], .lower) },
->>>>>>> e75d2269
                                 );
                             } else {
                                 break :brk try std.fmt.allocPrint(
                                     bun.default_allocator,
                                     "{s}://{s}{s}?X-Amz-Acl={s}&X-Amz-Algorithm=AWS4-HMAC-SHA256&X-Amz-Credential={s}%2F{s}%2F{s}%2F{s}%2Faws4_request&X-Amz-Date={s}&X-Amz-Expires={}&X-Amz-SignedHeaders=host&X-Amz-Signature={s}",
-<<<<<<< HEAD
-                                    .{ protocol, host, normalizedPath, acl_value, this.accessKeyId, amz_day, region, service_name, amz_date, expires, bun.fmt.bytesToHex(signature[0..DIGESTED_HMAC_256_LEN], .lower) },
-=======
                                     .{ protocol, host, normalizedPath, acl_value, this.accessKeyId, amz_day, region, service_name, amz_date, expires, std.fmt.bytesToHex(signature[0..DIGESTED_HMAC_256_LEN], .lower) },
->>>>>>> e75d2269
                                 );
                             }
                         } else {
@@ -1034,21 +969,13 @@
                                 break :brk try std.fmt.allocPrint(
                                     bun.default_allocator,
                                     "{s}://{s}{s}?X-Amz-Algorithm=AWS4-HMAC-SHA256&X-Amz-Credential={s}%2F{s}%2F{s}%2F{s}%2Faws4_request&X-Amz-Date={s}&X-Amz-Expires={}&X-Amz-Security-Token={s}&X-Amz-SignedHeaders=host&X-Amz-Signature={s}",
-<<<<<<< HEAD
-                                    .{ protocol, host, normalizedPath, this.accessKeyId, amz_day, region, service_name, amz_date, expires, token, bun.fmt.bytesToHex(signature[0..DIGESTED_HMAC_256_LEN], .lower) },
-=======
                                     .{ protocol, host, normalizedPath, this.accessKeyId, amz_day, region, service_name, amz_date, expires, token, std.fmt.bytesToHex(signature[0..DIGESTED_HMAC_256_LEN], .lower) },
->>>>>>> e75d2269
                                 );
                             } else {
                                 break :brk try std.fmt.allocPrint(
                                     bun.default_allocator,
                                     "{s}://{s}{s}?X-Amz-Algorithm=AWS4-HMAC-SHA256&X-Amz-Credential={s}%2F{s}%2F{s}%2F{s}%2Faws4_request&X-Amz-Date={s}&X-Amz-Expires={}&X-Amz-SignedHeaders=host&X-Amz-Signature={s}",
-<<<<<<< HEAD
-                                    .{ protocol, host, normalizedPath, this.accessKeyId, amz_day, region, service_name, amz_date, expires, bun.fmt.bytesToHex(signature[0..DIGESTED_HMAC_256_LEN], .lower) },
-=======
                                     .{ protocol, host, normalizedPath, this.accessKeyId, amz_day, region, service_name, amz_date, expires, std.fmt.bytesToHex(signature[0..DIGESTED_HMAC_256_LEN], .lower) },
->>>>>>> e75d2269
                                 );
                             }
                         }
