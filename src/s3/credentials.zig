const bun = @import("root").bun;
const picohttp = bun.picohttp;
const std = @import("std");

const MultiPartUploadOptions = @import("./multipart_options.zig").MultiPartUploadOptions;
const ACL = @import("./acl.zig").ACL;
const StorageClass = @import("./storage_class.zig").StorageClass;

const JSC = bun.JSC;
const RareData = JSC.RareData;
const strings = bun.strings;
const DotEnv = bun.DotEnv;

pub const S3Credentials = struct {
    accessKeyId: []const u8,
    secretAccessKey: []const u8,
    region: []const u8,
    endpoint: []const u8,
    bucket: []const u8,
    sessionToken: []const u8,
    storage_class: ?StorageClass = null,
    /// Important for MinIO support.
    insecure_http: bool = false,
    /// indicates if the endpoint is a virtual hosted style bucket
    virtual_hosted_style: bool = false,
    ref_count: u32 = 1,
    pub usingnamespace bun.NewRefCounted(@This(), deinit, null);

    pub fn estimatedSize(this: *const @This()) usize {
        return @sizeOf(S3Credentials) + this.accessKeyId.len + this.region.len + this.secretAccessKey.len + this.endpoint.len + this.bucket.len;
    }

    fn hashConst(acl: []const u8) u64 {
        var hasher = std.hash.Wyhash.init(0);
        var remain = acl;

        var buf: [@sizeOf(@TypeOf(hasher.buf))]u8 = undefined;

        while (remain.len > 0) {
            const end = @min(hasher.buf.len, remain.len);

            hasher.update(strings.copyLowercaseIfNeeded(remain[0..end], &buf));
            remain = remain[end..];
        }

        return hasher.final();
    }
    pub fn getCredentialsWithOptions(this: S3Credentials, default_options: MultiPartUploadOptions, options: ?JSC.JSValue, default_acl: ?ACL, default_storage_class: ?StorageClass, globalObject: *JSC.JSGlobalObject) bun.JSError!S3CredentialsWithOptions {
        bun.analytics.Features.s3 += 1;
        // get ENV config
        var new_credentials = S3CredentialsWithOptions{
            .credentials = this,
            .options = default_options,
            .acl = default_acl,
            .storage_class = default_storage_class,
        };
        errdefer {
            new_credentials.deinit();
        }

        if (options) |opts| {
            if (opts.isObject()) {
                if (try opts.getTruthyComptime(globalObject, "accessKeyId")) |js_value| {
                    if (!js_value.isEmptyOrUndefinedOrNull()) {
                        if (js_value.isString()) {
                            const str = bun.String.fromJS(js_value, globalObject);
                            defer str.deref();
                            if (str.tag != .Empty and str.tag != .Dead) {
                                new_credentials._accessKeyIdSlice = str.toUTF8(bun.default_allocator);
                                new_credentials.credentials.accessKeyId = new_credentials._accessKeyIdSlice.?.slice();
                                new_credentials.changed_credentials = true;
                            }
                        } else {
                            return globalObject.throwInvalidArgumentTypeValue("accessKeyId", "string", js_value);
                        }
                    }
                }
                if (try opts.getTruthyComptime(globalObject, "secretAccessKey")) |js_value| {
                    if (!js_value.isEmptyOrUndefinedOrNull()) {
                        if (js_value.isString()) {
                            const str = bun.String.fromJS(js_value, globalObject);
                            defer str.deref();
                            if (str.tag != .Empty and str.tag != .Dead) {
                                new_credentials._secretAccessKeySlice = str.toUTF8(bun.default_allocator);
                                new_credentials.credentials.secretAccessKey = new_credentials._secretAccessKeySlice.?.slice();
                                new_credentials.changed_credentials = true;
                            }
                        } else {
                            return globalObject.throwInvalidArgumentTypeValue("secretAccessKey", "string", js_value);
                        }
                    }
                }
                if (try opts.getTruthyComptime(globalObject, "region")) |js_value| {
                    if (!js_value.isEmptyOrUndefinedOrNull()) {
                        if (js_value.isString()) {
                            const str = bun.String.fromJS(js_value, globalObject);
                            defer str.deref();
                            if (str.tag != .Empty and str.tag != .Dead) {
                                new_credentials._regionSlice = str.toUTF8(bun.default_allocator);
                                new_credentials.credentials.region = new_credentials._regionSlice.?.slice();
                                new_credentials.changed_credentials = true;
                            }
                        } else {
                            return globalObject.throwInvalidArgumentTypeValue("region", "string", js_value);
                        }
                    }
                }
                if (try opts.getTruthyComptime(globalObject, "endpoint")) |js_value| {
                    if (!js_value.isEmptyOrUndefinedOrNull()) {
                        if (js_value.isString()) {
                            const str = bun.String.fromJS(js_value, globalObject);
                            defer str.deref();
                            if (str.tag != .Empty and str.tag != .Dead) {
                                new_credentials._endpointSlice = str.toUTF8(bun.default_allocator);
                                const endpoint = new_credentials._endpointSlice.?.slice();
                                const url = bun.URL.parse(endpoint);
                                const normalized_endpoint = url.hostWithPath();
                                if (normalized_endpoint.len > 0) {
                                    new_credentials.credentials.endpoint = normalized_endpoint;

                                    // Default to https://
                                    // Only use http:// if the endpoint specifically starts with 'http://'
                                    new_credentials.credentials.insecure_http = url.isHTTP();

                                    new_credentials.changed_credentials = true;
                                } else if (endpoint.len > 0) {
                                    // endpoint is not a valid URL
                                    return globalObject.throwInvalidArgumentTypeValue("endpoint", "string", js_value);
                                }
                            }
                        } else {
                            return globalObject.throwInvalidArgumentTypeValue("endpoint", "string", js_value);
                        }
                    }
                }
                if (try opts.getTruthyComptime(globalObject, "bucket")) |js_value| {
                    if (!js_value.isEmptyOrUndefinedOrNull()) {
                        if (js_value.isString()) {
                            const str = bun.String.fromJS(js_value, globalObject);
                            defer str.deref();
                            if (str.tag != .Empty and str.tag != .Dead) {
                                new_credentials._bucketSlice = str.toUTF8(bun.default_allocator);
                                new_credentials.credentials.bucket = new_credentials._bucketSlice.?.slice();
                                new_credentials.changed_credentials = true;
                            }
                        } else {
                            return globalObject.throwInvalidArgumentTypeValue("bucket", "string", js_value);
                        }
                    }
                }

                if (try opts.getBooleanStrict(globalObject, "virtualHostedStyle")) |virtual_hosted_style| {
                    new_credentials.credentials.virtual_hosted_style = virtual_hosted_style;
                    new_credentials.changed_credentials = true;
                }

                if (try opts.getTruthyComptime(globalObject, "sessionToken")) |js_value| {
                    if (!js_value.isEmptyOrUndefinedOrNull()) {
                        if (js_value.isString()) {
                            const str = bun.String.fromJS(js_value, globalObject);
                            defer str.deref();
                            if (str.tag != .Empty and str.tag != .Dead) {
                                new_credentials._sessionTokenSlice = str.toUTF8(bun.default_allocator);
                                new_credentials.credentials.sessionToken = new_credentials._sessionTokenSlice.?.slice();
                                new_credentials.changed_credentials = true;
                            }
                        } else {
                            return globalObject.throwInvalidArgumentTypeValue("bucket", "string", js_value);
                        }
                    }
                }

                if (try opts.getOptional(globalObject, "pageSize", i64)) |pageSize| {
                    if (pageSize < MultiPartUploadOptions.MIN_SINGLE_UPLOAD_SIZE and pageSize > MultiPartUploadOptions.MAX_SINGLE_UPLOAD_SIZE) {
                        return globalObject.throwRangeError(pageSize, .{
                            .min = @intCast(MultiPartUploadOptions.MIN_SINGLE_UPLOAD_SIZE),
                            .max = @intCast(MultiPartUploadOptions.MAX_SINGLE_UPLOAD_SIZE),
                            .field_name = "pageSize",
                        });
                    } else {
                        new_credentials.options.partSize = @intCast(pageSize);
                    }
                }

                if (try opts.getOptional(globalObject, "queueSize", i32)) |queueSize| {
                    if (queueSize < 1) {
                        return globalObject.throwRangeError(queueSize, .{
                            .min = 1,
                            .field_name = "queueSize",
                        });
                    } else {
                        new_credentials.options.queueSize = @intCast(@max(queueSize, std.math.maxInt(u8)));
                    }
                }

                if (try opts.getOptional(globalObject, "retry", i32)) |retry| {
                    if (retry < 0 and retry > 255) {
                        return globalObject.throwRangeError(retry, .{
                            .min = 0,
                            .max = 255,
                            .field_name = "retry",
                        });
                    } else {
                        new_credentials.options.retry = @intCast(retry);
                    }
                }
                if (try opts.getOptionalEnum(globalObject, "acl", ACL)) |acl| {
                    new_credentials.acl = acl;
                }

                if (try opts.getOptionalEnum(globalObject, "storageClass", StorageClass)) |storage_class| {
                    new_credentials.storage_class = storage_class;
                }
            }
        }
        return new_credentials;
    }
    pub fn dupe(this: *const @This()) *S3Credentials {
        return S3Credentials.new(.{
            .accessKeyId = if (this.accessKeyId.len > 0)
                bun.default_allocator.dupe(u8, this.accessKeyId) catch bun.outOfMemory()
            else
                "",

            .secretAccessKey = if (this.secretAccessKey.len > 0)
                bun.default_allocator.dupe(u8, this.secretAccessKey) catch bun.outOfMemory()
            else
                "",

            .region = if (this.region.len > 0)
                bun.default_allocator.dupe(u8, this.region) catch bun.outOfMemory()
            else
                "",

            .endpoint = if (this.endpoint.len > 0)
                bun.default_allocator.dupe(u8, this.endpoint) catch bun.outOfMemory()
            else
                "",

            .bucket = if (this.bucket.len > 0)
                bun.default_allocator.dupe(u8, this.bucket) catch bun.outOfMemory()
            else
                "",

            .sessionToken = if (this.sessionToken.len > 0)
                bun.default_allocator.dupe(u8, this.sessionToken) catch bun.outOfMemory()
            else
                "",

            .insecure_http = this.insecure_http,
            .virtual_hosted_style = this.virtual_hosted_style,
        });
    }
    pub fn deinit(this: *@This()) void {
        if (this.accessKeyId.len > 0) {
            bun.default_allocator.free(this.accessKeyId);
        }
        if (this.secretAccessKey.len > 0) {
            bun.default_allocator.free(this.secretAccessKey);
        }
        if (this.region.len > 0) {
            bun.default_allocator.free(this.region);
        }
        if (this.endpoint.len > 0) {
            bun.default_allocator.free(this.endpoint);
        }
        if (this.bucket.len > 0) {
            bun.default_allocator.free(this.bucket);
        }
        if (this.sessionToken.len > 0) {
            bun.default_allocator.free(this.sessionToken);
        }
        this.destroy();
    }

    const log = bun.Output.scoped(.AWS, false);

    const DateResult = struct {
        // numeric representation of year, month and day (excluding time components)
        numeric_day: u64,
        date: []const u8,
    };

    fn getAMZDate(allocator: std.mem.Allocator) DateResult {
        // We can also use Date.now() but would be slower and would add JSC dependency
        // var buffer: [28]u8 = undefined;
        // the code bellow is the same as new Date(Date.now()).toISOString()
        // JSC.JSValue.getDateNowISOString(globalObject, &buffer);

        // Create UTC timestamp
        const secs: u64 = @intCast(@divFloor(std.time.milliTimestamp(), 1000));
        const utc_seconds = std.time.epoch.EpochSeconds{ .secs = secs };
        const utc_day = utc_seconds.getEpochDay();
        const year_and_day = utc_day.calculateYearDay();
        const month_and_day = year_and_day.calculateMonthDay();
        // Get UTC date components
        const year = year_and_day.year;
        const day = @as(u32, month_and_day.day_index) + 1; // this starts in 0
        const month = month_and_day.month.numeric(); // starts in 1

        // Get UTC time components
        const time = utc_seconds.getDaySeconds();
        const hours = time.getHoursIntoDay();
        const minutes = time.getMinutesIntoHour();
        const seconds = time.getSecondsIntoMinute();

        // Format the date
        return .{
            .numeric_day = secs - time.secs,
            .date = std.fmt.allocPrint(allocator, "{d:0>4}{d:0>2}{d:0>2}T{d:0>2}{d:0>2}{d:0>2}Z", .{
                year,
                month,
                day,
                hours,
                minutes,
                seconds,
            }) catch bun.outOfMemory(),
        };
    }

    const DIGESTED_HMAC_256_LEN = 32;
    pub const SignResult = struct {
        amz_date: []const u8,
        host: []const u8,
        authorization: []const u8,
        url: []const u8,

        content_disposition: []const u8 = "",
        content_md5: []const u8 = "",
        session_token: []const u8 = "",
        acl: ?ACL = null,
        storage_class: ?StorageClass = null,
        _headers: [8]picohttp.Header = .{
            .{ .name = "", .value = "" },
            .{ .name = "", .value = "" },
            .{ .name = "", .value = "" },
            .{ .name = "", .value = "" },
            .{ .name = "", .value = "" },
            .{ .name = "", .value = "" },
            .{ .name = "", .value = "" },
            .{ .name = "", .value = "" },
        },
        _headers_len: u8 = 0,

        pub fn headers(this: *const @This()) []const picohttp.Header {
            return this._headers[0..this._headers_len];
        }

        pub fn mixWithHeader(this: *const @This(), headers_buffer: []picohttp.Header, header: picohttp.Header) []const picohttp.Header {
            // copy the headers to buffer
            const len = this._headers_len;
            for (this._headers[0..len], 0..len) |existing_header, i| {
                headers_buffer[i] = existing_header;
            }
            headers_buffer[len] = header;
            return headers_buffer[0 .. len + 1];
        }

        pub fn deinit(this: *const @This()) void {
            if (this.amz_date.len > 0) {
                bun.default_allocator.free(this.amz_date);
            }

            if (this.session_token.len > 0) {
                bun.default_allocator.free(this.session_token);
            }

            if (this.content_disposition.len > 0) {
                bun.default_allocator.free(this.content_disposition);
            }

            if (this.host.len > 0) {
                bun.default_allocator.free(this.host);
            }

            if (this.authorization.len > 0) {
                bun.default_allocator.free(this.authorization);
            }

            if (this.url.len > 0) {
                bun.default_allocator.free(this.url);
            }

            if (this.content_md5.len > 0) {
                bun.default_allocator.free(this.content_md5);
            }
        }
    };

    pub const SignQueryOptions = struct {
        expires: usize = 86400,
    };
    pub const SignOptions = struct {
        path: []const u8,
        method: bun.http.Method,
        content_hash: ?[]const u8 = null,
        content_md5: ?[]const u8 = null,
        search_params: ?[]const u8 = null,
        content_disposition: ?[]const u8 = null,
        acl: ?ACL = null,
        storage_class: ?StorageClass = null,
    };
    /// This is not used for signing but for console.log output, is just nice to have
    pub fn guessBucket(endpoint: []const u8) ?[]const u8 {
        // check if is amazonaws.com
        if (strings.indexOf(endpoint, ".amazonaws.com")) |_| {
            // check if is .s3. virtual host style
            if (strings.indexOf(endpoint, ".s3.")) |end| {
                // its https://bucket-name.s3.region-code.amazonaws.com/key-name
                const start = strings.indexOf(endpoint, "/") orelse {
                    return endpoint[0..end];
                };
                return endpoint[start + 1 .. end];
            }
        } else if (strings.indexOf(endpoint, ".r2.cloudflarestorage.com")) |r2_start| {
            // check if is <BUCKET>.<ACCOUNT_ID>.r2.cloudflarestorage.com
            const end = strings.indexOf(endpoint, ".") orelse return null; // actually unreachable
            if (end > 0 and r2_start == end) {
                // its https://<ACCOUNT_ID>.r2.cloudflarestorage.com
                return null;
            }
            // ok its virtual host style
            const start = strings.indexOf(endpoint, "/") orelse {
                return endpoint[0..end];
            };
            return endpoint[start + 1 .. end];
        }
        return null;
    }
    pub fn guessRegion(endpoint: []const u8) []const u8 {
        if (endpoint.len > 0) {
            if (strings.endsWith(endpoint, ".r2.cloudflarestorage.com")) return "auto";
            if (strings.indexOf(endpoint, ".amazonaws.com")) |end| {
                if (strings.indexOf(endpoint, "s3.")) |start| {
                    return endpoint[start + 3 .. end];
                }
            }
            // endpoint is informed but is not s3 so auto detect
            return "auto";
        }

        // no endpoint so we default to us-east-1 because s3.us-east-1.amazonaws.com is the default endpoint
        return "us-east-1";
    }
    fn toHexChar(value: u8) !u8 {
        return switch (value) {
            0...9 => value + '0',
            10...15 => (value - 10) + 'A',
            else => error.InvalidHexChar,
        };
    }
    pub fn encodeURIComponent(input: []const u8, buffer: []u8, comptime encode_slash: bool) ![]const u8 {
        var written: usize = 0;

        for (input) |c| {
            switch (c) {
                // RFC 3986 Unreserved Characters (do not encode)
                'A'...'Z', 'a'...'z', '0'...'9', '-', '_', '.', '~' => {
                    if (written >= buffer.len) return error.BufferTooSmall;
                    buffer[written] = c;
                    written += 1;
                },
                // All other characters need to be percent-encoded
                else => {
                    if (!encode_slash and (c == '/' or c == '\\')) {
                        if (written >= buffer.len) return error.BufferTooSmall;
                        buffer[written] = if (c == '\\') '/' else c;
                        written += 1;
                        continue;
                    }
                    if (written + 3 > buffer.len) return error.BufferTooSmall;
                    buffer[written] = '%';
                    // Convert byte to hex
                    const high_nibble: u8 = (c >> 4) & 0xF;
                    const low_nibble: u8 = c & 0xF;
                    buffer[written + 1] = try toHexChar(high_nibble);
                    buffer[written + 2] = try toHexChar(low_nibble);
                    written += 3;
                },
            }
        }

        return buffer[0..written];
    }

    pub fn signRequest(this: *const @This(), signOptions: SignOptions, signQueryOption: ?SignQueryOptions) !SignResult {
        const method = signOptions.method;
        const request_path = signOptions.path;
        const content_hash = signOptions.content_hash;
        var content_md5 = signOptions.content_md5;

        if (content_md5) |content_md5_val| {
            const len = bun.base64.encodeLen(content_md5_val);
            const content_md5_as_base64 = bun.default_allocator.alloc(u8, len) catch bun.outOfMemory();
            content_md5 = content_md5_as_base64[0..bun.base64.encode(content_md5_as_base64, content_md5_val)];
        }

        const search_params = signOptions.search_params;

        var content_disposition = signOptions.content_disposition;
        if (content_disposition != null and content_disposition.?.len == 0) {
            content_disposition = null;
        }
        const session_token: ?[]const u8 = if (this.sessionToken.len == 0) null else this.sessionToken;

        const acl: ?[]const u8 = if (signOptions.acl) |acl_value| acl_value.toString() else null;

        const storage_class: ?[]const u8 = if (signOptions.storage_class) |storage_class| storage_class.toString() else null;

        if (this.accessKeyId.len == 0 or this.secretAccessKey.len == 0) return error.MissingCredentials;
        const signQuery = signQueryOption != null;
        const expires = if (signQueryOption) |options| options.expires else 0;
        const method_name = switch (method) {
            .GET => "GET",
            .POST => "POST",
            .PUT => "PUT",
            .DELETE => "DELETE",
            .HEAD => "HEAD",
            else => return error.InvalidMethod,
        };

        const region = if (this.region.len > 0) this.region else guessRegion(this.endpoint);
        var full_path = request_path;
        // handle \\ on bucket name
        if (strings.startsWith(full_path, "/")) {
            full_path = full_path[1..];
        } else if (strings.startsWith(full_path, "\\")) {
            full_path = full_path[1..];
        }

        var path: []const u8 = full_path;
        var bucket: []const u8 = this.bucket;

        if (!this.virtual_hosted_style) {
            if (bucket.len == 0) {
                // guess bucket using path
                if (strings.indexOf(full_path, "/")) |end| {
                    if (strings.indexOf(full_path, "\\")) |backslash_index| {
                        if (backslash_index < end) {
                            bucket = full_path[0..backslash_index];
                            path = full_path[backslash_index + 1 ..];
                        }
                    }
                    bucket = full_path[0..end];
                    path = full_path[end + 1 ..];
                } else if (strings.indexOf(full_path, "\\")) |backslash_index| {
                    bucket = full_path[0..backslash_index];
                    path = full_path[backslash_index + 1 ..];
                } else {
                    return error.InvalidPath;
                }
            }
        }

        var isComplexeRequest = false;
        if (search_params) |sp| {
            isComplexeRequest = sp.len != 0;
        }

        if (strings.endsWith(path, "/")) {
            path = path[0..path.len];
        } else if (strings.endsWith(path, "\\")) {
            path = path[0 .. path.len - 1];
        }
        if (strings.startsWith(path, "/")) {
            path = path[1..];
        } else if (strings.startsWith(path, "\\")) {
            path = path[1..];
        }

        // if we allow path.len == 0 it will list the bucket for now we disallow
        if (!isComplexeRequest and path.len == 0) return error.InvalidPath;

        var normalized_path_buffer: [1024 + 63 + 2]u8 = undefined; // 1024 max key size and 63 max bucket name
        var path_buffer: [1024]u8 = undefined;
        var bucket_buffer: [63]u8 = undefined;
        bucket = encodeURIComponent(bucket, &bucket_buffer, false) catch return error.InvalidPath;
        path = encodeURIComponent(path, &path_buffer, false) catch return error.InvalidPath;
        // Default to https. Only use http if they explicit pass "http://" as the endpoint.
        const protocol = if (this.insecure_http) "http" else "https";

        // detect service name and host from region or endpoint
        var endpoint = this.endpoint;
        var extra_path: []const u8 = "";
        const host = brk_host: {
            if (this.endpoint.len > 0) {
                if (this.endpoint.len >= 2048) return error.InvalidEndpoint;
                var host = this.endpoint;
                if (bun.strings.indexOf(this.endpoint, "/")) |index| {
                    host = this.endpoint[0..index];
                    extra_path = this.endpoint[index..];
                }
                // only the host part is needed here
                break :brk_host try bun.default_allocator.dupe(u8, host);
            } else {
                if (this.virtual_hosted_style) {
                    // virtual hosted style requires a bucket name if an endpoint is not provided
                    if (bucket.len == 0) {
                        return error.InvalidEndpoint;
                    }
                    // default to https://<BUCKET_NAME>.s3.<REGION>.amazonaws.com/
                    endpoint = try std.fmt.allocPrint(bun.default_allocator, "{s}.s3.{s}.amazonaws.com", .{ bucket, region });
                    break :brk_host endpoint;
                }
                endpoint = try std.fmt.allocPrint(bun.default_allocator, "s3.{s}.amazonaws.com", .{region});
                break :brk_host endpoint;
            }
        };
        errdefer bun.default_allocator.free(host);
        const normalizedPath = brk: {
            if (this.virtual_hosted_style) {
                break :brk std.fmt.bufPrint(&normalized_path_buffer, "{s}/{s}", .{ extra_path, path }) catch return error.InvalidPath;
            } else {
                break :brk std.fmt.bufPrint(&normalized_path_buffer, "{s}/{s}/{s}", .{ extra_path, bucket, path }) catch return error.InvalidPath;
            }
        };

        const date_result = getAMZDate(bun.default_allocator);
        const amz_date = date_result.date;
        errdefer bun.default_allocator.free(amz_date);

        const amz_day = amz_date[0..8];
        const signed_headers = if (signQuery) "host" else brk: {
            if (content_md5 != null) {
                if (storage_class != null) {
                    if (acl != null) {
                        if (content_disposition != null) {
                            if (session_token != null) {
                                break :brk "content-disposition;content-md5;host;x-amz-acl;x-amz-content-sha256;x-amz-date;x-amz-security-token;x-amz-storage-class";
                            } else {
                                break :brk "content-disposition;content-md5;host;x-amz-acl;x-amz-content-sha256;x-amz-date;x-amz-storage-class";
                            }
                        } else {
                            if (session_token != null) {
                                break :brk "content-md5;host;x-amz-acl;x-amz-content-sha256;x-amz-date;x-amz-security-token;x-amz-storage-class";
                            } else {
                                break :brk "content-md5;host;x-amz-acl;x-amz-content-sha256;x-amz-date;x-amz-storage-class";
                            }
                        }
                    } else {
                        if (content_disposition != null) {
                            if (session_token != null) {
                                break :brk "content-disposition;content-md5;host;x-amz-content-sha256;x-amz-date;x-amz-security-token;x-amz-storage-class";
                            } else {
                                break :brk "content-disposition;content-md5;host;x-amz-content-sha256;x-amz-date;x-amz-storage-class";
                            }
                        } else {
                            if (session_token != null) {
                                break :brk "content-md5;host;x-amz-content-sha256;x-amz-date;x-amz-security-token;x-amz-storage-class";
                            } else {
                                break :brk "content-md5;host;x-amz-content-sha256;x-amz-date;x-amz-storage-class";
                            }
                        }
                    }
                } else {
                    if (acl != null) {
                        if (content_disposition != null) {
                            if (session_token != null) {
                                break :brk "content-disposition;content-md5;host;x-amz-acl;x-amz-content-sha256;x-amz-date;x-amz-security-token";
                            } else {
                                break :brk "content-disposition;content-md5;host;x-amz-acl;x-amz-content-sha256;x-amz-date";
                            }
                        } else {
                            if (session_token != null) {
                                break :brk "content-md5;host;x-amz-acl;x-amz-content-sha256;x-amz-date;x-amz-security-token";
                            } else {
                                break :brk "content-md5;host;x-amz-acl;x-amz-content-sha256;x-amz-date";
                            }
                        }
                    } else {
                        if (content_disposition != null) {
                            if (session_token != null) {
                                break :brk "content-disposition;content-md5;host;x-amz-content-sha256;x-amz-date;x-amz-security-token";
                            } else {
                                break :brk "content-disposition;content-md5;host;x-amz-content-sha256;x-amz-date";
                            }
                        } else {
                            if (session_token != null) {
                                break :brk "content-md5;host;x-amz-content-sha256;x-amz-date;x-amz-security-token";
                            } else {
                                break :brk "content-md5;host;x-amz-content-sha256;x-amz-date";
                            }
                        }
                    }
                }
            } else {
                if (storage_class != null) {
                    if (acl != null) {
                        if (content_disposition != null) {
                            if (session_token != null) {
                                break :brk "content-disposition;host;x-amz-acl;x-amz-content-sha256;x-amz-date;x-amz-security-token;x-amz-storage-class";
                            } else {
                                break :brk "content-disposition;host;x-amz-acl;x-amz-content-sha256;x-amz-date;x-amz-storage-class";
                            }
                        } else {
                            if (session_token != null) {
                                break :brk "host;x-amz-acl;x-amz-content-sha256;x-amz-date;x-amz-security-token;x-amz-storage-class";
                            } else {
                                break :brk "host;x-amz-acl;x-amz-content-sha256;x-amz-date;x-amz-storage-class";
                            }
                        }
                    } else {
                        if (content_disposition != null) {
                            if (session_token != null) {
                                break :brk "content-disposition;host;x-amz-content-sha256;x-amz-date;x-amz-security-token;x-amz-storage-class";
                            } else {
                                break :brk "content-disposition;host;x-amz-content-sha256;x-amz-date;x-amz-storage-class";
                            }
                        } else {
                            if (session_token != null) {
                                break :brk "host;x-amz-content-sha256;x-amz-date;x-amz-security-token;x-amz-storage-class";
                            } else {
                                break :brk "host;x-amz-content-sha256;x-amz-date;x-amz-storage-class";
                            }
                        }
                    }
                } else {
                    if (acl != null) {
                        if (content_disposition != null) {
                            if (session_token != null) {
                                break :brk "content-disposition;host;x-amz-acl;x-amz-content-sha256;x-amz-date;x-amz-security-token";
                            } else {
                                break :brk "content-disposition;host;x-amz-acl;x-amz-content-sha256;x-amz-date";
                            }
                        } else {
                            if (session_token != null) {
                                break :brk "host;x-amz-acl;x-amz-content-sha256;x-amz-date;x-amz-security-token";
                            } else {
                                break :brk "host;x-amz-acl;x-amz-content-sha256;x-amz-date";
                            }
                        }
                    } else {
                        if (content_disposition != null) {
                            if (session_token != null) {
                                break :brk "content-disposition;host;x-amz-content-sha256;x-amz-date;x-amz-security-token";
                            } else {
                                break :brk "content-disposition;host;x-amz-content-sha256;x-amz-date";
                            }
                        } else {
                            if (session_token != null) {
                                break :brk "host;x-amz-content-sha256;x-amz-date;x-amz-security-token";
                            } else {
                                break :brk "host;x-amz-content-sha256;x-amz-date";
                            }
                        }
                    }
                }
            }
        };

        const service_name = "s3";

        const aws_content_hash = if (content_hash) |hash| hash else ("UNSIGNED-PAYLOAD");
        var tmp_buffer: [4096]u8 = undefined;

        const authorization = brk: {
            // we hash the hash so we need 2 buffers
            var hmac_sig_service: [bun.BoringSSL.EVP_MAX_MD_SIZE]u8 = undefined;
            var hmac_sig_service2: [bun.BoringSSL.EVP_MAX_MD_SIZE]u8 = undefined;

            const sigDateRegionServiceReq = brk_sign: {
                const key = try std.fmt.bufPrint(&tmp_buffer, "{s}{s}{s}", .{ region, service_name, this.secretAccessKey });
                var cache = (JSC.VirtualMachine.getMainThreadVM() orelse JSC.VirtualMachine.get()).rareData().awsCache();
                if (cache.get(date_result.numeric_day, key)) |cached| {
                    break :brk_sign cached;
                }
                // not cached yet lets generate a new one
                const sigDate = bun.hmac.generate(try std.fmt.bufPrint(&tmp_buffer, "AWS4{s}", .{this.secretAccessKey}), amz_day, .sha256, &hmac_sig_service) orelse return error.FailedToGenerateSignature;
                const sigDateRegion = bun.hmac.generate(sigDate, region, .sha256, &hmac_sig_service2) orelse return error.FailedToGenerateSignature;
                const sigDateRegionService = bun.hmac.generate(sigDateRegion, service_name, .sha256, &hmac_sig_service) orelse return error.FailedToGenerateSignature;
                const result = bun.hmac.generate(sigDateRegionService, "aws4_request", .sha256, &hmac_sig_service2) orelse return error.FailedToGenerateSignature;

                cache.set(date_result.numeric_day, key, hmac_sig_service2[0..DIGESTED_HMAC_256_LEN].*);
                break :brk_sign result;
            };
            if (signQuery) {
                var token_encoded_buffer: [2048]u8 = undefined; // token is normaly like 600-700 but can be up to 2k
                var encoded_session_token: ?[]const u8 = null;
                if (session_token) |token| {
                    encoded_session_token = encodeURIComponent(token, &token_encoded_buffer, true) catch return error.InvalidSessionToken;
                }

                var content_md5_encoded_buffer: [128]u8 = undefined; // MD5 as base64 (which is required for AWS SigV4) is always 44, when encoded its always 46 (44 + ==)
                var encoded_content_md5: ?[]const u8 = null;

                if (content_md5) |content_md5_value| {
                    encoded_content_md5 = encodeURIComponent(content_md5_value, &content_md5_encoded_buffer, true) catch return error.FailedToGenerateSignature;
                }

                const canonical = brk_canonical: {
                    if (encoded_content_md5) |encoded_content_md5_value| {
                        if (storage_class) |storage_class_value| {
                            if (acl) |acl_value| {
                                if (encoded_session_token) |token| {
                                    break :brk_canonical try std.fmt.bufPrint(&tmp_buffer, "{s}\n{s}\nContent-MD5={s}&X-Amz-Acl={s}&X-Amz-Algorithm=AWS4-HMAC-SHA256&X-Amz-Credential={s}%2F{s}%2F{s}%2F{s}%2Faws4_request&X-Amz-Date={s}&X-Amz-Expires={}&X-Amz-Security-Token={s}&X-Amz-SignedHeaders=host&x-amz-storage-class={s}\nhost:{s}\n\n{s}\n{s}", .{ method_name, normalizedPath, encoded_content_md5_value, acl_value, this.accessKeyId, amz_day, region, service_name, amz_date, expires, token, storage_class_value, host, signed_headers, aws_content_hash });
                                } else {
                                    break :brk_canonical try std.fmt.bufPrint(&tmp_buffer, "{s}\n{s}\nContent-MD5={s}&X-Amz-Acl={s}&X-Amz-Algorithm=AWS4-HMAC-SHA256&X-Amz-Credential={s}%2F{s}%2F{s}%2F{s}%2Faws4_request&X-Amz-Date={s}&X-Amz-Expires={}&X-Amz-SignedHeaders=host&x-amz-storage-class={s}\nhost:{s}\n\n{s}\n{s}", .{ method_name, normalizedPath, encoded_content_md5_value, acl_value, this.accessKeyId, amz_day, region, service_name, amz_date, expires, storage_class_value, host, signed_headers, aws_content_hash });
                                }
                            } else {
                                if (encoded_session_token) |token| {
                                    break :brk_canonical try std.fmt.bufPrint(&tmp_buffer, "{s}\n{s}\nContent-MD5={s}&X-Amz-Algorithm=AWS4-HMAC-SHA256&X-Amz-Credential={s}%2F{s}%2F{s}%2F{s}%2Faws4_request&X-Amz-Date={s}&X-Amz-Expires={}&X-Amz-Security-Token={s}&X-Amz-SignedHeaders=host&x-amz-storage-class={s}\nhost:{s}\n\n{s}\n{s}", .{ method_name, normalizedPath, encoded_content_md5_value, this.accessKeyId, amz_day, region, service_name, amz_date, expires, token, storage_class_value, host, signed_headers, aws_content_hash });
                                } else {
                                    break :brk_canonical try std.fmt.bufPrint(&tmp_buffer, "{s}\n{s}\nContent-MD5={s}&X-Amz-Algorithm=AWS4-HMAC-SHA256&X-Amz-Credential={s}%2F{s}%2F{s}%2F{s}%2Faws4_request&X-Amz-Date={s}&X-Amz-Expires={}&X-Amz-SignedHeaders=host&x-amz-storage-class={s}\nhost:{s}\n\n{s}\n{s}", .{ method_name, normalizedPath, encoded_content_md5_value, this.accessKeyId, amz_day, region, service_name, amz_date, expires, storage_class_value, host, signed_headers, aws_content_hash });
                                }
                            }
                        } else {
                            if (acl) |acl_value| {
                                if (encoded_session_token) |token| {
                                    break :brk_canonical try std.fmt.bufPrint(&tmp_buffer, "{s}\n{s}\nContent-MD5={s}&X-Amz-Acl={s}&X-Amz-Algorithm=AWS4-HMAC-SHA256&X-Amz-Credential={s}%2F{s}%2F{s}%2F{s}%2Faws4_request&X-Amz-Date={s}&X-Amz-Expires={}&X-Amz-Security-Token={s}&X-Amz-SignedHeaders=host\nhost:{s}\n\n{s}\n{s}", .{ method_name, normalizedPath, encoded_content_md5_value, acl_value, this.accessKeyId, amz_day, region, service_name, amz_date, expires, token, host, signed_headers, aws_content_hash });
                                } else {
                                    break :brk_canonical try std.fmt.bufPrint(&tmp_buffer, "{s}\n{s}\nContent-MD5={s}&X-Amz-Acl={s}&X-Amz-Algorithm=AWS4-HMAC-SHA256&X-Amz-Credential={s}%2F{s}%2F{s}%2F{s}%2Faws4_request&X-Amz-Date={s}&X-Amz-Expires={}&X-Amz-SignedHeaders=host\nhost:{s}\n\n{s}\n{s}", .{ method_name, normalizedPath, encoded_content_md5_value, acl_value, this.accessKeyId, amz_day, region, service_name, amz_date, expires, host, signed_headers, aws_content_hash });
                                }
                            } else {
                                if (encoded_session_token) |token| {
                                    break :brk_canonical try std.fmt.bufPrint(&tmp_buffer, "{s}\n{s}\nContent-MD5={s}&X-Amz-Algorithm=AWS4-HMAC-SHA256&X-Amz-Credential={s}%2F{s}%2F{s}%2F{s}%2Faws4_request&X-Amz-Date={s}&X-Amz-Expires={}&X-Amz-Security-Token={s}&X-Amz-SignedHeaders=host\nhost:{s}\n\n{s}\n{s}", .{ method_name, normalizedPath, encoded_content_md5_value, this.accessKeyId, amz_day, region, service_name, amz_date, expires, token, host, signed_headers, aws_content_hash });
                                } else {
                                    break :brk_canonical try std.fmt.bufPrint(&tmp_buffer, "{s}\n{s}\nContent-MD5={s}&X-Amz-Algorithm=AWS4-HMAC-SHA256&X-Amz-Credential={s}%2F{s}%2F{s}%2F{s}%2Faws4_request&X-Amz-Date={s}&X-Amz-Expires={}&X-Amz-SignedHeaders=host\nhost:{s}\n\n{s}\n{s}", .{ method_name, normalizedPath, encoded_content_md5_value, this.accessKeyId, amz_day, region, service_name, amz_date, expires, host, signed_headers, aws_content_hash });
                                }
                            }
                        }
                    } else {
                        if (storage_class) |storage_class_value| {
                            if (acl) |acl_value| {
                                if (encoded_session_token) |token| {
                                    break :brk_canonical try std.fmt.bufPrint(&tmp_buffer, "{s}\n{s}\nX-Amz-Acl={s}&X-Amz-Algorithm=AWS4-HMAC-SHA256&X-Amz-Credential={s}%2F{s}%2F{s}%2F{s}%2Faws4_request&X-Amz-Date={s}&X-Amz-Expires={}&X-Amz-Security-Token={s}&X-Amz-SignedHeaders=host&x-amz-storage-class={s}\nhost:{s}\n\n{s}\n{s}", .{ method_name, normalizedPath, acl_value, this.accessKeyId, amz_day, region, service_name, amz_date, expires, token, storage_class_value, host, signed_headers, aws_content_hash });
                                } else {
                                    break :brk_canonical try std.fmt.bufPrint(&tmp_buffer, "{s}\n{s}\nX-Amz-Acl={s}&X-Amz-Algorithm=AWS4-HMAC-SHA256&X-Amz-Credential={s}%2F{s}%2F{s}%2F{s}%2Faws4_request&X-Amz-Date={s}&X-Amz-Expires={}&X-Amz-SignedHeaders=host&x-amz-storage-class={s}\nhost:{s}\n\n{s}\n{s}", .{ method_name, normalizedPath, acl_value, this.accessKeyId, amz_day, region, service_name, amz_date, expires, storage_class_value, host, signed_headers, aws_content_hash });
                                }
                            } else {
                                if (encoded_session_token) |token| {
                                    break :brk_canonical try std.fmt.bufPrint(&tmp_buffer, "{s}\n{s}\nX-Amz-Algorithm=AWS4-HMAC-SHA256&X-Amz-Credential={s}%2F{s}%2F{s}%2F{s}%2Faws4_request&X-Amz-Date={s}&X-Amz-Expires={}&X-Amz-Security-Token={s}&X-Amz-SignedHeaders=host&x-amz-storage-class={s}\nhost:{s}\n\n{s}\n{s}", .{ method_name, normalizedPath, this.accessKeyId, amz_day, region, service_name, amz_date, expires, token, storage_class_value, host, signed_headers, aws_content_hash });
                                } else {
                                    break :brk_canonical try std.fmt.bufPrint(&tmp_buffer, "{s}\n{s}\nX-Amz-Algorithm=AWS4-HMAC-SHA256&X-Amz-Credential={s}%2F{s}%2F{s}%2F{s}%2Faws4_request&X-Amz-Date={s}&X-Amz-Expires={}&X-Amz-SignedHeaders=host&x-amz-storage-class={s}\nhost:{s}\n\n{s}\n{s}", .{ method_name, normalizedPath, this.accessKeyId, amz_day, region, service_name, amz_date, expires, storage_class_value, host, signed_headers, aws_content_hash });
                                }
                            }
                        } else {
                            if (acl) |acl_value| {
                                if (encoded_session_token) |token| {
                                    break :brk_canonical try std.fmt.bufPrint(&tmp_buffer, "{s}\n{s}\nX-Amz-Acl={s}&X-Amz-Algorithm=AWS4-HMAC-SHA256&X-Amz-Credential={s}%2F{s}%2F{s}%2F{s}%2Faws4_request&X-Amz-Date={s}&X-Amz-Expires={}&X-Amz-Security-Token={s}&X-Amz-SignedHeaders=host\nhost:{s}\n\n{s}\n{s}", .{ method_name, normalizedPath, acl_value, this.accessKeyId, amz_day, region, service_name, amz_date, expires, token, host, signed_headers, aws_content_hash });
                                } else {
                                    break :brk_canonical try std.fmt.bufPrint(&tmp_buffer, "{s}\n{s}\nX-Amz-Acl={s}&X-Amz-Algorithm=AWS4-HMAC-SHA256&X-Amz-Credential={s}%2F{s}%2F{s}%2F{s}%2Faws4_request&X-Amz-Date={s}&X-Amz-Expires={}&X-Amz-SignedHeaders=host\nhost:{s}\n\n{s}\n{s}", .{ method_name, normalizedPath, acl_value, this.accessKeyId, amz_day, region, service_name, amz_date, expires, host, signed_headers, aws_content_hash });
                                }
                            } else {
                                if (encoded_session_token) |token| {
                                    break :brk_canonical try std.fmt.bufPrint(&tmp_buffer, "{s}\n{s}\nX-Amz-Algorithm=AWS4-HMAC-SHA256&X-Amz-Credential={s}%2F{s}%2F{s}%2F{s}%2Faws4_request&X-Amz-Date={s}&X-Amz-Expires={}&X-Amz-Security-Token={s}&X-Amz-SignedHeaders=host\nhost:{s}\n\n{s}\n{s}", .{ method_name, normalizedPath, this.accessKeyId, amz_day, region, service_name, amz_date, expires, token, host, signed_headers, aws_content_hash });
                                } else {
                                    break :brk_canonical try std.fmt.bufPrint(&tmp_buffer, "{s}\n{s}\nX-Amz-Algorithm=AWS4-HMAC-SHA256&X-Amz-Credential={s}%2F{s}%2F{s}%2F{s}%2Faws4_request&X-Amz-Date={s}&X-Amz-Expires={}&X-Amz-SignedHeaders=host\nhost:{s}\n\n{s}\n{s}", .{ method_name, normalizedPath, this.accessKeyId, amz_day, region, service_name, amz_date, expires, host, signed_headers, aws_content_hash });
                                }
                            }
                        }
                    }
                };
                var sha_digest = std.mem.zeroes(bun.sha.SHA256.Digest);
                bun.sha.SHA256.hash(canonical, &sha_digest, JSC.VirtualMachine.get().rareData().boringEngine());

                const signValue = try std.fmt.bufPrint(&tmp_buffer, "AWS4-HMAC-SHA256\n{s}\n{s}/{s}/{s}/aws4_request\n{s}", .{ amz_date, amz_day, region, service_name, std.fmt.bytesToHex(sha_digest[0..bun.sha.SHA256.digest], .lower) });

                const signature = bun.hmac.generate(sigDateRegionServiceReq, signValue, .sha256, &hmac_sig_service) orelse return error.FailedToGenerateSignature;

<<<<<<< HEAD
                if (encoded_content_md5) |encoded_content_md5_value| {
                    if (storage_class) |storage_class_value| {
                        if (acl) |acl_value| {
                            if (encoded_session_token) |token| {
                                break :brk try std.fmt.allocPrint(
                                    bun.default_allocator,
                                    "{s}://{s}{s}?X-Amz-Acl={s}&x-amz-storage-class={s}&Content-MD5={s}&X-Amz-Algorithm=AWS4-HMAC-SHA256&X-Amz-Credential={s}%2F{s}%2F{s}%2F{s}%2Faws4_request&X-Amz-Date={s}&X-Amz-Expires={}&X-Amz-Security-Token={s}&X-Amz-SignedHeaders=host&X-Amz-Signature={s}",
                                    .{ protocol, host, normalizedPath, acl_value, storage_class_value, encoded_content_md5_value, this.accessKeyId, amz_day, region, service_name, amz_date, expires, token, bun.fmt.bytesToHex(signature[0..DIGESTED_HMAC_256_LEN], .lower) },
                                );
                            } else {
                                break :brk try std.fmt.allocPrint(
                                    bun.default_allocator,
                                    "{s}://{s}{s}?X-Amz-Acl={s}&x-amz-storage-class={s}&Content-MD5={s}&X-Amz-Algorithm=AWS4-HMAC-SHA256&X-Amz-Credential={s}%2F{s}%2F{s}%2F{s}%2Faws4_request&X-Amz-Date={s}&X-Amz-Expires={}&X-Amz-SignedHeaders=host&X-Amz-Signature={s}",
                                    .{ protocol, host, normalizedPath, acl_value, storage_class_value, encoded_content_md5_value, this.accessKeyId, amz_day, region, service_name, amz_date, expires, bun.fmt.bytesToHex(signature[0..DIGESTED_HMAC_256_LEN], .lower) },
                                );
                            }
                        } else {
                            if (encoded_session_token) |token| {
                                break :brk try std.fmt.allocPrint(
                                    bun.default_allocator,
                                    "{s}://{s}{s}?x-amz-storage-class={s}&Content-MD5={s}&X-Amz-Algorithm=AWS4-HMAC-SHA256&X-Amz-Credential={s}%2F{s}%2F{s}%2F{s}%2Faws4_request&X-Amz-Date={s}&X-Amz-Expires={}&X-Amz-Security-Token={s}&X-Amz-SignedHeaders=host&X-Amz-Signature={s}",
                                    .{ protocol, host, normalizedPath, storage_class_value, encoded_content_md5_value, this.accessKeyId, amz_day, region, service_name, amz_date, expires, token, bun.fmt.bytesToHex(signature[0..DIGESTED_HMAC_256_LEN], .lower) },
                                );
                            } else {
                                break :brk try std.fmt.allocPrint(
                                    bun.default_allocator,
                                    "{s}://{s}{s}?x-amz-storage-class={s}&Content-MD5={s}&X-Amz-Algorithm=AWS4-HMAC-SHA256&X-Amz-Credential={s}%2F{s}%2F{s}%2F{s}%2Faws4_request&X-Amz-Date={s}&X-Amz-Expires={}&X-Amz-SignedHeaders=host&X-Amz-Signature={s}",
                                    .{ protocol, host, normalizedPath, storage_class_value, encoded_content_md5_value, this.accessKeyId, amz_day, region, service_name, amz_date, expires, bun.fmt.bytesToHex(signature[0..DIGESTED_HMAC_256_LEN], .lower) },
                                );
                            }
                        }
                    } else {
                        if (acl) |acl_value| {
                            if (encoded_session_token) |token| {
                                break :brk try std.fmt.allocPrint(
                                    bun.default_allocator,
                                    "{s}://{s}{s}?X-Amz-Acl={s}&Content-MD5={s}&X-Amz-Algorithm=AWS4-HMAC-SHA256&X-Amz-Credential={s}%2F{s}%2F{s}%2F{s}%2Faws4_request&X-Amz-Date={s}&X-Amz-Expires={}&X-Amz-Security-Token={s}&X-Amz-SignedHeaders=host&X-Amz-Signature={s}",
                                    .{ protocol, host, normalizedPath, acl_value, encoded_content_md5_value, this.accessKeyId, amz_day, region, service_name, amz_date, expires, token, bun.fmt.bytesToHex(signature[0..DIGESTED_HMAC_256_LEN], .lower) },
                                );
                            } else {
                                break :brk try std.fmt.allocPrint(
                                    bun.default_allocator,
                                    "{s}://{s}{s}?X-Amz-Acl={s}&Content-MD5={s}&X-Amz-Algorithm=AWS4-HMAC-SHA256&X-Amz-Credential={s}%2F{s}%2F{s}%2F{s}%2Faws4_request&X-Amz-Date={s}&X-Amz-Expires={}&X-Amz-SignedHeaders=host&X-Amz-Signature={s}",
                                    .{ protocol, host, normalizedPath, acl_value, encoded_content_md5_value, this.accessKeyId, amz_day, region, service_name, amz_date, expires, bun.fmt.bytesToHex(signature[0..DIGESTED_HMAC_256_LEN], .lower) },
                                );
                            }
                        } else {
                            if (encoded_session_token) |token| {
                                break :brk try std.fmt.allocPrint(
                                    bun.default_allocator,
                                    "{s}://{s}{s}?X-Amz-Algorithm=AWS4-HMAC-SHA256&Content-MD5={s}&X-Amz-Credential={s}%2F{s}%2F{s}%2F{s}%2Faws4_request&X-Amz-Date={s}&X-Amz-Expires={}&X-Amz-Security-Token={s}&X-Amz-SignedHeaders=host&X-Amz-Signature={s}",
                                    .{ protocol, host, normalizedPath, encoded_content_md5_value, this.accessKeyId, amz_day, region, service_name, amz_date, expires, token, bun.fmt.bytesToHex(signature[0..DIGESTED_HMAC_256_LEN], .lower) },
                                );
                            } else {
                                break :brk try std.fmt.allocPrint(
                                    bun.default_allocator,
                                    "{s}://{s}{s}?X-Amz-Algorithm=AWS4-HMAC-SHA256&Content-MD5={s}&X-Amz-Credential={s}%2F{s}%2F{s}%2F{s}%2Faws4_request&X-Amz-Date={s}&X-Amz-Expires={}&X-Amz-SignedHeaders=host&X-Amz-Signature={s}",
                                    .{ protocol, host, normalizedPath, encoded_content_md5_value, this.accessKeyId, amz_day, region, service_name, amz_date, expires, bun.fmt.bytesToHex(signature[0..DIGESTED_HMAC_256_LEN], .lower) },
                                );
                            }
                        }
                    }
                } else {
                    if (storage_class) |storage_class_value| {
                        if (acl) |acl_value| {
                            if (encoded_session_token) |token| {
                                break :brk try std.fmt.allocPrint(
                                    bun.default_allocator,
                                    "{s}://{s}{s}?X-Amz-Acl={s}&x-amz-storage-class={s}&X-Amz-Algorithm=AWS4-HMAC-SHA256&X-Amz-Credential={s}%2F{s}%2F{s}%2F{s}%2Faws4_request&X-Amz-Date={s}&X-Amz-Expires={}&X-Amz-Security-Token={s}&X-Amz-SignedHeaders=host&X-Amz-Signature={s}",
                                    .{ protocol, host, normalizedPath, acl_value, storage_class_value, this.accessKeyId, amz_day, region, service_name, amz_date, expires, token, bun.fmt.bytesToHex(signature[0..DIGESTED_HMAC_256_LEN], .lower) },
                                );
                            } else {
                                break :brk try std.fmt.allocPrint(
                                    bun.default_allocator,
                                    "{s}://{s}{s}?X-Amz-Acl={s}&x-amz-storage-class={s}&X-Amz-Algorithm=AWS4-HMAC-SHA256&X-Amz-Credential={s}%2F{s}%2F{s}%2F{s}%2Faws4_request&X-Amz-Date={s}&X-Amz-Expires={}&X-Amz-SignedHeaders=host&X-Amz-Signature={s}",
                                    .{ protocol, host, normalizedPath, acl_value, storage_class_value, this.accessKeyId, amz_day, region, service_name, amz_date, expires, bun.fmt.bytesToHex(signature[0..DIGESTED_HMAC_256_LEN], .lower) },
                                );
                            }
                        } else {
                            if (encoded_session_token) |token| {
                                break :brk try std.fmt.allocPrint(
                                    bun.default_allocator,
                                    "{s}://{s}{s}?x-amz-storage-class={s}&X-Amz-Algorithm=AWS4-HMAC-SHA256&X-Amz-Credential={s}%2F{s}%2F{s}%2F{s}%2Faws4_request&X-Amz-Date={s}&X-Amz-Expires={}&X-Amz-Security-Token={s}&X-Amz-SignedHeaders=host&X-Amz-Signature={s}",
                                    .{ protocol, host, normalizedPath, storage_class_value, this.accessKeyId, amz_day, region, service_name, amz_date, expires, token, bun.fmt.bytesToHex(signature[0..DIGESTED_HMAC_256_LEN], .lower) },
                                );
                            } else {
                                break :brk try std.fmt.allocPrint(
                                    bun.default_allocator,
                                    "{s}://{s}{s}?x-amz-storage-class={s}&X-Amz-Algorithm=AWS4-HMAC-SHA256&X-Amz-Credential={s}%2F{s}%2F{s}%2F{s}%2Faws4_request&X-Amz-Date={s}&X-Amz-Expires={}&X-Amz-SignedHeaders=host&X-Amz-Signature={s}",
                                    .{ protocol, host, normalizedPath, storage_class_value, this.accessKeyId, amz_day, region, service_name, amz_date, expires, bun.fmt.bytesToHex(signature[0..DIGESTED_HMAC_256_LEN], .lower) },
                                );
                            }
                        }
                    } else {
                        if (acl) |acl_value| {
                            if (encoded_session_token) |token| {
                                break :brk try std.fmt.allocPrint(
                                    bun.default_allocator,
                                    "{s}://{s}{s}?X-Amz-Acl={s}&X-Amz-Algorithm=AWS4-HMAC-SHA256&X-Amz-Credential={s}%2F{s}%2F{s}%2F{s}%2Faws4_request&X-Amz-Date={s}&X-Amz-Expires={}&X-Amz-Security-Token={s}&X-Amz-SignedHeaders=host&X-Amz-Signature={s}",
                                    .{ protocol, host, normalizedPath, acl_value, this.accessKeyId, amz_day, region, service_name, amz_date, expires, token, bun.fmt.bytesToHex(signature[0..DIGESTED_HMAC_256_LEN], .lower) },
                                );
                            } else {
                                break :brk try std.fmt.allocPrint(
                                    bun.default_allocator,
                                    "{s}://{s}{s}?X-Amz-Acl={s}&X-Amz-Algorithm=AWS4-HMAC-SHA256&X-Amz-Credential={s}%2F{s}%2F{s}%2F{s}%2Faws4_request&X-Amz-Date={s}&X-Amz-Expires={}&X-Amz-SignedHeaders=host&X-Amz-Signature={s}",
                                    .{ protocol, host, normalizedPath, acl_value, this.accessKeyId, amz_day, region, service_name, amz_date, expires, bun.fmt.bytesToHex(signature[0..DIGESTED_HMAC_256_LEN], .lower) },
                                );
                            }
                        } else {
                            if (encoded_session_token) |token| {
                                break :brk try std.fmt.allocPrint(
                                    bun.default_allocator,
                                    "{s}://{s}{s}?X-Amz-Algorithm=AWS4-HMAC-SHA256&X-Amz-Credential={s}%2F{s}%2F{s}%2F{s}%2Faws4_request&X-Amz-Date={s}&X-Amz-Expires={}&X-Amz-Security-Token={s}&X-Amz-SignedHeaders=host&X-Amz-Signature={s}",
                                    .{ protocol, host, normalizedPath, this.accessKeyId, amz_day, region, service_name, amz_date, expires, token, bun.fmt.bytesToHex(signature[0..DIGESTED_HMAC_256_LEN], .lower) },
                                );
                            } else {
                                break :brk try std.fmt.allocPrint(
                                    bun.default_allocator,
                                    "{s}://{s}{s}?X-Amz-Algorithm=AWS4-HMAC-SHA256&X-Amz-Credential={s}%2F{s}%2F{s}%2F{s}%2Faws4_request&X-Amz-Date={s}&X-Amz-Expires={}&X-Amz-SignedHeaders=host&X-Amz-Signature={s}",
                                    .{ protocol, host, normalizedPath, this.accessKeyId, amz_day, region, service_name, amz_date, expires, bun.fmt.bytesToHex(signature[0..DIGESTED_HMAC_256_LEN], .lower) },
                                );
                            }
=======
                if (storage_class) |storage_class_value| {
                    if (acl) |acl_value| {
                        if (encoded_session_token) |token| {
                            break :brk try std.fmt.allocPrint(
                                bun.default_allocator,
                                "{s}://{s}{s}?X-Amz-Acl={s}&x-amz-storage-class={s}&X-Amz-Algorithm=AWS4-HMAC-SHA256&X-Amz-Credential={s}%2F{s}%2F{s}%2F{s}%2Faws4_request&X-Amz-Date={s}&X-Amz-Expires={}&X-Amz-Security-Token={s}&X-Amz-SignedHeaders=host&X-Amz-Signature={s}",
                                .{ protocol, host, normalizedPath, acl_value, storage_class_value, this.accessKeyId, amz_day, region, service_name, amz_date, expires, token, std.fmt.bytesToHex(signature[0..DIGESTED_HMAC_256_LEN], .lower) },
                            );
                        } else {
                            break :brk try std.fmt.allocPrint(
                                bun.default_allocator,
                                "{s}://{s}{s}?X-Amz-Acl={s}&x-amz-storage-class={s}&X-Amz-Algorithm=AWS4-HMAC-SHA256&X-Amz-Credential={s}%2F{s}%2F{s}%2F{s}%2Faws4_request&X-Amz-Date={s}&X-Amz-Expires={}&X-Amz-SignedHeaders=host&X-Amz-Signature={s}",
                                .{ protocol, host, normalizedPath, acl_value, storage_class_value, this.accessKeyId, amz_day, region, service_name, amz_date, expires, std.fmt.bytesToHex(signature[0..DIGESTED_HMAC_256_LEN], .lower) },
                            );
                        }
                    } else {
                        if (encoded_session_token) |token| {
                            break :brk try std.fmt.allocPrint(
                                bun.default_allocator,
                                "{s}://{s}{s}?x-amz-storage-class={s}&X-Amz-Algorithm=AWS4-HMAC-SHA256&X-Amz-Credential={s}%2F{s}%2F{s}%2F{s}%2Faws4_request&X-Amz-Date={s}&X-Amz-Expires={}&X-Amz-Security-Token={s}&X-Amz-SignedHeaders=host&X-Amz-Signature={s}",
                                .{ protocol, host, normalizedPath, storage_class_value, this.accessKeyId, amz_day, region, service_name, amz_date, expires, token, std.fmt.bytesToHex(signature[0..DIGESTED_HMAC_256_LEN], .lower) },
                            );
                        } else {
                            break :brk try std.fmt.allocPrint(
                                bun.default_allocator,
                                "{s}://{s}{s}?x-amz-storage-class={s}&X-Amz-Algorithm=AWS4-HMAC-SHA256&X-Amz-Credential={s}%2F{s}%2F{s}%2F{s}%2Faws4_request&X-Amz-Date={s}&X-Amz-Expires={}&X-Amz-SignedHeaders=host&X-Amz-Signature={s}",
                                .{ protocol, host, normalizedPath, storage_class_value, this.accessKeyId, amz_day, region, service_name, amz_date, expires, std.fmt.bytesToHex(signature[0..DIGESTED_HMAC_256_LEN], .lower) },
                            );
                        }
                    }
                } else {
                    if (acl) |acl_value| {
                        if (encoded_session_token) |token| {
                            break :brk try std.fmt.allocPrint(
                                bun.default_allocator,
                                "{s}://{s}{s}?X-Amz-Acl={s}&X-Amz-Algorithm=AWS4-HMAC-SHA256&X-Amz-Credential={s}%2F{s}%2F{s}%2F{s}%2Faws4_request&X-Amz-Date={s}&X-Amz-Expires={}&X-Amz-Security-Token={s}&X-Amz-SignedHeaders=host&X-Amz-Signature={s}",
                                .{ protocol, host, normalizedPath, acl_value, this.accessKeyId, amz_day, region, service_name, amz_date, expires, token, std.fmt.bytesToHex(signature[0..DIGESTED_HMAC_256_LEN], .lower) },
                            );
                        } else {
                            break :brk try std.fmt.allocPrint(
                                bun.default_allocator,
                                "{s}://{s}{s}?X-Amz-Acl={s}&X-Amz-Algorithm=AWS4-HMAC-SHA256&X-Amz-Credential={s}%2F{s}%2F{s}%2F{s}%2Faws4_request&X-Amz-Date={s}&X-Amz-Expires={}&X-Amz-SignedHeaders=host&X-Amz-Signature={s}",
                                .{ protocol, host, normalizedPath, acl_value, this.accessKeyId, amz_day, region, service_name, amz_date, expires, std.fmt.bytesToHex(signature[0..DIGESTED_HMAC_256_LEN], .lower) },
                            );
                        }
                    } else {
                        if (encoded_session_token) |token| {
                            break :brk try std.fmt.allocPrint(
                                bun.default_allocator,
                                "{s}://{s}{s}?X-Amz-Algorithm=AWS4-HMAC-SHA256&X-Amz-Credential={s}%2F{s}%2F{s}%2F{s}%2Faws4_request&X-Amz-Date={s}&X-Amz-Expires={}&X-Amz-Security-Token={s}&X-Amz-SignedHeaders=host&X-Amz-Signature={s}",
                                .{ protocol, host, normalizedPath, this.accessKeyId, amz_day, region, service_name, amz_date, expires, token, std.fmt.bytesToHex(signature[0..DIGESTED_HMAC_256_LEN], .lower) },
                            );
                        } else {
                            break :brk try std.fmt.allocPrint(
                                bun.default_allocator,
                                "{s}://{s}{s}?X-Amz-Algorithm=AWS4-HMAC-SHA256&X-Amz-Credential={s}%2F{s}%2F{s}%2F{s}%2Faws4_request&X-Amz-Date={s}&X-Amz-Expires={}&X-Amz-SignedHeaders=host&X-Amz-Signature={s}",
                                .{ protocol, host, normalizedPath, this.accessKeyId, amz_day, region, service_name, amz_date, expires, std.fmt.bytesToHex(signature[0..DIGESTED_HMAC_256_LEN], .lower) },
                            );
>>>>>>> 5e4ebf43
                        }
                    }
                }
            } else {
                var encoded_content_disposition_buffer: [255]u8 = undefined;
                const encoded_content_disposition: []const u8 = if (content_disposition) |cd| encodeURIComponent(cd, &encoded_content_disposition_buffer, true) catch return error.ContentTypeIsTooLong else "";
                const canonical = brk_canonical: {
                    if (content_md5) |content_md5_value| {
                        if (storage_class) |storage_class_value| {
                            if (acl) |acl_value| {
                                if (content_disposition != null) {
                                    if (session_token) |token| {
                                        break :brk_canonical try std.fmt.bufPrint(&tmp_buffer, "{s}\n{s}\n{s}\ncontent-disposition:{s}\ncontent-md5:{s}\nhost:{s}\nx-amz-acl:{s}\nx-amz-content-sha256:{s}\nx-amz-date:{s}\nx-amz-security-token:{s}\nx-amz-storage-class:{s}\n\n{s}\n{s}", .{ method_name, normalizedPath, if (search_params) |p| p[1..] else "", encoded_content_disposition, content_md5_value, host, acl_value, aws_content_hash, amz_date, token, storage_class_value, signed_headers, aws_content_hash });
                                    } else {
                                        break :brk_canonical try std.fmt.bufPrint(&tmp_buffer, "{s}\n{s}\n{s}\ncontent-disposition:{s}\ncontent-md5:{s}\nhost:{s}\nx-amz-acl:{s}\nx-amz-content-sha256:{s}\nx-amz-date:{s}\nx-amz-storage-class:{s}\n\n{s}\n{s}", .{ method_name, normalizedPath, if (search_params) |p| p[1..] else "", encoded_content_disposition, content_md5_value, host, acl_value, aws_content_hash, amz_date, storage_class_value, signed_headers, aws_content_hash });
                                    }
                                } else {
                                    if (session_token) |token| {
                                        break :brk_canonical try std.fmt.bufPrint(&tmp_buffer, "{s}\n{s}\n{s}\ncontent-md5:{s}\nhost:{s}\nx-amz-acl:{s}\nx-amz-content-sha256:{s}\nx-amz-date:{s}\nx-amz-security-token:{s}\nx-amz-storage-class:{s}\n\n{s}\n{s}", .{ method_name, normalizedPath, if (search_params) |p| p[1..] else "", content_md5_value, host, acl_value, aws_content_hash, amz_date, token, storage_class_value, signed_headers, aws_content_hash });
                                    } else {
                                        break :brk_canonical try std.fmt.bufPrint(&tmp_buffer, "{s}\n{s}\n{s}\ncontent-md5:{s}\nhost:{s}\nx-amz-acl:{s}\nx-amz-content-sha256:{s}\nx-amz-date:{s}\nx-amz-storage-class:{s}\n\n{s}\n{s}", .{ method_name, normalizedPath, if (search_params) |p| p[1..] else "", content_md5_value, host, acl_value, aws_content_hash, amz_date, storage_class_value, signed_headers, aws_content_hash });
                                    }
                                }
                            } else {
                                if (content_disposition != null) {
                                    if (session_token) |token| {
                                        break :brk_canonical try std.fmt.bufPrint(&tmp_buffer, "{s}\n{s}\n{s}\ncontent-disposition:{s}\ncontent-md5:{s}\nhost:{s}\nx-amz-content-sha256:{s}\nx-amz-date:{s}\nx-amz-security-token:{s}\nx-amz-storage-class:{s}\n\n{s}\n{s}", .{ method_name, normalizedPath, if (search_params) |p| p[1..] else "", encoded_content_disposition, content_md5_value, host, aws_content_hash, amz_date, token, storage_class_value, signed_headers, aws_content_hash });
                                    } else {
                                        break :brk_canonical try std.fmt.bufPrint(&tmp_buffer, "{s}\n{s}\n{s}\ncontent-disposition:{s}\ncontent-md5:{s}\nhost:{s}\nx-amz-content-sha256:{s}\nx-amz-date:{s}\nx-amz-storage-class:{s}\n\n{s}\n{s}", .{ method_name, normalizedPath, if (search_params) |p| p[1..] else "", encoded_content_disposition, content_md5_value, host, aws_content_hash, amz_date, storage_class_value, signed_headers, aws_content_hash });
                                    }
                                } else {
                                    if (session_token) |token| {
                                        break :brk_canonical try std.fmt.bufPrint(&tmp_buffer, "{s}\n{s}\n{s}\ncontent-md5:{s}\nhost:{s}\nx-amz-content-sha256:{s}\nx-amz-date:{s}\nx-amz-security-token:{s}\nx-amz-storage-class:{s}\n\n{s}\n{s}", .{ method_name, normalizedPath, if (search_params) |p| p[1..] else "", content_md5_value, host, aws_content_hash, amz_date, token, storage_class_value, signed_headers, aws_content_hash });
                                    } else {
                                        break :brk_canonical try std.fmt.bufPrint(&tmp_buffer, "{s}\n{s}\n{s}\ncontent-md5:{s}\nhost:{s}\nx-amz-content-sha256:{s}\nx-amz-date:{s}\nx-amz-storage-class:{s}\n\n{s}\n{s}", .{ method_name, normalizedPath, if (search_params) |p| p[1..] else "", content_md5_value, host, aws_content_hash, amz_date, storage_class_value, signed_headers, aws_content_hash });
                                    }
                                }
                            }
                        } else {
                            if (acl) |acl_value| {
                                if (content_disposition != null) {
                                    if (session_token) |token| {
                                        break :brk_canonical try std.fmt.bufPrint(&tmp_buffer, "{s}\n{s}\n{s}\ncontent-disposition:{s}\ncontent-md5:{s}\nhost:{s}\nx-amz-acl:{s}\nx-amz-content-sha256:{s}\nx-amz-date:{s}\nx-amz-security-token:{s}\n\n{s}\n{s}", .{ method_name, normalizedPath, if (search_params) |p| p[1..] else "", encoded_content_disposition, content_md5_value, host, acl_value, aws_content_hash, amz_date, token, signed_headers, aws_content_hash });
                                    } else {
                                        break :brk_canonical try std.fmt.bufPrint(&tmp_buffer, "{s}\n{s}\n{s}\ncontent-disposition:{s}\ncontent-md5:{s}\nhost:{s}\nx-amz-acl:{s}\nx-amz-content-sha256:{s}\nx-amz-date:{s}\n\n{s}\n{s}", .{ method_name, normalizedPath, if (search_params) |p| p[1..] else "", encoded_content_disposition, content_md5_value, host, acl_value, aws_content_hash, amz_date, signed_headers, aws_content_hash });
                                    }
                                } else {
                                    if (session_token) |token| {
                                        break :brk_canonical try std.fmt.bufPrint(&tmp_buffer, "{s}\n{s}\n{s}\ncontent-md5:{s}\nhost:{s}\nx-amz-acl:{s}\nx-amz-content-sha256:{s}\nx-amz-date:{s}\nx-amz-security-token:{s}\n\n{s}\n{s}", .{ method_name, normalizedPath, if (search_params) |p| p[1..] else "", content_md5_value, host, acl_value, aws_content_hash, amz_date, token, signed_headers, aws_content_hash });
                                    } else {
                                        break :brk_canonical try std.fmt.bufPrint(&tmp_buffer, "{s}\n{s}\n{s}\ncontent-md5:{s}\nhost:{s}\nx-amz-acl:{s}\nx-amz-content-sha256:{s}\nx-amz-date:{s}\n\n{s}\n{s}", .{ method_name, normalizedPath, if (search_params) |p| p[1..] else "", content_md5_value, host, acl_value, aws_content_hash, amz_date, signed_headers, aws_content_hash });
                                    }
                                }
                            } else {
                                if (content_disposition != null) {
                                    if (session_token) |token| {
                                        break :brk_canonical try std.fmt.bufPrint(&tmp_buffer, "{s}\n{s}\n{s}\ncontent-disposition:{s}\ncontent-md5:{s}\nhost:{s}\nx-amz-content-sha256:{s}\nx-amz-date:{s}\nx-amz-security-token:{s}\n\n{s}\n{s}", .{ method_name, normalizedPath, if (search_params) |p| p[1..] else "", encoded_content_disposition, content_md5_value, host, aws_content_hash, amz_date, token, signed_headers, aws_content_hash });
                                    } else {
                                        break :brk_canonical try std.fmt.bufPrint(&tmp_buffer, "{s}\n{s}\n{s}\ncontent-disposition:{s}\ncontent-md5:{s}\nhost:{s}\nx-amz-content-sha256:{s}\nx-amz-date:{s}\n\n{s}\n{s}", .{ method_name, normalizedPath, if (search_params) |p| p[1..] else "", encoded_content_disposition, content_md5_value, host, aws_content_hash, amz_date, signed_headers, aws_content_hash });
                                    }
                                } else {
                                    if (session_token) |token| {
                                        break :brk_canonical try std.fmt.bufPrint(&tmp_buffer, "{s}\n{s}\n{s}\ncontent-md5:{s}\nhost:{s}\nx-amz-content-sha256:{s}\nx-amz-date:{s}\nx-amz-security-token:{s}\n\n{s}\n{s}", .{ method_name, normalizedPath, if (search_params) |p| p[1..] else "", content_md5_value, host, aws_content_hash, amz_date, token, signed_headers, aws_content_hash });
                                    } else {
                                        break :brk_canonical try std.fmt.bufPrint(&tmp_buffer, "{s}\n{s}\n{s}\ncontent-md5:{s}\nhost:{s}\nx-amz-content-sha256:{s}\nx-amz-date:{s}\n\n{s}\n{s}", .{
                                            method_name,
                                            normalizedPath,
                                            if (search_params) |p| p[1..] else "",
                                            content_md5_value,
                                            host,
                                            aws_content_hash,
                                            amz_date,
                                            signed_headers,
                                            aws_content_hash,
                                        });
                                    }
                                }
                            }
                        }
                    } else {
                        if (storage_class) |storage_class_value| {
                            if (acl) |acl_value| {
                                if (content_disposition != null) {
                                    if (session_token) |token| {
                                        break :brk_canonical try std.fmt.bufPrint(&tmp_buffer, "{s}\n{s}\n{s}\ncontent-disposition:{s}\nhost:{s}\nx-amz-acl:{s}\nx-amz-content-sha256:{s}\nx-amz-date:{s}\nx-amz-security-token:{s}\nx-amz-storage-class:{s}\n\n{s}\n{s}", .{ method_name, normalizedPath, if (search_params) |p| p[1..] else "", encoded_content_disposition, host, acl_value, aws_content_hash, amz_date, token, storage_class_value, signed_headers, aws_content_hash });
                                    } else {
                                        break :brk_canonical try std.fmt.bufPrint(&tmp_buffer, "{s}\n{s}\n{s}\ncontent-disposition:{s}\nhost:{s}\nx-amz-acl:{s}\nx-amz-content-sha256:{s}\nx-amz-date:{s}\nx-amz-storage-class:{s}\n\n{s}\n{s}", .{ method_name, normalizedPath, if (search_params) |p| p[1..] else "", encoded_content_disposition, host, acl_value, aws_content_hash, amz_date, storage_class_value, signed_headers, aws_content_hash });
                                    }
                                } else {
                                    if (session_token) |token| {
                                        break :brk_canonical try std.fmt.bufPrint(&tmp_buffer, "{s}\n{s}\n{s}\nhost:{s}\nx-amz-acl:{s}\nx-amz-content-sha256:{s}\nx-amz-date:{s}\nx-amz-security-token:{s}\nx-amz-storage-class:{s}\n\n{s}\n{s}", .{ method_name, normalizedPath, if (search_params) |p| p[1..] else "", host, acl_value, aws_content_hash, amz_date, token, storage_class_value, signed_headers, aws_content_hash });
                                    } else {
                                        break :brk_canonical try std.fmt.bufPrint(&tmp_buffer, "{s}\n{s}\n{s}\nhost:{s}\nx-amz-acl:{s}\nx-amz-content-sha256:{s}\nx-amz-date:{s}\nx-amz-storage-class:{s}\n\n{s}\n{s}", .{ method_name, normalizedPath, if (search_params) |p| p[1..] else "", host, acl_value, aws_content_hash, amz_date, storage_class_value, signed_headers, aws_content_hash });
                                    }
                                }
                            } else {
                                if (content_disposition != null) {
                                    if (session_token) |token| {
                                        break :brk_canonical try std.fmt.bufPrint(&tmp_buffer, "{s}\n{s}\n{s}\ncontent-disposition:{s}\nhost:{s}\nx-amz-content-sha256:{s}\nx-amz-date:{s}\nx-amz-security-token:{s}\nx-amz-storage-class:{s}\n\n{s}\n{s}", .{ method_name, normalizedPath, if (search_params) |p| p[1..] else "", encoded_content_disposition, host, aws_content_hash, amz_date, token, storage_class_value, signed_headers, aws_content_hash });
                                    } else {
                                        break :brk_canonical try std.fmt.bufPrint(&tmp_buffer, "{s}\n{s}\n{s}\ncontent-disposition:{s}\nhost:{s}\nx-amz-content-sha256:{s}\nx-amz-date:{s}\nx-amz-storage-class:{s}\n\n{s}\n{s}", .{ method_name, normalizedPath, if (search_params) |p| p[1..] else "", encoded_content_disposition, host, aws_content_hash, amz_date, storage_class_value, signed_headers, aws_content_hash });
                                    }
                                } else {
                                    if (session_token) |token| {
                                        break :brk_canonical try std.fmt.bufPrint(&tmp_buffer, "{s}\n{s}\n{s}\nhost:{s}\nx-amz-content-sha256:{s}\nx-amz-date:{s}\nx-amz-security-token:{s}\nx-amz-storage-class:{s}\n\n{s}\n{s}", .{ method_name, normalizedPath, if (search_params) |p| p[1..] else "", host, aws_content_hash, amz_date, token, storage_class_value, signed_headers, aws_content_hash });
                                    } else {
                                        break :brk_canonical try std.fmt.bufPrint(&tmp_buffer, "{s}\n{s}\n{s}\nhost:{s}\nx-amz-content-sha256:{s}\nx-amz-date:{s}\nx-amz-storage-class:{s}\n\n{s}\n{s}", .{ method_name, normalizedPath, if (search_params) |p| p[1..] else "", host, aws_content_hash, amz_date, storage_class_value, signed_headers, aws_content_hash });
                                    }
                                }
                            }
                        } else {
                            if (acl) |acl_value| {
                                if (content_disposition != null) {
                                    if (session_token) |token| {
                                        break :brk_canonical try std.fmt.bufPrint(&tmp_buffer, "{s}\n{s}\n{s}\ncontent-disposition:{s}\nhost:{s}\nx-amz-acl:{s}\nx-amz-content-sha256:{s}\nx-amz-date:{s}\nx-amz-security-token:{s}\n\n{s}\n{s}", .{ method_name, normalizedPath, if (search_params) |p| p[1..] else "", encoded_content_disposition, host, acl_value, aws_content_hash, amz_date, token, signed_headers, aws_content_hash });
                                    } else {
                                        break :brk_canonical try std.fmt.bufPrint(&tmp_buffer, "{s}\n{s}\n{s}\ncontent-disposition:{s}\nhost:{s}\nx-amz-acl:{s}\nx-amz-content-sha256:{s}\nx-amz-date:{s}\n\n{s}\n{s}", .{ method_name, normalizedPath, if (search_params) |p| p[1..] else "", encoded_content_disposition, host, acl_value, aws_content_hash, amz_date, signed_headers, aws_content_hash });
                                    }
                                } else {
                                    if (session_token) |token| {
                                        break :brk_canonical try std.fmt.bufPrint(&tmp_buffer, "{s}\n{s}\n{s}\nhost:{s}\nx-amz-acl:{s}\nx-amz-content-sha256:{s}\nx-amz-date:{s}\nx-amz-security-token:{s}\n\n{s}\n{s}", .{ method_name, normalizedPath, if (search_params) |p| p[1..] else "", host, acl_value, aws_content_hash, amz_date, token, signed_headers, aws_content_hash });
                                    } else {
                                        break :brk_canonical try std.fmt.bufPrint(&tmp_buffer, "{s}\n{s}\n{s}\nhost:{s}\nx-amz-acl:{s}\nx-amz-content-sha256:{s}\nx-amz-date:{s}\n\n{s}\n{s}", .{ method_name, normalizedPath, if (search_params) |p| p[1..] else "", host, acl_value, aws_content_hash, amz_date, signed_headers, aws_content_hash });
                                    }
                                }
                            } else {
                                if (content_disposition != null) {
                                    if (session_token) |token| {
                                        break :brk_canonical try std.fmt.bufPrint(&tmp_buffer, "{s}\n{s}\n{s}\ncontent-disposition:{s}\nhost:{s}\nx-amz-content-sha256:{s}\nx-amz-date:{s}\nx-amz-security-token:{s}\n\n{s}\n{s}", .{ method_name, normalizedPath, if (search_params) |p| p[1..] else "", encoded_content_disposition, host, aws_content_hash, amz_date, token, signed_headers, aws_content_hash });
                                    } else {
                                        break :brk_canonical try std.fmt.bufPrint(&tmp_buffer, "{s}\n{s}\n{s}\ncontent-disposition:{s}\nhost:{s}\nx-amz-content-sha256:{s}\nx-amz-date:{s}\n\n{s}\n{s}", .{ method_name, normalizedPath, if (search_params) |p| p[1..] else "", encoded_content_disposition, host, aws_content_hash, amz_date, signed_headers, aws_content_hash });
                                    }
                                } else {
                                    if (session_token) |token| {
                                        break :brk_canonical try std.fmt.bufPrint(&tmp_buffer, "{s}\n{s}\n{s}\nhost:{s}\nx-amz-content-sha256:{s}\nx-amz-date:{s}\nx-amz-security-token:{s}\n\n{s}\n{s}", .{ method_name, normalizedPath, if (search_params) |p| p[1..] else "", host, aws_content_hash, amz_date, token, signed_headers, aws_content_hash });
                                    } else {
                                        break :brk_canonical try std.fmt.bufPrint(&tmp_buffer, "{s}\n{s}\n{s}\nhost:{s}\nx-amz-content-sha256:{s}\nx-amz-date:{s}\n\n{s}\n{s}", .{ method_name, normalizedPath, if (search_params) |p| p[1..] else "", host, aws_content_hash, amz_date, signed_headers, aws_content_hash });
                                    }
                                }
                            }
                        }
                    }
                };
                var sha_digest = std.mem.zeroes(bun.sha.SHA256.Digest);
                bun.sha.SHA256.hash(canonical, &sha_digest, JSC.VirtualMachine.get().rareData().boringEngine());

                const signValue = try std.fmt.bufPrint(&tmp_buffer, "AWS4-HMAC-SHA256\n{s}\n{s}/{s}/{s}/aws4_request\n{s}", .{ amz_date, amz_day, region, service_name, std.fmt.bytesToHex(sha_digest[0..bun.sha.SHA256.digest], .lower) });

                const signature = bun.hmac.generate(sigDateRegionServiceReq, signValue, .sha256, &hmac_sig_service) orelse return error.FailedToGenerateSignature;

                break :brk try std.fmt.allocPrint(
                    bun.default_allocator,
                    "AWS4-HMAC-SHA256 Credential={s}/{s}/{s}/{s}/aws4_request, SignedHeaders={s}, Signature={s}",
                    .{ this.accessKeyId, amz_day, region, service_name, signed_headers, std.fmt.bytesToHex(signature[0..DIGESTED_HMAC_256_LEN], .lower) },
                );
            }
        };
        errdefer bun.default_allocator.free(authorization);

        if (signQuery) {
            defer bun.default_allocator.free(host);
            defer bun.default_allocator.free(amz_date);

            return SignResult{
                .amz_date = "",
                .host = "",
                .authorization = "",
                .acl = signOptions.acl,
                .url = authorization,
                .storage_class = signOptions.storage_class,
            };
        }

        var result = SignResult{
            .amz_date = amz_date,
            .host = host,
            .authorization = authorization,
            .acl = signOptions.acl,
            .storage_class = signOptions.storage_class,
            .url = try std.fmt.allocPrint(bun.default_allocator, "{s}://{s}{s}{s}", .{ protocol, host, normalizedPath, if (search_params) |s| s else "" }),
            ._headers = [_]picohttp.Header{
                .{ .name = "x-amz-content-sha256", .value = aws_content_hash },
                .{ .name = "x-amz-date", .value = amz_date },
                .{ .name = "Host", .value = host },
                .{ .name = "Authorization", .value = authorization[0..] },
                .{ .name = "", .value = "" },
                .{ .name = "", .value = "" },
                .{ .name = "", .value = "" },
                .{ .name = "", .value = "" },
            },
            ._headers_len = 4,
        };

        if (acl) |acl_value| {
            result._headers[result._headers_len] = .{ .name = "x-amz-acl", .value = acl_value };
            result._headers_len += 1;
        }

        if (session_token) |token| {
            const session_token_value = bun.default_allocator.dupe(u8, token) catch bun.outOfMemory();
            result.session_token = session_token_value;
            result._headers[result._headers_len] = .{ .name = "x-amz-security-token", .value = session_token_value };
            result._headers_len += 1;
        }

        if (content_disposition) |cd| {
            const content_disposition_value = bun.default_allocator.dupe(u8, cd) catch bun.outOfMemory();
            result.content_disposition = content_disposition_value;
            result._headers[result._headers_len] = .{ .name = "Content-Disposition", .value = content_disposition_value };
            result._headers_len += 1;
        }

        if (storage_class) |storage_class_value| {
            result._headers[result._headers_len] = .{ .name = "x-amz-storage-class", .value = storage_class_value };
            result._headers_len += 1;
        }

        if (content_md5) |c_md5| {
            const content_md5_value = bun.default_allocator.dupe(u8, c_md5) catch bun.outOfMemory();
            result.content_md5 = content_md5_value;
            result._headers[result._headers_len] = .{ .name = "content-md5", .value = content_md5_value };
            result._headers_len += 1;
        }

        return result;
    }
};

pub const S3CredentialsWithOptions = struct {
    credentials: S3Credentials,
    options: MultiPartUploadOptions = .{},
    acl: ?ACL = null,
    storage_class: ?StorageClass = null,
    /// indicates if the credentials have changed
    changed_credentials: bool = false,
    /// indicates if the virtual hosted style is used
    virtual_hosted_style: bool = false,
    _accessKeyIdSlice: ?JSC.ZigString.Slice = null,
    _secretAccessKeySlice: ?JSC.ZigString.Slice = null,
    _regionSlice: ?JSC.ZigString.Slice = null,
    _endpointSlice: ?JSC.ZigString.Slice = null,
    _bucketSlice: ?JSC.ZigString.Slice = null,
    _sessionTokenSlice: ?JSC.ZigString.Slice = null,

    pub fn deinit(this: *@This()) void {
        if (this._accessKeyIdSlice) |slice| slice.deinit();
        if (this._secretAccessKeySlice) |slice| slice.deinit();
        if (this._regionSlice) |slice| slice.deinit();
        if (this._endpointSlice) |slice| slice.deinit();
        if (this._bucketSlice) |slice| slice.deinit();
        if (this._sessionTokenSlice) |slice| slice.deinit();
    }
};<|MERGE_RESOLUTION|>--- conflicted
+++ resolved
@@ -857,7 +857,6 @@
 
                 const signature = bun.hmac.generate(sigDateRegionServiceReq, signValue, .sha256, &hmac_sig_service) orelse return error.FailedToGenerateSignature;
 
-<<<<<<< HEAD
                 if (encoded_content_md5) |encoded_content_md5_value| {
                     if (storage_class) |storage_class_value| {
                         if (acl) |acl_value| {
@@ -980,66 +979,6 @@
                                     .{ protocol, host, normalizedPath, this.accessKeyId, amz_day, region, service_name, amz_date, expires, bun.fmt.bytesToHex(signature[0..DIGESTED_HMAC_256_LEN], .lower) },
                                 );
                             }
-=======
-                if (storage_class) |storage_class_value| {
-                    if (acl) |acl_value| {
-                        if (encoded_session_token) |token| {
-                            break :brk try std.fmt.allocPrint(
-                                bun.default_allocator,
-                                "{s}://{s}{s}?X-Amz-Acl={s}&x-amz-storage-class={s}&X-Amz-Algorithm=AWS4-HMAC-SHA256&X-Amz-Credential={s}%2F{s}%2F{s}%2F{s}%2Faws4_request&X-Amz-Date={s}&X-Amz-Expires={}&X-Amz-Security-Token={s}&X-Amz-SignedHeaders=host&X-Amz-Signature={s}",
-                                .{ protocol, host, normalizedPath, acl_value, storage_class_value, this.accessKeyId, amz_day, region, service_name, amz_date, expires, token, std.fmt.bytesToHex(signature[0..DIGESTED_HMAC_256_LEN], .lower) },
-                            );
-                        } else {
-                            break :brk try std.fmt.allocPrint(
-                                bun.default_allocator,
-                                "{s}://{s}{s}?X-Amz-Acl={s}&x-amz-storage-class={s}&X-Amz-Algorithm=AWS4-HMAC-SHA256&X-Amz-Credential={s}%2F{s}%2F{s}%2F{s}%2Faws4_request&X-Amz-Date={s}&X-Amz-Expires={}&X-Amz-SignedHeaders=host&X-Amz-Signature={s}",
-                                .{ protocol, host, normalizedPath, acl_value, storage_class_value, this.accessKeyId, amz_day, region, service_name, amz_date, expires, std.fmt.bytesToHex(signature[0..DIGESTED_HMAC_256_LEN], .lower) },
-                            );
-                        }
-                    } else {
-                        if (encoded_session_token) |token| {
-                            break :brk try std.fmt.allocPrint(
-                                bun.default_allocator,
-                                "{s}://{s}{s}?x-amz-storage-class={s}&X-Amz-Algorithm=AWS4-HMAC-SHA256&X-Amz-Credential={s}%2F{s}%2F{s}%2F{s}%2Faws4_request&X-Amz-Date={s}&X-Amz-Expires={}&X-Amz-Security-Token={s}&X-Amz-SignedHeaders=host&X-Amz-Signature={s}",
-                                .{ protocol, host, normalizedPath, storage_class_value, this.accessKeyId, amz_day, region, service_name, amz_date, expires, token, std.fmt.bytesToHex(signature[0..DIGESTED_HMAC_256_LEN], .lower) },
-                            );
-                        } else {
-                            break :brk try std.fmt.allocPrint(
-                                bun.default_allocator,
-                                "{s}://{s}{s}?x-amz-storage-class={s}&X-Amz-Algorithm=AWS4-HMAC-SHA256&X-Amz-Credential={s}%2F{s}%2F{s}%2F{s}%2Faws4_request&X-Amz-Date={s}&X-Amz-Expires={}&X-Amz-SignedHeaders=host&X-Amz-Signature={s}",
-                                .{ protocol, host, normalizedPath, storage_class_value, this.accessKeyId, amz_day, region, service_name, amz_date, expires, std.fmt.bytesToHex(signature[0..DIGESTED_HMAC_256_LEN], .lower) },
-                            );
-                        }
-                    }
-                } else {
-                    if (acl) |acl_value| {
-                        if (encoded_session_token) |token| {
-                            break :brk try std.fmt.allocPrint(
-                                bun.default_allocator,
-                                "{s}://{s}{s}?X-Amz-Acl={s}&X-Amz-Algorithm=AWS4-HMAC-SHA256&X-Amz-Credential={s}%2F{s}%2F{s}%2F{s}%2Faws4_request&X-Amz-Date={s}&X-Amz-Expires={}&X-Amz-Security-Token={s}&X-Amz-SignedHeaders=host&X-Amz-Signature={s}",
-                                .{ protocol, host, normalizedPath, acl_value, this.accessKeyId, amz_day, region, service_name, amz_date, expires, token, std.fmt.bytesToHex(signature[0..DIGESTED_HMAC_256_LEN], .lower) },
-                            );
-                        } else {
-                            break :brk try std.fmt.allocPrint(
-                                bun.default_allocator,
-                                "{s}://{s}{s}?X-Amz-Acl={s}&X-Amz-Algorithm=AWS4-HMAC-SHA256&X-Amz-Credential={s}%2F{s}%2F{s}%2F{s}%2Faws4_request&X-Amz-Date={s}&X-Amz-Expires={}&X-Amz-SignedHeaders=host&X-Amz-Signature={s}",
-                                .{ protocol, host, normalizedPath, acl_value, this.accessKeyId, amz_day, region, service_name, amz_date, expires, std.fmt.bytesToHex(signature[0..DIGESTED_HMAC_256_LEN], .lower) },
-                            );
-                        }
-                    } else {
-                        if (encoded_session_token) |token| {
-                            break :brk try std.fmt.allocPrint(
-                                bun.default_allocator,
-                                "{s}://{s}{s}?X-Amz-Algorithm=AWS4-HMAC-SHA256&X-Amz-Credential={s}%2F{s}%2F{s}%2F{s}%2Faws4_request&X-Amz-Date={s}&X-Amz-Expires={}&X-Amz-Security-Token={s}&X-Amz-SignedHeaders=host&X-Amz-Signature={s}",
-                                .{ protocol, host, normalizedPath, this.accessKeyId, amz_day, region, service_name, amz_date, expires, token, std.fmt.bytesToHex(signature[0..DIGESTED_HMAC_256_LEN], .lower) },
-                            );
-                        } else {
-                            break :brk try std.fmt.allocPrint(
-                                bun.default_allocator,
-                                "{s}://{s}{s}?X-Amz-Algorithm=AWS4-HMAC-SHA256&X-Amz-Credential={s}%2F{s}%2F{s}%2F{s}%2Faws4_request&X-Amz-Date={s}&X-Amz-Expires={}&X-Amz-SignedHeaders=host&X-Amz-Signature={s}",
-                                .{ protocol, host, normalizedPath, this.accessKeyId, amz_day, region, service_name, amz_date, expires, std.fmt.bytesToHex(signature[0..DIGESTED_HMAC_256_LEN], .lower) },
-                            );
->>>>>>> 5e4ebf43
                         }
                     }
                 }
