pub const S3ListObjectsOptions = struct {
    continuation_token: ?[]const u8,
    delimiter: ?[]const u8,
    encoding_type: ?[]const u8,
    fetch_owner: ?bool,
    max_keys: ?i64,
    prefix: ?[]const u8,
    start_after: ?[]const u8,

    _continuation_token: ?jsc.ZigString.Slice,
    _delimiter: ?jsc.ZigString.Slice,
    _encoding_type: ?jsc.ZigString.Slice,
    _prefix: ?jsc.ZigString.Slice,
    _start_after: ?jsc.ZigString.Slice,

    pub fn deinit(this: *@This()) void {
        if (this._continuation_token) |slice| slice.deinit();
        if (this._delimiter) |slice| slice.deinit();
        if (this._encoding_type) |slice| slice.deinit();
        if (this._prefix) |slice| slice.deinit();
        if (this._start_after) |slice| slice.deinit();
    }
};

const ObjectOwner = struct {
    id: ?[]const u8,
    display_name: ?[]const u8,
};

const ObjectRestoreStatus = struct {
    is_restore_in_progress: ?bool,
    restore_expiry_date: ?[]const u8,
};

const S3ListObjectsContents = struct {
    key: []const u8,
    etag: ?bun.ptr.OwnedIn([]const u8, bun.allocators.MaybeOwned(bun.DefaultAllocator)),
    checksum_type: ?[]const u8,
    checksum_algorithme: ?[]const u8,
    last_modified: ?[]const u8,
    object_size: ?i64,
    storage_class: ?[]const u8,
    owner: ?ObjectOwner,
    restore_status: ?ObjectRestoreStatus,

    pub fn deinit(self: *S3ListObjectsContents) void {
        if (self.etag) |*etag| etag.deinit();
    }
};

pub const S3ListObjectsV2Result = struct {
    name: ?[]const u8,
    prefix: ?[]const u8,
    key_count: ?i64,
    max_keys: ?i64,
    delimiter: ?[]const u8,
    encoding_type: ?[]const u8,
    is_truncated: ?bool,
    continuation_token: ?[]const u8,
    next_continuation_token: ?[]const u8,
    start_after: ?[]const u8,
    common_prefixes: ?std.array_list.Managed([]const u8),
    contents: ?std.array_list.Managed(S3ListObjectsContents),

    pub fn deinit(this: *const @This()) void {
        if (this.contents) |contents| {
            for (contents.items) |*item| item.deinit();
            contents.deinit();
        }
        if (this.common_prefixes) |common_prefixes| {
            common_prefixes.deinit();
        }
    }

<<<<<<< HEAD
    pub fn toJS(this: @This(), globalObject: *JSGlobalObject) bun.JSError!JSValue {
        const jsResult = JSValue.createEmptyObject(globalObject, 0);
=======
    pub fn toJS(this: *const @This(), globalObject: *JSGlobalObject) bun.JSError!JSValue {
        const jsResult = JSValue.createEmptyObject(globalObject, 12);
>>>>>>> 263d1ab1

        if (this.name) |name| {
            jsResult.put(globalObject, jsc.ZigString.static("name"), try bun.String.createUTF8ForJS(globalObject, name));
        }

        if (this.prefix) |prefix| {
            jsResult.put(globalObject, jsc.ZigString.static("prefix"), try bun.String.createUTF8ForJS(globalObject, prefix));
        }

        if (this.delimiter) |delimiter| {
            jsResult.put(globalObject, jsc.ZigString.static("delimiter"), try bun.String.createUTF8ForJS(globalObject, delimiter));
        }

        if (this.start_after) |start_after| {
            jsResult.put(globalObject, jsc.ZigString.static("startAfter"), try bun.String.createUTF8ForJS(globalObject, start_after));
        }
        if (this.encoding_type) |encoding_type| {
            jsResult.put(globalObject, jsc.ZigString.static("encodingType"), try bun.String.createUTF8ForJS(globalObject, encoding_type));
        }

        if (this.continuation_token) |continuation_token| {
            jsResult.put(globalObject, jsc.ZigString.static("continuationToken"), try bun.String.createUTF8ForJS(globalObject, continuation_token));
        }

        if (this.next_continuation_token) |next_continuation_token| {
            jsResult.put(globalObject, jsc.ZigString.static("nextContinuationToken"), try bun.String.createUTF8ForJS(globalObject, next_continuation_token));
        }

        if (this.is_truncated) |is_truncated| {
            jsResult.put(globalObject, jsc.ZigString.static("isTruncated"), JSValue.jsBoolean(is_truncated));
        }

        if (this.key_count) |key_count| {
            jsResult.put(globalObject, jsc.ZigString.static("keyCount"), JSValue.jsNumber(key_count));
        }

        if (this.max_keys) |max_keys| {
            jsResult.put(globalObject, jsc.ZigString.static("maxKeys"), JSValue.jsNumber(max_keys));
        }

        if (this.contents) |contents| {
            const jsContents = try JSValue.createEmptyArray(globalObject, contents.items.len);

            for (contents.items, 0..) |item, i| {
                const objectInfo = JSValue.createEmptyObject(globalObject, 0);
                objectInfo.put(globalObject, jsc.ZigString.static("key"), try bun.String.createUTF8ForJS(globalObject, item.key));

                if (item.etag) |etag| {
                    objectInfo.put(globalObject, jsc.ZigString.static("eTag"), try bun.String.createUTF8ForJS(globalObject, etag.get()));
                }

                if (item.checksum_algorithme) |checksum_algorithme| {
                    objectInfo.put(globalObject, jsc.ZigString.static("checksumAlgorithme"), try bun.String.createUTF8ForJS(globalObject, checksum_algorithme));
                }

                if (item.checksum_type) |checksum_type| {
                    objectInfo.put(globalObject, jsc.ZigString.static("checksumType"), try bun.String.createUTF8ForJS(globalObject, checksum_type));
                }

                if (item.last_modified) |last_modified| {
                    objectInfo.put(globalObject, jsc.ZigString.static("lastModified"), try bun.String.createUTF8ForJS(globalObject, last_modified));
                }

                if (item.object_size) |object_size| {
                    objectInfo.put(globalObject, jsc.ZigString.static("size"), JSValue.jsNumber(object_size));
                }

                if (item.storage_class) |storage_class| {
                    objectInfo.put(globalObject, jsc.ZigString.static("storageClass"), try bun.String.createUTF8ForJS(globalObject, storage_class));
                }

                if (item.owner) |owner| {
                    const jsOwner = JSValue.createEmptyObject(globalObject, 0);
                    if (owner.id) |id| {
                        jsOwner.put(globalObject, jsc.ZigString.static("id"), try bun.String.createUTF8ForJS(globalObject, id));
                    }

                    if (owner.display_name) |display_name| {
                        jsOwner.put(globalObject, jsc.ZigString.static("displayName"), try bun.String.createUTF8ForJS(globalObject, display_name));
                    }

                    objectInfo.put(globalObject, jsc.ZigString.static("owner"), jsOwner);
                }

                try jsContents.putIndex(globalObject, @intCast(i), objectInfo);
            }

            jsResult.put(globalObject, jsc.ZigString.static("contents"), jsContents);
        }

        if (this.common_prefixes) |common_prefixes| {
            const jsCommonPrefixes = try JSValue.createEmptyArray(globalObject, common_prefixes.items.len);

            for (common_prefixes.items, 0..) |prefix, i| {
                const jsPrefix = JSValue.createEmptyObject(globalObject, 0);
                jsPrefix.put(globalObject, jsc.ZigString.static("prefix"), try bun.String.createUTF8ForJS(globalObject, prefix));
                try jsCommonPrefixes.putIndex(globalObject, @intCast(i), jsPrefix);
            }

            jsResult.put(globalObject, jsc.ZigString.static("commonPrefixes"), jsCommonPrefixes);
        }

        return jsResult;
    }
};

pub fn parseS3ListObjectsResult(xml: []const u8) !S3ListObjectsV2Result {
    var result: S3ListObjectsV2Result = .{
        .contents = null,
        .common_prefixes = null,
        .continuation_token = null,
        .delimiter = null,
        .encoding_type = null,
        .is_truncated = null,
        .key_count = null,
        .max_keys = null,
        .name = null,
        .next_continuation_token = null,
        .prefix = null,
        .start_after = null,
    };

    var contents = std.array_list.Managed(S3ListObjectsContents).init(bun.default_allocator);
    var common_prefixes = std.array_list.Managed([]const u8).init(bun.default_allocator);

    // we dont use trailing ">" as it may finish with xmlns=...
    if (strings.indexOf(xml, "<ListBucketResult")) |delete_result_pos| {
        var i: usize = 0;
        while (i < xml[delete_result_pos..].len) {
            if (xml[i] != '<') {
                i += 1;
                continue;
            }

            if (strings.indexOf(xml[i + 1 ..], ">")) |end| {
                i = i + 1;
                const tag_name_end_pos = i + end; // +1 for <

                const tagName = xml[i..tag_name_end_pos];
                i = tag_name_end_pos + 1; // +1 for >

                if (strings.eql(tagName, "Contents")) {
                    var looking_for_end_tag = true;

                    var object_key: ?[]const u8 = null;
                    var last_modified: ?[]const u8 = null;
                    var object_size: ?i64 = null;
                    var storage_class: ?[]const u8 = null;
                    var etag: ?[]const u8 = null;
                    var etag_owned: bool = false;
                    var checksum_type: ?[]const u8 = null;
                    var checksum_algorithme: ?[]const u8 = null;
                    var owner_id: ?[]const u8 = null;
                    var owner_display_name: ?[]const u8 = null;
                    var is_restore_in_progress: ?bool = null;
                    var restore_expiry_date: ?[]const u8 = null;

                    while (looking_for_end_tag) {
                        if (i >= xml.len) {
                            break;
                        }

                        if (xml[i] == '<') {
                            if (strings.indexOf(xml[i + 1 ..], ">")) |__end| {
                                const inner_tag_name_or_tag_end = xml[i + 1 .. i + 1 + __end];

                                i = i + 2 + __end;

                                if (strings.eql(inner_tag_name_or_tag_end, "/Contents")) {
                                    looking_for_end_tag = false;
                                } else if (strings.eql(inner_tag_name_or_tag_end, "Key")) {
                                    if (strings.indexOf(xml[i..], "</Key>")) |__tag_end| {
                                        object_key = xml[i .. i + __tag_end];
                                        i = i + __tag_end + 6;
                                    }
                                } else if (strings.eql(inner_tag_name_or_tag_end, "LastModified")) {
                                    if (strings.indexOf(xml[i..], "</LastModified>")) |__tag_end| {
                                        last_modified = xml[i .. i + __tag_end];
                                        i = i + __tag_end + 15;
                                    }
                                } else if (strings.eql(inner_tag_name_or_tag_end, "Size")) {
                                    if (strings.indexOf(xml[i..], "</Size>")) |__tag_end| {
                                        const size = xml[i .. i + __tag_end];

                                        object_size = std.fmt.parseInt(i64, size, 10) catch null;
                                        i = i + __tag_end + 7;
                                    }
                                } else if (strings.eql(inner_tag_name_or_tag_end, "StorageClass")) {
                                    if (strings.indexOf(xml[i..], "</StorageClass>")) |__tag_end| {
                                        storage_class = xml[i .. i + __tag_end];
                                        i = i + __tag_end + 15;
                                    }
                                } else if (strings.eql(inner_tag_name_or_tag_end, "ChecksumType")) {
                                    if (strings.indexOf(xml[i..], "</ChecksumType>")) |__tag_end| {
                                        checksum_type = xml[i .. i + __tag_end];
                                        i = i + __tag_end + 15;
                                    }
                                } else if (strings.eql(inner_tag_name_or_tag_end, "ChecksumAlgorithm")) {
                                    if (strings.indexOf(xml[i..], "</ChecksumAlgorithm>")) |__tag_end| {
                                        checksum_algorithme = xml[i .. i + __tag_end];
                                        i = i + __tag_end + 20;
                                    }
                                } else if (strings.eql(inner_tag_name_or_tag_end, "ETag")) {
                                    if (strings.indexOf(xml[i..], "</ETag>")) |__tag_end| {
                                        const input = xml[i .. i + __tag_end];

                                        const size = std.mem.replacementSize(u8, input, "&quot;", "\"");
                                        var output = try bun.default_allocator.alloc(u8, size);

                                        const len = std.mem.replace(u8, input, "&quot;", "\"", output);

                                        if (len != 0) {
                                            etag = output[0 .. input.len - len * 5]; // 5 = "&quot;".len - 1 for replacement "
                                            etag_owned = true;
                                        } else {
                                            bun.default_allocator.free(output);
                                            etag = input;
                                        }

                                        i = i + __tag_end + 7;
                                    }
                                } else if (strings.eql(inner_tag_name_or_tag_end, "Owner")) {
                                    if (strings.indexOf(xml[i..], "</Owner>")) |__tag_end| {
                                        const owner = xml[i .. i + __tag_end];
                                        i = i + __tag_end + 8;

                                        if (strings.indexOf(owner, "<ID>")) |id_start| {
                                            const id_start_pos = id_start + 4;
                                            if (strings.indexOf(owner, "</ID>")) |id_end| {
                                                const isNotEmpty = id_start_pos < id_end;
                                                if (isNotEmpty) {
                                                    owner_id = owner[id_start_pos..id_end];
                                                }
                                            }
                                        }

                                        if (strings.indexOf(owner, "<DisplayName>")) |id_start| {
                                            const id_start_pos = id_start + 13;
                                            if (strings.indexOf(owner, "</DisplayName>")) |id_end| {
                                                const isNotEmpty = id_start_pos < id_end;
                                                if (isNotEmpty) {
                                                    owner_display_name = owner[id_start_pos..id_end];
                                                }
                                            }
                                        }
                                    }
                                } else if (strings.eql(inner_tag_name_or_tag_end, "RestoreStatus")) {
                                    if (strings.indexOf(xml[i..], "</RestoreStatus>")) |__tag_end| {
                                        const restore_status = xml[i .. i + __tag_end];
                                        i = i + __tag_end + 16;

                                        if (strings.indexOf(restore_status, "<IsRestoreInProgress>")) |start| {
                                            const start_pos = start + 21;
                                            if (strings.indexOf(restore_status, "</IsRestoreInProgress>")) |_end| {
                                                const isNotEmpty = start_pos < _end;
                                                if (isNotEmpty) {
                                                    const is_restore_in_progress_string = restore_status[start_pos.._end];

                                                    if (strings.eql(is_restore_in_progress_string, "true")) {
                                                        is_restore_in_progress = true;
                                                    } else if (strings.eql(is_restore_in_progress_string, "false")) {
                                                        is_restore_in_progress = false;
                                                    }
                                                }
                                            }
                                        }

                                        if (strings.indexOf(restore_status, "<RestoreExpiryDate>")) |start| {
                                            const start_pos = start + 19;
                                            if (strings.indexOf(restore_status, "</RestoreExpiryDate>")) |_end| {
                                                const isNotEmpty = start_pos < _end;
                                                if (isNotEmpty) {
                                                    restore_expiry_date = restore_status[start_pos.._end];
                                                }
                                            }
                                        }
                                    }
                                }
                            } else { // char is not >
                                i += 1;
                            }
                        } else { // char is not <
                            i += 1;
                        }
                    }

                    if (object_key) |object_key_val| {
                        var owner: ?ObjectOwner = null;

                        if (owner_id != null or owner_display_name != null) {
                            owner = .{
                                .id = owner_id,
                                .display_name = owner_display_name,
                            };
                        }

                        var restore_status: ?ObjectRestoreStatus = null;

                        if (is_restore_in_progress != null or restore_expiry_date != null) {
                            restore_status = .{
                                .is_restore_in_progress = is_restore_in_progress,
                                .restore_expiry_date = restore_expiry_date,
                            };
                        }

                        try contents.append(.{
                            .key = object_key_val,
                            .etag = if (etag) |etag_| if (etag_owned) .fromRawIn(etag_, .init()) else .fromRawIn(etag_, .initBorrowed()) else null,
                            .checksum_type = checksum_type,
                            .checksum_algorithme = checksum_algorithme,
                            .last_modified = last_modified,
                            .object_size = object_size,
                            .storage_class = storage_class,
                            .owner = owner,
                            .restore_status = restore_status,
                        });
                    }
                } else if (strings.eql(tagName, "Name")) {
                    if (strings.indexOf(xml[i..], "</Name>")) |_end| {
                        result.name = xml[i .. i + _end];
                        i = i + _end;
                    }
                } else if (strings.eql(tagName, "Delimiter")) {
                    if (strings.indexOf(xml[i..], "</Delimiter>")) |_end| {
                        result.delimiter = xml[i .. i + _end];
                        i = i + _end;
                    }
                } else if (strings.eql(tagName, "NextContinuationToken")) {
                    if (strings.indexOf(xml[i..], "</NextContinuationToken>")) |_end| {
                        result.next_continuation_token = xml[i .. i + _end];
                        i = i + _end;
                    }
                } else if (strings.eql(tagName, "ContinuationToken")) {
                    if (strings.indexOf(xml[i..], "</ContinuationToken>")) |_end| {
                        result.continuation_token = xml[i .. i + _end];
                        i = i + _end;
                    }
                } else if (strings.eql(tagName, "StartAfter")) {
                    if (strings.indexOf(xml[i..], "</StartAfter>")) |_end| {
                        result.start_after = xml[i .. i + _end];
                        i = i + _end;
                    }
                } else if (strings.eql(tagName, "EncodingType")) {
                    if (strings.indexOf(xml[i..], "</EncodingType>")) |_end| {
                        result.encoding_type = xml[i .. i + _end];
                        i = i + _end;
                    }
                } else if (strings.eql(tagName, "KeyCount")) {
                    if (strings.indexOf(xml[i..], "</KeyCount>")) |_end| {
                        const key_count = xml[i .. i + _end];
                        result.key_count = std.fmt.parseInt(i64, key_count, 10) catch null;

                        i = i + _end;
                    }
                } else if (strings.eql(tagName, "MaxKeys")) {
                    if (strings.indexOf(xml[i..], "</MaxKeys>")) |_end| {
                        const max_keys = xml[i .. i + _end];
                        result.max_keys = std.fmt.parseInt(i64, max_keys, 10) catch null;

                        i = i + _end;
                    }
                } else if (strings.eql(tagName, "Prefix")) {
                    if (strings.indexOf(xml[i..], "</Prefix>")) |_end| {
                        const prefix = xml[i .. i + _end];

                        if (prefix.len != 0) {
                            result.prefix = prefix;
                        }

                        i = i + _end;
                    }
                } else if (strings.eql(tagName, "IsTruncated")) {
                    if (strings.indexOf(xml[i..], "</IsTruncated>")) |_end| {
                        const is_truncated = xml[i .. i + _end];

                        if (strings.eql(is_truncated, "true")) {
                            result.is_truncated = true;
                        } else if (strings.eql(is_truncated, "false")) {
                            result.is_truncated = false;
                        }

                        i = i + _end;
                    }
                } else if (strings.eql(tagName, "CommonPrefixes")) {
                    if (strings.indexOf(xml[i..], "</CommonPrefixes>")) |_end| {
                        const common_prefixes_string = xml[i .. i + _end];
                        i = i + _end;

                        var j: usize = 0;
                        while (j < common_prefixes_string.len) {
                            if (strings.indexOf(common_prefixes_string[j..], "<Prefix>")) |start| {
                                j = j + start + 8;

                                if (strings.indexOf(common_prefixes_string[j..], "</Prefix>")) |__end| {
                                    try common_prefixes.append(common_prefixes_string[j .. j + __end]);
                                    j = j + __end;
                                }
                            } else {
                                break;
                            }
                        }
                    }
                }
            } else {
                i += 1;
            }
        }

        if (contents.items.len != 0) {
            result.contents = contents;
        } else {
            for (contents.items) |*item| item.deinit();
            contents.deinit();
        }

        if (common_prefixes.items.len != 0) {
            result.common_prefixes = common_prefixes;
        } else {
            common_prefixes.deinit();
        }
    }

    return result;
}

pub fn getListObjectsOptionsFromJS(globalThis: *jsc.JSGlobalObject, listOptions: JSValue) !S3ListObjectsOptions {
    var listObjectsOptions: S3ListObjectsOptions = .{
        .continuation_token = null,
        .delimiter = null,
        .encoding_type = null,
        .fetch_owner = null,
        .max_keys = null,
        .prefix = null,
        .start_after = null,

        ._continuation_token = null,
        ._delimiter = null,
        ._encoding_type = null,
        ._prefix = null,
        ._start_after = null,
    };

    if (!listOptions.isObject()) {
        return listObjectsOptions;
    }

    if (try listOptions.getTruthyComptime(globalThis, "continuationToken")) |val| {
        if (val.isString()) {
            const str = try bun.String.fromJS(val, globalThis);

            if (str.tag != .Empty and str.tag != .Dead) {
                listObjectsOptions._continuation_token = str.toUTF8(bun.default_allocator);
                listObjectsOptions.continuation_token = listObjectsOptions._continuation_token.?.slice();
            }
        }
    }

    if (try listOptions.getTruthyComptime(globalThis, "delimiter")) |val| {
        if (val.isString()) {
            const str = try bun.String.fromJS(val, globalThis);

            if (str.tag != .Empty and str.tag != .Dead) {
                listObjectsOptions._delimiter = str.toUTF8(bun.default_allocator);
                listObjectsOptions.delimiter = listObjectsOptions._delimiter.?.slice();
            }
        }
    }

    if (try listOptions.getTruthyComptime(globalThis, "encodingType")) |val| {
        if (val.isString()) {
            const str = try bun.String.fromJS(val, globalThis);

            if (str.tag != .Empty and str.tag != .Dead) {
                listObjectsOptions._encoding_type = str.toUTF8(bun.default_allocator);
                listObjectsOptions.encoding_type = listObjectsOptions._encoding_type.?.slice();
            }
        }
    }

    if (try listOptions.getBooleanLoose(globalThis, "fetchOwner")) |val| {
        listObjectsOptions.fetch_owner = val;
    }

    if (try listOptions.getTruthyComptime(globalThis, "maxKeys")) |val| {
        if (val.isNumber()) {
            listObjectsOptions.max_keys = val.toInt32();
        }
    }

    if (try listOptions.getTruthyComptime(globalThis, "prefix")) |val| {
        if (val.isString()) {
            const str = try bun.String.fromJS(val, globalThis);

            if (str.tag != .Empty and str.tag != .Dead) {
                listObjectsOptions._prefix = str.toUTF8(bun.default_allocator);
                listObjectsOptions.prefix = listObjectsOptions._prefix.?.slice();
            }
        }
    }

    if (try listOptions.getTruthyComptime(globalThis, "startAfter")) |val| {
        if (val.isString()) {
            const str = try bun.String.fromJS(val, globalThis);

            if (str.tag != .Empty and str.tag != .Dead) {
                listObjectsOptions._start_after = str.toUTF8(bun.default_allocator);
                listObjectsOptions.start_after = listObjectsOptions._start_after.?.slice();
            }
        }
    }

    return listObjectsOptions;
}

const std = @import("std");

const bun = @import("bun");
const strings = bun.strings;

const jsc = bun.jsc;
const JSGlobalObject = jsc.JSGlobalObject;
const JSValue = jsc.JSValue;<|MERGE_RESOLUTION|>--- conflicted
+++ resolved
@@ -72,13 +72,8 @@
         }
     }
 
-<<<<<<< HEAD
-    pub fn toJS(this: @This(), globalObject: *JSGlobalObject) bun.JSError!JSValue {
-        const jsResult = JSValue.createEmptyObject(globalObject, 0);
-=======
     pub fn toJS(this: *const @This(), globalObject: *JSGlobalObject) bun.JSError!JSValue {
         const jsResult = JSValue.createEmptyObject(globalObject, 12);
->>>>>>> 263d1ab1
 
         if (this.name) |name| {
             jsResult.put(globalObject, jsc.ZigString.static("name"), try bun.String.createUTF8ForJS(globalObject, name));
