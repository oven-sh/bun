--- conflicted
+++ resolved
@@ -1,12 +1,7 @@
-<<<<<<< HEAD
-pub fn create(globalThis: *JSC.JSGlobalObject) JSC.JSValue {
-    const object = JSC.JSValue.createEmptyObject(globalThis, 13);
-=======
 const SemverObject = @This();
 
 pub fn create(globalThis: *jsc.JSGlobalObject) jsc.JSValue {
-    const object = jsc.JSValue.createEmptyObject(globalThis, 2);
->>>>>>> 5c65c18e
+    const object = jsc.JSValue.createEmptyObject(globalThis, 13);
 
     object.put(
         globalThis,
@@ -34,10 +29,10 @@
 
     object.put(
         globalThis,
-        JSC.ZigString.static("major"),
-        JSC.host_fn.NewFunction(
-            globalThis,
-            JSC.ZigString.static("major"),
+        jsc.ZigString.static("major"),
+        jsc.host_fn.NewFunction(
+            globalThis,
+            jsc.ZigString.static("major"),
             1,
             SemverObject.major,
             false,
@@ -46,10 +41,10 @@
 
     object.put(
         globalThis,
-        JSC.ZigString.static("minor"),
-        JSC.host_fn.NewFunction(
-            globalThis,
-            JSC.ZigString.static("minor"),
+        jsc.ZigString.static("minor"),
+        jsc.host_fn.NewFunction(
+            globalThis,
+            jsc.ZigString.static("minor"),
             1,
             SemverObject.minor,
             false,
@@ -58,10 +53,10 @@
 
     object.put(
         globalThis,
-        JSC.ZigString.static("patch"),
-        JSC.host_fn.NewFunction(
-            globalThis,
-            JSC.ZigString.static("patch"),
+        jsc.ZigString.static("patch"),
+        jsc.host_fn.NewFunction(
+            globalThis,
+            jsc.ZigString.static("patch"),
             1,
             SemverObject.patch,
             false,
@@ -70,10 +65,10 @@
 
     object.put(
         globalThis,
-        JSC.ZigString.static("parse"),
-        JSC.host_fn.NewFunction(
-            globalThis,
-            JSC.ZigString.static("parse"),
+        jsc.ZigString.static("parse"),
+        jsc.host_fn.NewFunction(
+            globalThis,
+            jsc.ZigString.static("parse"),
             1,
             SemverObject.parse,
             false,
@@ -82,10 +77,10 @@
 
     object.put(
         globalThis,
-        JSC.ZigString.static("prerelease"),
-        JSC.host_fn.NewFunction(
-            globalThis,
-            JSC.ZigString.static("prerelease"),
+        jsc.ZigString.static("prerelease"),
+        jsc.host_fn.NewFunction(
+            globalThis,
+            jsc.ZigString.static("prerelease"),
             1,
             SemverObject.prerelease,
             false,
@@ -94,10 +89,10 @@
 
     object.put(
         globalThis,
-        JSC.ZigString.static("bump"),
-        JSC.host_fn.NewFunction(
-            globalThis,
-            JSC.ZigString.static("bump"),
+        jsc.ZigString.static("bump"),
+        jsc.host_fn.NewFunction(
+            globalThis,
+            jsc.ZigString.static("bump"),
             3,
             SemverObject.bump,
             false,
@@ -106,10 +101,10 @@
 
     object.put(
         globalThis,
-        JSC.ZigString.static("intersects"),
-        JSC.host_fn.NewFunction(
-            globalThis,
-            JSC.ZigString.static("intersects"),
+        jsc.ZigString.static("intersects"),
+        jsc.host_fn.NewFunction(
+            globalThis,
+            jsc.ZigString.static("intersects"),
             2,
             SemverObject.intersects,
             false,
@@ -118,10 +113,10 @@
 
     object.put(
         globalThis,
-        JSC.ZigString.static("maxSatisfying"),
-        JSC.host_fn.NewFunction(
-            globalThis,
-            JSC.ZigString.static("maxSatisfying"),
+        jsc.ZigString.static("maxSatisfying"),
+        jsc.host_fn.NewFunction(
+            globalThis,
+            jsc.ZigString.static("maxSatisfying"),
             2,
             SemverObject.maxSatisfying,
             false,
@@ -130,10 +125,10 @@
 
     object.put(
         globalThis,
-        JSC.ZigString.static("minSatisfying"),
-        JSC.host_fn.NewFunction(
-            globalThis,
-            JSC.ZigString.static("minSatisfying"),
+        jsc.ZigString.static("minSatisfying"),
+        jsc.host_fn.NewFunction(
+            globalThis,
+            jsc.ZigString.static("minSatisfying"),
             2,
             SemverObject.minSatisfying,
             false,
@@ -142,10 +137,10 @@
 
     object.put(
         globalThis,
-        JSC.ZigString.static("simplifyRange"),
-        JSC.host_fn.NewFunction(
-            globalThis,
-            JSC.ZigString.static("simplifyRange"),
+        jsc.ZigString.static("simplifyRange"),
+        jsc.host_fn.NewFunction(
+            globalThis,
+            jsc.ZigString.static("simplifyRange"),
             2,
             SemverObject.simplifyRange,
             false,
@@ -154,10 +149,10 @@
 
     object.put(
         globalThis,
-        JSC.ZigString.static("validRange"),
-        JSC.host_fn.NewFunction(
-            globalThis,
-            JSC.ZigString.static("validRange"),
+        jsc.ZigString.static("validRange"),
+        jsc.host_fn.NewFunction(
+            globalThis,
+            jsc.ZigString.static("validRange"),
             1,
             SemverObject.validRange,
             false,
@@ -266,10 +261,10 @@
 
 // Add a helper to reduce boilerplate for major, minor, patch
 fn getVersionComponent(
-    globalThis: *JSC.JSGlobalObject,
-    callFrame: *JSC.CallFrame,
+    globalThis: *jsc.JSGlobalObject,
+    callFrame: *jsc.CallFrame,
     comptime component: enum { major, minor, patch },
-) bun.JSError!JSC.JSValue {
+) bun.JSError!jsc.JSValue {
     var arena = std.heap.ArenaAllocator.init(bun.default_allocator);
     defer arena.deinit();
     var stack_fallback = std.heap.stackFallback(512, arena.allocator());
@@ -277,46 +272,46 @@
 
     const arguments = callFrame.arguments();
     if (arguments.len < 1) {
-        return JSC.JSValue.null;
+        return jsc.JSValue.jsNull();
     }
 
     // Check if the argument is a string
     if (!arguments[0].isString()) {
-        return JSC.JSValue.null;
+        return jsc.JSValue.jsNull();
     }
 
     const arg_string = try arguments[0].toJSString(globalThis);
     const version_slice = arg_string.toSlice(globalThis, allocator);
     defer version_slice.deinit();
 
-    if (!strings.isAllASCII(version_slice.slice())) return JSC.JSValue.null;
+    if (!strings.isAllASCII(version_slice.slice())) return jsc.JSValue.jsNull();
 
     const parse_result = Version.parse(SlicedString.init(version_slice.slice(), version_slice.slice()));
     if (!parse_result.valid) {
-        return JSC.JSValue.null;
+        return jsc.JSValue.jsNull();
     }
 
     const version = parse_result.version;
     return switch (component) {
-        .major => JSC.jsNumber(version.major orelse 0),
-        .minor => JSC.jsNumber(version.minor orelse 0),
-        .patch => JSC.jsNumber(version.patch orelse 0),
+        .major => jsc.JSValue.jsNumber(version.major orelse 0),
+        .minor => jsc.JSValue.jsNumber(version.minor orelse 0),
+        .patch => jsc.JSValue.jsNumber(version.patch orelse 0),
     };
 }
 
-pub fn major(globalThis: *JSC.JSGlobalObject, callFrame: *JSC.CallFrame) bun.JSError!JSC.JSValue {
+pub fn major(globalThis: *jsc.JSGlobalObject, callFrame: *jsc.CallFrame) bun.JSError!jsc.JSValue {
     return getVersionComponent(globalThis, callFrame, .major);
 }
 
-pub fn minor(globalThis: *JSC.JSGlobalObject, callFrame: *JSC.CallFrame) bun.JSError!JSC.JSValue {
+pub fn minor(globalThis: *jsc.JSGlobalObject, callFrame: *jsc.CallFrame) bun.JSError!jsc.JSValue {
     return getVersionComponent(globalThis, callFrame, .minor);
 }
 
-pub fn patch(globalThis: *JSC.JSGlobalObject, callFrame: *JSC.CallFrame) bun.JSError!JSC.JSValue {
+pub fn patch(globalThis: *jsc.JSGlobalObject, callFrame: *jsc.CallFrame) bun.JSError!jsc.JSValue {
     return getVersionComponent(globalThis, callFrame, .patch);
 }
 
-pub fn prerelease(globalThis: *JSC.JSGlobalObject, callFrame: *JSC.CallFrame) bun.JSError!JSC.JSValue {
+pub fn prerelease(globalThis: *jsc.JSGlobalObject, callFrame: *jsc.CallFrame) bun.JSError!jsc.JSValue {
     var arena = std.heap.ArenaAllocator.init(bun.default_allocator);
     defer arena.deinit();
     var stack_fallback = std.heap.stackFallback(512, arena.allocator());
@@ -324,34 +319,34 @@
 
     const arguments = callFrame.arguments();
     if (arguments.len < 1) {
-        return JSC.JSValue.null;
+        return jsc.JSValue.jsNull();
     }
 
     // Check if the argument is a string
     if (!arguments[0].isString()) {
-        return JSC.JSValue.null;
+        return jsc.JSValue.jsNull();
     }
 
     const arg_string = try arguments[0].toJSString(globalThis);
     const version_slice = arg_string.toSlice(globalThis, allocator);
     defer version_slice.deinit();
 
-    if (!strings.isAllASCII(version_slice.slice())) return JSC.JSValue.null;
+    if (!strings.isAllASCII(version_slice.slice())) return jsc.JSValue.jsNull();
 
     const parse_result = Version.parse(SlicedString.init(version_slice.slice(), version_slice.slice()));
     if (!parse_result.valid) {
-        return JSC.JSValue.null;
+        return jsc.JSValue.jsNull();
     }
 
     const version = parse_result.version;
     if (!version.tag.hasPre()) {
-        return JSC.JSValue.null;
+        return jsc.JSValue.jsNull();
     }
 
     return try version.tag.toComponentsArray(true, globalThis, version_slice.slice());
 }
 
-pub fn parse(globalThis: *JSC.JSGlobalObject, callFrame: *JSC.CallFrame) bun.JSError!JSC.JSValue {
+pub fn parse(globalThis: *jsc.JSGlobalObject, callFrame: *jsc.CallFrame) bun.JSError!jsc.JSValue {
     var arena = std.heap.ArenaAllocator.init(bun.default_allocator);
     defer arena.deinit();
     var stack_fallback = std.heap.stackFallback(1024, arena.allocator());
@@ -359,44 +354,44 @@
 
     const arguments = callFrame.arguments();
     if (arguments.len < 1) {
-        return JSC.JSValue.null;
+        return jsc.JSValue.jsNull();
     }
 
     // Check if the argument is a string
     if (!arguments[0].isString()) {
-        return JSC.JSValue.null;
+        return jsc.JSValue.jsNull();
     }
 
     const arg_string = try arguments[0].toJSString(globalThis);
     const version_slice = arg_string.toSlice(globalThis, allocator);
     defer version_slice.deinit();
 
-    if (!strings.isAllASCII(version_slice.slice())) return JSC.JSValue.null;
+    if (!strings.isAllASCII(version_slice.slice())) return jsc.JSValue.jsNull();
 
     const parse_result = Version.parse(SlicedString.init(version_slice.slice(), version_slice.slice()));
     if (!parse_result.valid) {
-        return JSC.JSValue.null;
+        return jsc.JSValue.jsNull();
     }
 
     const version = parse_result.version;
-    const obj = JSC.JSValue.createEmptyObject(globalThis, 7);
-
-    obj.put(globalThis, JSC.ZigString.static("major"), JSC.jsNumber(version.major orelse 0));
-    obj.put(globalThis, JSC.ZigString.static("minor"), JSC.jsNumber(version.minor orelse 0));
-    obj.put(globalThis, JSC.ZigString.static("patch"), JSC.jsNumber(version.patch orelse 0));
+    const obj = jsc.JSValue.createEmptyObject(globalThis, 7);
+
+    obj.put(globalThis, jsc.ZigString.static("major"), jsc.JSValue.jsNumber(version.major orelse 0));
+    obj.put(globalThis, jsc.ZigString.static("minor"), jsc.JSValue.jsNumber(version.minor orelse 0));
+    obj.put(globalThis, jsc.ZigString.static("patch"), jsc.JSValue.jsNumber(version.patch orelse 0));
 
     // Handle prerelease
     if (version.tag.hasPre()) {
-        obj.put(globalThis, JSC.ZigString.static("prerelease"), try version.tag.toComponentsArray(true, globalThis, version_slice.slice()));
+        obj.put(globalThis, jsc.ZigString.static("prerelease"), try version.tag.toComponentsArray(true, globalThis, version_slice.slice()));
     } else {
-        obj.put(globalThis, JSC.ZigString.static("prerelease"), JSC.JSValue.null);
+        obj.put(globalThis, jsc.ZigString.static("prerelease"), jsc.JSValue.jsNull());
     }
 
     // Handle build
     if (version.tag.hasBuild()) {
-        obj.put(globalThis, JSC.ZigString.static("build"), try version.tag.toComponentsArray(false, globalThis, version_slice.slice()));
+        obj.put(globalThis, jsc.ZigString.static("build"), try version.tag.toComponentsArray(false, globalThis, version_slice.slice()));
     } else {
-        obj.put(globalThis, JSC.ZigString.static("build"), JSC.JSValue.null);
+        obj.put(globalThis, jsc.ZigString.static("build"), jsc.JSValue.jsNull());
     }
 
     // Format version string
@@ -415,31 +410,31 @@
         try version_str.appendSlice(version.tag.build.slice(version_slice.slice()));
     }
 
-    obj.put(globalThis, JSC.ZigString.static("version"), bun.String.createUTF8ForJS(globalThis, version_str.items));
+    obj.put(globalThis, jsc.ZigString.static("version"), try bun.String.createUTF8ForJS(globalThis, version_str.items));
 
     // Store raw input
-    obj.put(globalThis, JSC.ZigString.static("raw"), arguments[0]);
+    obj.put(globalThis, jsc.ZigString.static("raw"), arguments[0]);
 
     return obj;
 }
 
-pub fn bump(globalThis: *JSC.JSGlobalObject, callFrame: *JSC.CallFrame) bun.JSError!JSC.JSValue {
+pub fn bump(globalThis: *jsc.JSGlobalObject, callFrame: *jsc.CallFrame) bun.JSError!jsc.JSValue {
     var arena = std.heap.ArenaAllocator.init(bun.default_allocator);
     defer arena.deinit();
     var stack_fallback = std.heap.stackFallback(2048, arena.allocator());
     const allocator = stack_fallback.get();
 
     const arguments = callFrame.arguments();
-    if (arguments.len < 2) return JSC.JSValue.null;
+    if (arguments.len < 2) return jsc.JSValue.jsNull();
 
     // Check if the first argument is a string
     if (!arguments[0].isString()) {
-        return JSC.JSValue.null;
+        return jsc.JSValue.jsNull();
     }
 
     // Check if the second argument is a string
     if (!arguments[1].isString()) {
-        return JSC.JSValue.null;
+        return jsc.JSValue.jsNull();
     }
 
     const version_str = try arguments[0].toJSString(globalThis);
@@ -451,11 +446,11 @@
     defer release_slice.deinit();
 
     const parse_result = Version.parse(SlicedString.init(version_slice.slice(), version_slice.slice()));
-    if (!parse_result.valid) return JSC.JSValue.null;
-
-    const release_type = Version.ReleaseType.fromString(release_slice.slice()) orelse return JSC.JSValue.null;
-
-    var identifier_slice: JSC.ZigString.Slice = .empty;
+    if (!parse_result.valid) return jsc.JSValue.jsNull();
+
+    const release_type = Version.ReleaseType.fromString(release_slice.slice()) orelse return jsc.JSValue.jsNull();
+
+    var identifier_slice: jsc.ZigString.Slice = .empty;
     defer identifier_slice.deinit();
 
     if (arguments.len > 2 and !arguments[2].isUndefinedOrNull()) {
@@ -463,24 +458,24 @@
         identifier_slice = id_str.toSlice(globalThis, allocator);
     }
 
-    const new_version_str = parse_result.version.min().bump(allocator, release_type, identifier_slice.slice(), version_slice.slice()) catch return JSC.JSValue.null;
+    const new_version_str = parse_result.version.min().bump(allocator, release_type, identifier_slice.slice(), version_slice.slice()) catch return jsc.JSValue.jsNull();
     defer allocator.free(new_version_str);
 
     return bun.String.createUTF8ForJS(globalThis, new_version_str);
 }
 
-pub fn intersects(globalThis: *JSC.JSGlobalObject, callFrame: *JSC.CallFrame) bun.JSError!JSC.JSValue {
+pub fn intersects(globalThis: *jsc.JSGlobalObject, callFrame: *jsc.CallFrame) bun.JSError!jsc.JSValue {
     var arena = std.heap.ArenaAllocator.init(bun.default_allocator);
     defer arena.deinit();
     var stack_fallback = std.heap.stackFallback(2048, arena.allocator());
     const allocator = stack_fallback.get();
 
     const arguments = callFrame.arguments();
-    if (arguments.len < 2) return JSC.jsBoolean(false);
+    if (arguments.len < 2) return jsc.JSValue.jsBoolean(false);
 
     // Check if both arguments are strings
     if (!arguments[0].isString() or !arguments[1].isString()) {
-        return JSC.jsBoolean(false);
+        return jsc.JSValue.jsBoolean(false);
     }
 
     const r1_str = try arguments[0].toJSString(globalThis);
@@ -493,30 +488,30 @@
 
     // Check for empty strings
     if (r1_slice.slice().len == 0 or r2_slice.slice().len == 0) {
-        return JSC.jsBoolean(false);
-    }
-
-    const g1 = Query.parse(allocator, r1_slice.slice(), SlicedString.init(r1_slice.slice(), r1_slice.slice())) catch return JSC.jsBoolean(false);
+        return jsc.JSValue.jsBoolean(false);
+    }
+
+    const g1 = Query.parse(allocator, r1_slice.slice(), SlicedString.init(r1_slice.slice(), r1_slice.slice())) catch return jsc.JSValue.jsBoolean(false);
     defer g1.deinit();
 
-    const g2 = Query.parse(allocator, r2_slice.slice(), SlicedString.init(r2_slice.slice(), r2_slice.slice())) catch return JSC.jsBoolean(false);
+    const g2 = Query.parse(allocator, r2_slice.slice(), SlicedString.init(r2_slice.slice(), r2_slice.slice())) catch return jsc.JSValue.jsBoolean(false);
     defer g2.deinit();
 
-    return JSC.jsBoolean(g1.intersects(&g2, r1_slice.slice(), r2_slice.slice()));
+    return jsc.JSValue.jsBoolean(g1.intersects(&g2, r1_slice.slice(), r2_slice.slice()));
 }
 
 fn findSatisfyingVersion(
-    globalThis: *JSC.JSGlobalObject,
-    versions_array: JSC.JSValue,
+    globalThis: *jsc.JSGlobalObject,
+    versions_array: jsc.JSValue,
     range_str: []const u8,
     allocator: std.mem.Allocator,
     comptime find_max: bool,
-) bun.JSError!JSC.JSValue {
-    const query = (Query.parse(allocator, range_str, SlicedString.init(range_str, range_str)) catch return JSC.JSValue.null);
+) bun.JSError!jsc.JSValue {
+    const query = (Query.parse(allocator, range_str, SlicedString.init(range_str, range_str)) catch return jsc.JSValue.jsNull());
     defer query.deinit();
 
-    const length = versions_array.getLength(globalThis) catch return JSC.JSValue.null;
-    if (length == 0) return JSC.JSValue.null;
+    const length = versions_array.getLength(globalThis) catch return jsc.JSValue.jsNull();
+    if (length == 0) return jsc.JSValue.jsNull();
 
     var best: ?struct { version: Version, str: []const u8, index: u32 } = null;
 
@@ -545,28 +540,28 @@
         }
     }
 
-    return if (best) |b| (versions_array.getIndex(globalThis, b.index) catch JSC.JSValue.null) else JSC.JSValue.null;
-}
-
-pub fn maxSatisfying(globalThis: *JSC.JSGlobalObject, callFrame: *JSC.CallFrame) bun.JSError!JSC.JSValue {
+    return if (best) |b| (versions_array.getIndex(globalThis, b.index) catch jsc.JSValue.jsNull()) else jsc.JSValue.jsNull();
+}
+
+pub fn maxSatisfying(globalThis: *jsc.JSGlobalObject, callFrame: *jsc.CallFrame) bun.JSError!jsc.JSValue {
     var arena = std.heap.ArenaAllocator.init(bun.default_allocator);
     defer arena.deinit();
     var stack_fallback = std.heap.stackFallback(2048, arena.allocator());
     const allocator = stack_fallback.get();
 
     const arguments = callFrame.arguments();
-    if (arguments.len < 1) return JSC.JSValue.null;
+    if (arguments.len < 1) return jsc.JSValue.jsNull();
 
     const versions_array = arguments[0];
     if (!versions_array.isObject() or !(try versions_array.isIterable(globalThis))) {
         return globalThis.throw("First argument must be an array", .{});
     }
 
-    if (arguments.len < 2) return JSC.JSValue.null;
+    if (arguments.len < 2) return jsc.JSValue.jsNull();
 
     // Check if the second argument is a string
     if (!arguments[1].isString()) {
-        return JSC.JSValue.null;
+        return jsc.JSValue.jsNull();
     }
 
     const range_str = try arguments[1].toJSString(globalThis);
@@ -575,31 +570,31 @@
 
     // Check for empty range
     if (range_slice.slice().len == 0) {
-        return JSC.JSValue.null;
+        return jsc.JSValue.jsNull();
     }
 
     return findSatisfyingVersion(globalThis, versions_array, range_slice.slice(), allocator, true);
 }
 
-pub fn minSatisfying(globalThis: *JSC.JSGlobalObject, callFrame: *JSC.CallFrame) bun.JSError!JSC.JSValue {
+pub fn minSatisfying(globalThis: *jsc.JSGlobalObject, callFrame: *jsc.CallFrame) bun.JSError!jsc.JSValue {
     var arena = std.heap.ArenaAllocator.init(bun.default_allocator);
     defer arena.deinit();
     var stack_fallback = std.heap.stackFallback(2048, arena.allocator());
     const allocator = stack_fallback.get();
 
     const arguments = callFrame.arguments();
-    if (arguments.len < 1) return JSC.JSValue.null;
+    if (arguments.len < 1) return jsc.JSValue.jsNull();
 
     const versions_array = arguments[0];
     if (!versions_array.isObject() or !(try versions_array.isIterable(globalThis))) {
         return globalThis.throw("First argument must be an array", .{});
     }
 
-    if (arguments.len < 2) return JSC.JSValue.null;
+    if (arguments.len < 2) return jsc.JSValue.jsNull();
 
     // Check if the second argument is a string
     if (!arguments[1].isString()) {
-        return JSC.JSValue.null;
+        return jsc.JSValue.jsNull();
     }
 
     const range_str = try arguments[1].toJSString(globalThis);
@@ -609,14 +604,14 @@
     return findSatisfyingVersion(globalThis, versions_array, range_slice.slice(), allocator, false);
 }
 
-pub fn simplifyRange(globalThis: *JSC.JSGlobalObject, callFrame: *JSC.CallFrame) bun.JSError!JSC.JSValue {
+pub fn simplifyRange(globalThis: *jsc.JSGlobalObject, callFrame: *jsc.CallFrame) bun.JSError!jsc.JSValue {
     var arena = std.heap.ArenaAllocator.init(bun.default_allocator);
     defer arena.deinit();
     var stack_fallback = std.heap.stackFallback(2048, arena.allocator());
     const allocator = stack_fallback.get();
 
     const arguments = callFrame.arguments();
-    if (arguments.len < 2) return JSC.JSValue.null;
+    if (arguments.len < 2) return jsc.JSValue.jsNull();
 
     // First argument must be an array
     const versions_array = arguments[0];
@@ -626,7 +621,7 @@
 
     // Second argument must be a string (the range)
     if (!arguments[1].isString()) {
-        return JSC.JSValue.null;
+        return jsc.JSValue.jsNull();
     }
 
     const range_str = try arguments[1].toJSString(globalThis);
@@ -793,18 +788,18 @@
     return original_range;
 }
 
-pub fn validRange(globalThis: *JSC.JSGlobalObject, callFrame: *JSC.CallFrame) bun.JSError!JSC.JSValue {
+pub fn validRange(globalThis: *jsc.JSGlobalObject, callFrame: *jsc.CallFrame) bun.JSError!jsc.JSValue {
     var arena = std.heap.ArenaAllocator.init(bun.default_allocator);
     defer arena.deinit();
     var stack_fallback = std.heap.stackFallback(1024, arena.allocator());
     const allocator = stack_fallback.get();
 
     const arguments = callFrame.arguments();
-    if (arguments.len < 1) return JSC.JSValue.null;
+    if (arguments.len < 1) return jsc.JSValue.jsNull();
 
     // Check if the argument is a string
     if (!arguments[0].isString()) {
-        return JSC.JSValue.null;
+        return jsc.JSValue.jsNull();
     }
 
     const range_str = try arguments[0].toJSString(globalThis);
@@ -812,13 +807,13 @@
     defer range_slice.deinit();
 
     // Try to parse the range
-    const query = Query.parse(allocator, range_slice.slice(), SlicedString.init(range_slice.slice(), range_slice.slice())) catch return JSC.JSValue.null;
+    const query = Query.parse(allocator, range_slice.slice(), SlicedString.init(range_slice.slice(), range_slice.slice())) catch return jsc.JSValue.jsNull();
     defer query.deinit();
 
     // Check if the query has any meaningful content
     // If it's empty or has no valid range, it's invalid
     if (!query.head.head.range.hasLeft() and !query.head.head.range.hasRight()) {
-        return JSC.JSValue.null;
+        return jsc.JSValue.jsNull();
     }
 
     // If it parses successfully and has content, return the normalized range string
