--- conflicted
+++ resolved
@@ -248,7 +248,6 @@
     return true;
 }
 
-<<<<<<< HEAD
 pub fn intersects(range1: *const Range, range2: *const Range, range1_buf: string, range2_buf: string) bool {
 
     // If either range has no constraints, they intersect
@@ -373,10 +372,7 @@
     return true;
 }
 
-const Range = @This();
-=======
 const string = []const u8;
->>>>>>> 5c65c18e
 
 const std = @import("std");
 
