--- conflicted
+++ resolved
@@ -90,13 +90,8 @@
             other: This,
             other_buf: string,
 
-<<<<<<< HEAD
-            pub fn format(this: DiffFormatter, writer: *std.Io.Writer) std.Io.Writer.Error!void {
-                if (!Output.enable_ansi_colors) {
-=======
-            pub fn format(this: DiffFormatter, comptime fmt_: []const u8, options: std.fmt.FormatOptions, writer: anytype) !void {
+            pub fn format(this: DiffFormatter, writer: *std.Io.Writer) !void {
                 if (!Output.enable_ansi_colors_stdout) {
->>>>>>> c5def801
                     // print normally if no colors
                     const formatter: Formatter = .{ .version = this.version, .input = this.buf };
                     return Formatter.format(formatter, writer);
