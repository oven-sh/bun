//! The interpreter for the shell language
//!
//! Normally, the implementation would be a very simple tree-walk of the AST,
//! but it needs to be non-blocking, and Zig does not have coroutines yet, so
//! this implementation is half tree-walk half one big state machine. The state
//! machine part manually keeps track of execution state (which coroutines would
//! do for us), but makes the code very confusing because control flow is less obvious.
//!
//! Things to note:
//! - If you want to do something analogous to yielding execution, you must
//!    `return` from the function. For example in the code we start an async
//!    BufferedWriter and "yield" execution by calling =.start()= on the writer and
//!    then `return`ing form the function
//! - Sometimes a state machine will immediately finish and deinit itself so
//!     that might cause some unintuitive things to happen. For example if you
//!     `defer` some code, then try to yield execution to some state machine struct,
//!     and it immediately finishes, it will deinit itself and the defer code might
//!     use undefined memory.
const std = @import("std");
const builtin = @import("builtin");
const bun = @import("root").bun;
const os = std.os;
const Arena = std.heap.ArenaAllocator;
const Allocator = std.mem.Allocator;
const ArrayList = std.ArrayList;
const JSC = bun.JSC;
const JSValue = bun.JSC.JSValue;
const JSPromise = bun.JSC.JSPromise;
const JSGlobalObject = bun.JSC.JSGlobalObject;
const which = @import("../which.zig").which;
const Braces = @import("./braces.zig");
const Syscall = @import("../sys.zig");
const Glob = @import("../glob.zig");
const ResolvePath = @import("../resolver/resolve_path.zig");
const DirIterator = @import("../bun.js/node/dir_iterator.zig");
const CodepointIterator = @import("../string_immutable.zig").PackedCodepointIterator;
const isAllAscii = @import("../string_immutable.zig").isAllASCII;
const TaggedPointerUnion = @import("../tagged_pointer.zig").TaggedPointerUnion;
const TaggedPointer = @import("../tagged_pointer.zig").TaggedPointer;
pub const WorkPoolTask = @import("../work_pool.zig").Task;
pub const WorkPool = @import("../work_pool.zig").WorkPool;
const windows = bun.windows;
const uv = windows.libuv;
const Maybe = JSC.Maybe;

const Pipe = [2]bun.FileDescriptor;
const shell = @import("./shell.zig");
const Token = shell.Token;
const ShellError = shell.ShellError;
const ast = shell.AST;

const GlobWalker = @import("../glob.zig").GlobWalker_(null, true);

pub const SUBSHELL_TODO_ERROR = "Subshells are not implemented, please open GitHub issue.";
const stdin_no = 0;
const stdout_no = 1;
const stderr_no = 2;

pub fn OOM(e: anyerror) noreturn {
    if (comptime bun.Environment.allow_assert) {
        if (e != error.OutOfMemory) @panic("Ruh roh");
    }
    @panic("Out of memory");
}

const log = bun.Output.scoped(.SHELL, false);

pub fn assert(cond: bool, comptime msg: []const u8) void {
    if (bun.Environment.allow_assert) {
        std.debug.assert(cond);
    } else {
        @panic("Assertion failed: " ++ msg);
    }
}

pub const ExitCode = u16;

pub const StateKind = enum(u8) {
    script,
    stmt,
    assign,
    cmd,
    cond,
    pipeline,
    expansion,
};

/// Copy-on-write
pub fn Cow(comptime T: type, comptime VTable: type) type {
    const Handler = struct {
        fn copy(this: *T) T {
            if (@hasDecl(VTable, "copy")) @compileError(@typeName(VTable) ++ " needs `copy()` function");
            return VTable.copy(this);
        }

        fn deinit(this: *T) void {
            if (@hasDecl(VTable, "deinit")) @compileError(@typeName(VTable) ++ " needs `deinit()` function");
            return VTable.deinit(this);
        }
    };

    return union(enum) {
        borrowed: *T,
        owned: T,

        pub fn borrow(val: *T) @This() {
            return .{
                .borrowed = val,
            };
        }

        pub fn own(val: T) @This() {
            return .{
                .owned = val,
            };
        }

        /// Get the underlying value.
        pub inline fn inner(this: *@This()) *T {
            return switch (this.*) {
                .borrowed => this.borrowed,
                .owned => &this.owned,
            };
        }

        pub fn copy(this: *@This()) void {
            switch (this.*) {
                .borrowed => {
                    this.* = .{
                        .owned = Handler.copy(this.borrowed),
                    };
                },
                .owned => {},
            }
        }

        pub fn deinit(this: *@This()) void {
            Handler.deinit(this.inner());
        }
    };
}

/// Copy-on-write file descriptor. This is to avoid having multiple non-blocking
/// writers to the same file descriptor, which breaks epoll/kqueue
///
/// Two main fields:
/// 1. refcount - tracks number of references to the fd, closes file descriptor when reaches 0
/// 2. being_written - if the fd is currently being used by a BufferedWriter for non-blocking writes
///
/// If you want to write to the file descriptor, you call `.write()`, if `being_written` is true it will duplicate the file descriptor.
const CowFd = struct {
    __fd: bun.FileDescriptor,
    refcount: u32 = 1,
    being_used: bool = false,

    const print = bun.Output.scoped(.CowFd, false);

    pub fn init(fd: bun.FileDescriptor) *CowFd {
        const this = bun.default_allocator.create(CowFd) catch bun.outOfMemory();
        this.* = .{
            .__fd = fd,
        };
        print("init(0x{x}, fd={})", .{ @intFromPtr(this), fd });
        return this;
    }

    pub fn dup(this: *CowFd) Maybe(*CowFd) {
        const new = bun.new(CowFd, .{
            .fd = bun.sys.dup(this.fd),
            .writercount = 1,
        });
        print("dup(0x{x}, fd={}) = (0x{x}, fd={})", .{ @intFromPtr(this), this.fd, new, new.fd });
        return new;
    }

    pub fn use(this: *CowFd) Maybe(*CowFd) {
        if (!this.being_used) {
            this.being_used = true;
            this.ref();
            return .{ .result = this };
        }
        return this.dup();
    }

    pub fn doneUsing(this: *CowFd) void {
        this.being_used = false;
    }

    pub fn ref(this: *CowFd) void {
        this.refcount += 1;
    }

    pub fn refSelf(this: *CowFd) *CowFd {
        this.ref();
        return this;
    }

    pub fn deref(this: *CowFd) void {
        this.refcount -= 1;
        if (this.refcount == 0) {
            this.deinit();
        }
    }

    pub fn deinit(this: *CowFd) void {
        std.debug.assert(this.refcount == 0);
        _ = bun.sys.close(this.__fd);
        bun.default_allocator.destroy(this);
    }
};

pub const CoroutineResult = enum {
    /// it's okay for the caller to continue its execution
    cont,
    yield,
};

pub const IO = struct {
    stdin: InKind,
    stdout: OutKind,
    stderr: OutKind,

    pub fn deinit(this: *IO) void {
        this.stdin.close();
        this.stdout.close();
        this.stderr.close();
    }

    pub fn copy(this: *IO) IO {
        _ = this.ref();
        return this.*;
    }

    pub fn ref(this: *IO) *IO {
        _ = this.stdin.ref();
        _ = this.stdout.ref();
        _ = this.stderr.ref();
        return this;
    }

    pub fn deref(this: *IO) void {
        this.stdin.deref();
        this.stdout.deref();
        this.stderr.deref();
    }

    pub const InKind = union(enum) {
        fd: *Interpreter.IOReader,
        ignore,

        pub fn ref(this: InKind) InKind {
            switch (this) {
                .fd => this.fd.ref(),
                .ignore => {},
            }
            return this;
        }

        pub fn deref(this: InKind) void {
            switch (this) {
                .fd => this.fd.deref(),
                .ignore => {},
            }
        }

        pub fn close(this: InKind) void {
            switch (this) {
                .fd => this.fd.deref(),
                .ignore => {},
            }
        }

        pub fn to_subproc_stdio(this: InKind, stdio: *bun.shell.subproc.Stdio) void {
            switch (this) {
                .fd => {
                    stdio.* = .{ .fd = this.fd.fd };
                },
                .ignore => {
                    stdio.* = .ignore;
                },
            }
        }
    };

    pub const OutKind = union(enum) {
        /// Write/Read to/from file descriptor
        /// If `captured` is non-null, it will write to std{out,err} and also buffer it.
        /// The pointer points to the `buffered_stdout`/`buffered_stdin` fields
        /// in the Interpreter struct
        fd: struct { writer: *Interpreter.IOWriter, captured: ?*bun.ByteList = null },
        /// Buffers the output (handled in Cmd.BufferedIoClosed.close())
        pipe,
        /// Discards output
        ignore,

        // fn dupeForSubshell(this: *ShellState,

        pub fn ref(this: @This()) @This() {
            switch (this) {
                .fd => {
                    this.fd.writer.ref();
                },
                else => {},
            }
            return this;
        }

        pub fn deref(this: @This()) void {
            this.close();
        }

        pub fn enqueueFmtBltn(
            this: *@This(),
            ptr: anytype,
            comptime kind: ?Interpreter.Builtin.Kind,
            comptime fmt_: []const u8,
            args: anytype,
        ) void {
            if (bun.Environment.allow_assert) std.debug.assert(this.* == .fd);
            this.fd.writer.enqueueFmtBltn(ptr, this.fd.captured, kind, fmt_, args);
        }

        fn close(this: OutKind) void {
            switch (this) {
                .fd => {
                    this.fd.writer.deref();
                },
                else => {},
            }
        }

        fn to_subproc_stdio(this: OutKind, shellio: *?*shell.IOWriter) bun.shell.subproc.Stdio {
            return switch (this) {
                .fd => |val| brk: {
                    shellio.* = val.writer.refSelf();
                    break :brk if (val.captured) |cap| .{ .capture = .{ .buf = cap, .fd = val.writer.fd } } else .{ .fd = val.writer.fd };
                },
                .pipe => .pipe,
                .ignore => .ignore,
            };
        }
    };

    fn to_subproc_stdio(this: IO, stdio: *[3]bun.shell.subproc.Stdio, shellio: *shell.subproc.ShellIO) void {
        // stdio[stdin_no] = this.stdin.to_subproc_stdio();
        this.stdin.to_subproc_stdio(&stdio[0]);
        stdio[stdout_no] = this.stdout.to_subproc_stdio(&shellio.stdout);
        stdio[stderr_no] = this.stderr.to_subproc_stdio(&shellio.stderr);
    }
};

/// Environment strings need to be copied a lot
/// So we make them reference counted
///
/// But sometimes we use strings that are statically allocated, or are allocated
/// with a predetermined lifetime (e.g. strings in the AST). In that case we
/// don't want to incur the cost of heap allocating them and refcounting them
///
/// So environment strings can be ref counted or borrowed slices
pub const EnvStr = packed struct {
    ptr: u48,
    tag: Tag,
    len: usize = 0,

    const print = bun.Output.scoped(.EnvStr, true);

    const Tag = enum(u16) {
        /// Dealloced by reference counting
        refcounted,
        /// Memory is managed elsewhere so don't dealloc it
        slice,
    };

    inline fn initSlice(str: []const u8) EnvStr {
        return .{
            .ptr = @intCast(@intFromPtr(str.ptr)),
            .tag = .slice,
            .len = str.len,
        };
    }

    fn initRefCounted(str: []const u8) EnvStr {
        return .{
            .ptr = @intCast(@intFromPtr(RefCountedStr.init(str))),
            .tag = .refcounted,
        };
    }

    pub fn slice(this: EnvStr) []const u8 {
        if (this.asRefCounted()) |refc| {
            return refc.byteSlice();
        }
        return this.castSlice();
    }

    fn ref(this: EnvStr) void {
        if (this.asRefCounted()) |refc| {
            refc.ref();
        }
    }

    fn deref(this: EnvStr) void {
        if (this.asRefCounted()) |refc| {
            refc.deref();
        }
    }

    inline fn asRefCounted(this: EnvStr) ?*RefCountedStr {
        if (this.tag == .refcounted) return this.castRefCounted();
        return null;
    }

    inline fn castSlice(this: EnvStr) []const u8 {
        return @as([*]u8, @ptrFromInt(@as(usize, @intCast(this.ptr))))[0..this.len];
    }

    inline fn castRefCounted(this: EnvStr) *RefCountedStr {
        return @ptrFromInt(@as(usize, @intCast(this.ptr)));
    }
};

pub const RefCountedStr = struct {
    refcount: u32 = 1,
    len: u32 = 0,
    ptr: [*]const u8 = undefined,

    const print = bun.Output.scoped(.RefCountedEnvStr, true);

    // /// Use bun.default_allocator
    // const DEFAULT_ALLOC_TAG: usize = 1 << 63;

    fn init(slice: []const u8) *RefCountedStr {
        print("init: {s}", .{slice});
        const this = bun.default_allocator.create(RefCountedStr) catch bun.outOfMemory();
        this.* = .{
            .refcount = 1,
            .len = @intCast(slice.len),
            .ptr = slice.ptr,
        };
        return this;
    }

    fn byteSlice(this: *RefCountedStr) []const u8 {
        if (this.len == 0) return "";
        return this.ptr[0..this.len];
    }

    fn ref(this: *RefCountedStr) void {
        this.refcount += 1;
    }

    fn deref(this: *RefCountedStr) void {
        this.refcount -= 1;
        if (this.refcount == 0) {
            this.deinit();
        }
    }

    fn deinit(this: *RefCountedStr) void {
        print("deinit: {s}", .{this.byteSlice()});
        this.freeStr();
        bun.default_allocator.destroy(this);
    }

    fn freeStr(this: *RefCountedStr) void {
        if (this.len == 0) return;
        // if (this.ptr & DEFAULT_ALLOC_TAG != 0) {
        bun.default_allocator.free(this.ptr[0..this.len]);
        // } else {}
    }
};

/// TODO use this
/// Either
///    A: subshells (`$(...)` or `(...)`) or
///    B: commands in a pipeline
/// will need their own copy of the shell environment because they could modify it,
/// and those changes shouldn't affect the surounding environment.
///
/// This results in a lot of copying, which is wasteful since most of the time
/// A) or B) won't even mutate the environment anyway.
///
/// A way to reduce copying is to only do it when the env is mutated: copy-on-write.
pub const CowEnvMap = Cow(EnvMap, struct {
    pub fn copy(val: *EnvMap) EnvMap {
        return val.clone();
    }

    pub fn deinit(val: *EnvMap) void {
        val.deinit();
    }
});

pub const EnvMap = struct {
    map: MapType,
    pub const Iterator = MapType.Iterator;

    const MapType = std.ArrayHashMap(EnvStr, EnvStr, struct {
        pub fn hash(self: @This(), s: EnvStr) u32 {
            _ = self;
            return std.array_hash_map.hashString(s.slice());
        }
        pub fn eql(self: @This(), a: EnvStr, b: EnvStr, b_index: usize) bool {
            _ = self;
            _ = b_index;
            return std.array_hash_map.eqlString(a.slice(), b.slice());
        }
    }, true);

    fn init(alloc: Allocator) EnvMap {
        return .{ .map = MapType.init(alloc) };
    }

    fn initWithCapacity(alloc: Allocator, cap: usize) EnvMap {
        var map = MapType.init(alloc);
        map.ensureTotalCapacity(cap) catch bun.outOfMemory();
        return .{ .map = map };
    }

    fn deinit(this: *EnvMap) void {
        this.derefStrings();
        this.map.deinit();
    }

    fn insert(this: *EnvMap, key: EnvStr, val: EnvStr) void {
        const result = this.map.getOrPut(key) catch bun.outOfMemory();
        if (!result.found_existing) {
            key.ref();
        } else {
            result.value_ptr.deref();
        }
        val.ref();
        result.value_ptr.* = val;
    }

    fn iterator(this: *EnvMap) MapType.Iterator {
        return this.map.iterator();
    }

    fn clearRetainingCapacity(this: *EnvMap) void {
        this.derefStrings();
        this.map.clearRetainingCapacity();
    }

    fn ensureTotalCapacity(this: *EnvMap, new_capacity: usize) void {
        this.map.ensureTotalCapacity(new_capacity) catch bun.outOfMemory();
    }

    /// NOTE: Make sure you deref the string when done!
    fn get(this: *EnvMap, key: EnvStr) ?EnvStr {
        const val = this.map.get(key) orelse return null;
        val.ref();
        return val;
    }

    fn clone(this: *EnvMap) EnvMap {
        var new: EnvMap = .{
            .map = this.map.clone() catch bun.outOfMemory(),
        };
        new.refStrings();
        return new;
    }

    fn cloneWithAllocator(this: *EnvMap, allocator: Allocator) EnvMap {
        var new: EnvMap = .{
            .map = this.map.cloneWithAllocator(allocator) catch bun.outOfMemory(),
        };
        new.refStrings();
        return new;
    }

    fn refStrings(this: *EnvMap) void {
        var iter = this.map.iterator();
        while (iter.next()) |entry| {
            entry.key_ptr.ref();
            entry.value_ptr.ref();
        }
    }

    fn derefStrings(this: *EnvMap) void {
        var iter = this.map.iterator();
        while (iter.next()) |entry| {
            entry.key_ptr.deref();
            entry.value_ptr.deref();
        }
    }
};

/// This interpreter works by basically turning the AST into a state machine so
/// that execution can be suspended and resumed to support async.
pub const Interpreter = struct {
    event_loop: JSC.EventLoopHandle,
    /// This is the arena used to allocate the input shell script's AST nodes,
    /// tokens, and a string pool used to store all strings.
    arena: bun.ArenaAllocator,
    /// This is the allocator used to allocate interpreter state
    allocator: Allocator,

    /// Root ast node
    script: *ast.Script,

    /// JS objects used as input for the shell script
    /// This should be allocated using the arena
    jsobjs: []JSValue,

    root_shell: ShellState,
    root_io: IO,

    resolve: JSC.Strong = .{},
    reject: JSC.Strong = .{},
    has_pending_activity: std.atomic.Value(usize) = std.atomic.Value(usize).init(0),
    started: std.atomic.Value(bool) = std.atomic.Value(bool).init(false),

    done: ?*bool = null,
    exit_code: ?*ExitCode = null,

    const InterpreterChildPtr = StatePtrUnion(.{
        Script,
    });

    pub const ShellState = struct {
        kind: Kind = .normal,

        /// This is the buffered stdout/stderr that captures the entire
        /// output of the script and is given to JS.
        ///
        /// Accross the entire script execution, this is usually the same.
        ///
        /// It changes when a cmd substitution is run.
        ///
        /// These MUST use the `bun.default_allocator` Allocator
        _buffered_stdout: Bufio = .{ .owned = .{} },
        _buffered_stderr: Bufio = .{ .owned = .{} },

        /// TODO Performance optimization: make these env maps copy-on-write
        /// Shell env for expansion by the shell
        shell_env: EnvMap,
        /// Local environment variables to be given to a subprocess
        cmd_local_env: EnvMap,
        /// Exported environment variables available to all subprocesses. This includes system ones.
        export_env: EnvMap,

        /// The current working directory of the shell.
        /// Use an array list so we don't have to keep reallocating
        /// Always has zero-sentinel
        __prev_cwd: std.ArrayList(u8),
        __cwd: std.ArrayList(u8),
        cwd_fd: bun.FileDescriptor,

        const Bufio = union(enum) { owned: bun.ByteList, borrowed: *bun.ByteList };

        const Kind = enum {
            normal,
            cmd_subst,
            subshell,
            pipeline,
        };

        pub fn buffered_stdout(this: *ShellState) *bun.ByteList {
            return switch (this._buffered_stdout) {
                .owned => &this._buffered_stdout.owned,
                .borrowed => this._buffered_stdout.borrowed,
            };
        }

        pub fn buffered_stderr(this: *ShellState) *bun.ByteList {
            return switch (this._buffered_stderr) {
                .owned => &this._buffered_stderr.owned,
                .borrowed => this._buffered_stderr.borrowed,
            };
        }

        pub inline fn cwdZ(this: *ShellState) [:0]const u8 {
            if (this.__cwd.items.len == 0) return "";
            return this.__cwd.items[0..this.__cwd.items.len -| 1 :0];
        }

        pub inline fn prevCwdZ(this: *ShellState) [:0]const u8 {
            if (this.__prev_cwd.items.len == 0) return "";
            return this.__prev_cwd.items[0..this.__prev_cwd.items.len -| 1 :0];
        }

        pub inline fn prevCwd(this: *ShellState) []const u8 {
            const prevcwdz = this.prevCwdZ();
            return prevcwdz[0..prevcwdz.len];
        }

        pub inline fn cwd(this: *ShellState) []const u8 {
            const cwdz = this.cwdZ();
            return cwdz[0..cwdz.len];
        }

        pub fn deinit(this: *ShellState) void {
            this.deinitImpl(true, true);
        }

        /// If called by interpreter we have to:
        /// 1. not free this *ShellState, because its on a field on the interpreter
        /// 2. don't free buffered_stdout and buffered_stderr, because that is used for output
        fn deinitImpl(this: *ShellState, comptime destroy_this: bool, comptime free_buffered_io: bool) void {
            log("[ShellState] deinit {x}", .{@intFromPtr(this)});

            if (comptime free_buffered_io) {
                if (this._buffered_stdout == .owned) {
                    this._buffered_stdout.owned.deinitWithAllocator(bun.default_allocator);
                }
                if (this._buffered_stderr == .owned) {
                    this._buffered_stderr.owned.deinitWithAllocator(bun.default_allocator);
                }
            }

            // this.io.deinit();
            this.shell_env.deinit();
            this.cmd_local_env.deinit();
            this.export_env.deinit();
            this.__cwd.deinit();
            this.__prev_cwd.deinit();
            closefd(this.cwd_fd);

            if (comptime destroy_this) bun.default_allocator.destroy(this);
        }

        pub fn dupeForSubshell(this: *ShellState, allocator: Allocator, io: IO, kind: Kind) Maybe(*ShellState) {
            const duped = allocator.create(ShellState) catch bun.outOfMemory();

            const dupedfd = switch (Syscall.dup(this.cwd_fd)) {
                .err => |err| return .{ .err = err },
                .result => |fd| fd,
            };

            const stdout: Bufio = if (io.stdout == .fd) brk: {
                if (io.stdout.fd.captured != null) break :brk .{ .borrowed = io.stdout.fd.captured.? };
                break :brk .{ .owned = .{} };
            } else if (kind == .pipeline) .{ .borrowed = this.buffered_stdout() } else .{ .owned = .{} };

            const stderr: Bufio = if (io.stderr == .fd) brk: {
                if (io.stderr.fd.captured != null) break :brk .{ .borrowed = io.stderr.fd.captured.? };
                break :brk .{ .owned = .{} };
            } else if (kind == .pipeline) .{ .borrowed = this.buffered_stderr() } else .{ .owned = .{} };

            duped.* = .{
                .kind = kind,
                ._buffered_stdout = stdout,
                ._buffered_stderr = stderr,
                .shell_env = this.shell_env.clone(),
                .cmd_local_env = EnvMap.init(allocator),
                .export_env = this.export_env.clone(),

                .__prev_cwd = this.__prev_cwd.clone() catch bun.outOfMemory(),
                .__cwd = this.__cwd.clone() catch bun.outOfMemory(),
                // TODO probably need to use os.dup here
                .cwd_fd = dupedfd,
            };

            return .{ .result = duped };
        }

        pub fn assignVar(this: *ShellState, interp: *ThisInterpreter, label: EnvStr, value: EnvStr, assign_ctx: AssignCtx) void {
            _ = interp; // autofix
            switch (assign_ctx) {
                .cmd => this.cmd_local_env.insert(label, value),
                .shell => this.shell_env.insert(label, value),
                .exported => this.export_env.insert(label, value),
            }
        }

        pub fn changePrevCwd(self: *ShellState, interp: *ThisInterpreter) Maybe(void) {
            return self.changeCwd(interp, self.prevCwdZ());
        }

        // pub fn changeCwd(this: *ShellState, interp: *ThisInterpreter, new_cwd_: [:0]const u8) Maybe(void) {
        pub fn changeCwd(this: *ShellState, interp: *ThisInterpreter, new_cwd_: anytype) Maybe(void) {
            _ = interp; // autofix
            if (comptime @TypeOf(new_cwd_) != [:0]const u8 and @TypeOf(new_cwd_) != []const u8) {
                @compileError("Bad type for new_cwd " ++ @typeName(@TypeOf(new_cwd_)));
            }
            const is_sentinel = @TypeOf(new_cwd_) == [:0]const u8;

            const new_cwd: [:0]const u8 = brk: {
                if (ResolvePath.Platform.auto.isAbsolute(new_cwd_)) {
                    if (is_sentinel) {
                        @memcpy(ResolvePath.join_buf[0..new_cwd_.len], new_cwd_[0..new_cwd_.len]);
                        ResolvePath.join_buf[new_cwd_.len] = 0;
                        break :brk ResolvePath.join_buf[0..new_cwd_.len :0];
                    }
                    std.mem.copyForwards(u8, &ResolvePath.join_buf, new_cwd_);
                    ResolvePath.join_buf[new_cwd_.len] = 0;
                    break :brk ResolvePath.join_buf[0..new_cwd_.len :0];
                }

                const existing_cwd = this.cwd();
                const cwd_str = ResolvePath.joinZ(&[_][]const u8{
                    existing_cwd,
                    new_cwd_,
                }, .auto);

                // remove trailing separator
                if (bun.Environment.isWindows) {
                    const sep = '\\';
                    if (cwd_str.len > 1 and cwd_str[cwd_str.len - 1] == sep) {
                        ResolvePath.join_buf[cwd_str.len - 1] = 0;
                        break :brk ResolvePath.join_buf[0 .. cwd_str.len - 1 :0];
                    }
                }
                if (cwd_str.len > 1 and cwd_str[cwd_str.len - 1] == '/') {
                    ResolvePath.join_buf[cwd_str.len - 1] = 0;
                    break :brk ResolvePath.join_buf[0 .. cwd_str.len - 1 :0];
                }

                break :brk cwd_str;
            };

            const new_cwd_fd = switch (ShellSyscall.openat(
                this.cwd_fd,
                new_cwd,
                std.os.O.DIRECTORY | std.os.O.RDONLY,
                0,
            )) {
                .result => |fd| fd,
                .err => |err| {
                    return Maybe(void).initErr(err);
                },
            };
            _ = Syscall.close2(this.cwd_fd);

            this.__prev_cwd.clearRetainingCapacity();
            this.__prev_cwd.appendSlice(this.__cwd.items[0..]) catch bun.outOfMemory();

            this.__cwd.clearRetainingCapacity();
            this.__cwd.appendSlice(new_cwd[0 .. new_cwd.len + 1]) catch bun.outOfMemory();

            if (comptime bun.Environment.allow_assert) {
                std.debug.assert(this.__cwd.items[this.__cwd.items.len -| 1] == 0);
                std.debug.assert(this.__prev_cwd.items[this.__prev_cwd.items.len -| 1] == 0);
            }

            this.cwd_fd = new_cwd_fd;

            this.export_env.insert(EnvStr.initSlice("OLDPWD"), EnvStr.initSlice(this.prevCwd()));
            this.export_env.insert(EnvStr.initSlice("PWD"), EnvStr.initSlice(this.cwd()));

            return Maybe(void).success;
        }

        pub fn getHomedir(self: *ShellState) EnvStr {
            if (comptime bun.Environment.isWindows) {
                if (self.export_env.get(EnvStr.initSlice("USERPROFILE"))) |env| {
                    env.ref();
                    return env;
                }
            } else {
                if (self.export_env.get(EnvStr.initSlice("HOME"))) |env| {
                    env.ref();
                    return env;
                }
            }
            return EnvStr.initSlice("unknown");
        }

        pub fn writeFailingErrorFmt(
            this: *ShellState,
            ctx: anytype,
            enqueueCb: fn (c: @TypeOf(ctx)) void,
            comptime fmt: []const u8,
            args: anytype,
        ) void {
            const io: *IO.OutKind = &@field(ctx.io, "stderr");
            switch (io.*) {
                .fd => |x| {
                    enqueueCb(ctx);
                    x.writer.enqueueFmt(ctx, x.captured, fmt, args);
                },
                .pipe => {
                    const bufio: *bun.ByteList = this.buffered_stderr();
                    bufio.appendFmt(bun.default_allocator, fmt, args) catch bun.outOfMemory();
                    ctx.parent.childDone(ctx, 1);
                },
                .ignore => {},
            }
        }
    };

    pub usingnamespace JSC.Codegen.JSShellInterpreter;

    const ThisInterpreter = @This();

    const ShellErrorKind = error{
        OutOfMemory,
        Syscall,
    };

    const ShellErrorCtx = union(enum) {
        syscall: Syscall.Error,
        other: ShellErrorKind,

        fn toJSC(this: ShellErrorCtx, globalThis: *JSGlobalObject) JSValue {
            return switch (this) {
                .syscall => |err| err.toJSC(globalThis),
                .other => |err| bun.JSC.ZigString.fromBytes(@errorName(err)).toValueGC(globalThis),
            };
        }
    };

    pub fn constructor(
        globalThis: *JSC.JSGlobalObject,
        callframe: *JSC.CallFrame,
    ) callconv(.C) ?*ThisInterpreter {
        const allocator = bun.default_allocator;
        var arena = bun.ArenaAllocator.init(allocator);

        const arguments_ = callframe.arguments(1);
        var arguments = JSC.Node.ArgumentsSlice.init(globalThis.bunVM(), arguments_.slice());
        const string_args = arguments.nextEat() orelse {
            globalThis.throw("shell: expected 2 arguments, got 0", .{});
            return null;
        };

        const template_args = callframe.argumentsPtr()[1..callframe.argumentsCount()];
        var stack_alloc = std.heap.stackFallback(@sizeOf(bun.String) * 4, arena.allocator());
        var jsstrings = std.ArrayList(bun.String).initCapacity(stack_alloc.get(), 4) catch {
            globalThis.throwOutOfMemory();
            return null;
        };
        defer {
            for (jsstrings.items[0..]) |bunstr| {
                bunstr.deref();
            }
            jsstrings.deinit();
        }
        var jsobjs = std.ArrayList(JSValue).init(arena.allocator());
        var script = std.ArrayList(u8).init(arena.allocator());
        if (!(bun.shell.shellCmdFromJS(globalThis, string_args, template_args, &jsobjs, &jsstrings, &script) catch {
            globalThis.throwOutOfMemory();
            return null;
        })) {
            return null;
        }

        var parser: ?bun.shell.Parser = null;
        var lex_result: ?shell.LexResult = null;
        const script_ast = ThisInterpreter.parse(
            &arena,
            script.items[0..],
            jsobjs.items[0..],
            jsstrings.items[0..],
            &parser,
            &lex_result,
        ) catch |err| {
            if (err == shell.ParseError.Lex) {
                std.debug.assert(lex_result != null);
                const str = lex_result.?.combineErrors(arena.allocator());
                globalThis.throwPretty("{s}", .{str});
                return null;
            }

            if (parser) |*p| {
                const errstr = p.combineErrors();
                globalThis.throwPretty("{s}", .{errstr});
                return null;
            }

            globalThis.throwError(err, "failed to lex/parse shell");
            return null;
        };

        const script_heap = arena.allocator().create(bun.shell.AST.Script) catch {
            globalThis.throwOutOfMemory();
            return null;
        };

        script_heap.* = script_ast;

        const interpreter = switch (ThisInterpreter.init(
            .{ .js = globalThis.bunVM().event_loop },
            allocator,
            &arena,
            script_heap,
            jsobjs.items[0..],
        )) {
            .result => |i| i,
            .err => |*e| {
                arena.deinit();
                throwShellErr(e, .{ .js = globalThis.bunVM().event_loop });
                return null;
            },
        };

        return interpreter;
    }

    pub fn parse(
        arena: *bun.ArenaAllocator,
        script: []const u8,
        jsobjs: []JSValue,
        jsstrings_to_escape: []bun.String,
        out_parser: *?bun.shell.Parser,
        out_lex_result: *?shell.LexResult,
    ) !ast.Script {
        const lex_result = brk: {
            if (bun.strings.isAllASCII(script)) {
                var lexer = bun.shell.LexerAscii.new(arena.allocator(), script, jsstrings_to_escape);
                try lexer.lex();
                break :brk lexer.get_result();
            }
            var lexer = bun.shell.LexerUnicode.new(arena.allocator(), script, jsstrings_to_escape);
            try lexer.lex();
            break :brk lexer.get_result();
        };

        if (lex_result.errors.len > 0) {
            out_lex_result.* = lex_result;
            return shell.ParseError.Lex;
        }

        out_parser.* = try bun.shell.Parser.new(arena.allocator(), lex_result, jsobjs);

        const script_ast = try out_parser.*.?.parse();
        return script_ast;
    }

    // fn bunStringDealloc(this: *anyopaque, str: *anyopaque, size: u32) callconv(.C) void {}

    /// If all initialization allocations succeed, the arena will be copied
    /// into the interpreter struct, so it is not a stale reference and safe to call `arena.deinit()` on error.
    pub fn init(
        event_loop: JSC.EventLoopHandle,
        allocator: Allocator,
        arena: *bun.ArenaAllocator,
        script: *ast.Script,
        jsobjs: []JSValue,
    ) shell.Result(*ThisInterpreter) {
        var interpreter = allocator.create(ThisInterpreter) catch bun.outOfMemory();
        interpreter.event_loop = event_loop;
        interpreter.allocator = allocator;

        const export_env = brk: {
            // This will be set in the shell builtin to `process.env`
            if (event_loop == .js) break :brk EnvMap.init(allocator);

            var env_loader: *bun.DotEnv.Loader = env_loader: {
                if (event_loop == .js) {
                    break :env_loader event_loop.js.virtual_machine.bundler.env;
                }

                break :env_loader event_loop.env();
            };

            // This will save ~2x memory
            var export_env = EnvMap.initWithCapacity(allocator, env_loader.map.map.unmanaged.entries.len);

            var iter = env_loader.iterator();

            while (iter.next()) |entry| {
                const value = EnvStr.initSlice(entry.value_ptr.value);
                const key = EnvStr.initSlice(entry.key_ptr.*);
                export_env.insert(key, value);
            }

            break :brk export_env;
        };

        var pathbuf: [bun.MAX_PATH_BYTES]u8 = undefined;
        const cwd = switch (Syscall.getcwd(&pathbuf)) {
            .result => |cwd| cwd.ptr[0..cwd.len :0],
            .err => |err| {
                return .{ .err = .{ .sys = err.toSystemError() } };
            },
        };

        // export_env.put("PWD", cwd) catch bun.outOfMemory();
        // export_env.put("OLDPWD", "/") catch bun.outOfMemory();

        const cwd_fd = switch (Syscall.open(cwd, std.os.O.DIRECTORY | std.os.O.RDONLY, 0)) {
            .result => |fd| fd,
            .err => |err| {
                return .{ .err = .{ .sys = err.toSystemError() } };
            },
        };
        var cwd_arr = std.ArrayList(u8).initCapacity(bun.default_allocator, cwd.len + 1) catch bun.outOfMemory();
        cwd_arr.appendSlice(cwd[0 .. cwd.len + 1]) catch bun.outOfMemory();

        if (comptime bun.Environment.allow_assert) {
            std.debug.assert(cwd_arr.items[cwd_arr.items.len -| 1] == 0);
        }

        log("Duping stdin", .{});
        const stdin_fd = switch (ShellSyscall.dup(shell.STDIN_FD)) {
            .result => |fd| fd,
            .err => |err| return .{ .err = .{ .sys = err.toSystemError() } },
        };

        log("Duping stdout", .{});
        const stdout_fd = switch (ShellSyscall.dup(shell.STDOUT_FD)) {
            .result => |fd| fd,
            .err => |err| return .{ .err = .{ .sys = err.toSystemError() } },
        };

        log("Duping stderr", .{});
        const stderr_fd = switch (ShellSyscall.dup(shell.STDERR_FD)) {
            .result => |fd| fd,
            .err => |err| return .{ .err = .{ .sys = err.toSystemError() } },
        };

        const stdin_reader = IOReader.init(stdin_fd, event_loop);
        const stdout_writer = IOWriter.init(
            stdout_fd,
            .{
                .pollable = isPollable(stdout_fd, event_loop.stdout().data.file.mode),
            },
            event_loop,
        );
        const stderr_writer = IOWriter.init(stderr_fd, .{
            .pollable = isPollable(stderr_fd, event_loop.stderr().data.file.mode),
        }, event_loop);

        interpreter.* = .{
            .event_loop = event_loop,

            .script = script,
            .allocator = allocator,
            .jsobjs = jsobjs,

            .arena = arena.*,

            .root_shell = ShellState{
                .shell_env = EnvMap.init(allocator),
                .cmd_local_env = EnvMap.init(allocator),
                .export_env = export_env,

                .__cwd = cwd_arr,
                .__prev_cwd = cwd_arr.clone() catch bun.outOfMemory(),
                .cwd_fd = cwd_fd,
            },

            .root_io = .{
                .stdin = .{
                    .fd = stdin_reader,
                },
                .stdout = .{
                    .fd = .{
                        .writer = stdout_writer,
                    },
                },
                .stderr = .{
                    .fd = .{
                        .writer = stderr_writer,
                    },
                },
            },
        };

        if (event_loop == .js) {
            interpreter.root_io.stdout.fd.captured = &interpreter.root_shell._buffered_stdout.owned;
            interpreter.root_io.stderr.fd.captured = &interpreter.root_shell._buffered_stderr.owned;
        }

        return .{ .result = interpreter };
    }

    pub fn initAndRunFromFile(mini: *JSC.MiniEventLoop, path: []const u8) !bun.shell.ExitCode {
        var arena = bun.ArenaAllocator.init(bun.default_allocator);
        const src = src: {
            var file = try std.fs.cwd().openFile(path, .{});
            defer file.close();
            break :src try file.reader().readAllAlloc(arena.allocator(), std.math.maxInt(u32));
        };
        defer arena.deinit();

        const jsobjs: []JSValue = &[_]JSValue{};
        var out_parser: ?bun.shell.Parser = null;
        var out_lex_result: ?bun.shell.LexResult = null;
        const script = ThisInterpreter.parse(
            &arena,
            src,
            jsobjs,
            &[_]bun.String{},
            &out_parser,
            &out_lex_result,
        ) catch |err| {
            if (err == bun.shell.ParseError.Lex) {
                std.debug.assert(out_lex_result != null);
                const str = out_lex_result.?.combineErrors(arena.allocator());
                bun.Output.prettyErrorln("<r><red>error<r>: Failed to run <b>{s}<r> due to error <b>{s}<r>", .{ std.fs.path.basename(path), str });
                bun.Global.exit(1);
            }

            if (out_parser) |*p| {
                const errstr = p.combineErrors();
                bun.Output.prettyErrorln("<r><red>error<r>: Failed to run <b>{s}<r> due to error <b>{s}<r>", .{ std.fs.path.basename(path), errstr });
                bun.Global.exit(1);
            }

            return err;
        };
        const script_heap = try arena.allocator().create(ast.Script);
        script_heap.* = script;
        var interp = switch (ThisInterpreter.init(.{ .mini = mini }, bun.default_allocator, &arena, script_heap, jsobjs)) {
            .err => |*e| {
                throwShellErr(e, .{ .mini = mini });
                return 1;
            },
            .result => |i| i,
        };
        var exit_code: ExitCode = 1;

        const IsDone = struct {
            done: bool = false,

            fn isDone(this: *anyopaque) bool {
                const asdlfk = bun.cast(*const @This(), this);
                return asdlfk.done;
            }
        };
        var is_done: IsDone = .{};
        interp.done = &is_done.done;
        interp.exit_code = &exit_code;
        try interp.run();
        mini.tick(&is_done, @as(fn (*anyopaque) bool, IsDone.isDone));
        return exit_code;
    }

    pub fn initAndRunFromSource(mini: *JSC.MiniEventLoop, path_for_errors: []const u8, src: []const u8) !ExitCode {
        var arena = bun.ArenaAllocator.init(bun.default_allocator);
        defer arena.deinit();

        const jsobjs: []JSValue = &[_]JSValue{};
        var out_parser: ?bun.shell.Parser = null;
        var out_lex_result: ?bun.shell.LexResult = null;
        const script = ThisInterpreter.parse(&arena, src, jsobjs, &[_]bun.String{}, &out_parser, &out_lex_result) catch |err| {
            if (err == bun.shell.ParseError.Lex) {
                std.debug.assert(out_lex_result != null);
                const str = out_lex_result.?.combineErrors(arena.allocator());
                bun.Output.prettyErrorln("<r><red>error<r>: Failed to run script <b>{s}<r> due to error <b>{s}<r>", .{ path_for_errors, str });
                bun.Global.exit(1);
            }

            if (out_parser) |*p| {
                const errstr = p.combineErrors();
                bun.Output.prettyErrorln("<r><red>error<r>: Failed to run script <b>{s}<r> due to error <b>{s}<r>", .{ path_for_errors, errstr });
                bun.Global.exit(1);
            }

            return err;
        };
        const script_heap = try arena.allocator().create(ast.Script);
        script_heap.* = script;
        var interp = switch (ThisInterpreter.init(.{ .mini = mini }, bun.default_allocator, &arena, script_heap, jsobjs)) {
            .err => |*e| {
                throwShellErr(e, .{ .mini = mini });
                return 1;
            },
            .result => |i| i,
        };
        const IsDone = struct {
            done: bool = false,

            fn isDone(this: *anyopaque) bool {
                const asdlfk = bun.cast(*const @This(), this);
                return asdlfk.done;
            }
        };
        var is_done: IsDone = .{};
        var exit_code: ExitCode = 1;
        interp.done = &is_done.done;
        interp.exit_code = &exit_code;
        try interp.run();
        mini.tick(&is_done, @as(fn (*anyopaque) bool, IsDone.isDone));
<<<<<<< HEAD
        interp.deinit();
        return exit_code;
=======
        interp.deinitEverything();
>>>>>>> bd3812df
    }

    pub fn run(this: *ThisInterpreter) !void {
        var root = Script.init(this, &this.root_shell, this.script, Script.ParentPtr.init(this), this.root_io.copy());
        this.started.store(true, .SeqCst);
        root.start();
    }

    pub fn runFromJS(this: *ThisInterpreter, globalThis: *JSGlobalObject, callframe: *JSC.CallFrame) callconv(.C) JSValue {
        _ = callframe; // autofix

        _ = globalThis;
        incrPendingActivityFlag(&this.has_pending_activity);
        var root = Script.init(this, &this.root_shell, this.script, Script.ParentPtr.init(this), this.root_io.copy());
        this.started.store(true, .SeqCst);
        root.start();
        return .undefined;
    }

    fn ioToJSValue(this: *ThisInterpreter, buf: *bun.ByteList) JSValue {
        const bytelist = buf.*;
        buf.* = .{};
        const value = JSC.MarkedArrayBuffer.toNodeBuffer(
            .{
                .allocator = bun.default_allocator,
                .buffer = JSC.ArrayBuffer.fromBytes(@constCast(bytelist.slice()), .Uint8Array),
            },
            this.event_loop.js.global,
        );

        return value;
    }

    fn childDone(this: *ThisInterpreter, child: InterpreterChildPtr, exit_code: ExitCode) void {
        if (child.ptr.is(Script)) {
            const script = child.as(Script);
            script.deinitFromInterpreter();
            this.finish(exit_code);
            return;
        }
        @panic("Bad child");
    }

    fn finish(this: *ThisInterpreter, exit_code: ExitCode) void {
        log("finish", .{});
        defer decrPendingActivityFlag(&this.has_pending_activity);

        if (this.event_loop == .js) {
            defer this.deinitAfterJSRun();
            _ = this.resolve.call(&.{JSValue.jsNumberFromU16(exit_code)});
        } else {
            this.done.?.* = true;
            this.exit_code.?.* = exit_code;
        }
    }

    fn errored(this: *ThisInterpreter, the_error: ShellError) void {
        _ = the_error; // autofix
        defer decrPendingActivityFlag(&this.has_pending_activity);

        if (this.event_loop == .js) {
            // defer this.deinit();
            // this.promise.reject(this.global, the_error.toJSC(this.global));
            this.resolve.deinit();
            _ = this.reject.call(&[_]JSValue{JSValue.jsNumberFromChar(1)});
        }
    }

    fn deinitAfterJSRun(this: *ThisInterpreter) void {
        log("deinit interpreter", .{});
        for (this.jsobjs) |jsobj| {
            jsobj.unprotect();
        }
        this.root_io.deref();
        this.root_shell.deinitImpl(false, false);
    }

    fn deinitFromFinalizer(this: *ThisInterpreter) void {
        if (this.root_shell._buffered_stderr == .owned) {
            this.root_shell._buffered_stderr.owned.deinitWithAllocator(bun.default_allocator);
        }
        if (this.root_shell._buffered_stdout == .owned) {
            this.root_shell._buffered_stdout.owned.deinitWithAllocator(bun.default_allocator);
        }
        this.resolve.deinit();
        this.reject.deinit();
        this.allocator.destroy(this);
    }

    fn deinitEverything(this: *ThisInterpreter) void {
        log("deinit interpreter", .{});
        for (this.jsobjs) |jsobj| {
            jsobj.unprotect();
        }
        this.root_io.deref();
        this.resolve.deinit();
        this.reject.deinit();
        this.root_shell.deinitImpl(false, true);
        this.allocator.destroy(this);
    }

    pub fn setResolve(this: *ThisInterpreter, globalThis: *JSGlobalObject, callframe: *JSC.CallFrame) callconv(.C) JSC.JSValue {
        const value = callframe.argument(0);
        if (!value.isCallable(globalThis.vm())) {
            globalThis.throwInvalidArguments("resolve must be a function", .{});
            return .undefined;
        }
        this.resolve.set(globalThis, value.withAsyncContextIfNeeded(globalThis));
        return .undefined;
    }

    pub fn setReject(this: *ThisInterpreter, globalThis: *JSGlobalObject, callframe: *JSC.CallFrame) callconv(.C) JSC.JSValue {
        const value = callframe.argument(0);
        if (!value.isCallable(globalThis.vm())) {
            globalThis.throwInvalidArguments("reject must be a function", .{});
            return .undefined;
        }
        this.reject.set(globalThis, value.withAsyncContextIfNeeded(globalThis));
        return .undefined;
    }

    pub fn setQuiet(this: *ThisInterpreter, globalThis: *JSGlobalObject, callframe: *JSC.CallFrame) callconv(.C) JSC.JSValue {
        log("Interpreter(0x{x}) setQuiet()", .{@intFromPtr(this)});
        _ = globalThis;
        _ = callframe;
        this.root_io.stdout.deref();
        this.root_io.stderr.deref();
        this.root_io.stdout = .pipe;
        this.root_io.stderr = .pipe;
        return .undefined;
    }

    pub fn setCwd(this: *ThisInterpreter, globalThis: *JSGlobalObject, callframe: *JSC.CallFrame) callconv(.C) JSC.JSValue {
        const value = callframe.argument(0);
        const str = bun.String.fromJS(value, globalThis);

        const slice = str.toUTF8(bun.default_allocator);
        defer slice.deinit();
        switch (this.root_shell.changeCwd(this, slice.slice())) {
            .err => |e| {
                globalThis.throwValue(e.toJSC(globalThis));
                return .undefined;
            },
            .result => {},
        }
        return .undefined;
    }

    pub fn setEnv(this: *ThisInterpreter, globalThis: *JSGlobalObject, callframe: *JSC.CallFrame) callconv(.C) JSC.JSValue {
        const value1 = callframe.argument(0);
        if (!value1.isObject()) {
            globalThis.throwInvalidArguments("env must be an object", .{});
            return .undefined;
        }

        var object_iter = JSC.JSPropertyIterator(.{
            .skip_empty_name = false,
            .include_value = true,
        }).init(globalThis, value1.asObjectRef());
        defer object_iter.deinit();

        this.root_shell.export_env.clearRetainingCapacity();
        this.root_shell.export_env.ensureTotalCapacity(object_iter.len);

        // If the env object does not include a $PATH, it must disable path lookup for argv[0]
        // PATH = "";

        while (object_iter.next()) |key| {
            const keyslice = key.toOwnedSlice(bun.default_allocator) catch bun.outOfMemory();
            var value = object_iter.value;
            if (value == .undefined) continue;

            const value_str = value.getZigString(globalThis);
            const slice = value_str.toOwnedSlice(bun.default_allocator) catch bun.outOfMemory();
            const keyref = EnvStr.initRefCounted(keyslice);
            defer keyref.deref();
            const valueref = EnvStr.initRefCounted(slice);
            defer valueref.deref();

            this.root_shell.export_env.insert(keyref, valueref);
        }

        return .undefined;
    }

    pub fn isRunning(
        this: *ThisInterpreter,
        globalThis: *JSGlobalObject,
        callframe: *JSC.CallFrame,
    ) callconv(.C) JSC.JSValue {
        _ = globalThis; // autofix
        _ = callframe; // autofix

        return JSC.JSValue.jsBoolean(this.hasPendingActivity());
    }

    pub fn getStarted(
        this: *ThisInterpreter,
        globalThis: *JSGlobalObject,
        callframe: *JSC.CallFrame,
    ) callconv(.C) JSC.JSValue {
        _ = globalThis; // autofix
        _ = callframe; // autofix

        return JSC.JSValue.jsBoolean(this.started.load(.SeqCst));
    }

    pub fn getBufferedStdout(
        this: *ThisInterpreter,
        globalThis: *JSGlobalObject,
        callframe: *JSC.CallFrame,
    ) callconv(.C) JSC.JSValue {
        _ = globalThis; // autofix
        _ = callframe; // autofix

        const stdout = this.ioToJSValue(this.root_shell.buffered_stdout());
        return stdout;
    }

    pub fn getBufferedStderr(
        this: *ThisInterpreter,
        globalThis: *JSGlobalObject,
        callframe: *JSC.CallFrame,
    ) callconv(.C) JSC.JSValue {
        _ = globalThis; // autofix
        _ = callframe; // autofix

        const stdout = this.ioToJSValue(this.root_shell.buffered_stderr());
        return stdout;
    }

    pub fn finalize(
        this: *ThisInterpreter,
    ) callconv(.C) void {
        log("Interpreter finalize", .{});
        this.deinitFromFinalizer();
    }

    pub fn hasPendingActivity(this: *ThisInterpreter) callconv(.C) bool {
        @fence(.SeqCst);
        return this.has_pending_activity.load(.SeqCst) > 0;
    }

    fn incrPendingActivityFlag(has_pending_activity: *std.atomic.Value(usize)) void {
        @fence(.SeqCst);
        _ = has_pending_activity.fetchAdd(1, .SeqCst);
        log("Interpreter incr pending activity {d}", .{has_pending_activity.load(.SeqCst)});
    }

    fn decrPendingActivityFlag(has_pending_activity: *std.atomic.Value(usize)) void {
        @fence(.SeqCst);
        _ = has_pending_activity.fetchSub(1, .SeqCst);
        log("Interpreter decr pending activity {d}", .{has_pending_activity.load(.SeqCst)});
    }

    pub fn rootIO(this: *const Interpreter) *const IO {
        return &this.root_io;
    }

    const AssignCtx = enum {
        cmd,
        shell,
        exported,
    };

    const ExpansionOpts = struct {
        for_spawn: bool = true,
        single: bool = false,
    };

    /// TODO PERF: in the case of expanding cmd args, we probably want to use the spawn args arena
    /// otherwise the interpreter allocator
    ///
    /// If a word contains command substitution or glob expansion syntax then it
    /// needs to do IO, so we have to keep track of the state for that.
    pub const Expansion = struct {
        base: State,
        node: *const ast.Atom,
        parent: ParentPtr,
        io: IO,

        word_idx: u32,
        current_out: std.ArrayList(u8),
        state: union(enum) {
            normal,
            braces,
            glob,
            done,
            err: bun.shell.ShellErr,
        },
        child_state: union(enum) {
            idle,
            cmd_subst: struct {
                cmd: *Script,
                quoted: bool = false,
            },
            // TODO
            glob: struct {
                initialized: bool = false,
                walker: GlobWalker,
            },
        },
        out: Result,
        out_idx: u32,

        const ParentPtr = StatePtrUnion(.{
            Cmd,
            Assigns,
        });

        const ChildPtr = StatePtrUnion(.{
            // Cmd,
            Script,
        });

        const Result = union(enum) {
            array_of_slice: *std.ArrayList([:0]const u8),
            array_of_ptr: *std.ArrayList(?[*:0]const u8),
            single: struct {
                list: *std.ArrayList(u8),
                done: bool = false,
            },

            pub fn pushResultSlice(this: *Result, buf: [:0]const u8) void {
                if (comptime bun.Environment.allow_assert) {
                    std.debug.assert(buf[buf.len] == 0);
                }

                switch (this.*) {
                    .array_of_slice => {
                        this.array_of_slice.append(buf) catch bun.outOfMemory();
                    },
                    .array_of_ptr => {
                        this.array_of_ptr.append(@as([*:0]const u8, @ptrCast(buf.ptr))) catch bun.outOfMemory();
                    },
                    .single => {
                        if (this.single.done) return;
                        this.single.list.appendSlice(buf[0 .. buf.len + 1]) catch bun.outOfMemory();
                        this.single.done = true;
                    },
                }
            }

            pub fn pushResult(this: *Result, buf: *std.ArrayList(u8)) void {
                if (comptime bun.Environment.allow_assert) {
                    std.debug.assert(buf.items[buf.items.len - 1] == 0);
                }

                switch (this.*) {
                    .array_of_slice => {
                        this.array_of_slice.append(buf.items[0 .. buf.items.len - 1 :0]) catch bun.outOfMemory();
                    },
                    .array_of_ptr => {
                        this.array_of_ptr.append(@as([*:0]const u8, @ptrCast(buf.items.ptr))) catch bun.outOfMemory();
                    },
                    .single => {
                        if (this.single.done) return;
                        this.single.list.appendSlice(buf.items[0..]) catch bun.outOfMemory();
                    },
                }
            }
        };

        pub fn init(
            interpreter: *ThisInterpreter,
            shell_state: *ShellState,
            expansion: *Expansion,
            node: *const ast.Atom,
            parent: ParentPtr,
            out_result: Result,
            io: IO,
        ) void {
            log("Expansion(0x{x}) init", .{@intFromPtr(expansion)});
            expansion.* = .{
                .node = node,
                .base = .{
                    .kind = .expansion,
                    .interpreter = interpreter,
                    .shell = shell_state,
                },
                .parent = parent,

                .word_idx = 0,
                .state = .normal,
                .child_state = .idle,
                .out = out_result,
                .out_idx = 0,
                .current_out = std.ArrayList(u8).init(interpreter.allocator),
                .io = io,
            };
            // var expansion = interpreter.allocator.create(Expansion) catch bun.outOfMemory();
        }

        pub fn deinit(expansion: *Expansion) void {
            log("Expansion(0x{x}) deinit", .{@intFromPtr(expansion)});
            expansion.current_out.deinit();
            expansion.io.deinit();
        }

        pub fn start(this: *Expansion) void {
            if (comptime bun.Environment.allow_assert) {
                std.debug.assert(this.child_state == .idle);
                std.debug.assert(this.word_idx == 0);
            }

            this.state = .normal;
            this.next();
        }

        pub fn next(this: *Expansion) void {
            while (!(this.state == .done or this.state == .err)) {
                switch (this.state) {
                    .normal => {
                        // initialize
                        if (this.word_idx == 0) {
                            var has_unknown = false;
                            // + 1 for sentinel
                            const string_size = this.expansionSizeHint(this.node, &has_unknown);
                            this.current_out.ensureUnusedCapacity(string_size + 1) catch bun.outOfMemory();
                        }

                        while (this.word_idx < this.node.atomsLen()) {
                            const is_cmd_subst = this.expandVarAndCmdSubst(this.word_idx);
                            // yield execution
                            if (is_cmd_subst) return;
                        }

                        if (this.word_idx >= this.node.atomsLen()) {
                            // NOTE brace expansion + cmd subst has weird behaviour we don't support yet, ex:
                            // echo $(echo a b c){1,2,3}
                            // >> a b c1 a b c2 a b c3
                            if (this.node.has_brace_expansion()) {
                                this.state = .braces;
                                continue;
                            }

                            if (this.node.has_glob_expansion()) {
                                this.state = .glob;
                                continue;
                            }

                            this.pushCurrentOut();
                            this.state = .done;
                            continue;
                        }

                        // Shouldn't fall through to here
                        std.debug.assert(this.word_idx >= this.node.atomsLen());
                        return;
                    },
                    .braces => {
                        var arena = Arena.init(this.base.interpreter.allocator);
                        defer arena.deinit();
                        const arena_allocator = arena.allocator();
                        const brace_str = this.current_out.items[0..];
                        // FIXME some of these errors aren't alloc errors for example lexer parser errors
                        var lexer_output = Braces.Lexer.tokenize(arena_allocator, brace_str) catch |e| OOM(e);
                        const expansion_count = Braces.calculateExpandedAmount(lexer_output.tokens.items[0..]) catch |e| OOM(e);

                        var expanded_strings = brk: {
                            const stack_max = comptime 16;
                            comptime {
                                std.debug.assert(@sizeOf([]std.ArrayList(u8)) * stack_max <= 256);
                            }
                            var maybe_stack_alloc = std.heap.stackFallback(@sizeOf([]std.ArrayList(u8)) * stack_max, this.base.interpreter.allocator);
                            const expanded_strings = maybe_stack_alloc.get().alloc(std.ArrayList(u8), expansion_count) catch bun.outOfMemory();
                            break :brk expanded_strings;
                        };

                        for (0..expansion_count) |i| {
                            expanded_strings[i] = std.ArrayList(u8).init(this.base.interpreter.allocator);
                        }

                        Braces.expand(
                            arena_allocator,
                            lexer_output.tokens.items[0..],
                            expanded_strings,
                            lexer_output.contains_nested,
                        ) catch bun.outOfMemory();

                        this.outEnsureUnusedCapacity(expansion_count);

                        // Add sentinel values
                        for (0..expansion_count) |i| {
                            expanded_strings[i].append(0) catch bun.outOfMemory();
                            this.pushResult(&expanded_strings[i]);
                        }

                        if (this.node.has_glob_expansion()) {
                            this.state = .glob;
                        } else {
                            this.state = .done;
                        }
                    },
                    .glob => {
                        this.transitionToGlobState();
                        // yield
                        return;
                    },
                    .done, .err => unreachable,
                }
            }

            if (this.state == .done) {
                this.parent.childDone(this, 0);
                return;
            }

            // Parent will inspect the `this.state.err`
            if (this.state == .err) {
                this.parent.childDone(this, 1);
                return;
            }
        }

        fn transitionToGlobState(this: *Expansion) void {
            var arena = Arena.init(this.base.interpreter.allocator);
            this.child_state = .{ .glob = .{ .walker = .{} } };
            const pattern = this.current_out.items[0..];

            const cwd = this.base.shell.cwd();

            switch (GlobWalker.initWithCwd(
                &this.child_state.glob.walker,
                &arena,
                pattern,
                cwd,
                false,
                false,
                false,
                false,
                false,
            ) catch bun.outOfMemory()) {
                .result => {},
                .err => |e| {
                    this.state = .{ .err = bun.shell.ShellErr.newSys(e) };
                    this.next();
                    return;
                },
            }

            var task = ShellGlobTask.createOnMainThread(this.base.interpreter.allocator, &this.child_state.glob.walker, this);
            task.schedule();
        }

        pub fn expandVarAndCmdSubst(this: *Expansion, start_word_idx: u32) bool {
            switch (this.node.*) {
                .simple => |*simp| {
                    const is_cmd_subst = this.expandSimpleNoIO(simp, &this.current_out);
                    if (is_cmd_subst) {
                        const io: IO = .{
                            .stdin = this.base.rootIO().stdin.ref(),
                            .stdout = .pipe,
                            .stderr = this.base.rootIO().stderr.ref(),
                        };
                        const shell_state = switch (this.base.shell.dupeForSubshell(this.base.interpreter.allocator, io, .cmd_subst)) {
                            .result => |s| s,
                            .err => |e| {
                                this.base.throw(&bun.shell.ShellErr.newSys(e));
                                return false;
                            },
                        };
                        var script = Script.init(this.base.interpreter, shell_state, &this.node.simple.cmd_subst.script, Script.ParentPtr.init(this), io);
                        this.child_state = .{
                            .cmd_subst = .{
                                .cmd = script,
                                .quoted = simp.cmd_subst.quoted,
                            },
                        };
                        script.start();
                        return true;
                    } else {
                        this.word_idx += 1;
                    }
                },
                .compound => |cmp| {
                    for (cmp.atoms[start_word_idx..]) |*simple_atom| {
                        const is_cmd_subst = this.expandSimpleNoIO(simple_atom, &this.current_out);
                        if (is_cmd_subst) {
                            const io: IO = .{
                                .stdin = this.base.rootIO().stdin.ref(),
                                .stdout = .pipe,
                                .stderr = this.base.rootIO().stderr.ref(),
                            };
                            const shell_state = switch (this.base.shell.dupeForSubshell(this.base.interpreter.allocator, io, .cmd_subst)) {
                                .result => |s| s,
                                .err => |e| {
                                    this.base.throw(&bun.shell.ShellErr.newSys(e));
                                    return false;
                                },
                            };
                            var script = Script.init(this.base.interpreter, shell_state, &simple_atom.cmd_subst.script, Script.ParentPtr.init(this), io);
                            this.child_state = .{
                                .cmd_subst = .{
                                    .cmd = script,
                                    .quoted = simple_atom.cmd_subst.quoted,
                                },
                            };
                            script.start();
                            return true;
                        } else {
                            this.word_idx += 1;
                            this.child_state = .idle;
                        }
                    }
                },
            }

            return false;
        }

        /// Remove a set of values from the beginning and end of a slice.
        pub fn trim(slice: []u8, values_to_strip: []const u8) []u8 {
            var begin: usize = 0;
            var end: usize = slice.len;
            while (begin < end and std.mem.indexOfScalar(u8, values_to_strip, slice[begin]) != null) : (begin += 1) {}
            while (end > begin and std.mem.indexOfScalar(u8, values_to_strip, slice[end - 1]) != null) : (end -= 1) {}
            return slice[begin..end];
        }

        /// 1. Turn all newlines into spaces
        /// 2. Strip last newline if it exists
        /// 3. Trim leading, trailing, and consecutive whitespace
        fn postSubshellExpansion(this: *Expansion, stdout_: []u8) void {
            // 1. and 2.
            var stdout = convertNewlinesToSpaces(stdout_);

            // Trim leading & trailing whitespace
            stdout = trim(stdout, " \n  \r\t");
            if (stdout.len == 0) return;

            // Trim consecutive
            var prev_whitespace: bool = false;
            var a: usize = 0;
            var b: usize = 1;
            for (stdout[0..], 0..) |c, i| {
                if (prev_whitespace) {
                    if (c != ' ') {
                        // this.
                        a = i;
                        b = i + 1;
                        prev_whitespace = false;
                    }
                    continue;
                }

                b = i + 1;
                if (c == ' ') {
                    b = i;
                    prev_whitespace = true;
                    this.current_out.appendSlice(stdout[a..b]) catch bun.outOfMemory();
                    this.pushCurrentOut();
                    // const slice_z = this.base.interpreter.allocator.dupeZ(u8, stdout[a..b]) catch bun.outOfMemory();
                    // this.pushResultSlice(slice_z);
                }
            }
            // "aa bbb"

            this.current_out.appendSlice(stdout[a..b]) catch bun.outOfMemory();
            // this.pushCurrentOut();
            // const slice_z = this.base.interpreter.allocator.dupeZ(u8, stdout[a..b]) catch bun.outOfMemory();
            // this.pushResultSlice(slice_z);
        }

        fn convertNewlinesToSpaces(stdout_: []u8) []u8 {
            var stdout = brk: {
                if (stdout_.len == 0) return stdout_;
                if (stdout_[stdout_.len -| 1] == '\n') break :brk stdout_[0..stdout_.len -| 1];
                break :brk stdout_[0..];
            };

            if (stdout.len == 0) {
                // out.append('\n') catch bun.outOfMemory();
                return stdout;
            }

            // From benchmarks the SIMD stuff only is faster when chars >= 64
            if (stdout.len < 64) {
                convertNewlinesToSpacesSlow(0, stdout);
                // out.appendSlice(stdout[0..]) catch bun.outOfMemory();
                return stdout[0..];
            }

            const needles: @Vector(16, u8) = @splat('\n');
            const spaces: @Vector(16, u8) = @splat(' ');
            var i: usize = 0;
            while (i + 16 <= stdout.len) : (i += 16) {
                const haystack: @Vector(16, u8) = stdout[i..][0..16].*;
                stdout[i..][0..16].* = @select(u8, haystack == needles, spaces, haystack);
            }

            if (i < stdout.len) convertNewlinesToSpacesSlow(i, stdout);
            // out.appendSlice(stdout[0..]) catch bun.outOfMemory();
            return stdout[0..];
        }

        fn convertNewlinesToSpacesSlow(i: usize, stdout: []u8) void {
            for (stdout[i..], i..) |c, j| {
                if (c == '\n') {
                    stdout[j] = ' ';
                }
            }
        }

        fn childDone(this: *Expansion, child: ChildPtr, exit_code: ExitCode) void {
            _ = exit_code;
            if (comptime bun.Environment.allow_assert) {
                std.debug.assert(this.state != .done and this.state != .err);
                std.debug.assert(this.child_state != .idle);
            }

            // Command substitution
            if (child.ptr.is(Script)) {
                if (comptime bun.Environment.allow_assert) {
                    std.debug.assert(this.child_state == .cmd_subst);
                }

                const stdout = this.child_state.cmd_subst.cmd.base.shell.buffered_stdout().slice();
                if (!this.child_state.cmd_subst.quoted) {
                    this.postSubshellExpansion(stdout);
                } else {
                    const trimmed = std.mem.trimRight(u8, stdout, " \n\t\r");
                    this.current_out.appendSlice(trimmed) catch bun.outOfMemory();
                }

                this.word_idx += 1;
                this.child_state = .idle;
                child.deinit();
                this.next();
                return;
            }

            unreachable;
        }

        fn onGlobWalkDone(this: *Expansion, task: *ShellGlobTask) void {
            if (comptime bun.Environment.allow_assert) {
                std.debug.assert(this.child_state == .glob);
            }

            if (task.err) |*err| {
                switch (err.*) {
                    .syscall => {
                        this.base.throw(&bun.shell.ShellErr.newSys(task.err.?.syscall));
                    },
                    .unknown => |errtag| {
                        this.base.throw(&.{
                            .custom = bun.default_allocator.dupe(u8, @errorName(errtag)) catch bun.outOfMemory(),
                        });
                    },
                }
            }

            if (task.result.items.len == 0) {
                const msg = std.fmt.allocPrint(bun.default_allocator, "no matches found: {s}", .{this.child_state.glob.walker.pattern}) catch bun.outOfMemory();
                this.state = .{
                    .err = bun.shell.ShellErr{
                        .custom = msg,
                    },
                };
                this.child_state.glob.walker.deinit(true);
                this.child_state = .idle;
                this.next();
                return;
            }

            for (task.result.items) |sentinel_str| {
                // The string is allocated in the glob walker arena and will be freed, so needs to be duped here
                const duped = this.base.interpreter.allocator.dupeZ(u8, sentinel_str[0..sentinel_str.len]) catch bun.outOfMemory();
                this.pushResultSlice(duped);
            }

            this.word_idx += 1;
            this.child_state.glob.walker.deinit(true);
            this.child_state = .idle;
            this.state = .done;
            this.next();
        }

        /// If the atom is actually a command substitution then does nothing and returns true
        pub fn expandSimpleNoIO(this: *Expansion, atom: *const ast.SimpleAtom, str_list: *std.ArrayList(u8)) bool {
            switch (atom.*) {
                .Text => |txt| {
                    str_list.appendSlice(txt) catch bun.outOfMemory();
                },
                .Var => |label| {
                    str_list.appendSlice(this.expandVar(label).slice()) catch bun.outOfMemory();
                },
                .asterisk => {
                    str_list.append('*') catch bun.outOfMemory();
                },
                .double_asterisk => {
                    str_list.appendSlice("**") catch bun.outOfMemory();
                },
                .brace_begin => {
                    str_list.append('{') catch bun.outOfMemory();
                },
                .brace_end => {
                    str_list.append('}') catch bun.outOfMemory();
                },
                .comma => {
                    str_list.append(',') catch bun.outOfMemory();
                },
                .cmd_subst => {
                    // TODO:
                    // if the command substution is comprised of solely shell variable assignments then it should do nothing
                    // if (atom.cmd_subst.* == .assigns) return false;
                    return true;
                },
            }
            return false;
        }

        pub fn appendSlice(this: *Expansion, buf: *std.ArrayList(u8), slice: []const u8) void {
            _ = this;
            buf.appendSlice(slice) catch bun.outOfMemory();
        }

        pub fn pushResultSlice(this: *Expansion, buf: [:0]const u8) void {
            this.out.pushResultSlice(buf);
            // if (comptime bun.Environment.allow_assert) {
            //     std.debug.assert(buf.len > 0 and buf[buf.len] == 0);
            // }

            // if (this.out == .array_of_slice) {
            //     this.out.array_of_slice.append(buf) catch bun.outOfMemory();
            //     return;
            // }

            // this.out.array_of_ptr.append(@as([*:0]const u8, @ptrCast(buf.ptr))) catch bun.outOfMemory();
        }

        pub fn pushCurrentOut(this: *Expansion) void {
            if (this.current_out.items.len == 0) return;
            if (this.current_out.items[this.current_out.items.len - 1] != 0) this.current_out.append(0) catch bun.outOfMemory();
            this.pushResult(&this.current_out);
            this.current_out = std.ArrayList(u8).init(this.base.interpreter.allocator);
        }

        pub fn pushResult(this: *Expansion, buf: *std.ArrayList(u8)) void {
            this.out.pushResult(buf);
            // if (comptime bun.Environment.allow_assert) {
            //     std.debug.assert(buf.items.len > 0 and buf.items[buf.items.len - 1] == 0);
            // }

            // if (this.out == .array_of_slice) {
            //     this.out.array_of_slice.append(buf.items[0 .. buf.items.len - 1 :0]) catch bun.outOfMemory();
            //     return;
            // }

            // this.out.array_of_ptr.append(@as([*:0]const u8, @ptrCast(buf.items.ptr))) catch bun.outOfMemory();
        }

        fn expandVar(this: *const Expansion, label: []const u8) EnvStr {
            const value = this.base.shell.shell_env.get(EnvStr.initSlice(label)) orelse brk: {
                break :brk this.base.shell.export_env.get(EnvStr.initSlice(label)) orelse return EnvStr.initSlice("");
            };
            return value;
        }

        fn currentWord(this: *Expansion) *const ast.SimpleAtom {
            return switch (this.node) {
                .simple => &this.node.simple,
                .compound => &this.node.compound.atoms[this.word_idx],
            };
        }

        /// Returns the size of the atom when expanded.
        /// If the calculation cannot be computed trivially (cmd substitution, brace expansion), this value is not accurate and `has_unknown` is set to true
        fn expansionSizeHint(this: *const Expansion, atom: *const ast.Atom, has_unknown: *bool) usize {
            return switch (@as(ast.Atom.Tag, atom.*)) {
                .simple => this.expansionSizeHintSimple(&atom.simple, has_unknown),
                .compound => {
                    if (atom.compound.brace_expansion_hint) {
                        has_unknown.* = true;
                    }

                    var out: usize = 0;
                    for (atom.compound.atoms) |*simple| {
                        out += this.expansionSizeHintSimple(simple, has_unknown);
                    }
                    return out;
                },
            };
        }

        fn expansionSizeHintSimple(this: *const Expansion, simple: *const ast.SimpleAtom, has_cmd_subst: *bool) usize {
            return switch (simple.*) {
                .Text => |txt| txt.len,
                .Var => |label| this.expandVar(label).len,
                .brace_begin, .brace_end, .comma, .asterisk => 1,
                .double_asterisk => 2,
                .cmd_subst => |subst| {
                    _ = subst; // autofix

                    // TODO check if the command substitution is comprised entirely of assignments or zero-sized things
                    // if (@as(ast.CmdOrAssigns.Tag, subst.*) == .assigns) {
                    //     return 0;
                    // }
                    has_cmd_subst.* = true;
                    return 0;
                },
            };
        }

        fn outEnsureUnusedCapacity(this: *Expansion, additional: usize) void {
            switch (this.out) {
                .array_of_ptr => {
                    this.out.array_of_ptr.ensureUnusedCapacity(additional) catch bun.outOfMemory();
                },
                .array_of_slice => {
                    this.out.array_of_slice.ensureUnusedCapacity(additional) catch bun.outOfMemory();
                },
                .single => {},
            }
        }

        pub const ShellGlobTask = struct {
            const print = bun.Output.scoped(.ShellGlobTask, false);

            task: WorkPoolTask = .{ .callback = &runFromThreadPool },

            /// Not owned by this struct
            expansion: *Expansion,
            /// Not owned by this struct
            walker: *GlobWalker,

            result: std.ArrayList([:0]const u8),
            allocator: Allocator,
            event_loop: JSC.EventLoopHandle,
            concurrent_task: JSC.EventLoopTask,
            // This is a poll because we want it to enter the uSockets loop
            ref: bun.Async.KeepAlive = .{},
            err: ?Err = null,

            const This = @This();

            pub const Err = union(enum) {
                syscall: Syscall.Error,
                unknown: anyerror,

                pub fn toJSC(this: Err, globalThis: *JSGlobalObject) JSValue {
                    return switch (this) {
                        .syscall => |err| err.toJSC(globalThis),
                        .unknown => |err| JSC.ZigString.fromBytes(@errorName(err)).toValueGC(globalThis),
                    };
                }
            };

            pub fn createOnMainThread(allocator: Allocator, walker: *GlobWalker, expansion: *Expansion) *This {
                print("createOnMainThread", .{});
                var this = allocator.create(This) catch bun.outOfMemory();
                this.* = .{
                    .event_loop = expansion.base.eventLoop(),
                    .concurrent_task = JSC.EventLoopTask.fromEventLoop(expansion.base.eventLoop()),
                    .walker = walker,
                    .allocator = allocator,
                    .expansion = expansion,
                    .result = std.ArrayList([:0]const u8).init(allocator),
                };

                // this.ref.ref(this.event_loop.virtual_machine);
                this.ref.ref(this.event_loop);

                return this;
            }

            pub fn runFromThreadPool(task: *WorkPoolTask) void {
                print("runFromThreadPool", .{});
                var this = @fieldParentPtr(This, "task", task);
                switch (this.walkImpl()) {
                    .result => {},
                    .err => |e| {
                        this.err = .{ .syscall = e };
                    },
                }
                this.onFinish();
            }

            fn walkImpl(this: *This) Maybe(void) {
                print("walkImpl", .{});

                var iter = GlobWalker.Iterator{ .walker = this.walker };
                defer iter.deinit();
                switch (try iter.init()) {
                    .err => |err| return .{ .err = err },
                    else => {},
                }

                while (switch (iter.next() catch |e| OOM(e)) {
                    .err => |err| return .{ .err = err },
                    .result => |matched_path| matched_path,
                }) |path| {
                    this.result.append(path) catch bun.outOfMemory();
                }

                return Maybe(void).success;
            }

            pub fn runFromMainThread(this: *This) void {
                print("runFromJS", .{});
                this.expansion.onGlobWalkDone(this);
                // this.ref.unref(this.event_loop.virtual_machine);
                this.ref.unref(this.event_loop);
            }

            pub fn runFromMainThreadMini(this: *This, _: *void) void {
                this.runFromMainThread();
            }

            pub fn schedule(this: *This) void {
                print("schedule", .{});
                WorkPool.schedule(&this.task);
            }

            pub fn onFinish(this: *This) void {
                print("onFinish", .{});
                if (this.event_loop == .js) {
                    this.event_loop.js.enqueueTaskConcurrent(this.concurrent_task.js.from(this, .manual_deinit));
                } else {
                    this.event_loop.mini.enqueueTaskConcurrent(this.concurrent_task.mini.from(this, "runFromMainThreadMini"));
                }
            }

            pub fn deinit(this: *This) void {
                print("deinit", .{});
                this.result.deinit();
                this.allocator.destroy(this);
            }
        };
    };

    pub const State = struct {
        kind: StateKind,
        interpreter: *ThisInterpreter,
        shell: *ShellState,

        pub inline fn eventLoop(this: *const State) JSC.EventLoopHandle {
            return this.interpreter.event_loop;
        }

        pub fn throw(this: *const State, err: *const bun.shell.ShellErr) void {
            throwShellErr(err, this.eventLoop());
        }

        pub fn rootIO(this: *const State) *const IO {
            return this.interpreter.rootIO();
        }
    };

    pub const Script = struct {
        base: State,
        node: *const ast.Script,
        // currently_executing: ?ChildPtr,
        io: IO,
        parent: ParentPtr,
        state: union(enum) {
            normal: struct {
                idx: usize = 0,
            },
        } = .{ .normal = .{} },

        pub const ParentPtr = StatePtrUnion(.{
            ThisInterpreter,
            Expansion,
        });

        pub const ChildPtr = struct {
            val: *Stmt,
            pub inline fn init(child: *Stmt) ChildPtr {
                return .{ .val = child };
            }
            pub inline fn deinit(this: ChildPtr) void {
                this.val.deinit();
            }
        };

        fn init(
            interpreter: *ThisInterpreter,
            shell_state: *ShellState,
            node: *const ast.Script,
            parent_ptr: ParentPtr,
            io: IO,
        ) *Script {
            const script = interpreter.allocator.create(Script) catch bun.outOfMemory();
            script.* = .{
                .base = .{ .kind = .script, .interpreter = interpreter, .shell = shell_state },
                .node = node,
                .parent = parent_ptr,
                .io = io,
            };
            log("Script(0x{x}) init", .{@intFromPtr(script)});
            return script;
        }

        fn getIO(this: *Script) IO {
            return this.io;
        }

        fn start(this: *Script) void {
            if (this.node.stmts.len == 0)
                return this.finish(0);
            this.next();
        }

        fn next(this: *Script) void {
            switch (this.state) {
                .normal => {
                    if (this.state.normal.idx >= this.node.stmts.len) return;
                    const stmt_node = &this.node.stmts[this.state.normal.idx];
                    this.state.normal.idx += 1;
                    var io = this.getIO();
                    var stmt = Stmt.init(this.base.interpreter, this.base.shell, stmt_node, this, io.ref().*) catch bun.outOfMemory();
                    stmt.start();
                    return;
                },
            }
        }

        fn finish(this: *Script, exit_code: ExitCode) void {
            if (this.parent.ptr.is(ThisInterpreter)) {
                log("SCRIPT DONE YO!", .{});
                // this.base.interpreter.finish(exit_code);
                this.base.interpreter.childDone(InterpreterChildPtr.init(this), exit_code);
                return;
            }

            if (this.parent.ptr.is(Expansion)) {
                this.parent.childDone(this, exit_code);
                return;
            }
        }

        fn childDone(this: *Script, child: ChildPtr, exit_code: ExitCode) void {
            child.deinit();
            if (this.state.normal.idx >= this.node.stmts.len) {
                this.finish(exit_code);
                return;
            }
            this.next();
        }

        pub fn deinit(this: *Script) void {
            log("Script(0x{x}) deinit", .{@intFromPtr(this)});
            this.io.deref();
            if (this.parent.ptr.is(ThisInterpreter)) {
                return;
            }

            this.base.shell.deinit();
            bun.default_allocator.destroy(this);
        }

        pub fn deinitFromInterpreter(this: *Script) void {
            log("Script(0x{x}) deinitFromInterpreter", .{@intFromPtr(this)});
            // Let the interpreter deinitialize the shell state
            this.io.deinit();
            // this.base.shell.deinitImpl(false, false);
            bun.default_allocator.destroy(this);
        }
    };

    /// In pipelines and conditional expressions, assigns (e.g. `FOO=bar BAR=baz &&
    /// echo hi` or `FOO=bar BAR=baz | echo hi`) have no effect on the environment
    /// of the shell, so we can skip them.
    const Assigns = struct {
        base: State,
        node: []const ast.Assign,
        parent: ParentPtr,
        state: union(enum) {
            idle,
            expanding: struct {
                idx: u32 = 0,
                current_expansion_result: std.ArrayList([:0]const u8),
                expansion: Expansion,
            },
            err: bun.shell.ShellErr,
            done,
        },
        ctx: AssignCtx,
        io: IO,

        const ParentPtr = StatePtrUnion(.{
            Stmt,
            Cond,
            Cmd,
            Pipeline,
        });

        const ChildPtr = StatePtrUnion(.{
            Expansion,
        });

        pub inline fn deinit(this: *Assigns) void {
            if (this.state == .expanding) {
                this.state.expanding.current_expansion_result.deinit();
            }
            this.io.deinit();
        }

        pub inline fn start(this: *Assigns) void {
            return this.next();
        }

        pub fn init(
            this: *Assigns,
            interpreter: *ThisInterpreter,
            shell_state: *ShellState,
            node: []const ast.Assign,
            ctx: AssignCtx,
            parent: ParentPtr,
            io: IO,
        ) void {
            this.* = .{
                .base = .{ .kind = .assign, .interpreter = interpreter, .shell = shell_state },
                .node = node,
                .parent = parent,
                .state = .idle,
                .ctx = ctx,
                .io = io,
            };
        }

        pub fn next(this: *Assigns) void {
            while (!(this.state == .done)) {
                switch (this.state) {
                    .idle => {
                        this.state = .{ .expanding = .{
                            .current_expansion_result = std.ArrayList([:0]const u8).init(bun.default_allocator),
                            .expansion = undefined,
                        } };
                        continue;
                    },
                    .expanding => {
                        if (this.state.expanding.idx >= this.node.len) {
                            this.state = .done;
                            continue;
                        }

                        Expansion.init(
                            this.base.interpreter,
                            this.base.shell,
                            &this.state.expanding.expansion,
                            &this.node[this.state.expanding.idx].value,
                            Expansion.ParentPtr.init(this),
                            .{
                                .array_of_slice = &this.state.expanding.current_expansion_result,
                            },
                            this.io.copy(),
                        );
                        this.state.expanding.expansion.start();
                        return;
                    },
                    .done => unreachable,
                    .err => return this.parent.childDone(this, 1),
                }
            }

            this.parent.childDone(this, 0);
        }

        pub fn childDone(this: *Assigns, child: ChildPtr, exit_code: ExitCode) void {
            if (child.ptr.is(Expansion)) {
                const expansion = child.ptr.as(Expansion);
                if (exit_code != 0) {
                    this.state = .{
                        .err = expansion.state.err,
                    };
                    expansion.deinit();
                    return;
                }
                var expanding = &this.state.expanding;

                const label = this.node[expanding.idx].label;

                if (expanding.current_expansion_result.items.len == 1) {
                    const value = expanding.current_expansion_result.items[0];
                    const ref = EnvStr.initRefCounted(value);
                    defer ref.deref();
                    this.base.shell.assignVar(this.base.interpreter, EnvStr.initSlice(label), ref, this.ctx);
                    expanding.current_expansion_result = std.ArrayList([:0]const u8).init(bun.default_allocator);
                } else {
                    const size = brk: {
                        var total: usize = 0;
                        for (expanding.current_expansion_result.items) |slice| {
                            total += slice.len;
                        }
                        break :brk total;
                    };

                    const value = brk: {
                        var merged = bun.default_allocator.allocSentinel(u8, size, 0) catch bun.outOfMemory();
                        var i: usize = 0;
                        for (expanding.current_expansion_result.items) |slice| {
                            @memcpy(merged[i .. i + slice.len], slice[0..slice.len]);
                            i += slice.len;
                        }
                        break :brk merged;
                    };
                    const value_ref = EnvStr.initRefCounted(value);
                    defer value_ref.deref();

                    this.base.shell.assignVar(this.base.interpreter, EnvStr.initSlice(label), value_ref, this.ctx);
                    for (expanding.current_expansion_result.items) |slice| {
                        bun.default_allocator.free(slice);
                    }
                    expanding.current_expansion_result.clearRetainingCapacity();
                }

                expanding.idx += 1;
                expansion.deinit();
                this.next();
                return;
            }

            unreachable;
        }
    };

    pub const Stmt = struct {
        base: State,
        node: *const ast.Stmt,
        parent: *Script,
        idx: usize,
        last_exit_code: ?ExitCode,
        currently_executing: ?ChildPtr,
        io: IO,
        // state: union(enum) {
        //     idle,
        //     wait_child,
        //     child_done,
        //     done,
        // },

        const ChildPtr = StatePtrUnion(.{
            Cond,
            Pipeline,
            Cmd,
            Assigns,
        });

        pub fn init(
            interpreter: *ThisInterpreter,
            shell_state: *ShellState,
            node: *const ast.Stmt,
            parent: *Script,
            io: IO,
        ) !*Stmt {
            var script = try interpreter.allocator.create(Stmt);
            script.base = .{ .kind = .stmt, .interpreter = interpreter, .shell = shell_state };
            script.node = node;
            script.parent = parent;
            script.idx = 0;
            script.last_exit_code = null;
            script.currently_executing = null;
            script.io = io;
            log("Stmt(0x{x}) init", .{@intFromPtr(script)});
            return script;
        }

        // pub fn next(this: *Stmt) void {
        //     _ = this;
        // }

        pub fn start(this: *Stmt) void {
            if (bun.Environment.allow_assert) {
                std.debug.assert(this.idx == 0);
                std.debug.assert(this.last_exit_code == null);
                std.debug.assert(this.currently_executing == null);
            }
            this.next();
        }

        pub fn next(this: *Stmt) void {
            if (this.idx >= this.node.exprs.len)
                return this.parent.childDone(Script.ChildPtr.init(this), this.last_exit_code orelse 0);

            const child = &this.node.exprs[this.idx];
            switch (child.*) {
                .cond => {
                    const cond = Cond.init(this.base.interpreter, this.base.shell, child.cond, Cond.ParentPtr.init(this), this.io.copy());
                    this.currently_executing = ChildPtr.init(cond);
                    cond.start();
                },
                .cmd => {
                    const cmd = Cmd.init(this.base.interpreter, this.base.shell, child.cmd, Cmd.ParentPtr.init(this), this.io.copy());
                    this.currently_executing = ChildPtr.init(cmd);
                    cmd.start();
                },
                .pipeline => {
                    const pipeline = Pipeline.init(this.base.interpreter, this.base.shell, child.pipeline, Pipeline.ParentPtr.init(this), this.io.copy());
                    this.currently_executing = ChildPtr.init(pipeline);
                    pipeline.start();
                },
                .assign => |assigns| {
                    var assign_machine = this.base.interpreter.allocator.create(Assigns) catch bun.outOfMemory();
                    assign_machine.init(this.base.interpreter, this.base.shell, assigns, .shell, Assigns.ParentPtr.init(this), this.io.copy());
                    assign_machine.start();
                },
                .subshell => {
                    @panic(SUBSHELL_TODO_ERROR);
                },
            }
        }

        pub fn childDone(this: *Stmt, child: ChildPtr, exit_code: ExitCode) void {
            const data = child.ptr.repr.data;
            log("child done Stmt {x} child({s})={x} exit={d}", .{ @intFromPtr(this), child.tagName(), @as(usize, @intCast(child.ptr.repr._ptr)), exit_code });
            this.last_exit_code = exit_code;
            this.idx += 1;
            const data2 = child.ptr.repr.data;
            log("{d} {d}", .{ data, data2 });
            child.deinit();
            this.currently_executing = null;
            this.next();
        }

        pub fn deinit(this: *Stmt) void {
            log("Stmt(0x{x}) deinit", .{@intFromPtr(this)});
            this.io.deinit();
            if (this.currently_executing) |child| {
                child.deinit();
            }
            this.base.interpreter.allocator.destroy(this);
        }
    };

    pub const Cond = struct {
        base: State,
        node: *const ast.Conditional,
        /// Based on precedence rules conditional can only be child of a stmt or
        /// another conditional
        parent: ParentPtr,
        left: ?ExitCode = null,
        right: ?ExitCode = null,
        io: IO,
        currently_executing: ?ChildPtr = null,

        const ChildPtr = StatePtrUnion(.{
            Cmd,
            Pipeline,
            Cond,
            Assigns,
        });

        const ParentPtr = StatePtrUnion(.{
            Stmt,
            Cond,
        });

        pub fn init(
            interpreter: *ThisInterpreter,
            shell_state: *ShellState,
            node: *const ast.Conditional,
            parent: ParentPtr,
            io: IO,
        ) *Cond {
            var cond = interpreter.allocator.create(Cond) catch |err| {
                std.debug.print("Ruh roh: {any}\n", .{err});
                @panic("Ruh roh");
            };
            cond.node = node;
            cond.base = .{ .kind = .cond, .interpreter = interpreter, .shell = shell_state };
            cond.parent = parent;
            cond.io = io;
            cond.left = null;
            cond.right = null;
            cond.currently_executing = null;
            return cond;
        }

        fn start(this: *Cond) void {
            log("conditional start {x} ({s})", .{ @intFromPtr(this), @tagName(this.node.op) });
            if (comptime bun.Environment.allow_assert) {
                std.debug.assert(this.left == null);
                std.debug.assert(this.right == null);
                std.debug.assert(this.currently_executing == null);
            }

            this.currently_executing = this.makeChild(true);
            if (this.currently_executing == null) {
                this.currently_executing = this.makeChild(false);
                this.left = 0;
            }
            if (this.currently_executing) |exec| {
                exec.start();
            }
            // var child = this.currently_executing.?.as(Cmd);
            // child.start();
        }

        /// Returns null if child is assignments
        fn makeChild(this: *Cond, left: bool) ?ChildPtr {
            const node = if (left) &this.node.left else &this.node.right;
            switch (node.*) {
                .cmd => {
                    const cmd = Cmd.init(this.base.interpreter, this.base.shell, node.cmd, Cmd.ParentPtr.init(this), this.io.copy());
                    return ChildPtr.init(cmd);
                },
                .cond => {
                    const cond = Cond.init(this.base.interpreter, this.base.shell, node.cond, Cond.ParentPtr.init(this), this.io.copy());
                    return ChildPtr.init(cond);
                },
                .pipeline => {
                    const pipeline = Pipeline.init(this.base.interpreter, this.base.shell, node.pipeline, Pipeline.ParentPtr.init(this), this.io.copy());
                    return ChildPtr.init(pipeline);
                },
                .assign => |assigns| {
                    var assign_machine = this.base.interpreter.allocator.create(Assigns) catch bun.outOfMemory();
                    assign_machine.init(this.base.interpreter, this.base.shell, assigns, .shell, Assigns.ParentPtr.init(this), this.io.copy());
                    return ChildPtr.init(assign_machine);
                },
                .subshell => @panic(SUBSHELL_TODO_ERROR),
            }
        }

        pub fn childDone(this: *Cond, child: ChildPtr, exit_code: ExitCode) void {
            if (comptime bun.Environment.allow_assert) {
                std.debug.assert(this.left == null or this.right == null);
                std.debug.assert(this.currently_executing != null);
            }
            log("conditional child done {x} ({s}) {s}", .{ @intFromPtr(this), @tagName(this.node.op), if (this.left == null) "left" else "right" });

            child.deinit();
            this.currently_executing = null;

            if (this.left == null) {
                this.left = exit_code;
                if ((this.node.op == .And and exit_code != 0) or (this.node.op == .Or and exit_code == 0)) {
                    this.parent.childDone(this, exit_code);
                    return;
                }

                this.currently_executing = this.makeChild(false);
                if (this.currently_executing == null) {
                    this.right = 0;
                    this.parent.childDone(this, 0);
                    return;
                } else {
                    this.currently_executing.?.start();
                    // this.currently_executing.?.as(Cmd).start();
                }
                return;
            }

            this.right = exit_code;
            this.parent.childDone(this, exit_code);
        }

        pub fn deinit(this: *Cond) void {
            if (this.currently_executing) |child| {
                child.deinit();
            }
            this.base.interpreter.allocator.destroy(this);
        }
    };

    pub const Pipeline = struct {
        base: State,
        node: *const ast.Pipeline,
        /// Based on precedence rules pipeline can only be child of a stmt or
        /// conditional
        parent: ParentPtr,
        exited_count: u32,
        cmds: ?[]CmdOrResult,
        pipes: ?[]Pipe,
        io: IO,
        state: union(enum) {
            idle,
            executing,
            waiting_write_err,
            done,
        } = .idle,

        const TrackedFd = struct {
            fd: bun.FileDescriptor,
            open: bool = false,
        };

        const ParentPtr = StatePtrUnion(.{
            Stmt,
            Cond,
        });

        const ChildPtr = StatePtrUnion(.{
            Cmd,
            Assigns,
        });

        const CmdOrResult = union(enum) {
            cmd: *Cmd,
            result: ExitCode,
        };

        pub fn init(
            interpreter: *ThisInterpreter,
            shell_state: *ShellState,
            node: *const ast.Pipeline,
            parent: ParentPtr,
            io: IO,
        ) *Pipeline {
            const pipeline = interpreter.allocator.create(Pipeline) catch bun.outOfMemory();
            pipeline.* = .{
                .base = .{ .kind = .pipeline, .interpreter = interpreter, .shell = shell_state },
                .node = node,
                .parent = parent,
                .exited_count = 0,
                .cmds = null,
                .pipes = null,
                .io = io,
            };

            return pipeline;
        }

        fn getIO(this: *Pipeline) IO {
            return this.io;
        }

        fn writeFailingError(this: *Pipeline, comptime fmt: []const u8, args: anytype) void {
            const handler = struct {
                fn enqueueCb(ctx: *Pipeline) void {
                    ctx.state = .waiting_write_err;
                }
            };
            this.base.shell.writeFailingErrorFmt(this, handler.enqueueCb, fmt, args);
        }

        fn setupCommands(this: *Pipeline) CoroutineResult {
            const cmd_count = brk: {
                var i: u32 = 0;
                for (this.node.items) |*item| {
                    if (item.* == .cmd) i += 1;
                }
                break :brk i;
            };

            this.cmds = if (cmd_count >= 1) this.base.interpreter.allocator.alloc(CmdOrResult, this.node.items.len) catch bun.outOfMemory() else null;
            if (this.cmds == null) return .cont;
            var pipes = this.base.interpreter.allocator.alloc(Pipe, if (cmd_count > 1) cmd_count - 1 else 1) catch bun.outOfMemory();

            if (cmd_count > 1) {
                var pipes_set: u32 = 0;
                if (Pipeline.initializePipes(pipes, &pipes_set).asErr()) |err| {
                    for (pipes[0..pipes_set]) |*pipe| {
                        closefd(pipe[0]);
                        closefd(pipe[1]);
                    }
                    const system_err = err.toSystemError();
                    this.writeFailingError("bun: {s}\n", .{system_err.message});
                    return .yield;
                }
            }

            var i: u32 = 0;
            const evtloop = this.base.eventLoop();
            for (this.node.items) |*item| {
                switch (item.*) {
                    .cmd => {
                        const kind = "subproc";
                        _ = kind;
                        var cmd_io = this.getIO();
                        const stdin = if (cmd_count > 1) Pipeline.readPipe(pipes, i, &cmd_io, evtloop) else cmd_io.stdin.ref();
                        const stdout = if (cmd_count > 1) Pipeline.writePipe(pipes, i, cmd_count, &cmd_io, evtloop) else cmd_io.stdout.ref();
                        cmd_io.stdin = stdin;
                        cmd_io.stdout = stdout;
                        _ = cmd_io.stderr.ref();
                        const subshell_state = switch (this.base.shell.dupeForSubshell(this.base.interpreter.allocator, cmd_io, .pipeline)) {
                            .result => |s| s,
                            .err => |err| {
                                const system_err = err.toSystemError();
                                this.writeFailingError("bun: {s}\n", .{system_err.message});
                                return .yield;
                            },
                        };
                        this.cmds.?[i] = .{ .cmd = Cmd.init(this.base.interpreter, subshell_state, item.cmd, Cmd.ParentPtr.init(this), cmd_io) };
                        i += 1;
                    },
                    // in a pipeline assignments have no effect
                    .assigns => {},
                    .subshell => @panic(SUBSHELL_TODO_ERROR),
                }
            }

            this.pipes = pipes;

            return .cont;
        }

        pub fn start(this: *Pipeline) void {
            if (this.setupCommands() == .yield) return;

            if (this.state == .waiting_write_err or this.state == .done) return;
            const cmds = this.cmds orelse {
                this.state = .done;
                this.parent.childDone(this, 0);
                return;
            };

            if (comptime bun.Environment.allow_assert) {
                std.debug.assert(this.exited_count == 0);
            }
            log("pipeline start {x} (count={d})", .{ @intFromPtr(this), this.node.items.len });
            if (this.node.items.len == 0) {
                this.state = .done;
                this.parent.childDone(this, 0);
                return;
            }

            for (cmds) |*cmd_or_result| {
                // var stdin: IO.InKind = if (i == 0) this.getIO().stdin.ref() else .{ .fd = CowFd.init(this.pipes.?[i - 1][0]) };
                // var stdout: IO.OutKind = brk: {
                //     if (i == cmds.len - 1) break :brk this.getIO().stdout.ref();

                //     const fd = this.pipes.?[i][1];
                //     const writer = IOWriter.init(fd, this.base.eventLoop());
                //     break :brk .{ .fd = .{ .writer = writer } };
                // };

                std.debug.assert(cmd_or_result.* == .cmd);
                var cmd = cmd_or_result.cmd;
                // var stdin = cmd.io.stdin;
                // var stdout = cmd.io.stdout;
                // const is_subproc = cmd.isSubproc();
                cmd.start();

                // If command is a subproc (and not a builtin) we need to close the fd
                // if (cmd.isSubproc()) {
                //     stdin.close();
                //     stdout.close();
                // }
            }
        }

        pub fn onIOWriterChunk(this: *Pipeline, _: usize, err: ?JSC.SystemError) void {
            if (comptime bun.Environment.allow_assert) {
                std.debug.assert(this.state == .waiting_write_err);
            }

            if (err) |e| {
                this.base.throw(&shell.ShellErr.newSys(e));
                return;
            }

            this.state = .done;
            this.parent.childDone(this, 0);
        }

        pub fn childDone(this: *Pipeline, child: ChildPtr, exit_code: ExitCode) void {
            if (comptime bun.Environment.allow_assert) {
                std.debug.assert(this.cmds.?.len > 0);
            }

            const idx = brk: {
                const ptr_value: u64 = @bitCast(child.ptr.repr);
                _ = ptr_value;
                for (this.cmds.?, 0..) |cmd_or_result, i| {
                    if (cmd_or_result == .cmd) {
                        if (@intFromPtr(cmd_or_result.cmd) == @as(usize, @intCast(child.ptr.repr._ptr))) break :brk i;
                    }
                }
                unreachable;
            };

            log("pipeline child done {x} ({d}) i={d}", .{ @intFromPtr(this), exit_code, idx });
            if (child.ptr.is(Cmd)) {
                const cmd = child.as(Cmd);
                cmd.base.shell.deinit();
            }

            child.deinit();
            this.cmds.?[idx] = .{ .result = exit_code };
            this.exited_count += 1;

            if (this.exited_count >= this.cmds.?.len) {
                var last_exit_code: ExitCode = 0;
                for (this.cmds.?) |cmd_or_result| {
                    if (cmd_or_result == .result) {
                        last_exit_code = cmd_or_result.result;
                        break;
                    }
                }
                this.state = .done;
                this.parent.childDone(this, last_exit_code);
                return;
            }
        }

        pub fn deinit(this: *Pipeline) void {
            // If commands was zero then we didn't allocate anything
            if (this.cmds == null) return;
            for (this.cmds.?) |*cmd_or_result| {
                if (cmd_or_result.* == .cmd) {
                    cmd_or_result.cmd.deinit();
                }
            }
            if (this.pipes) |pipes| {
                this.base.interpreter.allocator.free(pipes);
            }
            if (this.cmds) |cmds| {
                this.base.interpreter.allocator.free(cmds);
            }
            this.io.deref();
            this.base.interpreter.allocator.destroy(this);
        }

        fn initializePipes(pipes: []Pipe, set_count: *u32) Maybe(void) {
            for (pipes) |*pipe| {
                if (bun.Environment.isWindows) {
                    var fds: [2]uv.uv_file = undefined;
                    if (uv.uv_pipe(&fds, 0, 0).errEnum()) |e| {
                        return .{ .err = Syscall.Error.fromCode(e, .pipe) };
                    }
                    pipe[0] = bun.FDImpl.fromUV(fds[0]).encode();
                    pipe[1] = bun.FDImpl.fromUV(fds[1]).encode();
                } else {
                    const fds: [2]bun.FileDescriptor = brk: {
                        var fds_: [2]std.c.fd_t = undefined;
                        const rc = std.c.socketpair(std.os.AF.UNIX, std.os.SOCK.STREAM, 0, &fds_);
                        if (rc != 0) {
                            return bun.sys.Maybe(void).errno(bun.sys.getErrno(rc), .socketpair);
                        }

                        var before = std.c.fcntl(fds_[0], std.os.F.GETFL);

                        const result = std.c.fcntl(fds_[0], std.os.F.SETFL, before | os.O.CLOEXEC);
                        if (result == -1) {
                            _ = bun.sys.close(bun.toFD(fds_[0]));
                            _ = bun.sys.close(bun.toFD(fds_[1]));
                            return Maybe(void).errno(bun.sys.getErrno(result), .fcntl);
                        }

                        if (comptime bun.Environment.isMac) {
                            // SO_NOSIGPIPE
                            before = 1;
                            _ = std.c.setsockopt(fds_[0], std.os.SOL.SOCKET, std.os.SO.NOSIGPIPE, &before, @sizeOf(c_int));
                        }

                        break :brk .{ bun.toFD(fds_[0]), bun.toFD(fds_[1]) };
                    };
                    pipe.* = fds;
                }
                set_count.* += 1;
            }
            return Maybe(void).success;
        }

        fn writePipe(pipes: []Pipe, proc_idx: usize, cmd_count: usize, io: *IO, evtloop: JSC.EventLoopHandle) IO.OutKind {
            // Last command in the pipeline should write to stdout
            if (proc_idx == cmd_count - 1) return io.stdout.ref();
            return .{ .fd = .{ .writer = IOWriter.init(pipes[proc_idx][1], .{
                .pollable = true,
                .is_socket = bun.Environment.isPosix,
            }, evtloop) } };
        }

        fn readPipe(pipes: []Pipe, proc_idx: usize, io: *IO, evtloop: JSC.EventLoopHandle) IO.InKind {
            // First command in the pipeline should read from stdin
            if (proc_idx == 0) return io.stdin.ref();
            return .{ .fd = IOReader.init(pipes[proc_idx - 1][0], evtloop) };
        }
    };

    pub const Cmd = struct {
        base: State,
        node: *const ast.Cmd,
        parent: ParentPtr,

        /// Arena used for memory needed to spawn command.
        /// For subprocesses:
        ///   - allocates argv, env array, etc.
        ///   - Freed after calling posix spawn since its not needed anymore
        /// For Builtins:
        ///   - allocates argv, sometimes used by the builtin for small allocations.
        ///   - Freed when builtin is done (since it contains argv which might be used at any point)
        spawn_arena: bun.ArenaAllocator,
        spawn_arena_freed: bool = false,

        /// This allocated by the above arena
        args: std.ArrayList(?[*:0]const u8),

        /// If the cmd redirects to a file we have to expand that string.
        /// Allocated in `spawn_arena`
        redirection_file: std.ArrayList(u8),
        redirection_fd: ?*CowFd = null,

        exec: Exec = .none,
        exit_code: ?ExitCode = null,
        io: IO,
        freed: bool = false,

        state: union(enum) {
            idle,
            expanding_assigns: Assigns,
            expanding_redirect: struct {
                idx: u32 = 0,
                expansion: Expansion,
            },
            expanding_args: struct {
                idx: u32 = 0,
                expansion: Expansion,
            },
            exec,
            done,
            waiting_write_err,
        },

        const Subprocess = bun.shell.subproc.ShellSubprocess;

        pub const Exec = union(enum) {
            none,
            bltn: Builtin,
            subproc: struct {
                child: *Subprocess,
                buffered_closed: BufferedIoClosed = .{},
            },
        };

        const BufferedIoClosed = struct {
            stdin: ?bool = null,
            stdout: ?BufferedIoState = null,
            stderr: ?BufferedIoState = null,

            const BufferedIoState = struct {
                state: union(enum) {
                    open,
                    closed: bun.ByteList,
                } = .open,
                owned: bool = false,

                /// BufferedInput/Output uses jsc vm allocator
                pub fn deinit(this: *BufferedIoState, jsc_vm_allocator: Allocator) void {
                    if (this.state == .closed and this.owned) {
                        var list = bun.ByteList.listManaged(this.state.closed, jsc_vm_allocator);
                        list.deinit();
                        this.state.closed = .{};
                    }
                }

                pub fn closed(this: *BufferedIoState) bool {
                    return this.state == .closed;
                }
            };

            fn deinit(this: *BufferedIoClosed, jsc_vm_allocator: Allocator) void {
                if (this.stdin) |*io| {
                    _ = io; // autofix

                    // io.deinit(jsc_vm_allocator);
                }

                if (this.stdout) |*io| {
                    io.deinit(jsc_vm_allocator);
                }

                if (this.stderr) |*io| {
                    io.deinit(jsc_vm_allocator);
                }
            }

            fn allClosed(this: *BufferedIoClosed) bool {
                const ret = (if (this.stdin) |stdin| stdin else true) and
                    (if (this.stdout) |*stdout| stdout.closed() else true) and
                    (if (this.stderr) |*stderr| stderr.closed() else true);
                log("BufferedIOClosed(0x{x}) all_closed={any} stdin={any} stdout={any} stderr={any}", .{ @intFromPtr(this), ret, if (this.stdin) |stdin| stdin else true, if (this.stdout) |*stdout| stdout.closed() else true, if (this.stderr) |*stderr| stderr.closed() else true });
                return ret;
            }

            fn close(this: *BufferedIoClosed, cmd: *Cmd, io: union(enum) { stdout: *Subprocess.Readable, stderr: *Subprocess.Readable, stdin }) void {
                switch (io) {
                    .stdout => {
                        if (this.stdout) |*stdout| {
                            const readable = io.stdout;

                            // If the shell state is piped (inside a cmd substitution) aggregate the output of this command
                            if (cmd.io.stdout == .pipe and cmd.io.stdout == .pipe and !cmd.node.redirect.redirectsElsewhere(.stdout)) {
                                const the_slice = readable.pipe.slice();
                                cmd.base.shell.buffered_stdout().append(bun.default_allocator, the_slice) catch bun.outOfMemory();
                            }

                            stdout.state = .{ .closed = bun.ByteList.fromList(readable.pipe.takeBuffer()) };
                        }
                    },
                    .stderr => {
                        if (this.stderr) |*stderr| {
                            const readable = io.stderr;

                            // If the shell state is piped (inside a cmd substitution) aggregate the output of this command
                            if (cmd.io.stderr == .pipe and cmd.io.stderr == .pipe and !cmd.node.redirect.redirectsElsewhere(.stderr)) {
                                const the_slice = readable.pipe.slice();
                                cmd.base.shell.buffered_stderr().append(bun.default_allocator, the_slice) catch bun.outOfMemory();
                            }

                            stderr.state = .{ .closed = bun.ByteList.fromList(readable.pipe.takeBuffer()) };
                            // io.stderr.pipe.buffer.internal_buffer = .{};
                        }
                    },
                    .stdin => {
                        this.stdin = true;
                        // if (this.stdin) |*stdin| {
                        //     stdin.state = .{ .closed = .{} };
                        // }
                    },
                }
            }

            fn isBuffered(this: *BufferedIoClosed, comptime io: enum { stdout, stderr, stdin }) bool {
                return @field(this, @tagName(io)) != null;
            }

            fn fromStdio(io: *const [3]bun.shell.subproc.Stdio) BufferedIoClosed {
                return .{
                    .stdin = if (io[stdin_no].isPiped()) false else null,
                    .stdout = if (io[stdout_no].isPiped()) .{ .owned = io[stdout_no] == .pipe } else null,
                    .stderr = if (io[stderr_no].isPiped()) .{ .owned = io[stderr_no] == .pipe } else null,
                };
            }
        };

        const ParentPtr = StatePtrUnion(.{
            Stmt,
            Cond,
            Pipeline,
            // Expansion,
            // TODO
            // .subst = void,
        });

        const ChildPtr = StatePtrUnion(.{
            Assigns,
            Expansion,
        });

        pub fn isSubproc(this: *Cmd) bool {
            return this.exec == .subproc;
        }

        /// If starting a command results in an error (failed to find executable in path for example)
        /// then it should write to the stderr of the entire shell script process
        pub fn writeFailingError(this: *Cmd, comptime fmt: []const u8, args: anytype) void {
            const handler = struct {
                fn enqueueCb(ctx: *Cmd) void {
                    ctx.state = .waiting_write_err;
                }
            };
            this.base.shell.writeFailingErrorFmt(this, handler.enqueueCb, fmt, args);
        }

        pub fn init(
            interpreter: *ThisInterpreter,
            shell_state: *ShellState,
            node: *const ast.Cmd,
            parent: ParentPtr,
            io: IO,
        ) *Cmd {
            var cmd = interpreter.allocator.create(Cmd) catch |err| {
                std.debug.print("Ruh roh: {any}\n", .{err});
                @panic("Ruh roh");
            };
            cmd.* = .{
                .base = .{ .kind = .cmd, .interpreter = interpreter, .shell = shell_state },
                .node = node,
                .parent = parent,

                .spawn_arena = bun.ArenaAllocator.init(interpreter.allocator),
                .args = std.ArrayList(?[*:0]const u8).initCapacity(cmd.spawn_arena.allocator(), node.name_and_args.len) catch bun.outOfMemory(),
                .redirection_file = undefined,

                .exit_code = null,
                .io = io,
                .state = .idle,
            };

            cmd.redirection_file = std.ArrayList(u8).init(cmd.spawn_arena.allocator());

            return cmd;
        }

        pub fn next(this: *Cmd) void {
            while (this.state != .done) {
                switch (this.state) {
                    .idle => {
                        this.state = .{ .expanding_assigns = undefined };
                        Assigns.init(&this.state.expanding_assigns, this.base.interpreter, this.base.shell, this.node.assigns, .cmd, Assigns.ParentPtr.init(this), this.io.copy());
                        this.state.expanding_assigns.start();
                        return; // yield execution
                    },
                    .expanding_assigns => {
                        return; // yield execution
                    },
                    .expanding_redirect => {
                        if (this.state.expanding_redirect.idx >= 1) {
                            this.state = .{
                                .expanding_args = undefined,
                            };
                            continue;
                        }
                        this.state.expanding_redirect.idx += 1;

                        // Get the node to expand otherwise go straight to
                        // `expanding_args` state
                        const node_to_expand = brk: {
                            if (this.node.redirect_file != null and this.node.redirect_file.? == .atom) break :brk &this.node.redirect_file.?.atom;
                            this.state = .{
                                .expanding_args = .{
                                    .expansion = undefined,
                                },
                            };
                            continue;
                        };

                        this.redirection_file = std.ArrayList(u8).init(this.spawn_arena.allocator());

                        Expansion.init(
                            this.base.interpreter,
                            this.base.shell,
                            &this.state.expanding_redirect.expansion,
                            node_to_expand,
                            Expansion.ParentPtr.init(this),
                            .{
                                .single = .{
                                    .list = &this.redirection_file,
                                },
                            },
                            this.io.copy(),
                        );

                        this.state.expanding_redirect.expansion.start();
                        return;
                    },
                    .expanding_args => {
                        if (this.state.expanding_args.idx >= this.node.name_and_args.len) {
                            this.transitionToExecStateAndYield();
                            // yield execution to subproc
                            return;
                        }

                        this.args.ensureUnusedCapacity(1) catch bun.outOfMemory();
                        Expansion.init(
                            this.base.interpreter,
                            this.base.shell,
                            &this.state.expanding_args.expansion,
                            &this.node.name_and_args[this.state.expanding_args.idx],
                            Expansion.ParentPtr.init(this),
                            .{
                                .array_of_ptr = &this.args,
                            },
                            this.io.copy(),
                        );

                        this.state.expanding_args.idx += 1;

                        this.state.expanding_args.expansion.start();
                        // yield execution to expansion
                        return;
                    },
                    .waiting_write_err => {
                        return;
                    },
                    .exec => {
                        // yield execution to subproc/builtin
                        return;
                    },
                    .done => unreachable,
                }
            }

            if (this.state == .done) {
                this.parent.childDone(this, this.exit_code.?);
                return;
            }

            this.parent.childDone(this, 1);
            return;
        }

        fn transitionToExecStateAndYield(this: *Cmd) void {
            this.state = .exec;
            this.initSubproc();
        }

        pub fn start(this: *Cmd) void {
            log("cmd start {x}", .{@intFromPtr(this)});
            return this.next();
        }

        pub fn onIOWriterChunk(this: *Cmd, _: usize, e: ?JSC.SystemError) void {
            if (e) |err| {
                this.base.throw(&bun.shell.ShellErr.newSys(err));
                return;
            }
            std.debug.assert(this.state == .waiting_write_err);
            this.parent.childDone(this, 1);
            return;
        }

        pub fn childDone(this: *Cmd, child: ChildPtr, exit_code: ExitCode) void {
            if (child.ptr.is(Assigns)) {
                if (exit_code != 0) {
                    const err = this.state.expanding_assigns.state.err;
                    defer err.deinit(bun.default_allocator);
                    this.state.expanding_assigns.deinit();
                    const buf = err.fmt();
                    this.writeFailingError("{s}", .{buf});
                    return;
                }

                this.state.expanding_assigns.deinit();
                this.state = .{
                    .expanding_redirect = .{
                        .expansion = undefined,
                    },
                };
                this.next();
                return;
            }

            if (child.ptr.is(Expansion)) {
                child.deinit();
                if (exit_code != 0) {
                    const err = switch (this.state) {
                        .expanding_redirect => this.state.expanding_redirect.expansion.state.err,
                        .expanding_args => this.state.expanding_args.expansion.state.err,
                        else => @panic("Invalid state"),
                    };
                    defer err.deinit(bun.default_allocator);
                    const buf = err.fmt();
                    this.writeFailingError("{s}", .{buf});
                    return;
                }
                this.next();
                return;
            }
            unreachable;
        }

        fn initSubproc(this: *Cmd) void {
            log("cmd init subproc ({x}, cwd={s})", .{ @intFromPtr(this), this.base.shell.cwd() });

            var arena = &this.spawn_arena;
            var arena_allocator = arena.allocator();

            // for (this.node.assigns) |*assign| {
            //     this.base.interpreter.assignVar(assign, .cmd);
            // }

            var spawn_args = Subprocess.SpawnArgs.default(arena, this.base.interpreter.event_loop, false);

            spawn_args.argv = std.ArrayListUnmanaged(?[*:0]const u8){};
            spawn_args.cmd_parent = this;
            spawn_args.cwd = this.base.shell.cwdZ();

            const args = args: {
                this.args.append(null) catch bun.outOfMemory();

                if (bun.Environment.allow_assert) {
                    for (this.args.items) |maybe_arg| {
                        if (maybe_arg) |arg| {
                            log("ARG: {s}\n", .{arg});
                        }
                    }
                }

                const first_arg = this.args.items[0] orelse {
                    // If no args then this is a bug
                    @panic("No arguments provided");
                };

                const first_arg_len = std.mem.len(first_arg);

                if (Builtin.Kind.fromStr(first_arg[0..first_arg_len])) |b| {
                    // const cwd = switch (Syscall.dup(this.base.shell.cwd_fd)) {
                    //     .err => |e| {
                    //         var buf = std.ArrayList(u8).init(arena_allocator);
                    //         const writer = buf.writer();
                    //         e.format("bun: ", .{}, writer) catch bun.outOfMemory();
                    //         this.writeFailingError(buf.items[0..], e.errno);
                    //         return;
                    //     },
                    //     .result => |fd| fd,
                    // };
                    const cwd = this.base.shell.cwd_fd;
                    const coro_result = Builtin.init(
                        this,
                        this.base.interpreter,
                        b,
                        arena,
                        this.node,
                        &this.args,
                        &this.base.shell.export_env,
                        &this.base.shell.cmd_local_env,
                        // this.base.shell.export_env.cloneWithAllocator(arena_allocator),
                        // this.base.shell.cmd_local_env.cloneWithAllocator(arena_allocator),
                        cwd,
                        &this.io,
                        false,
                    );
                    if (coro_result == .yield) return;

                    if (comptime bun.Environment.allow_assert) {
                        std.debug.assert(this.exec == .bltn);
                    }

                    log("WTF: {s}", .{@tagName(this.exec)});

                    switch (this.exec.bltn.start()) {
                        .result => {},
                        .err => |e| {
                            this.writeFailingError("bun: {s}: {s}", .{ @tagName(this.exec.bltn.kind), e.toSystemError().message });
                            return;
                        },
                    }
                    return;
                }

                var path_buf: [bun.MAX_PATH_BYTES]u8 = undefined;
                const resolved = which(&path_buf, spawn_args.PATH, spawn_args.cwd, first_arg[0..first_arg_len]) orelse {
                    this.writeFailingError("bun: command not found: {s}\n", .{first_arg});
                    return;
                };

                const duped = arena_allocator.dupeZ(u8, bun.span(resolved)) catch bun.outOfMemory();
                this.args.items[0] = duped;

                break :args this.args;
            };
            spawn_args.argv = std.ArrayListUnmanaged(?[*:0]const u8){ .items = args.items, .capacity = args.capacity };

            // Fill the env from the export end and cmd local env
            {
                var env_iter = this.base.shell.export_env.iterator();
                spawn_args.fillEnv(&env_iter, false);
                env_iter = this.base.shell.cmd_local_env.iterator();
                spawn_args.fillEnv(&env_iter, false);
            }

            var shellio: shell.subproc.ShellIO = .{};
            defer shellio.deref();
            this.io.to_subproc_stdio(&spawn_args.stdio, &shellio);

            if (this.node.redirect_file) |redirect| {
                const in_cmd_subst = false;

                if (comptime in_cmd_subst) {
                    setStdioFromRedirect(&spawn_args.stdio, this.node.redirect, .ignore);
                } else switch (redirect) {
                    .jsbuf => |val| {
                        // JS values in here is probably a bug
                        if (this.base.eventLoop() != .js) @panic("JS values not allowed in this context");
                        const global = this.base.eventLoop().js.global;

                        if (this.base.interpreter.jsobjs[val.idx].asArrayBuffer(global)) |buf| {
                            const stdio: bun.shell.subproc.Stdio = .{ .array_buffer = JSC.ArrayBuffer.Strong{
                                .array_buffer = buf,
                                .held = JSC.Strong.create(buf.value, global),
                            } };

                            setStdioFromRedirect(&spawn_args.stdio, this.node.redirect, stdio);
                        } else if (this.base.interpreter.jsobjs[val.idx].as(JSC.WebCore.Blob)) |blob__| {
                            const blob = blob__.dupe();
                            if (this.node.redirect.stdin) {
                                if (!spawn_args.stdio[stdin_no].extractBlob(global, .{
                                    .Blob = blob,
                                }, stdin_no)) {
                                    return;
                                }
                            } else if (this.node.redirect.stdout) {
                                if (!spawn_args.stdio[stdin_no].extractBlob(global, .{
                                    .Blob = blob,
                                }, stdout_no)) {
                                    return;
                                }
                            } else if (this.node.redirect.stderr) {
                                if (!spawn_args.stdio[stdin_no].extractBlob(global, .{
                                    .Blob = blob,
                                }, stderr_no)) {
                                    return;
                                }
                            }
                        } else if (JSC.WebCore.ReadableStream.fromJS(this.base.interpreter.jsobjs[val.idx], global)) |rstream| {
                            _ = rstream;
                            @panic("TODO SHELL READABLE STREAM");
                            // const stdio: bun.shell.subproc.Stdio = .{
                            //     .pipe = rstream,
                            // };

                            // setStdioFromRedirect(&spawn_args.stdio, this.node.redirect, stdio);
                        } else if (this.base.interpreter.jsobjs[val.idx].as(JSC.WebCore.Response)) |req| {
                            req.getBodyValue().toBlobIfPossible();
                            if (this.node.redirect.stdin) {
                                if (!spawn_args.stdio[stdin_no].extractBlob(global, req.getBodyValue().useAsAnyBlob(), stdin_no)) {
                                    return;
                                }
                            }
                            if (this.node.redirect.stdout) {
                                if (!spawn_args.stdio[stdout_no].extractBlob(global, req.getBodyValue().useAsAnyBlob(), stdout_no)) {
                                    return;
                                }
                            }
                            if (this.node.redirect.stderr) {
                                if (!spawn_args.stdio[stderr_no].extractBlob(global, req.getBodyValue().useAsAnyBlob(), stderr_no)) {
                                    return;
                                }
                            }
                        } else {
                            const jsval = this.base.interpreter.jsobjs[val.idx];
                            global.throw(
                                "Unknown JS value used in shell: {}",
                                .{jsval.fmtString(global)},
                            );
                            return;
                        }
                    },
                    .atom => {
                        if (this.redirection_file.items.len == 0) {
                            this.writeFailingError("bun: ambiguous redirect: at `{s}`\n", .{spawn_args.argv.items[0] orelse "<unknown>"});
                            return;
                        }
                        const path = this.redirection_file.items[0..this.redirection_file.items.len -| 1 :0];
                        log("EXPANDED REDIRECT: {s}\n", .{this.redirection_file.items[0..]});
                        const perm = 0o666;
                        const flags = this.node.redirect.toFlags();
                        const redirfd = switch (ShellSyscall.openat(this.base.shell.cwd_fd, path, flags, perm)) {
                            .err => |e| {
                                return this.writeFailingError("bun: {s}: {s}", .{ e.toSystemError().message, path });
                            },
                            .result => |f| f,
                        };
                        this.redirection_fd = CowFd.init(redirfd);
                        setStdioFromRedirect(&spawn_args.stdio, this.node.redirect, .{ .fd = redirfd });
                    },
                }
            } else if (this.node.redirect.duplicate_out) {
                if (this.node.redirect.stdout) {
                    spawn_args.stdio[stderr_no] = .{ .dup2 = .{ .out = .stderr, .to = .stdout } };
                }

                if (this.node.redirect.stderr) {
                    spawn_args.stdio[stdout_no] = .{ .dup2 = .{ .out = .stdout, .to = .stderr } };
                }
            }

            const buffered_closed = BufferedIoClosed.fromStdio(&spawn_args.stdio);
            log("cmd ({x}) set buffered closed => {any}", .{ @intFromPtr(this), buffered_closed });

            this.exec = .{ .subproc = .{
                .child = undefined,
                .buffered_closed = buffered_closed,
            } };
            const subproc = switch (Subprocess.spawnAsync(this.base.eventLoop(), &shellio, spawn_args, &this.exec.subproc.child)) {
                .result => this.exec.subproc.child,
                .err => |*e| {
                    this.base.throw(e);
                    return;
                },
            };
            subproc.ref();
            this.spawn_arena_freed = true;
            arena.deinit();

            // if (this.cmd.stdout == .pipe and this.cmd.stdout.pipe == .buffer) {
            //     this.cmd.?.stdout.pipe.buffer.watch();
            // }
        }

        fn setStdioFromRedirect(stdio: *[3]shell.subproc.Stdio, flags: ast.Cmd.RedirectFlags, val: shell.subproc.Stdio) void {
            if (flags.stdin) {
                stdio.*[stdin_no] = val;
            }

            if (flags.duplicate_out) {
                stdio.*[stdout_no] = val;
                stdio.*[stderr_no] = val;
            } else {
                if (flags.stdout) {
                    stdio.*[stdout_no] = val;
                }

                if (flags.stderr) {
                    stdio.*[stderr_no] = val;
                }
            }
        }

        /// Returns null if stdout is buffered
        pub fn stdoutSlice(this: *Cmd) ?[]const u8 {
            switch (this.exec) {
                .none => return null,
                .subproc => {
                    if (this.exec.subproc.buffered_closed.stdout != null and this.exec.subproc.buffered_closed.stdout.?.state == .closed) {
                        return this.exec.subproc.buffered_closed.stdout.?.state.closed.slice();
                    }
                    return null;
                },
                .bltn => {
                    switch (this.exec.bltn.stdout) {
                        .buf => return this.exec.bltn.stdout.buf.items[0..],
                        .arraybuf => return this.exec.bltn.stdout.arraybuf.buf.slice(),
                        .blob => return this.exec.bltn.stdout.blob.sharedView(),
                        else => return null,
                    }
                },
            }
        }

        pub fn hasFinished(this: *Cmd) bool {
            log("Cmd(0x{x}) exit_code={any}", .{ @intFromPtr(this), this.exit_code });
            if (this.exit_code == null) return false;
            if (this.exec != .none) {
                if (this.exec == .subproc) {
                    return this.exec.subproc.buffered_closed.allClosed();
                }
                // return this.exec.bltn.ioAllClosed();
                return false;
            }
            return true;
        }

        /// Called by Subprocess
        pub fn onExit(this: *Cmd, exit_code: ExitCode) void {
            this.exit_code = exit_code;

            const has_finished = this.hasFinished();
            log("cmd exit code={d} has_finished={any} ({x})", .{ exit_code, has_finished, @intFromPtr(this) });
            if (has_finished) {
                this.state = .done;
                this.next();
                return;
                // this.parent.childDone(this, exit_code);
            }
            // } else {
            //     this.cmd.?.stdout.pipe.buffer.readAll();
            // }
        }

        // TODO check that this also makes sure that the poll ref is killed because if it isn't then this Cmd pointer will be stale and so when the event for pid exit happens it will cause crash
        pub fn deinit(this: *Cmd) void {
            log("cmd deinit {x}", .{@intFromPtr(this)});
            // this.base.shell.cmd_local_env.clearRetainingCapacity();
            if (this.redirection_fd) |redirfd| {
                this.redirection_fd = null;
                redirfd.deref();
            }
            // if (this.exit_code != null) {
            //     if (this.cmd) |cmd| {
            //         _ = cmd.tryKill(9);
            //         cmd.unref(true);
            //         cmd.deinit();
            //     }
            // }

            // if (this.cmd) |cmd| {
            //     if (cmd.hasExited()) {
            //         cmd.unref(true);
            //         // cmd.deinit();
            //     } else {
            //         _ = cmd.tryKill(9);
            //         cmd.unref(true);
            //         cmd.deinit();
            //     }
            //     this.cmd = null;
            // }

            log("WTF: {s}", .{@tagName(this.exec)});
            if (this.exec != .none) {
                if (this.exec == .subproc) {
                    var cmd = this.exec.subproc.child;
                    if (cmd.hasExited()) {
                        cmd.unref(true);
                        // cmd.deinit();
                    } else {
                        _ = cmd.tryKill(9);
                        cmd.unref(true);
                        cmd.deinit();
                    }

                    this.exec.subproc.buffered_closed.deinit(this.base.eventLoop().allocator());
                } else {
                    this.exec.bltn.deinit();
                }
                this.exec = .none;
            }

            if (!this.spawn_arena_freed) {
                log("Spawn arena free", .{});
                this.spawn_arena.deinit();
            }
            this.freed = true;
            this.io.deref();
            this.base.interpreter.allocator.destroy(this);
        }

        pub fn bufferedInputClose(this: *Cmd) void {
            this.exec.subproc.buffered_closed.close(this, .stdin);
        }

        pub fn bufferedOutputClose(this: *Cmd, kind: Subprocess.OutKind, err: ?JSC.SystemError) void {
            switch (kind) {
                .stdout => this.bufferedOutputCloseStdout(err),
                .stderr => this.bufferedOutputCloseStderr(err),
            }
            if (this.hasFinished()) {
                this.parent.childDone(this, this.exit_code orelse 0);
            }
        }

        pub fn bufferedOutputCloseStdout(this: *Cmd, err: ?JSC.SystemError) void {
            if (comptime bun.Environment.allow_assert) {
                std.debug.assert(this.exec == .subproc);
            }
            log("cmd ({x}) close buffered stdout", .{@intFromPtr(this)});
            if (err) |e| {
                this.exit_code = @as(ExitCode, @intCast(@intFromEnum(e.getErrno())));
            }
            if (this.io.stdout == .fd and this.io.stdout.fd.captured != null and !this.node.redirect.redirectsElsewhere(.stdout)) {
                var buf = this.io.stdout.fd.captured.?;
                const the_slice = this.exec.subproc.child.stdout.pipe.slice();
                buf.append(bun.default_allocator, the_slice) catch bun.outOfMemory();
            }
            this.exec.subproc.buffered_closed.close(this, .{ .stdout = &this.exec.subproc.child.stdout });
            this.exec.subproc.child.closeIO(.stdout);
        }

        pub fn bufferedOutputCloseStderr(this: *Cmd, err: ?JSC.SystemError) void {
            if (comptime bun.Environment.allow_assert) {
                std.debug.assert(this.exec == .subproc);
            }
            log("cmd ({x}) close buffered stderr", .{@intFromPtr(this)});
            if (err) |e| {
                this.exit_code = @as(ExitCode, @intCast(@intFromEnum(e.getErrno())));
            }
            if (this.io.stderr == .fd and this.io.stderr.fd.captured != null and !this.node.redirect.redirectsElsewhere(.stderr)) {
                var buf = this.io.stderr.fd.captured.?;
                buf.append(bun.default_allocator, this.exec.subproc.child.stderr.pipe.slice()) catch bun.outOfMemory();
            }
            this.exec.subproc.buffered_closed.close(this, .{ .stderr = &this.exec.subproc.child.stderr });
            this.exec.subproc.child.closeIO(.stderr);
        }
    };

    pub const Builtin = struct {
        kind: Kind,
        stdin: BuiltinIO.Input,
        stdout: BuiltinIO.Output,
        stderr: BuiltinIO.Output,
        exit_code: ?ExitCode = null,

        export_env: *EnvMap,
        cmd_local_env: *EnvMap,

        arena: *bun.ArenaAllocator,
        /// The following are allocated with the above arena
        args: *const std.ArrayList(?[*:0]const u8),
        args_slice: ?[]const [:0]const u8 = null,
        cwd: bun.FileDescriptor,

        impl: union(Kind) {
            cat: Cat,
            touch: Touch,
            mkdir: Mkdir,
            @"export": Export,
            cd: Cd,
            echo: Echo,
            pwd: Pwd,
            which: Which,
            rm: Rm,
            mv: Mv,
            ls: Ls,
        },

        const Result = @import("../result.zig").Result;

        pub const Kind = enum {
            cat,
            touch,
            mkdir,
            @"export",
            cd,
            echo,
            pwd,
            which,
            rm,
            mv,
            ls,

            pub fn parentType(this: Kind) type {
                _ = this;
            }

            pub fn usageString(this: Kind) []const u8 {
                return switch (this) {
                    .cat => "usage: cat [-belnstuv] [file ...]\n",
                    .touch => "usage: touch [-A [-][[hh]mm]SS] [-achm] [-r file] [-t [[CC]YY]MMDDhhmm[.SS]]\n       [-d YYYY-MM-DDThh:mm:SS[.frac][tz]] file ...\n",
                    .mkdir => "usage: mkdir [-pv] [-m mode] directory_name ...\n",
                    .@"export" => "",
                    .cd => "",
                    .echo => "",
                    .pwd => "",
                    .which => "",
                    .rm => "usage: rm [-f | -i] [-dIPRrvWx] file ...\n       unlink [--] file\n",
                    .mv => "usage: mv [-f | -i | -n] [-hv] source target\n       mv [-f | -i | -n] [-v] source ... directory\n",
                    .ls => "usage: ls [-@ABCFGHILOPRSTUWabcdefghiklmnopqrstuvwxy1%,] [--color=when] [-D format] [file ...]\n",
                };
            }

            pub fn asString(this: Kind) []const u8 {
                return switch (this) {
                    .cat => "cat",
                    .touch => "touch",
                    .mkdir => "mkdir",
                    .@"export" => "export",
                    .cd => "cd",
                    .echo => "echo",
                    .pwd => "pwd",
                    .which => "which",
                    .rm => "rm",
                    .mv => "mv",
                    .ls => "ls",
                };
            }

            pub fn fromStr(str: []const u8) ?Builtin.Kind {
                if (!bun.Environment.isWindows) {
                    if (bun.strings.eqlComptime(str, "cat")) {
                        log("Cat builtin disabled on posix for now", .{});
                        return null;
                    }
                }
                @setEvalBranchQuota(5000);
                const tyinfo = @typeInfo(Builtin.Kind);
                inline for (tyinfo.Enum.fields) |field| {
                    if (bun.strings.eqlComptime(str, field.name)) {
                        return comptime std.meta.stringToEnum(Builtin.Kind, field.name).?;
                    }
                }
                return null;
            }
        };

        pub const BuiltinIO = struct {
            /// in the case of array buffer we simply need to write to the pointer
            /// in the case of blob, we write to the file descriptor
            pub const Output = union(enum) {
                fd: struct { writer: *IOWriter, captured: ?*bun.ByteList = null },
                /// array list not owned by this type
                buf: std.ArrayList(u8),
                arraybuf: ArrayBuf,
                blob: *Blob,
                ignore,

                const FdOutput = struct {
                    writer: *IOWriter,
                    captured: ?*bun.ByteList = null,

                    // pub fn
                };

                pub fn ref(this: *Output) *Output {
                    switch (this.*) {
                        .fd => {
                            this.fd.writer.ref();
                        },
                        .blob => this.blob.ref(),
                        else => {},
                    }
                    return this;
                }

                pub fn deref(this: *Output) void {
                    switch (this.*) {
                        .fd => {
                            this.fd.writer.deref();
                        },
                        .blob => this.blob.deref(),
                        else => {},
                    }
                }

                pub fn needsIO(this: *Output) bool {
                    return switch (this.*) {
                        .fd => true,
                        else => false,
                    };
                }

                pub fn enqueueFmtBltn(
                    this: *@This(),
                    ptr: anytype,
                    comptime kind: ?Interpreter.Builtin.Kind,
                    comptime fmt_: []const u8,
                    args: anytype,
                ) void {
                    if (bun.Environment.allow_assert) std.debug.assert(this.* == .fd);
                    this.fd.writer.enqueueFmtBltn(ptr, this.fd.captured, kind, fmt_, args);
                }

                pub fn enqueue(this: *@This(), ptr: anytype, buf: []const u8) void {
                    if (bun.Environment.allow_assert) std.debug.assert(this.* == .fd);
                    this.fd.writer.enqueue(ptr, this.fd.captured, buf);
                }
            };

            pub const Input = union(enum) {
                fd: *IOReader,
                /// array list not ownedby this type
                buf: std.ArrayList(u8),
                arraybuf: ArrayBuf,
                blob: *Blob,
                ignore,

                pub fn ref(this: *Input) *Input {
                    switch (this.*) {
                        .fd => {
                            this.fd.ref();
                        },
                        .blob => this.blob.ref(),
                        else => {},
                    }
                    return this;
                }

                pub fn deref(this: *Input) void {
                    switch (this.*) {
                        .fd => {
                            this.fd.deref();
                        },
                        .blob => this.blob.deref(),
                        else => {},
                    }
                }

                pub fn needsIO(this: *Input) bool {
                    return switch (this.*) {
                        .fd => true,
                        else => false,
                    };
                }
            };

            const ArrayBuf = struct {
                buf: JSC.ArrayBuffer.Strong,
                i: u32 = 0,
            };

            const Blob = struct {
                ref_count: usize = 1,
                blob: bun.JSC.WebCore.Blob,
                pub usingnamespace bun.NewRefCounted(Blob, Blob.deinit);

                pub fn deinit(this: *Blob) void {
                    this.blob.deinit();
                    bun.destroy(this);
                }
            };
        };

        pub fn argsSlice(this: *Builtin) []const [*:0]const u8 {
            const args_raw = this.args.items[1..];
            const args_len = std.mem.indexOfScalar(?[*:0]const u8, args_raw, null) orelse @panic("bad");
            if (args_len == 0)
                return &[_][*:0]const u8{};

            const args_ptr = args_raw.ptr;
            return @as([*][*:0]const u8, @ptrCast(args_ptr))[0..args_len];
        }

        pub inline fn callImpl(this: *Builtin, comptime Ret: type, comptime field: []const u8, args_: anytype) Ret {
            return switch (this.kind) {
                .cat => this.callImplWithType(Cat, Ret, "cat", field, args_),
                .touch => this.callImplWithType(Touch, Ret, "touch", field, args_),
                .mkdir => this.callImplWithType(Mkdir, Ret, "mkdir", field, args_),
                .@"export" => this.callImplWithType(Export, Ret, "export", field, args_),
                .echo => this.callImplWithType(Echo, Ret, "echo", field, args_),
                .cd => this.callImplWithType(Cd, Ret, "cd", field, args_),
                .which => this.callImplWithType(Which, Ret, "which", field, args_),
                .rm => this.callImplWithType(Rm, Ret, "rm", field, args_),
                .pwd => this.callImplWithType(Pwd, Ret, "pwd", field, args_),
                .mv => this.callImplWithType(Mv, Ret, "mv", field, args_),
                .ls => this.callImplWithType(Ls, Ret, "ls", field, args_),
            };
        }

        fn callImplWithType(this: *Builtin, comptime Impl: type, comptime Ret: type, comptime union_field: []const u8, comptime field: []const u8, args_: anytype) Ret {
            const self = &@field(this.impl, union_field);
            const args = brk: {
                var args: std.meta.ArgsTuple(@TypeOf(@field(Impl, field))) = undefined;
                args[0] = self;

                var i: usize = 1;
                inline for (args_) |a| {
                    args[i] = a;
                    i += 1;
                }

                break :brk args;
            };
            return @call(.auto, @field(Impl, field), args);
        }

        pub inline fn allocator(this: *Builtin) Allocator {
            return this.parentCmd().base.interpreter.allocator;
        }

        pub fn init(
            cmd: *Cmd,
            interpreter: *ThisInterpreter,
            kind: Kind,
            arena: *bun.ArenaAllocator,
            node: *const ast.Cmd,
            args: *const std.ArrayList(?[*:0]const u8),
            export_env: *EnvMap,
            cmd_local_env: *EnvMap,
            cwd: bun.FileDescriptor,
            io: *IO,
            comptime in_cmd_subst: bool,
        ) CoroutineResult {
            const stdin: BuiltinIO.Input = switch (io.stdin) {
                .fd => |fd| .{ .fd = fd.refSelf() },
                .ignore => .ignore,
            };
            const stdout: BuiltinIO.Output = switch (io.stdout) {
                .fd => |val| .{ .fd = .{ .writer = val.writer.refSelf(), .captured = val.captured } },
                .pipe => .{ .buf = std.ArrayList(u8).init(bun.default_allocator) },
                .ignore => .ignore,
                // .std => if (io.stdout.std.captured) |bytelist| .{ .captured = .{ .out_kind = .stdout, .bytelist = bytelist } } else .{ .fd = bun.STDOUT_FD },
                // .fd => |fd| .{ .fd = fd },
                // .pipe => .{ .buf = std.ArrayList(u8).init(interpreter.allocator) },
                // .ignore => .ignore,
            };
            const stderr: BuiltinIO.Output = switch (io.stderr) {
                .fd => |val| .{ .fd = .{ .writer = val.writer.refSelf(), .captured = val.captured } },
                .pipe => .{ .buf = std.ArrayList(u8).init(bun.default_allocator) },
                .ignore => .ignore,
            };

            cmd.exec = .{
                .bltn = Builtin{
                    .kind = kind,
                    .stdin = stdin,
                    .stdout = stdout,
                    .stderr = stderr,
                    .exit_code = null,
                    .arena = arena,
                    .args = args,
                    .export_env = export_env,
                    .cmd_local_env = cmd_local_env,
                    .cwd = cwd,
                    .impl = undefined,
                },
            };

            switch (kind) {
                .cat => {
                    cmd.exec.bltn.impl = .{
                        .cat = Cat{ .bltn = &cmd.exec.bltn },
                    };
                },
                .touch => {
                    cmd.exec.bltn.impl = .{
                        .touch = Touch{ .bltn = &cmd.exec.bltn },
                    };
                },
                .mkdir => {
                    cmd.exec.bltn.impl = .{
                        .mkdir = Mkdir{ .bltn = &cmd.exec.bltn },
                    };
                },
                .@"export" => {
                    cmd.exec.bltn.impl = .{
                        .@"export" = Export{ .bltn = &cmd.exec.bltn },
                    };
                },
                .rm => {
                    cmd.exec.bltn.impl = .{
                        .rm = Rm{
                            .bltn = &cmd.exec.bltn,
                            .opts = .{},
                        },
                    };
                },
                .echo => {
                    cmd.exec.bltn.impl = .{
                        .echo = Echo{
                            .bltn = &cmd.exec.bltn,
                            .output = std.ArrayList(u8).init(arena.allocator()),
                        },
                    };
                },
                .cd => {
                    cmd.exec.bltn.impl = .{
                        .cd = Cd{
                            .bltn = &cmd.exec.bltn,
                        },
                    };
                },
                .which => {
                    cmd.exec.bltn.impl = .{
                        .which = Which{
                            .bltn = &cmd.exec.bltn,
                        },
                    };
                },
                .pwd => {
                    cmd.exec.bltn.impl = .{
                        .pwd = Pwd{ .bltn = &cmd.exec.bltn },
                    };
                },
                .mv => {
                    cmd.exec.bltn.impl = .{
                        .mv = Mv{ .bltn = &cmd.exec.bltn },
                    };
                },
                .ls => {
                    cmd.exec.bltn.impl = .{
                        .ls = Ls{
                            .bltn = &cmd.exec.bltn,
                        },
                    };
                },
            }

            if (node.redirect_file) |file| brk: {
                if (comptime in_cmd_subst) {
                    if (node.redirect.stdin) {
                        stdin = .ignore;
                    }

                    if (node.redirect.stdout) {
                        stdout = .ignore;
                    }

                    if (node.redirect.stderr) {
                        stdout = .ignore;
                    }

                    break :brk;
                }

                switch (file) {
                    .atom => {
                        if (cmd.redirection_file.items.len == 0) {
                            cmd.writeFailingError("bun: ambiguous redirect: at `{s}`\n", .{@tagName(kind)});
                            return .yield;
                        }

                        // Regular files are not pollable on linux
                        const is_pollable: bool = if (bun.Environment.isLinux) false else true;

                        const path = cmd.redirection_file.items[0..cmd.redirection_file.items.len -| 1 :0];
                        log("EXPANDED REDIRECT: {s}\n", .{cmd.redirection_file.items[0..]});
                        const perm = 0o666;
                        const is_nonblocking = false;
                        const flags = node.redirect.toFlags();
                        const redirfd = switch (ShellSyscall.openat(cmd.base.shell.cwd_fd, path, flags, perm)) {
                            .err => |e| {
                                cmd.writeFailingError("bun: {s}: {s}", .{ e.toSystemError().message, path });
                                return .yield;
                            },
                            .result => |f| f,
                            // cmd.redirection_fd = redirfd;
                        };
                        if (node.redirect.stdin) {
                            cmd.exec.bltn.stdin.deref();
                            cmd.exec.bltn.stdin = .{ .fd = IOReader.init(redirfd, cmd.base.eventLoop()) };
                        }
                        if (node.redirect.stdout) {
                            cmd.exec.bltn.stdout.deref();
                            cmd.exec.bltn.stdout = .{ .fd = .{ .writer = IOWriter.init(redirfd, .{ .pollable = is_pollable, .nonblocking = is_nonblocking }, cmd.base.eventLoop()) } };
                        }
                        if (node.redirect.stderr) {
                            cmd.exec.bltn.stderr.deref();
                            cmd.exec.bltn.stderr = .{ .fd = .{ .writer = IOWriter.init(redirfd, .{ .pollable = is_pollable, .nonblocking = is_nonblocking }, cmd.base.eventLoop()) } };
                        }
                    },
                    .jsbuf => |val| {
                        const globalObject = interpreter.event_loop.js.global;
                        if (interpreter.jsobjs[file.jsbuf.idx].asArrayBuffer(globalObject)) |buf| {
                            const arraybuf: BuiltinIO.ArrayBuf = .{ .buf = JSC.ArrayBuffer.Strong{
                                .array_buffer = buf,
                                .held = JSC.Strong.create(buf.value, globalObject),
                            }, .i = 0 };

                            if (node.redirect.stdin) {
                                cmd.exec.bltn.stdin.deref();
                                cmd.exec.bltn.stdin = .{ .arraybuf = arraybuf };
                            }

                            if (node.redirect.stdout) {
                                cmd.exec.bltn.stdout.deref();
                                cmd.exec.bltn.stdout = .{ .arraybuf = arraybuf };
                            }

                            if (node.redirect.stderr) {
                                cmd.exec.bltn.stderr.deref();
                                cmd.exec.bltn.stderr = .{ .arraybuf = arraybuf };
                            }
                        } else if (interpreter.jsobjs[file.jsbuf.idx].as(JSC.WebCore.Body.Value)) |body| {
                            if ((node.redirect.stdout or node.redirect.stderr) and !(body.* == .Blob and !body.Blob.needsToReadFile())) {
                                // TODO: Locked->stream -> file -> blob conversion via .toBlobIfPossible() except we want to avoid modifying the Response/Request if unnecessary.
                                cmd.base.interpreter.event_loop.js.global.throw("Cannot redirect stdout/stderr to an immutable blob. Expected a file", .{});
                                return .yield;
                            }

                            var original_blob = body.use();
                            defer original_blob.deinit();

                            const blob: *BuiltinIO.Blob = bun.new(BuiltinIO.Blob, .{
                                .blob = original_blob.dupe(),
                            });

                            if (node.redirect.stdin) {
                                cmd.exec.bltn.stdin.deref();
                                cmd.exec.bltn.stdin = .{ .blob = blob };
                            }

                            if (node.redirect.stdout) {
                                cmd.exec.bltn.stdout.deref();
                                cmd.exec.bltn.stdout = .{ .blob = blob };
                            }

                            if (node.redirect.stderr) {
                                cmd.exec.bltn.stderr.deref();
                                cmd.exec.bltn.stderr = .{ .blob = blob };
                            }
                        } else if (interpreter.jsobjs[file.jsbuf.idx].as(JSC.WebCore.Blob)) |blob| {
                            if ((node.redirect.stdout or node.redirect.stderr) and !blob.needsToReadFile()) {
                                // TODO: Locked->stream -> file -> blob conversion via .toBlobIfPossible() except we want to avoid modifying the Response/Request if unnecessary.
                                cmd.base.interpreter.event_loop.js.global.throw("Cannot redirect stdout/stderr to an immutable blob. Expected a file", .{});
                                return .yield;
                            }

                            const theblob: *BuiltinIO.Blob = bun.new(BuiltinIO.Blob, .{ .blob = blob.dupe() });

                            if (node.redirect.stdin) {
                                cmd.exec.bltn.stdin.deref();
                                cmd.exec.bltn.stdin = .{ .blob = theblob };
                            } else if (node.redirect.stdout) {
                                cmd.exec.bltn.stdout.deref();
                                cmd.exec.bltn.stdout = .{ .blob = theblob };
                            } else if (node.redirect.stderr) {
                                cmd.exec.bltn.stderr.deref();
                                cmd.exec.bltn.stderr = .{ .blob = theblob };
                            }
                        } else {
                            const jsval = cmd.base.interpreter.jsobjs[val.idx];
                            cmd.base.interpreter.event_loop.js.global.throw("Unknown JS value used in shell: {}", .{jsval.fmtString(globalObject)});
                            return .yield;
                        }
                    },
                }
            } else if (node.redirect.duplicate_out) {
                if (node.redirect.stdout) {
                    cmd.exec.bltn.stderr.deref();
                    cmd.exec.bltn.stderr = cmd.exec.bltn.stdout.ref().*;
                }

                if (node.redirect.stderr) {
                    cmd.exec.bltn.stdout.deref();
                    cmd.exec.bltn.stdout = cmd.exec.bltn.stderr.ref().*;
                }
            }

            return .cont;
        }

        pub inline fn eventLoop(this: *const Builtin) JSC.EventLoopHandle {
            return this.parentCmd().base.eventLoop();
        }

        pub inline fn throw(this: *const Builtin, err: *const bun.shell.ShellErr) void {
            this.parentCmd().base.throw(err);
        }

        pub inline fn parentCmd(this: *const Builtin) *const Cmd {
            const union_ptr = @fieldParentPtr(Cmd.Exec, "bltn", this);
            return @fieldParentPtr(Cmd, "exec", union_ptr);
        }

        pub inline fn parentCmdMut(this: *Builtin) *Cmd {
            const union_ptr = @fieldParentPtr(Cmd.Exec, "bltn", this);
            return @fieldParentPtr(Cmd, "exec", union_ptr);
        }

        pub fn done(this: *Builtin, exit_code: anytype) void {
            // if (comptime bun.Environment.allow_assert) {
            //     std.debug.assert(this.exit_code != null);
            // }
            const code: ExitCode = switch (@TypeOf(exit_code)) {
                bun.C.E => @intFromEnum(exit_code),
                u1, u8, u16 => exit_code,
                comptime_int => exit_code,
                else => @compileError("Invalid type: " ++ @typeName(@TypeOf(exit_code))),
            };
            this.exit_code = code;

            var cmd = this.parentCmdMut();
            log("builtin done ({s}: exit={d}) cmd to free: ({x})", .{ @tagName(this.kind), code, @intFromPtr(cmd) });
            cmd.exit_code = this.exit_code.?;

            // Aggregate output data if shell state is piped and this cmd is piped
            if (cmd.io.stdout == .pipe and cmd.io.stdout == .pipe and this.stdout == .buf) {
                cmd.base.shell.buffered_stdout().append(bun.default_allocator, this.stdout.buf.items[0..]) catch bun.outOfMemory();
            }
            // Aggregate output data if shell state is piped and this cmd is piped
            if (cmd.io.stderr == .pipe and cmd.io.stderr == .pipe and this.stderr == .buf) {
                cmd.base.shell.buffered_stderr().append(bun.default_allocator, this.stderr.buf.items[0..]) catch bun.outOfMemory();
            }

            cmd.parent.childDone(cmd, this.exit_code.?);
        }

        pub fn start(this: *Builtin) Maybe(void) {
            switch (this.callImpl(Maybe(void), "start", .{})) {
                .err => |e| return Maybe(void).initErr(e),
                .result => {},
            }

            return Maybe(void).success;
        }

        pub fn deinit(this: *Builtin) void {
            this.callImpl(void, "deinit", .{});

            // No need to free it because it belongs to the parent cmd
            // _ = Syscall.close(this.cwd);

            this.stdout.deref();
            this.stderr.deref();
            this.stdin.deref();

            // this.arena.deinit();
        }

        // pub fn writeNonBlocking(this: *Builtin, comptime io_kind: @Type(.EnumLiteral), buf: []u8) Maybe(usize) {
        //     if (comptime io_kind != .stdout and io_kind != .stderr) {
        //         @compileError("Bad IO" ++ @tagName(io_kind));
        //     }

        //     var io: *BuiltinIO = &@field(this, @tagName(io_kind));
        //     switch (io.*) {
        //         .buf, .arraybuf => {
        //             return this.writeNoIO(io_kind, buf);
        //         },
        //         .fd => {
        //             return Syscall.write(io.fd, buf);
        //         },
        //     }
        // }

        /// If the stdout/stderr is supposed to be captured then get the bytelist associated with that
        pub fn stdBufferedBytelist(this: *Builtin, comptime io_kind: @Type(.EnumLiteral)) ?*bun.ByteList {
            if (comptime io_kind != .stdout and io_kind != .stderr) {
                @compileError("Bad IO" ++ @tagName(io_kind));
            }

            const io: *BuiltinIO = &@field(this, @tagName(io_kind));
            return switch (io.*) {
                .captured => if (comptime io_kind == .stdout) this.parentCmd().base.shell.buffered_stdout() else this.parentCmd().base.shell.buffered_stderr(),
                else => null,
            };
        }

        pub fn readStdinNoIO(this: *Builtin) []const u8 {
            return switch (this.stdin) {
                .arraybuf => |buf| buf.buf.slice(),
                .buf => |buf| buf.items[0..],
                .blob => |blob| blob.blob.sharedView(),
                else => "",
            };
        }

        pub fn writeNoIO(this: *Builtin, comptime io_kind: @Type(.EnumLiteral), buf: []const u8) usize {
            if (comptime io_kind != .stdout and io_kind != .stderr) {
                @compileError("Bad IO" ++ @tagName(io_kind));
            }

            if (buf.len == 0) return 0;

            var io: *BuiltinIO.Output = &@field(this, @tagName(io_kind));

            switch (io.*) {
                .fd => @panic("writeNoIO can't write to a file descriptor"),
                .buf => {
                    log("{s} write to buf len={d} str={s}{s}\n", .{ this.kind.asString(), buf.len, buf[0..@min(buf.len, 16)], if (buf.len > 16) "..." else "" });
                    io.buf.appendSlice(buf) catch bun.outOfMemory();
                    return buf.len;
                },
                .arraybuf => {
                    if (io.arraybuf.i >= io.arraybuf.buf.array_buffer.byte_len) {
                        // TODO is it correct to return an error here? is this error the correct one to return?
                        // return Maybe(usize).initErr(Syscall.Error.fromCode(bun.C.E.NOSPC, .write));
                        @panic("TODO shell: forgot this");
                    }

                    const len = buf.len;
                    if (io.arraybuf.i + len > io.arraybuf.buf.array_buffer.byte_len) {
                        // std.ArrayList(comptime T: type)
                    }
                    const write_len = if (io.arraybuf.i + len > io.arraybuf.buf.array_buffer.byte_len)
                        io.arraybuf.buf.array_buffer.byte_len - io.arraybuf.i
                    else
                        len;

                    const slice = io.arraybuf.buf.slice()[io.arraybuf.i .. io.arraybuf.i + write_len];
                    @memcpy(slice, buf[0..write_len]);
                    io.arraybuf.i +|= @truncate(write_len);
                    log("{s} write to arraybuf {d}\n", .{ this.kind.asString(), write_len });
                    return write_len;
                },
                .blob, .ignore => return buf.len,
            }
        }

        /// Error messages formatted to match bash
        fn taskErrorToString(this: *Builtin, comptime kind: Kind, err: anytype) []const u8 {
            switch (@TypeOf(err)) {
                Syscall.Error => return switch (err.getErrno()) {
                    bun.C.E.NOENT => this.fmtErrorArena(kind, "{s}: No such file or directory\n", .{err.path}),
                    bun.C.E.NAMETOOLONG => this.fmtErrorArena(kind, "{s}: File name too long\n", .{err.path}),
                    bun.C.E.ISDIR => this.fmtErrorArena(kind, "{s}: is a directory\n", .{err.path}),
                    bun.C.E.NOTEMPTY => this.fmtErrorArena(kind, "{s}: Directory not empty\n", .{err.path}),
                    else => this.fmtErrorArena(kind, "{s}\n", .{err.toSystemError().message.byteSlice()}),
                },
                JSC.SystemError => {
                    if (err.path.length() == 0) return this.fmtErrorArena(kind, "{s}\n", .{err.message.byteSlice()});
                    return this.fmtErrorArena(kind, "{s}: {s}\n", .{ err.message.byteSlice(), err.path });
                },
                bun.shell.ShellErr => return switch (err) {
                    .sys => this.taskErrorToString(kind, err.sys),
                    .custom => this.fmtErrorArena(kind, "{s}\n", .{err.custom}),
                    .invalid_arguments => this.fmtErrorArena(kind, "{s}\n", .{err.invalid_arguments.val}),
                    .todo => this.fmtErrorArena(kind, "{s}\n", .{err.todo}),
                },
                else => @compileError("Bad type: " ++ @typeName(err)),
            }
        }

        // pub fn ioAllClosed(this: *Builtin) bool {
        //     return this.stdin.isClosed() and this.stdout.isClosed() and this.stderr.isClosed();
        // }

        pub fn fmtErrorArena(this: *Builtin, comptime kind: ?Kind, comptime fmt_: []const u8, args: anytype) []u8 {
            const cmd_str = comptime if (kind) |k| k.asString() ++ ": " else "";
            const fmt = cmd_str ++ fmt_;
            return std.fmt.allocPrint(this.arena.allocator(), fmt, args) catch bun.outOfMemory();
        }

        pub const Cat = struct {
            const print = bun.Output.scoped(.ShellCat, false);

            bltn: *Builtin,
            opts: Opts = .{},
            state: union(enum) {
                idle,
                exec_stdin: struct {
                    in_done: bool = false,
                    chunks_queued: usize = 0,
                    chunks_done: usize = 0,
                    errno: ExitCode = 0,
                },
                exec_filepath_args: struct {
                    args: []const [*:0]const u8,
                    idx: usize = 0,
                    reader: ?*IOReader = null,
                    chunks_queued: usize = 0,
                    chunks_done: usize = 0,
                    out_done: bool = false,
                    in_done: bool = false,

                    pub fn deinit(this: *@This()) void {
                        if (this.reader) |r| r.deref();
                    }
                },
                waiting_write_err,
                done,
            } = .idle,

            pub fn writeFailingError(this: *Cat, buf: []const u8, exit_code: ExitCode) Maybe(void) {
                if (this.bltn.stderr.needsIO()) {
                    this.state = .waiting_write_err;
                    this.bltn.stderr.enqueue(this, buf);
                    return Maybe(void).success;
                }

                _ = this.bltn.writeNoIO(.stderr, buf);

                this.bltn.done(exit_code);
                return Maybe(void).success;
            }

            pub fn start(this: *Cat) Maybe(void) {
                const filepath_args = switch (this.opts.parse(this.bltn.argsSlice())) {
                    .ok => |filepath_args| filepath_args,
                    .err => |e| {
                        const buf = switch (e) {
                            .illegal_option => |opt_str| this.bltn.fmtErrorArena(.cat, "illegal option -- {s}\n", .{opt_str}),
                            .show_usage => Builtin.Kind.cat.usageString(),
                            .unsupported => |unsupported| this.bltn.fmtErrorArena(.cat, "unsupported option, please open a GitHub issue -- {s}\n", .{unsupported}),
                        };

                        _ = this.writeFailingError(buf, 1);
                        return Maybe(void).success;
                    },
                };

                const should_read_from_stdin = filepath_args == null or filepath_args.?.len == 0;

                if (should_read_from_stdin) {
                    this.state = .{
                        .exec_stdin = .{
                            // .in_done = !this.bltn.stdin.needsIO(),
                            // .out_done = !this.bltn.stdout.needsIO(),
                        },
                    };
                } else {
                    this.state = .{
                        .exec_filepath_args = .{
                            .args = filepath_args.?,
                            // .in_done = !this.bltn.stdin.needsIO(),
                            // .out_done = !this.bltn.stdout.needsIO(),
                        },
                    };
                }

                _ = this.next();

                return Maybe(void).success;
            }

            pub fn next(this: *Cat) void {
                switch (this.state) {
                    .idle => @panic("Invalid state"),
                    .exec_stdin => {
                        if (!this.bltn.stdin.needsIO()) {
                            this.state.exec_stdin.in_done = true;
                            const buf = this.bltn.readStdinNoIO();
                            if (!this.bltn.stdout.needsIO()) {
                                _ = this.bltn.writeNoIO(.stdout, buf);
                                this.bltn.done(0);
                                return;
                            }
                            this.bltn.stdout.enqueue(this, buf);
                            return;
                        }
                        this.bltn.stdin.fd.addReader(this);
                        this.bltn.stdin.fd.start();
                        return;
                    },
                    .exec_filepath_args => {
                        var exec = &this.state.exec_filepath_args;
                        if (exec.idx >= exec.args.len) {
                            exec.deinit();
                            return this.bltn.done(0);
                        }

                        if (exec.reader) |r| r.deref();

                        const arg = std.mem.span(exec.args[exec.idx]);
                        exec.idx += 1;
                        const dir = this.bltn.parentCmd().base.shell.cwd_fd;
                        const fd = switch (ShellSyscall.openat(dir, arg, os.O.RDONLY, 0)) {
                            .result => |fd| fd,
                            .err => |e| {
                                const buf = this.bltn.taskErrorToString(.cat, e);
                                _ = this.writeFailingError(buf, 1);
                                exec.deinit();
                                return;
                            },
                        };

                        const reader = IOReader.init(fd, this.bltn.eventLoop());
                        exec.chunks_done = 0;
                        exec.chunks_queued = 0;
                        exec.reader = reader;
                        exec.reader.?.addReader(this);
                        exec.reader.?.start();
                    },
                    .waiting_write_err => return,
                    .done => this.bltn.done(0),
                }
            }

            pub fn onIOWriterChunk(this: *Cat, _: usize, err: ?JSC.SystemError) void {
                print("onIOWriterChunk(0x{x}, {s}, had_err={any})", .{ @intFromPtr(this), @tagName(this.state), err != null });
                const errno: ExitCode = if (err) |e| brk: {
                    defer e.deref();
                    break :brk @as(ExitCode, @intCast(@intFromEnum(e.getErrno())));
                } else 0;
                // Writing to stdout errored, cancel everything and write error
                if (err) |e| {
                    defer e.deref();
                    switch (this.state) {
                        .exec_stdin => {
                            this.state.exec_stdin.errno = errno;
                            // Cancel reader if needed
                            if (!this.state.exec_stdin.in_done) {
                                if (this.bltn.stdin.needsIO()) {
                                    this.bltn.stdin.fd.removeReader(this);
                                }
                                this.state.exec_stdin.in_done = true;
                            }
                            this.bltn.done(e.getErrno());
                        },
                        .exec_filepath_args => {
                            var exec = &this.state.exec_filepath_args;
                            if (exec.reader) |r| {
                                r.removeReader(this);
                            }
                            exec.deinit();
                            this.bltn.done(e.getErrno());
                        },
                        .waiting_write_err => this.bltn.done(e.getErrno()),
                        else => @panic("Invalid state"),
                    }
                    return;
                }

                switch (this.state) {
                    .exec_stdin => {
                        this.state.exec_stdin.chunks_done += 1;
                        if (this.state.exec_stdin.in_done and (this.state.exec_stdin.chunks_done >= this.state.exec_stdin.chunks_queued)) {
                            this.bltn.done(0);
                            return;
                        }
                        // Need to wait for more chunks to be written
                    },
                    .exec_filepath_args => {
                        this.state.exec_filepath_args.chunks_done += 1;
                        if (this.state.exec_filepath_args.chunks_done >= this.state.exec_filepath_args.chunks_queued) {
                            this.state.exec_filepath_args.out_done = true;
                        }
                        if (this.state.exec_filepath_args.in_done and this.state.exec_filepath_args.out_done) {
                            this.next();
                            return;
                        }
                        // Wait for reader to be done
                        return;
                    },
                    .waiting_write_err => this.bltn.done(1),
                    else => @panic("Invalid state"),
                }
            }

            pub fn onIOReaderChunk(this: *Cat, chunk: []const u8) ReadChunkAction {
                print("onIOReaderChunk(0x{x}, {s}, chunk_len={d})", .{ @intFromPtr(this), @tagName(this.state), chunk.len });
                switch (this.state) {
                    .exec_stdin => {
                        if (this.bltn.stdout.needsIO()) {
                            this.state.exec_stdin.chunks_queued += 1;
                            this.bltn.stdout.enqueue(this, chunk);
                            return .cont;
                        }
                        _ = this.bltn.writeNoIO(.stdout, chunk);
                    },
                    .exec_filepath_args => {
                        if (this.bltn.stdout.needsIO()) {
                            this.state.exec_filepath_args.chunks_queued += 1;
                            this.bltn.stdout.enqueue(this, chunk);
                            return .cont;
                        }
                        _ = this.bltn.writeNoIO(.stdout, chunk);
                    },
                    else => @panic("Invalid state"),
                }
                return .cont;
            }

            pub fn onIOReaderDone(this: *Cat, err: ?JSC.SystemError) void {
                const errno: ExitCode = if (err) |e| brk: {
                    defer e.deref();
                    break :brk @as(ExitCode, @intCast(@intFromEnum(e.getErrno())));
                } else 0;
                print("onIOReaderDone(0x{x}, {s}, errno={d})", .{ @intFromPtr(this), @tagName(this.state), errno });

                switch (this.state) {
                    .exec_stdin => {
                        this.state.exec_stdin.errno = errno;
                        this.state.exec_stdin.in_done = true;
                        if (errno != 0) {
                            if ((this.state.exec_stdin.chunks_done >= this.state.exec_stdin.chunks_queued) or !this.bltn.stdout.needsIO()) {
                                this.bltn.done(errno);
                                return;
                            }
                            this.bltn.stdout.fd.writer.cancelChunks(this);
                            return;
                        }
                        if ((this.state.exec_stdin.chunks_done >= this.state.exec_stdin.chunks_queued) or !this.bltn.stdout.needsIO()) {
                            this.bltn.done(0);
                        }
                    },
                    .exec_filepath_args => {
                        this.state.exec_filepath_args.in_done = true;
                        if (errno != 0) {
                            if (this.state.exec_filepath_args.out_done or !this.bltn.stdout.needsIO()) {
                                this.state.exec_filepath_args.deinit();
                                this.bltn.done(errno);
                                return;
                            }
                            this.bltn.stdout.fd.writer.cancelChunks(this);
                            return;
                        }
                        if (this.state.exec_filepath_args.out_done or (this.state.exec_filepath_args.chunks_done >= this.state.exec_filepath_args.chunks_queued) or !this.bltn.stdout.needsIO()) {
                            this.next();
                        }
                    },
                    .done, .waiting_write_err, .idle => {},
                }
            }

            pub fn deinit(this: *Cat) void {
                _ = this; // autofix
            }

            const Opts = struct {
                /// -b
                ///
                /// Number the non-blank output lines, starting at 1.
                number_nonblank: bool = false,

                /// -e
                ///
                /// Display non-printing characters and display a dollar sign ($) at the end of each line.
                show_ends: bool = false,

                /// -n
                ///
                /// Number the output lines, starting at 1.
                number_all: bool = false,

                /// -s
                ///
                /// Squeeze multiple adjacent empty lines, causing the output to be single spaced.
                squeeze_blank: bool = false,

                /// -t
                ///
                /// Display non-printing characters and display tab characters as ^I at the end of each line.
                show_tabs: bool = false,

                /// -u
                ///
                /// Disable output buffering.
                disable_output_buffering: bool = false,

                /// -v
                ///
                /// Displays non-printing characters so they are visible.
                show_nonprinting: bool = false,

                const Parse = FlagParser(*@This());

                pub fn parse(opts: *Opts, args: []const [*:0]const u8) Result(?[]const [*:0]const u8, ParseError) {
                    return Parse.parseFlags(opts, args);
                }

                pub fn parseLong(this: *Opts, flag: []const u8) ?ParseFlagResult {
                    _ = this; // autofix
                    _ = flag;
                    return null;
                }

                fn parseShort(this: *Opts, char: u8, smallflags: []const u8, i: usize) ?ParseFlagResult {
                    _ = this; // autofix
                    switch (char) {
                        'b' => {
                            return .{ .unsupported = unsupportedFlag("-b") };
                        },
                        'e' => {
                            return .{ .unsupported = unsupportedFlag("-e") };
                        },
                        'n' => {
                            return .{ .unsupported = unsupportedFlag("-n") };
                        },
                        's' => {
                            return .{ .unsupported = unsupportedFlag("-s") };
                        },
                        't' => {
                            return .{ .unsupported = unsupportedFlag("-t") };
                        },
                        'u' => {
                            return .{ .unsupported = unsupportedFlag("-u") };
                        },
                        'v' => {
                            return .{ .unsupported = unsupportedFlag("-v") };
                        },
                        else => {
                            return .{ .illegal_option = smallflags[1 + i ..] };
                        },
                    }

                    return null;
                }
            };
        };

        pub const Touch = struct {
            bltn: *Builtin,
            opts: Opts = .{},
            state: union(enum) {
                idle,
                exec: struct {
                    started: bool = false,
                    tasks_count: usize = 0,
                    tasks_done: usize = 0,
                    output_done: usize = 0,
                    output_waiting: usize = 0,
                    started_output_queue: bool = false,
                    args: []const [*:0]const u8,
                    err: ?JSC.SystemError = null,
                },
                waiting_write_err,
                done,
            } = .idle,

            pub fn deinit(this: *Touch) void {
                _ = this;
            }

            pub fn start(this: *Touch) Maybe(void) {
                const filepath_args = switch (this.opts.parse(this.bltn.argsSlice())) {
                    .ok => |filepath_args| filepath_args,
                    .err => |e| {
                        const buf = switch (e) {
                            .illegal_option => |opt_str| this.bltn.fmtErrorArena(.touch, "illegal option -- {s}\n", .{opt_str}),
                            .show_usage => Builtin.Kind.touch.usageString(),
                            .unsupported => |unsupported| this.bltn.fmtErrorArena(.touch, "unsupported option, please open a GitHub issue -- {s}\n", .{unsupported}),
                        };

                        _ = this.writeFailingError(buf, 1);
                        return Maybe(void).success;
                    },
                } orelse {
                    _ = this.writeFailingError(Builtin.Kind.touch.usageString(), 1);
                    return Maybe(void).success;
                };

                this.state = .{
                    .exec = .{
                        .args = filepath_args,
                    },
                };

                _ = this.next();

                return Maybe(void).success;
            }

            pub fn next(this: *Touch) void {
                switch (this.state) {
                    .idle => @panic("Invalid state"),
                    .exec => {
                        var exec = &this.state.exec;
                        if (exec.started) {
                            if (this.state.exec.tasks_done >= this.state.exec.tasks_count and this.state.exec.output_done >= this.state.exec.output_waiting) {
                                const exit_code: ExitCode = if (this.state.exec.err != null) 1 else 0;
                                this.state = .done;
                                this.bltn.done(exit_code);
                                return;
                            }
                            return;
                        }

                        exec.started = true;
                        exec.tasks_count = exec.args.len;

                        for (exec.args) |dir_to_mk_| {
                            const dir_to_mk = dir_to_mk_[0..std.mem.len(dir_to_mk_) :0];
                            var task = ShellTouchTask.create(this, this.opts, dir_to_mk, this.bltn.parentCmd().base.shell.cwdZ());
                            task.schedule();
                        }
                    },
                    .waiting_write_err => return,
                    .done => this.bltn.done(0),
                }
            }

            pub fn onIOWriterChunk(this: *Touch, _: usize, e: ?JSC.SystemError) void {
                if (this.state == .waiting_write_err) {
                    // if (e) |err| return this.bltn.done(1);
                    return this.bltn.done(1);
                }

                if (e) |err| err.deref();

                this.next();
            }

            pub fn writeFailingError(this: *Touch, buf: []const u8, exit_code: ExitCode) Maybe(void) {
                if (this.bltn.stderr.needsIO()) {
                    this.state = .waiting_write_err;
                    this.bltn.stderr.enqueue(this, buf);
                    return Maybe(void).success;
                }

                _ = this.bltn.writeNoIO(.stderr, buf);
                // if (this.bltn.writeNoIO(.stderr, buf).asErr()) |e| {
                //     return .{ .err = e };
                // }

                this.bltn.done(exit_code);
                return Maybe(void).success;
            }

            pub fn onShellTouchTaskDone(this: *Touch, task: *ShellTouchTask) void {
                defer bun.default_allocator.destroy(task);
                this.state.exec.tasks_done += 1;
                const err = task.err;

                if (err) |e| {
                    const output_task: *ShellTouchOutputTask = bun.new(ShellTouchOutputTask, .{
                        .parent = this,
                        .output = .{ .arrlist = .{} },
                        .state = .waiting_write_err,
                    });
                    const error_string = this.bltn.taskErrorToString(.touch, e);
                    this.state.exec.err = e;
                    output_task.start(error_string);
                    return;
                }

                this.next();
            }

            pub const ShellTouchOutputTask = OutputTask(Touch, .{
                .writeErr = ShellTouchOutputTaskVTable.writeErr,
                .onWriteErr = ShellTouchOutputTaskVTable.onWriteErr,
                .writeOut = ShellTouchOutputTaskVTable.writeOut,
                .onWriteOut = ShellTouchOutputTaskVTable.onWriteOut,
                .onDone = ShellTouchOutputTaskVTable.onDone,
            });

            const ShellTouchOutputTaskVTable = struct {
                pub fn writeErr(this: *Touch, childptr: anytype, errbuf: []const u8) CoroutineResult {
                    if (this.bltn.stderr.needsIO()) {
                        this.state.exec.output_waiting += 1;
                        this.bltn.stderr.enqueue(childptr, errbuf);
                        return .yield;
                    }
                    _ = this.bltn.writeNoIO(.stderr, errbuf);
                    return .cont;
                }

                pub fn onWriteErr(this: *Touch) void {
                    this.state.exec.output_done += 1;
                }

                pub fn writeOut(this: *Touch, childptr: anytype, output: *OutputSrc) CoroutineResult {
                    if (this.bltn.stdout.needsIO()) {
                        this.state.exec.output_waiting += 1;
                        const slice = output.slice();
                        log("THE SLICE: {d} {s}", .{ slice.len, slice });
                        this.bltn.stdout.enqueue(childptr, slice);
                        return .yield;
                    }
                    _ = this.bltn.writeNoIO(.stdout, output.slice());
                    return .cont;
                }

                pub fn onWriteOut(this: *Touch) void {
                    this.state.exec.output_done += 1;
                }

                pub fn onDone(this: *Touch) void {
                    this.next();
                }
            };

            pub const ShellTouchTask = struct {
                touch: *Touch,

                opts: Opts,
                filepath: [:0]const u8,
                cwd_path: [:0]const u8,

                err: ?JSC.SystemError = null,
                task: JSC.WorkPoolTask = .{ .callback = &runFromThreadPool },
                event_loop: JSC.EventLoopHandle,
                concurrent_task: JSC.EventLoopTask,

                const print = bun.Output.scoped(.ShellTouchTask, false);

                pub fn deinit(this: *ShellTouchTask) void {
                    if (this.err) |e| {
                        e.deref();
                    }
                    bun.default_allocator.destroy(this);
                }

                pub fn create(touch: *Touch, opts: Opts, filepath: [:0]const u8, cwd_path: [:0]const u8) *ShellTouchTask {
                    const task = bun.default_allocator.create(ShellTouchTask) catch bun.outOfMemory();
                    task.* = ShellTouchTask{
                        .touch = touch,
                        .opts = opts,
                        .cwd_path = cwd_path,
                        .filepath = filepath,
                        .event_loop = touch.bltn.eventLoop(),
                        .concurrent_task = JSC.EventLoopTask.fromEventLoop(touch.bltn.eventLoop()),
                    };
                    return task;
                }

                pub fn schedule(this: *@This()) void {
                    print("schedule", .{});
                    WorkPool.schedule(&this.task);
                }

                pub fn runFromMainThread(this: *@This()) void {
                    print("runFromJS", .{});
                    this.touch.onShellTouchTaskDone(this);
                }

                pub fn runFromMainThreadMini(this: *@This(), _: *void) void {
                    this.runFromMainThread();
                }

                fn runFromThreadPool(task: *JSC.WorkPoolTask) void {
                    var this: *ShellTouchTask = @fieldParentPtr(ShellTouchTask, "task", task);

                    // We have to give an absolute path
                    const filepath: [:0]const u8 = brk: {
                        if (ResolvePath.Platform.auto.isAbsolute(this.filepath)) break :brk this.filepath;
                        const parts: []const []const u8 = &.{
                            this.cwd_path[0..],
                            this.filepath[0..],
                        };
                        break :brk ResolvePath.joinZ(parts, .auto);
                    };

                    var node_fs = JSC.Node.NodeFS{};
                    const milliseconds: f64 = @floatFromInt(std.time.milliTimestamp());
                    const atime: JSC.Node.TimeLike = if (bun.Environment.isWindows) milliseconds / 1000.0 else JSC.Node.TimeLike{
                        .tv_sec = @intFromFloat(@divFloor(milliseconds, std.time.ms_per_s)),
                        .tv_nsec = @intFromFloat(@mod(milliseconds, std.time.ms_per_s) * std.time.ns_per_ms),
                    };
                    const mtime = atime;
                    const args = JSC.Node.Arguments.Utimes{
                        .atime = atime,
                        .mtime = mtime,
                        .path = .{ .string = bun.PathString.init(filepath) },
                    };
                    if (node_fs.utimes(args, .callback).asErr()) |err| out: {
                        if (err.getErrno() == bun.C.E.NOENT) {
                            const perm = 0o664;
                            switch (Syscall.open(filepath, std.os.O.CREAT | std.os.O.WRONLY, perm)) {
                                .result => break :out,
                                .err => |e| {
                                    this.err = e.withPath(bun.default_allocator.dupe(u8, filepath) catch bun.outOfMemory()).toSystemError();
                                    break :out;
                                },
                            }
                        }
                        this.err = err.withPath(bun.default_allocator.dupe(u8, filepath) catch bun.outOfMemory()).toSystemError();
                    }

                    if (this.event_loop == .js) {
                        this.event_loop.js.enqueueTaskConcurrent(this.concurrent_task.js.from(this, .manual_deinit));
                    } else {
                        this.event_loop.mini.enqueueTaskConcurrent(this.concurrent_task.mini.from(this, "runFromMainThreadMini"));
                    }
                }
            };

            const Opts = struct {
                /// -a
                ///
                /// change only the access time
                access_time_only: bool = false,

                /// -c, --no-create
                ///
                /// do not create any files
                no_create: bool = false,

                /// -d, --date=STRING
                ///
                /// parse STRING and use it instead of current time
                date: ?[]const u8 = null,

                /// -h, --no-dereference
                ///
                /// affect each symbolic link instead of any referenced file
                /// (useful only on systems that can change the timestamps of a symlink)
                no_dereference: bool = false,

                /// -m
                ///
                /// change only the modification time
                modification_time_only: bool = false,

                /// -r, --reference=FILE
                ///
                /// use this file's times instead of current time
                reference: ?[]const u8 = null,

                /// -t STAMP
                ///
                /// use [[CC]YY]MMDDhhmm[.ss] instead of current time
                timestamp: ?[]const u8 = null,

                /// --time=WORD
                ///
                /// change the specified time:
                /// WORD is access, atime, or use: equivalent to -a
                /// WORD is modify or mtime: equivalent to -m
                time: ?[]const u8 = null,

                const Parse = FlagParser(*@This());

                pub fn parse(opts: *Opts, args: []const [*:0]const u8) Result(?[]const [*:0]const u8, ParseError) {
                    return Parse.parseFlags(opts, args);
                }

                pub fn parseLong(this: *Opts, flag: []const u8) ?ParseFlagResult {
                    _ = this;
                    if (bun.strings.eqlComptime(flag, "--no-create")) {
                        return .{
                            .unsupported = unsupportedFlag("--no-create"),
                        };
                    }

                    if (bun.strings.eqlComptime(flag, "--date")) {
                        return .{
                            .unsupported = unsupportedFlag("--date"),
                        };
                    }

                    if (bun.strings.eqlComptime(flag, "--reference")) {
                        return .{
                            .unsupported = unsupportedFlag("--reference=FILE"),
                        };
                    }

                    if (bun.strings.eqlComptime(flag, "--time")) {
                        return .{
                            .unsupported = unsupportedFlag("--reference=FILE"),
                        };
                    }

                    return null;
                }

                fn parseShort(this: *Opts, char: u8, smallflags: []const u8, i: usize) ?ParseFlagResult {
                    _ = this;
                    switch (char) {
                        'a' => {
                            return .{ .unsupported = unsupportedFlag("-a") };
                        },
                        'c' => {
                            return .{ .unsupported = unsupportedFlag("-c") };
                        },
                        'd' => {
                            return .{ .unsupported = unsupportedFlag("-d") };
                        },
                        'h' => {
                            return .{ .unsupported = unsupportedFlag("-h") };
                        },
                        'm' => {
                            return .{ .unsupported = unsupportedFlag("-m") };
                        },
                        'r' => {
                            return .{ .unsupported = unsupportedFlag("-r") };
                        },
                        't' => {
                            return .{ .unsupported = unsupportedFlag("-t") };
                        },
                        else => {
                            return .{ .illegal_option = smallflags[1 + i ..] };
                        },
                    }

                    return null;
                }
            };
        };

        pub const Mkdir = struct {
            bltn: *Builtin,
            opts: Opts = .{},
            state: union(enum) {
                idle,
                exec: struct {
                    started: bool = false,
                    tasks_count: usize = 0,
                    tasks_done: usize = 0,
                    output_waiting: u16 = 0,
                    output_done: u16 = 0,
                    args: []const [*:0]const u8,
                    err: ?JSC.SystemError = null,
                },
                waiting_write_err,
                done,
            } = .idle,

            pub fn onIOWriterChunk(this: *Mkdir, _: usize, e: ?JSC.SystemError) void {
                if (e) |err| err.deref();

                switch (this.state) {
                    .waiting_write_err => return this.bltn.done(1),
                    .exec => {
                        this.state.exec.output_done += 1;
                    },
                    .idle, .done => @panic("Invalid state"),
                }

                this.next();
            }
            pub fn writeFailingError(this: *Mkdir, buf: []const u8, exit_code: ExitCode) Maybe(void) {
                if (this.bltn.stderr.needsIO()) {
                    this.state = .waiting_write_err;
                    this.bltn.stderr.enqueue(this, buf);
                    return Maybe(void).success;
                }

                _ = this.bltn.writeNoIO(.stderr, buf);
                // if (this.bltn.writeNoIO(.stderr, buf).asErr()) |e| {
                //     return .{ .err = e };
                // }

                this.bltn.done(exit_code);
                return Maybe(void).success;
            }

            pub fn start(this: *Mkdir) Maybe(void) {
                const filepath_args = switch (this.opts.parse(this.bltn.argsSlice())) {
                    .ok => |filepath_args| filepath_args,
                    .err => |e| {
                        const buf = switch (e) {
                            .illegal_option => |opt_str| this.bltn.fmtErrorArena(.mkdir, "illegal option -- {s}\n", .{opt_str}),
                            .show_usage => Builtin.Kind.mkdir.usageString(),
                            .unsupported => |unsupported| this.bltn.fmtErrorArena(.mkdir, "unsupported option, please open a GitHub issue -- {s}\n", .{unsupported}),
                        };

                        _ = this.writeFailingError(buf, 1);
                        return Maybe(void).success;
                    },
                } orelse {
                    _ = this.writeFailingError(Builtin.Kind.mkdir.usageString(), 1);
                    return Maybe(void).success;
                };

                this.state = .{
                    .exec = .{
                        .args = filepath_args,
                    },
                };

                _ = this.next();

                return Maybe(void).success;
            }

            pub fn next(this: *Mkdir) void {
                switch (this.state) {
                    .idle => @panic("Invalid state"),
                    .exec => {
                        var exec = &this.state.exec;
                        if (exec.started) {
                            if (this.state.exec.tasks_done >= this.state.exec.tasks_count and this.state.exec.output_done >= this.state.exec.output_waiting) {
                                const exit_code: ExitCode = if (this.state.exec.err != null) 1 else 0;
                                if (this.state.exec.err) |e| e.deref();
                                this.state = .done;
                                this.bltn.done(exit_code);
                                return;
                            }
                            return;
                        }

                        exec.started = true;
                        exec.tasks_count = exec.args.len;

                        for (exec.args) |dir_to_mk_| {
                            const dir_to_mk = dir_to_mk_[0..std.mem.len(dir_to_mk_) :0];
                            var task = ShellMkdirTask.create(this, this.opts, dir_to_mk, this.bltn.parentCmd().base.shell.cwdZ());
                            task.schedule();
                        }
                    },
                    .waiting_write_err => return,
                    .done => this.bltn.done(0),
                }
            }

            pub fn onShellMkdirTaskDone(this: *Mkdir, task: *ShellMkdirTask) void {
                defer bun.default_allocator.destroy(task);
                this.state.exec.tasks_done += 1;
                var output = task.takeOutput();
                const err = task.err;
                const output_task: *ShellMkdirOutputTask = bun.new(ShellMkdirOutputTask, .{
                    .parent = this,
                    .output = .{ .arrlist = output.moveToUnmanaged() },
                    .state = .waiting_write_err,
                });

                if (err) |e| {
                    const error_string = this.bltn.taskErrorToString(.mkdir, e);
                    this.state.exec.err = e;
                    output_task.start(error_string);
                    return;
                }
                output_task.start(null);
            }

            pub const ShellMkdirOutputTask = OutputTask(Mkdir, .{
                .writeErr = ShellMkdirOutputTaskVTable.writeErr,
                .onWriteErr = ShellMkdirOutputTaskVTable.onWriteErr,
                .writeOut = ShellMkdirOutputTaskVTable.writeOut,
                .onWriteOut = ShellMkdirOutputTaskVTable.onWriteOut,
                .onDone = ShellMkdirOutputTaskVTable.onDone,
            });

            const ShellMkdirOutputTaskVTable = struct {
                pub fn writeErr(this: *Mkdir, childptr: anytype, errbuf: []const u8) CoroutineResult {
                    if (this.bltn.stderr.needsIO()) {
                        this.state.exec.output_waiting += 1;
                        this.bltn.stderr.enqueue(childptr, errbuf);
                        return .yield;
                    }
                    _ = this.bltn.writeNoIO(.stderr, errbuf);
                    return .cont;
                }

                pub fn onWriteErr(this: *Mkdir) void {
                    this.state.exec.output_done += 1;
                }

                pub fn writeOut(this: *Mkdir, childptr: anytype, output: *OutputSrc) CoroutineResult {
                    if (this.bltn.stdout.needsIO()) {
                        this.state.exec.output_waiting += 1;
                        const slice = output.slice();
                        log("THE SLICE: {d} {s}", .{ slice.len, slice });
                        this.bltn.stdout.enqueue(childptr, slice);
                        return .yield;
                    }
                    _ = this.bltn.writeNoIO(.stdout, output.slice());
                    return .cont;
                }

                pub fn onWriteOut(this: *Mkdir) void {
                    this.state.exec.output_done += 1;
                }

                pub fn onDone(this: *Mkdir) void {
                    this.next();
                }
            };

            pub fn deinit(this: *Mkdir) void {
                _ = this;
            }

            pub const ShellMkdirTask = struct {
                mkdir: *Mkdir,

                opts: Opts,
                filepath: [:0]const u8,
                cwd_path: [:0]const u8,
                created_directories: ArrayList(u8),

                err: ?JSC.SystemError = null,
                task: JSC.WorkPoolTask = .{ .callback = &runFromThreadPool },
                event_loop: JSC.EventLoopHandle,
                concurrent_task: JSC.EventLoopTask,

                const print = bun.Output.scoped(.ShellMkdirTask, false);

                fn takeOutput(this: *ShellMkdirTask) ArrayList(u8) {
                    const out = this.created_directories;
                    this.created_directories = ArrayList(u8).init(bun.default_allocator);
                    return out;
                }

                pub fn create(
                    mkdir: *Mkdir,
                    opts: Opts,
                    filepath: [:0]const u8,
                    cwd_path: [:0]const u8,
                ) *ShellMkdirTask {
                    const task = bun.default_allocator.create(ShellMkdirTask) catch bun.outOfMemory();
                    const evtloop = mkdir.bltn.parentCmd().base.eventLoop();
                    task.* = ShellMkdirTask{
                        .mkdir = mkdir,
                        .opts = opts,
                        .cwd_path = cwd_path,
                        .filepath = filepath,
                        .created_directories = ArrayList(u8).init(bun.default_allocator),
                        .event_loop = evtloop,
                        .concurrent_task = JSC.EventLoopTask.fromEventLoop(evtloop),
                    };
                    return task;
                }

                pub fn schedule(this: *@This()) void {
                    print("schedule", .{});
                    WorkPool.schedule(&this.task);
                }

                pub fn runFromMainThread(this: *@This()) void {
                    print("runFromJS", .{});
                    this.mkdir.onShellMkdirTaskDone(this);
                }

                pub fn runFromMainThreadMini(this: *@This(), _: *void) void {
                    this.runFromMainThread();
                }

                fn runFromThreadPool(task: *JSC.WorkPoolTask) void {
                    var this: *ShellMkdirTask = @fieldParentPtr(ShellMkdirTask, "task", task);

                    // We have to give an absolute path to our mkdir
                    // implementation for it to work with cwd
                    const filepath: [:0]const u8 = brk: {
                        if (ResolvePath.Platform.auto.isAbsolute(this.filepath)) break :brk this.filepath;
                        const parts: []const []const u8 = &.{
                            this.cwd_path[0..],
                            this.filepath[0..],
                        };
                        break :brk ResolvePath.joinZ(parts, .auto);
                    };

                    var node_fs = JSC.Node.NodeFS{};
                    // Recursive
                    if (this.opts.parents) {
                        const args = JSC.Node.Arguments.Mkdir{
                            .path = JSC.Node.PathLike{ .string = bun.PathString.init(filepath) },
                            .recursive = true,
                            .always_return_none = true,
                        };

                        var vtable = MkdirVerboseVTable{ .inner = this, .active = this.opts.verbose };

                        switch (node_fs.mkdirRecursiveImpl(args, .callback, *MkdirVerboseVTable, &vtable)) {
                            .result => {},
                            .err => |e| {
                                this.err = e.withPath(bun.default_allocator.dupe(u8, filepath) catch bun.outOfMemory()).toSystemError();
                                std.mem.doNotOptimizeAway(&node_fs);
                            },
                        }
                    } else {
                        const args = JSC.Node.Arguments.Mkdir{
                            .path = JSC.Node.PathLike{ .string = bun.PathString.init(filepath) },
                            .recursive = false,
                            .always_return_none = true,
                        };
                        switch (node_fs.mkdirNonRecursive(args, .callback)) {
                            .result => {
                                if (this.opts.verbose) {
                                    this.created_directories.appendSlice(filepath[0..filepath.len]) catch bun.outOfMemory();
                                    this.created_directories.append('\n') catch bun.outOfMemory();
                                }
                            },
                            .err => |e| {
                                this.err = e.withPath(bun.default_allocator.dupe(u8, filepath) catch bun.outOfMemory()).toSystemError();
                                std.mem.doNotOptimizeAway(&node_fs);
                            },
                        }
                    }

                    if (this.event_loop == .js) {
                        this.event_loop.js.enqueueTaskConcurrent(this.concurrent_task.js.from(this, .manual_deinit));
                    } else {
                        this.event_loop.mini.enqueueTaskConcurrent(this.concurrent_task.mini.from(this, "runFromMainThreadMini"));
                    }
                }

                const MkdirVerboseVTable = struct {
                    inner: *ShellMkdirTask,
                    active: bool,

                    pub fn onCreateDir(vtable: *@This(), dirpath: bun.OSPathSliceZ) void {
                        if (!vtable.active) return;
                        if (bun.Environment.isWindows) {
                            var buf: [bun.MAX_PATH_BYTES]u8 = undefined;
                            const str = bun.strings.fromWPath(&buf, dirpath[0..dirpath.len]);
                            vtable.inner.created_directories.appendSlice(str) catch bun.outOfMemory();
                            vtable.inner.created_directories.append('\n') catch bun.outOfMemory();
                        } else {
                            vtable.inner.created_directories.appendSlice(dirpath) catch bun.outOfMemory();
                            vtable.inner.created_directories.append('\n') catch bun.outOfMemory();
                        }
                        return;
                    }
                };
            };

            const Opts = struct {
                /// -m, --mode
                ///
                /// set file mode (as in chmod), not a=rwx - umask
                mode: ?u32 = null,

                /// -p, --parents
                ///
                /// no error if existing, make parent directories as needed,
                /// with their file modes unaffected by any -m option.
                parents: bool = false,

                /// -v, --verbose
                ///
                /// print a message for each created directory
                verbose: bool = false,

                const Parse = FlagParser(*@This());

                pub fn parse(opts: *Opts, args: []const [*:0]const u8) Result(?[]const [*:0]const u8, ParseError) {
                    return Parse.parseFlags(opts, args);
                }

                pub fn parseLong(this: *Opts, flag: []const u8) ?ParseFlagResult {
                    if (bun.strings.eqlComptime(flag, "--mode")) {
                        return .{ .unsupported = "--mode" };
                    } else if (bun.strings.eqlComptime(flag, "--parents")) {
                        this.parents = true;
                        return .continue_parsing;
                    } else if (bun.strings.eqlComptime(flag, "--vebose")) {
                        this.verbose = true;
                        return .continue_parsing;
                    }

                    return null;
                }

                fn parseShort(this: *Opts, char: u8, smallflags: []const u8, i: usize) ?ParseFlagResult {
                    switch (char) {
                        'm' => {
                            return .{ .unsupported = "-m " };
                        },
                        'p' => {
                            this.parents = true;
                        },
                        'v' => {
                            this.verbose = true;
                        },
                        else => {
                            return .{ .illegal_option = smallflags[1 + i ..] };
                        },
                    }

                    return null;
                }
            };
        };

        pub const Export = struct {
            bltn: *Builtin,
            printing: bool = false,

            const Entry = struct {
                key: EnvStr,
                value: EnvStr,

                pub fn compare(context: void, this: @This(), other: @This()) bool {
                    return bun.strings.cmpStringsAsc(context, this.key.slice(), other.key.slice());
                }
            };

            pub fn writeOutput(this: *Export, comptime io_kind: @Type(.EnumLiteral), comptime fmt: []const u8, args: anytype) Maybe(void) {
                if (!this.bltn.stdout.needsIO()) {
                    const buf = this.bltn.fmtErrorArena(.@"export", fmt, args);
                    _ = this.bltn.writeNoIO(io_kind, buf);
                    this.bltn.done(0);
                    return Maybe(void).success;
                }

                var output: *BuiltinIO.Output = &@field(this.bltn, @tagName(io_kind));
                this.printing = true;
                output.enqueueFmtBltn(this, .@"export", fmt, args);
                return Maybe(void).success;
            }

            pub fn onIOWriterChunk(this: *Export, _: usize, e: ?JSC.SystemError) void {
                if (comptime bun.Environment.allow_assert) {
                    std.debug.assert(this.printing);
                }

                const exit_code: ExitCode = if (e != null) brk: {
                    defer e.?.deref();
                    break :brk @intFromEnum(e.?.getErrno());
                } else 0;

                this.bltn.done(exit_code);
            }

            pub fn start(this: *Export) Maybe(void) {
                const args = this.bltn.argsSlice();

                // Calling `export` with no arguments prints all exported variables lexigraphically ordered
                if (args.len == 0) {
                    var arena = this.bltn.arena;

                    var keys = std.ArrayList(Entry).init(arena.allocator());
                    var iter = this.bltn.export_env.iterator();
                    while (iter.next()) |entry| {
                        keys.append(.{
                            .key = entry.key_ptr.*,
                            .value = entry.value_ptr.*,
                        }) catch bun.outOfMemory();
                    }

                    std.mem.sort(Entry, keys.items[0..], {}, Entry.compare);

                    const len = brk: {
                        var len: usize = 0;
                        for (keys.items) |entry| {
                            len += std.fmt.count("{s}={s}\n", .{ entry.key.slice(), entry.value.slice() });
                        }
                        break :brk len;
                    };
                    var buf = arena.allocator().alloc(u8, len) catch bun.outOfMemory();
                    {
                        var i: usize = 0;
                        for (keys.items) |entry| {
                            const written_slice = std.fmt.bufPrint(buf[i..], "{s}={s}\n", .{ entry.key.slice(), entry.value.slice() }) catch @panic("This should not happen");
                            i += written_slice.len;
                        }
                    }

                    if (!this.bltn.stdout.needsIO()) {
                        _ = this.bltn.writeNoIO(.stdout, buf);
                        this.bltn.done(0);
                        return Maybe(void).success;
                    }

                    this.printing = true;
                    this.bltn.stdout.enqueue(this, buf);

                    return Maybe(void).success;
                }

                for (args) |arg_raw| {
                    const arg_sentinel = arg_raw[0..std.mem.len(arg_raw) :0];
                    const arg = arg_sentinel[0..arg_sentinel.len];
                    if (arg.len == 0) continue;

                    const eqsign_idx = std.mem.indexOfScalar(u8, arg, '=') orelse {
                        if (!shell.isValidVarName(arg)) {
                            const buf = this.bltn.fmtErrorArena(.@"export", "`{s}`: not a valid identifier", .{arg});
                            return this.writeOutput(.stderr, "{s}\n", .{buf});
                        }
                        this.bltn.parentCmd().base.shell.assignVar(this.bltn.parentCmd().base.interpreter, EnvStr.initSlice(arg), EnvStr.initSlice(""), .exported);
                        continue;
                    };

                    const label = arg[0..eqsign_idx];
                    const value = arg_sentinel[eqsign_idx + 1 .. :0];
                    this.bltn.parentCmd().base.shell.assignVar(this.bltn.parentCmd().base.interpreter, EnvStr.initSlice(label), EnvStr.initSlice(value), .exported);
                }

                this.bltn.done(0);
                return Maybe(void).success;
            }

            pub fn deinit(this: *Export) void {
                log("({s}) deinit", .{@tagName(.@"export")});
                _ = this;
            }
        };

        pub const Echo = struct {
            bltn: *Builtin,

            /// Should be allocated with the arena from Builtin
            output: std.ArrayList(u8),

            state: union(enum) {
                idle,
                waiting,
                done,
            } = .idle,

            pub fn start(this: *Echo) Maybe(void) {
                const args = this.bltn.argsSlice();

                const args_len = args.len;
                for (args, 0..) |arg, i| {
                    const len = std.mem.len(arg);
                    this.output.appendSlice(arg[0..len]) catch bun.outOfMemory();
                    if (i < args_len - 1) {
                        this.output.append(' ') catch bun.outOfMemory();
                    }
                }

                this.output.append('\n') catch bun.outOfMemory();

                if (!this.bltn.stdout.needsIO()) {
                    _ = this.bltn.writeNoIO(.stdout, this.output.items[0..]);
                    this.state = .done;
                    this.bltn.done(0);
                    return Maybe(void).success;
                }

                this.state = .waiting;
                this.bltn.stdout.enqueue(this, this.output.items[0..]);
                return Maybe(void).success;
            }

            pub fn onIOWriterChunk(this: *Echo, _: usize, e: ?JSC.SystemError) void {
                if (comptime bun.Environment.allow_assert) {
                    std.debug.assert(this.state == .waiting);
                }

                if (e != null) {
                    defer e.?.deref();
                    this.bltn.done(e.?.getErrno());
                    return;
                }

                this.state = .done;
                this.bltn.done(0);
            }

            pub fn deinit(this: *Echo) void {
                log("({s}) deinit", .{@tagName(.echo)});
                this.output.deinit();
            }
        };

        /// 1 arg  => returns absolute path of the arg (not found becomes exit code 1)
        /// N args => returns absolute path of each separated by newline, if any path is not found, exit code becomes 1, but continues execution until all args are processed
        pub const Which = struct {
            bltn: *Builtin,

            state: union(enum) {
                idle,
                one_arg,
                multi_args: struct {
                    args_slice: []const [*:0]const u8,
                    arg_idx: usize,
                    had_not_found: bool = false,
                    state: union(enum) {
                        none,
                        waiting_write,
                    },
                },
                done,
                err: JSC.SystemError,
            } = .idle,

            pub fn start(this: *Which) Maybe(void) {
                const args = this.bltn.argsSlice();
                if (args.len == 0) {
                    if (!this.bltn.stdout.needsIO()) {
                        _ = this.bltn.writeNoIO(.stdout, "\n");
                        this.bltn.done(1);
                        return Maybe(void).success;
                    }
                    this.state = .one_arg;
                    this.bltn.stdout.enqueue(this, "\n");
                    return Maybe(void).success;
                }

                if (!this.bltn.stdout.needsIO()) {
                    var path_buf: [bun.MAX_PATH_BYTES]u8 = undefined;
                    const PATH = this.bltn.parentCmd().base.shell.export_env.get(EnvStr.initSlice("PATH")) orelse EnvStr.initSlice("");
                    var had_not_found = false;
                    for (args) |arg_raw| {
                        const arg = arg_raw[0..std.mem.len(arg_raw)];
                        const resolved = which(&path_buf, PATH.slice(), this.bltn.parentCmd().base.shell.cwdZ(), arg) orelse {
                            had_not_found = true;
                            const buf = this.bltn.fmtErrorArena(.which, "{s} not found\n", .{arg});
                            _ = this.bltn.writeNoIO(.stdout, buf);
                            continue;
                        };

                        _ = this.bltn.writeNoIO(.stdout, resolved);
                    }
                    this.bltn.done(@intFromBool(had_not_found));
                    return Maybe(void).success;
                }

                this.state = .{
                    .multi_args = .{
                        .args_slice = args,
                        .arg_idx = 0,
                        .state = .none,
                    },
                };
                this.next();
                return Maybe(void).success;
            }

            pub fn next(this: *Which) void {
                var multiargs = &this.state.multi_args;
                if (multiargs.arg_idx >= multiargs.args_slice.len) {
                    // Done
                    this.bltn.done(@intFromBool(multiargs.had_not_found));
                    return;
                }

                const arg_raw = multiargs.args_slice[multiargs.arg_idx];
                const arg = arg_raw[0..std.mem.len(arg_raw)];

                var path_buf: [bun.MAX_PATH_BYTES]u8 = undefined;
                const PATH = this.bltn.parentCmd().base.shell.export_env.get(EnvStr.initSlice("PATH")) orelse EnvStr.initSlice("");

                const resolved = which(&path_buf, PATH.slice(), this.bltn.parentCmd().base.shell.cwdZ(), arg) orelse {
                    multiargs.had_not_found = true;
                    if (!this.bltn.stdout.needsIO()) {
                        const buf = this.bltn.fmtErrorArena(null, "{s} not found\n", .{arg});
                        _ = this.bltn.writeNoIO(.stdout, buf);
                        this.argComplete();
                        return;
                    }
                    multiargs.state = .waiting_write;
                    this.bltn.stdout.enqueueFmtBltn(this, null, "{s} not found\n", .{arg});
                    // yield execution
                    return;
                };

                if (!this.bltn.stdout.needsIO()) {
                    const buf = this.bltn.fmtErrorArena(null, "{s}\n", .{resolved});
                    _ = this.bltn.writeNoIO(.stdout, buf);
                    this.argComplete();
                    return;
                }

                multiargs.state = .waiting_write;
                this.bltn.stdout.enqueueFmtBltn(this, null, "{s}\n", .{resolved});
                return;
            }

            fn argComplete(this: *Which) void {
                if (comptime bun.Environment.allow_assert) {
                    std.debug.assert(this.state == .multi_args and this.state.multi_args.state == .waiting_write);
                }

                this.state.multi_args.arg_idx += 1;
                this.state.multi_args.state = .none;
                this.next();
            }

            pub fn onIOWriterChunk(this: *Which, _: usize, e: ?JSC.SystemError) void {
                if (comptime bun.Environment.allow_assert) {
                    std.debug.assert(this.state == .one_arg or
                        (this.state == .multi_args and this.state.multi_args.state == .waiting_write));
                }

                if (e != null) {
                    this.state = .{ .err = e.? };
                    this.bltn.done(e.?.getErrno());
                    return;
                }

                if (this.state == .one_arg) {
                    // Calling which with on arguments returns exit code 1
                    this.bltn.done(1);
                    return;
                }

                this.argComplete();
            }

            pub fn deinit(this: *Which) void {
                log("({s}) deinit", .{@tagName(.which)});
                _ = this;
            }
        };

        /// Some additional behaviour beyond basic `cd <dir>`:
        /// - `cd` by itself or `cd ~` will always put the user in their home directory.
        /// - `cd ~username` will put the user in the home directory of the specified user
        /// - `cd -` will put the user in the previous directory
        pub const Cd = struct {
            bltn: *Builtin,
            state: union(enum) {
                idle,
                waiting_write_stderr,
                done,
                err: Syscall.Error,
            } = .idle,

            fn writeStderrNonBlocking(this: *Cd, comptime fmt: []const u8, args: anytype) void {
                this.state = .waiting_write_stderr;
                this.bltn.stderr.enqueueFmtBltn(this, .cd, fmt, args);
            }

            pub fn start(this: *Cd) Maybe(void) {
                const args = this.bltn.argsSlice();
                if (args.len > 1) {
                    this.writeStderrNonBlocking("too many arguments", .{});
                    // yield execution
                    return Maybe(void).success;
                }

                const first_arg = args[0][0..std.mem.len(args[0]) :0];
                switch (first_arg[0]) {
                    '-' => {
                        switch (this.bltn.parentCmd().base.shell.changePrevCwd(this.bltn.parentCmd().base.interpreter)) {
                            .result => {},
                            .err => |err| {
                                return this.handleChangeCwdErr(err, this.bltn.parentCmd().base.shell.prevCwdZ());
                            },
                        }
                    },
                    '~' => {
                        const homedir = this.bltn.parentCmd().base.shell.getHomedir();
                        homedir.deref();
                        switch (this.bltn.parentCmd().base.shell.changeCwd(this.bltn.parentCmd().base.interpreter, homedir.slice())) {
                            .result => {},
                            .err => |err| return this.handleChangeCwdErr(err, homedir.slice()),
                        }
                    },
                    else => {
                        switch (this.bltn.parentCmd().base.shell.changeCwd(this.bltn.parentCmd().base.interpreter, first_arg)) {
                            .result => {},
                            .err => |err| return this.handleChangeCwdErr(err, first_arg),
                        }
                    },
                }
                this.bltn.done(0);
                return Maybe(void).success;
            }

            fn handleChangeCwdErr(this: *Cd, err: Syscall.Error, new_cwd_: []const u8) Maybe(void) {
                const errno: usize = @intCast(err.errno);

                switch (errno) {
                    @as(usize, @intFromEnum(bun.C.E.NOTDIR)) => {
                        if (!this.bltn.stderr.needsIO()) {
                            const buf = this.bltn.fmtErrorArena(.cd, "not a directory: {s}", .{new_cwd_});
                            _ = this.bltn.writeNoIO(.stderr, buf);
                            this.state = .done;
                            this.bltn.done(1);
                            // yield execution
                            return Maybe(void).success;
                        }

                        this.writeStderrNonBlocking("not a directory: {s}", .{new_cwd_});
                        return Maybe(void).success;
                    },
                    @as(usize, @intFromEnum(bun.C.E.NOENT)) => {
                        if (!this.bltn.stderr.needsIO()) {
                            const buf = this.bltn.fmtErrorArena(.cd, "not a directory: {s}", .{new_cwd_});
                            _ = this.bltn.writeNoIO(.stderr, buf);
                            this.state = .done;
                            this.bltn.done(1);
                            // yield execution
                            return Maybe(void).success;
                        }

                        this.writeStderrNonBlocking("not a directory: {s}", .{new_cwd_});
                        return Maybe(void).success;
                    },
                    else => return Maybe(void).success,
                }
            }

            pub fn onIOWriterChunk(this: *Cd, _: usize, e: ?JSC.SystemError) void {
                if (comptime bun.Environment.allow_assert) {
                    std.debug.assert(this.state == .waiting_write_stderr);
                }

                if (e != null) {
                    defer e.?.deref();
                    this.bltn.done(e.?.getErrno());
                    return;
                }

                this.state = .done;
                this.bltn.done(0);
            }

            pub fn deinit(this: *Cd) void {
                log("({s}) deinit", .{@tagName(.cd)});
                _ = this;
            }
        };

        pub const Pwd = struct {
            bltn: *Builtin,
            state: union(enum) {
                idle,
                waiting_io: struct {
                    kind: enum { stdout, stderr },
                },
                err,
                done,
            } = .idle,

            pub fn start(this: *Pwd) Maybe(void) {
                const args = this.bltn.argsSlice();
                if (args.len > 0) {
                    const msg = "pwd: too many arguments";
                    if (this.bltn.stderr.needsIO()) {
                        this.state = .{ .waiting_io = .{ .kind = .stderr } };
                        this.bltn.stderr.enqueue(this, msg);
                        return Maybe(void).success;
                    }

                    _ = this.bltn.writeNoIO(.stderr, msg);

                    this.bltn.done(1);
                    return Maybe(void).success;
                }

                const cwd_str = this.bltn.parentCmd().base.shell.cwd();
                if (this.bltn.stdout.needsIO()) {
                    this.state = .{ .waiting_io = .{ .kind = .stdout } };
                    this.bltn.stdout.enqueueFmtBltn(this, null, "{s}\n", .{cwd_str});
                    return Maybe(void).success;
                }
                const buf = this.bltn.fmtErrorArena(null, "{s}\n", .{cwd_str});

                _ = this.bltn.writeNoIO(.stdout, buf);

                this.state = .done;
                this.bltn.done(0);
                return Maybe(void).success;
            }

            pub fn next(this: *Pwd) void {
                while (!(this.state == .err or this.state == .done)) {
                    switch (this.state) {
                        .waiting_io => return,
                        .idle, .done, .err => unreachable,
                    }
                }

                if (this.state == .done) {
                    this.bltn.done(0);
                    return;
                }

                if (this.state == .err) {
                    this.bltn.done(1);
                    return;
                }
            }

            pub fn onIOWriterChunk(this: *Pwd, _: usize, e: ?JSC.SystemError) void {
                if (comptime bun.Environment.allow_assert) {
                    std.debug.assert(this.state == .waiting_io);
                }

                if (e != null) {
                    defer e.?.deref();
                    this.state = .err;
                    this.next();
                    return;
                }

                this.state = .done;

                this.next();
            }

            pub fn deinit(this: *Pwd) void {
                _ = this;
            }
        };

        pub const Ls = struct {
            bltn: *Builtin,
            opts: Opts = .{},

            state: union(enum) {
                idle,
                exec: struct {
                    err: ?Syscall.Error = null,
                    task_count: std.atomic.Value(usize),
                    tasks_done: usize = 0,
                    output_waiting: usize = 0,
                    output_done: usize = 0,
                },
                waiting_write_err,
                done,
            } = .idle,

            pub fn start(this: *Ls) Maybe(void) {
                this.next();
                return Maybe(void).success;
            }

            pub fn writeFailingError(this: *Ls, buf: []const u8, exit_code: ExitCode) Maybe(void) {
                if (this.bltn.stderr.needsIO()) {
                    this.bltn.stderr.enqueue(this, buf);
                    return Maybe(void).success;
                }

                _ = this.bltn.writeNoIO(.stderr, buf);

                this.bltn.done(exit_code);
                return Maybe(void).success;
            }

            fn next(this: *Ls) void {
                while (!(this.state == .done)) {
                    switch (this.state) {
                        .idle => {
                            // Will be null if called with no args, in which case we just run once with "." directory
                            const paths: ?[]const [*:0]const u8 = switch (this.parseOpts()) {
                                .ok => |paths| paths,
                                .err => |e| {
                                    const buf = switch (e) {
                                        .illegal_option => |opt_str| this.bltn.fmtErrorArena(.ls, "illegal option -- {s}\n", .{opt_str}),
                                        .show_usage => Builtin.Kind.ls.usageString(),
                                    };

                                    _ = this.writeFailingError(buf, 1);
                                    return;
                                },
                            };

                            const task_count = if (paths) |p| p.len else 1;

                            this.state = .{
                                .exec = .{
                                    .task_count = std.atomic.Value(usize).init(task_count),
                                },
                            };

                            const cwd = this.bltn.cwd;
                            if (paths) |p| {
                                for (p) |path_raw| {
                                    const path = path_raw[0..std.mem.len(path_raw) :0];
                                    var task = ShellLsTask.create(this, this.opts, &this.state.exec.task_count, cwd, path, this.bltn.eventLoop());
                                    task.schedule();
                                }
                            } else {
                                var task = ShellLsTask.create(this, this.opts, &this.state.exec.task_count, cwd, ".", this.bltn.eventLoop());
                                task.schedule();
                            }
                        },
                        .exec => {
                            // It's done
                            log("Ls(0x{x}, state=exec) Check: tasks_done={d} task_count={d} output_done={d} output_waiting={d}", .{
                                @intFromPtr(this),
                                this.state.exec.tasks_done,
                                this.state.exec.task_count.load(.Monotonic),
                                this.state.exec.output_done,
                                this.state.exec.output_waiting,
                            });
                            if (this.state.exec.tasks_done >= this.state.exec.task_count.load(.Monotonic) and this.state.exec.output_done >= this.state.exec.output_waiting) {
                                const exit_code: ExitCode = if (this.state.exec.err != null) 1 else 0;
                                this.state = .done;
                                this.bltn.done(exit_code);
                                return;
                            }
                            return;
                        },
                        .waiting_write_err => {
                            return;
                        },
                        .done => unreachable,
                    }
                }

                this.bltn.done(0);
                return;
            }

            pub fn deinit(this: *Ls) void {
                _ = this; // autofix
            }

            pub fn onIOWriterChunk(this: *Ls, _: usize, e: ?JSC.SystemError) void {
                if (e) |err| err.deref();
                if (this.state == .waiting_write_err) {
                    // if (e) |err| return this.bltn.done(1);
                    return this.bltn.done(1);
                }
                this.state.exec.output_done += 1;
                this.next();
            }

            pub fn onShellLsTaskDone(this: *Ls, task: *ShellLsTask) void {
                defer task.deinit(true);
                this.state.exec.tasks_done += 1;
                var output = task.takeOutput();
                const err_ = task.err;

                // TODO: Reuse the *ShellLsTask allocation
                const output_task: *ShellLsOutputTask = bun.new(ShellLsOutputTask, .{
                    .parent = this,
                    .output = .{ .arrlist = output.moveToUnmanaged() },
                    .state = .waiting_write_err,
                });

                if (err_) |err| {
                    this.state.exec.err = err;
                    const error_string = this.bltn.taskErrorToString(.ls, err);
                    output_task.start(error_string);
                    return;
                }
                output_task.start(null);
            }

            pub const ShellLsOutputTask = OutputTask(Ls, .{
                .writeErr = ShellLsOutputTaskVTable.writeErr,
                .onWriteErr = ShellLsOutputTaskVTable.onWriteErr,
                .writeOut = ShellLsOutputTaskVTable.writeOut,
                .onWriteOut = ShellLsOutputTaskVTable.onWriteOut,
                .onDone = ShellLsOutputTaskVTable.onDone,
            });

            const ShellLsOutputTaskVTable = struct {
                pub fn writeErr(this: *Ls, childptr: anytype, errbuf: []const u8) CoroutineResult {
                    if (this.bltn.stderr.needsIO()) {
                        this.state.exec.output_waiting += 1;
                        this.bltn.stderr.enqueue(childptr, errbuf);
                        return .yield;
                    }
                    _ = this.bltn.writeNoIO(.stderr, errbuf);
                    return .cont;
                }

                pub fn onWriteErr(this: *Ls) void {
                    this.state.exec.output_done += 1;
                }

                pub fn writeOut(this: *Ls, childptr: anytype, output: *OutputSrc) CoroutineResult {
                    if (this.bltn.stdout.needsIO()) {
                        this.state.exec.output_waiting += 1;
                        this.bltn.stdout.enqueue(childptr, output.slice());
                        return .yield;
                    }
                    _ = this.bltn.writeNoIO(.stdout, output.slice());
                    return .cont;
                }

                pub fn onWriteOut(this: *Ls) void {
                    this.state.exec.output_done += 1;
                }

                pub fn onDone(this: *Ls) void {
                    this.next();
                }
            };

            pub const ShellLsTask = struct {
                const print = bun.Output.scoped(.ShellLsTask, false);
                ls: *Ls,
                opts: Opts,

                is_root: bool = true,
                task_count: *std.atomic.Value(usize),

                cwd: bun.FileDescriptor,
                /// Should be allocated with bun.default_allocator
                path: [:0]const u8 = &[0:0]u8{},
                /// Should use bun.default_allocator
                output: std.ArrayList(u8),
                is_absolute: bool = false,
                err: ?Syscall.Error = null,
                result_kind: enum { file, dir, idk } = .idk,

                event_loop: JSC.EventLoopHandle,
                concurrent_task: JSC.EventLoopTask,
                task: JSC.WorkPoolTask = .{
                    .callback = workPoolCallback,
                },

                pub fn schedule(this: *@This()) void {
                    JSC.WorkPool.schedule(&this.task);
                }

                pub fn create(ls: *Ls, opts: Opts, task_count: *std.atomic.Value(usize), cwd: bun.FileDescriptor, path: [:0]const u8, event_loop: JSC.EventLoopHandle) *@This() {
                    const task = bun.default_allocator.create(@This()) catch bun.outOfMemory();
                    task.* = @This(){
                        .ls = ls,
                        .opts = opts,
                        .cwd = cwd,
                        .path = bun.default_allocator.dupeZ(u8, path[0..path.len]) catch bun.outOfMemory(),
                        .output = std.ArrayList(u8).init(bun.default_allocator),
                        // .event_loop = event_loop orelse JSC.VirtualMachine.get().eventLoop(),
                        .concurrent_task = JSC.EventLoopTask.fromEventLoop(event_loop),
                        .event_loop = event_loop,
                        .task_count = task_count,
                    };
                    return task;
                }

                pub fn enqueue(this: *@This(), path: [:0]const u8) void {
                    print("enqueue: {s}", .{path});
                    const new_path = this.join(
                        bun.default_allocator,
                        &[_][]const u8{
                            this.path[0..this.path.len],
                            path[0..path.len],
                        },
                        this.is_absolute,
                    );

                    var subtask = @This().create(this.ls, this.opts, this.task_count, this.cwd, new_path, this.event_loop);
                    _ = this.task_count.fetchAdd(1, .Monotonic);
                    subtask.is_root = false;
                    subtask.schedule();
                }

                inline fn join(this: *@This(), alloc: Allocator, subdir_parts: []const []const u8, is_absolute: bool) [:0]const u8 {
                    _ = this; // autofix
                    if (!is_absolute) {
                        // If relative paths enabled, stdlib join is preferred over
                        // ResolvePath.joinBuf because it doesn't try to normalize the path
                        return std.fs.path.joinZ(alloc, subdir_parts) catch bun.outOfMemory();
                    }

                    const out = alloc.dupeZ(u8, bun.path.join(subdir_parts, .auto)) catch bun.outOfMemory();

                    return out;
                }

                pub fn run(this: *@This()) void {
                    const fd = switch (ShellSyscall.openat(this.cwd, this.path, os.O.RDONLY | os.O.DIRECTORY, 0)) {
                        .err => |e| {
                            switch (e.getErrno()) {
                                bun.C.E.NOENT => {
                                    this.err = this.errorWithPath(e, this.path);
                                },
                                bun.C.E.NOTDIR => {
                                    this.result_kind = .file;
                                    this.addEntry(this.path);
                                },
                                else => {
                                    this.err = this.errorWithPath(e, this.path);
                                },
                            }
                            return;
                        },
                        .result => |fd| fd,
                    };

                    defer {
                        _ = Syscall.close(fd);
                        print("run done", .{});
                    }

                    if (!this.opts.list_directories) {
                        if (!this.is_root) {
                            const writer = this.output.writer();
                            std.fmt.format(writer, "{s}:\n", .{this.path}) catch bun.outOfMemory();
                        }

                        var iterator = DirIterator.iterate(fd.asDir(), .u8);
                        var entry = iterator.next();

                        while (switch (entry) {
                            .err => |e| {
                                this.err = this.errorWithPath(e, this.path);
                                return;
                            },
                            .result => |ent| ent,
                        }) |current| : (entry = iterator.next()) {
                            this.addEntry(current.name.sliceAssumeZ());
                            if (current.kind == .directory and this.opts.recursive) {
                                this.enqueue(current.name.sliceAssumeZ());
                            }
                        }

                        return;
                    }

                    const writer = this.output.writer();
                    std.fmt.format(writer, "{s}\n", .{this.path}) catch bun.outOfMemory();
                    return;
                }

                fn shouldSkipEntry(this: *@This(), name: [:0]const u8) bool {
                    if (this.opts.show_all) return false;
                    if (this.opts.show_almost_all) {
                        if (bun.strings.eqlComptime(name[0..1], ".") or bun.strings.eqlComptime(name[0..2], "..")) return true;
                    }
                    return false;
                }

                // TODO more complex output like multi-column
                fn addEntry(this: *@This(), name: [:0]const u8) void {
                    const skip = this.shouldSkipEntry(name);
                    print("Entry: (skip={}) {s} :: {s}", .{ skip, this.path, name });
                    if (skip) return;
                    this.output.ensureUnusedCapacity(name.len + 1) catch bun.outOfMemory();
                    this.output.appendSlice(name) catch bun.outOfMemory();
                    this.output.append('\n') catch bun.outOfMemory();
                }

                fn errorWithPath(this: *@This(), err: Syscall.Error, path: [:0]const u8) Syscall.Error {
                    _ = this;
                    return err.withPath(bun.default_allocator.dupeZ(u8, path[0..path.len]) catch bun.outOfMemory());
                }

                pub fn workPoolCallback(task: *JSC.WorkPoolTask) void {
                    var this: *@This() = @fieldParentPtr(@This(), "task", task);
                    this.run();
                    this.doneLogic();
                }

                fn doneLogic(this: *@This()) void {
                    print("Done", .{});
                    if (this.event_loop == .js) {
                        this.event_loop.js.enqueueTaskConcurrent(this.concurrent_task.js.from(this, .manual_deinit));
                    } else {
                        this.event_loop.mini.enqueueTaskConcurrent(this.concurrent_task.mini.from(this, "runFromMainThreadMini"));
                    }

                    // if (this.parent) |parent| {
                    //     _ = parent.children_done.fetchAdd(1, .Monotonic);
                    //     if (parent.childrenAreDone()) parent.doneLogic();
                    // }
                }

                pub fn takeOutput(this: *@This()) std.ArrayList(u8) {
                    const ret = this.output;
                    this.output = std.ArrayList(u8).init(bun.default_allocator);
                    return ret;
                }

                pub fn runFromMainThread(this: *@This()) void {
                    print("runFromMainThread", .{});
                    this.ls.onShellLsTaskDone(this);
                }

                pub fn runFromMainThreadMini(this: *@This(), _: *void) void {
                    this.runFromMainThread();
                }

                pub fn deinit(this: *@This(), comptime free_this: bool) void {
                    print("deinit {s}", .{if (free_this) "free_this=true" else "free_this=false"});
                    bun.default_allocator.free(this.path);
                    this.output.deinit();
                    if (comptime free_this) bun.default_allocator.destroy(this);
                }
            };

            const Opts = struct {
                /// `-a`, `--all`
                /// Do not ignore entries starting with .
                show_all: bool = false,

                /// `-A`, `--almost-all`
                /// Do not list implied . and ..
                show_almost_all: bool = true,

                /// `--author`
                /// With -l, print the author of each file
                show_author: bool = false,

                /// `-b`, `--escape`
                /// Print C-style escapes for nongraphic characters
                escape: bool = false,

                /// `--block-size=SIZE`
                /// With -l, scale sizes by SIZE when printing them; e.g., '--block-size=M'
                block_size: ?usize = null,

                /// `-B`, `--ignore-backups`
                /// Do not list implied entries ending with ~
                ignore_backups: bool = false,

                /// `-c`
                /// Sort by, and show, ctime (time of last change of file status information); affects sorting and display based on options
                use_ctime: bool = false,

                /// `-C`
                /// List entries by columns
                list_by_columns: bool = false,

                /// `--color[=WHEN]`
                /// Color the output; WHEN can be 'always', 'auto', or 'never'
                color: ?[]const u8 = null,

                /// `-d`, `--directory`
                /// List directories themselves, not their contents
                list_directories: bool = false,

                /// `-D`, `--dired`
                /// Generate output designed for Emacs' dired mode
                dired_mode: bool = false,

                /// `-f`
                /// List all entries in directory order
                unsorted: bool = false,

                /// `-F`, `--classify[=WHEN]`
                /// Append indicator (one of */=>@|) to entries; WHEN can be 'always', 'auto', or 'never'
                classify: ?[]const u8 = null,

                /// `--file-type`
                /// Likewise, except do not append '*'
                file_type: bool = false,

                /// `--format=WORD`
                /// Specify format: 'across', 'commas', 'horizontal', 'long', 'single-column', 'verbose', 'vertical'
                format: ?[]const u8 = null,

                /// `--full-time`
                /// Like -l --time-style=full-iso
                full_time: bool = false,

                /// `-g`
                /// Like -l, but do not list owner
                no_owner: bool = false,

                /// `--group-directories-first`
                /// Group directories before files
                group_directories_first: bool = false,

                /// `-G`, `--no-group`
                /// In a long listing, don't print group names
                no_group: bool = false,

                /// `-h`, `--human-readable`
                /// With -l and -s, print sizes like 1K 234M 2G etc.
                human_readable: bool = false,

                /// `--si`
                /// Use powers of 1000 not 1024 for sizes
                si_units: bool = false,

                /// `-H`, `--dereference-command-line`
                /// Follow symbolic links listed on the command line
                dereference_cmd_symlinks: bool = false,

                /// `--dereference-command-line-symlink-to-dir`
                /// Follow each command line symbolic link that points to a directory
                dereference_cmd_dir_symlinks: bool = false,

                /// `--hide=PATTERN`
                /// Do not list entries matching shell PATTERN
                hide_pattern: ?[]const u8 = null,

                /// `--hyperlink[=WHEN]`
                /// Hyperlink file names; WHEN can be 'always', 'auto', or 'never'
                hyperlink: ?[]const u8 = null,

                /// `--indicator-style=WORD`
                /// Append indicator with style to entry names: 'none', 'slash', 'file-type', 'classify'
                indicator_style: ?[]const u8 = null,

                /// `-i`, `--inode`
                /// Print the index number of each file
                show_inode: bool = false,

                /// `-I`, `--ignore=PATTERN`
                /// Do not list entries matching shell PATTERN
                ignore_pattern: ?[]const u8 = null,

                /// `-k`, `--kibibytes`
                /// Default to 1024-byte blocks for file system usage
                kibibytes: bool = false,

                /// `-l`
                /// Use a long listing format
                long_listing: bool = false,

                /// `-L`, `--dereference`
                /// Show information for the file the symbolic link references
                dereference: bool = false,

                /// `-m`
                /// Fill width with a comma separated list of entries
                comma_separated: bool = false,

                /// `-n`, `--numeric-uid-gid`
                /// Like -l, but list numeric user and group IDs
                numeric_uid_gid: bool = false,

                /// `-N`, `--literal`
                /// Print entry names without quoting
                literal: bool = false,

                /// `-o`
                /// Like -l, but do not list group information
                no_group_info: bool = false,

                /// `-p`, `--indicator-style=slash`
                /// Append / indicator to directories
                slash_indicator: bool = false,

                /// `-q`, `--hide-control-chars`
                /// Print ? instead of nongraphic characters
                hide_control_chars: bool = false,

                /// `--show-control-chars`
                /// Show nongraphic characters as-is
                show_control_chars: bool = false,

                /// `-Q`, `--quote-name`
                /// Enclose entry names in double quotes
                quote_name: bool = false,

                /// `--quoting-style=WORD`
                /// Use quoting style for entry names
                quoting_style: ?[]const u8 = null,

                /// `-r`, `--reverse`
                /// Reverse order while sorting
                reverse_order: bool = false,

                /// `-R`, `--recursive`
                /// List subdirectories recursively
                recursive: bool = false,

                /// `-s`, `--size`
                /// Print the allocated size of each file, in blocks
                show_size: bool = false,

                /// `-S`
                /// Sort by file size, largest first
                sort_by_size: bool = false,

                /// `--sort=WORD`
                /// Sort by a specified attribute
                sort_method: ?[]const u8 = null,

                /// `--time=WORD`
                /// Select which timestamp to use for display or sorting
                time_method: ?[]const u8 = null,

                /// `--time-style=TIME_STYLE`
                /// Time/date format with -l
                time_style: ?[]const u8 = null,

                /// `-t`
                /// Sort by time, newest first
                sort_by_time: bool = false,

                /// `-T`, `--tabsize=COLS`
                /// Assume tab stops at each specified number of columns
                tabsize: ?usize = null,

                /// `-u`
                /// Sort by, and show, access time
                use_atime: bool = false,

                /// `-U`
                /// Do not sort; list entries in directory order
                no_sort: bool = false,

                /// `-v`
                /// Natural sort of (version) numbers within text
                natural_sort: bool = false,

                /// `-w`, `--width=COLS`
                /// Set output width to specified number of columns
                output_width: ?usize = null,

                /// `-x`
                /// List entries by lines instead of by columns
                list_by_lines: bool = false,

                /// `-X`
                /// Sort alphabetically by entry extension
                sort_by_extension: bool = false,

                /// `-Z`, `--context`
                /// Print any security context of each file
                show_context: bool = false,

                /// `--zero`
                /// End each output line with NUL, not newline
                end_with_nul: bool = false,

                /// `-1`
                /// List one file per line
                one_file_per_line: bool = false,

                /// `--help`
                /// Display help and exit
                show_help: bool = false,

                /// `--version`
                /// Output version information and exit
                show_version: bool = false,

                /// Custom parse error for invalid options
                const ParseError = union(enum) {
                    illegal_option: []const u8,
                    show_usage,
                };
            };

            pub fn parseOpts(this: *Ls) Result(?[]const [*:0]const u8, Opts.ParseError) {
                return this.parseFlags();
            }

            pub fn parseFlags(this: *Ls) Result(?[]const [*:0]const u8, Opts.ParseError) {
                const args = this.bltn.argsSlice();
                var idx: usize = 0;
                if (args.len == 0) {
                    return .{ .ok = null };
                }

                while (idx < args.len) : (idx += 1) {
                    const flag = args[idx];
                    switch (this.parseFlag(flag[0..std.mem.len(flag)])) {
                        .done => {
                            const filepath_args = args[idx..];
                            return .{ .ok = filepath_args };
                        },
                        .continue_parsing => {},
                        .illegal_option => |opt_str| return .{ .err = .{ .illegal_option = opt_str } },
                    }
                }

                return .{ .err = .show_usage };
            }

            pub fn parseFlag(this: *Ls, flag: []const u8) union(enum) { continue_parsing, done, illegal_option: []const u8 } {
                if (flag.len == 0) return .done;
                if (flag[0] != '-') return .done;

                // FIXME windows
                if (flag.len == 1) return .{ .illegal_option = "-" };

                const small_flags = flag[1..];
                for (small_flags) |char| {
                    switch (char) {
                        'a' => {
                            this.opts.show_all = true;
                        },
                        'A' => {
                            this.opts.show_almost_all = true;
                        },
                        'b' => {
                            this.opts.escape = true;
                        },
                        'B' => {
                            this.opts.ignore_backups = true;
                        },
                        'c' => {
                            this.opts.use_ctime = true;
                        },
                        'C' => {
                            this.opts.list_by_columns = true;
                        },
                        'd' => {
                            this.opts.list_directories = true;
                        },
                        'D' => {
                            this.opts.dired_mode = true;
                        },
                        'f' => {
                            this.opts.unsorted = true;
                        },
                        'F' => {
                            this.opts.classify = "always";
                        },
                        'g' => {
                            this.opts.no_owner = true;
                        },
                        'G' => {
                            this.opts.no_group = true;
                        },
                        'h' => {
                            this.opts.human_readable = true;
                        },
                        'H' => {
                            this.opts.dereference_cmd_symlinks = true;
                        },
                        'i' => {
                            this.opts.show_inode = true;
                        },
                        'I' => {
                            this.opts.ignore_pattern = ""; // This will require additional logic to handle patterns
                        },
                        'k' => {
                            this.opts.kibibytes = true;
                        },
                        'l' => {
                            this.opts.long_listing = true;
                        },
                        'L' => {
                            this.opts.dereference = true;
                        },
                        'm' => {
                            this.opts.comma_separated = true;
                        },
                        'n' => {
                            this.opts.numeric_uid_gid = true;
                        },
                        'N' => {
                            this.opts.literal = true;
                        },
                        'o' => {
                            this.opts.no_group_info = true;
                        },
                        'p' => {
                            this.opts.slash_indicator = true;
                        },
                        'q' => {
                            this.opts.hide_control_chars = true;
                        },
                        'Q' => {
                            this.opts.quote_name = true;
                        },
                        'r' => {
                            this.opts.reverse_order = true;
                        },
                        'R' => {
                            this.opts.recursive = true;
                        },
                        's' => {
                            this.opts.show_size = true;
                        },
                        'S' => {
                            this.opts.sort_by_size = true;
                        },
                        't' => {
                            this.opts.sort_by_time = true;
                        },
                        'T' => {
                            this.opts.tabsize = 8; // Default tab size, needs additional handling for custom sizes
                        },
                        'u' => {
                            this.opts.use_atime = true;
                        },
                        'U' => {
                            this.opts.no_sort = true;
                        },
                        'v' => {
                            this.opts.natural_sort = true;
                        },
                        'w' => {
                            this.opts.output_width = 0; // Default to no limit, needs additional handling for custom widths
                        },
                        'x' => {
                            this.opts.list_by_lines = true;
                        },
                        'X' => {
                            this.opts.sort_by_extension = true;
                        },
                        'Z' => {
                            this.opts.show_context = true;
                        },
                        '1' => {
                            this.opts.one_file_per_line = true;
                        },
                        else => {
                            return .{ .illegal_option = flag[1..2] };
                        },
                    }
                }

                return .continue_parsing;
            }
        };

        pub const Mv = struct {
            bltn: *Builtin,
            opts: Opts = .{},
            args: struct {
                sources: []const [*:0]const u8 = &[_][*:0]const u8{},
                target: [:0]const u8 = &[0:0]u8{},
                target_fd: ?bun.FileDescriptor = null,
            } = .{},
            state: union(enum) {
                idle,
                check_target: struct {
                    task: ShellMvCheckTargetTask,
                    state: union(enum) {
                        running,
                        done,
                    },
                },
                executing: struct {
                    task_count: usize,
                    tasks_done: usize = 0,
                    error_signal: std.atomic.Value(bool),
                    tasks: []ShellMvBatchedTask,
                    err: ?Syscall.Error = null,
                },
                done,
                waiting_write_err: struct {
                    exit_code: ExitCode,
                },
                err,
            } = .idle,

            pub const ShellMvCheckTargetTask = struct {
                const print = bun.Output.scoped(.MvCheckTargetTask, false);
                mv: *Mv,

                cwd: bun.FileDescriptor,
                target: [:0]const u8,
                result: ?Maybe(?bun.FileDescriptor) = null,

                task: shell.eval.ShellTask(@This(), runFromThreadPool, runFromMainThread, print),

                pub fn runFromThreadPool(this: *@This()) void {
                    const fd = switch (ShellSyscall.openat(this.cwd, this.target, os.O.RDONLY | os.O.DIRECTORY, 0)) {
                        .err => |e| {
                            switch (e.getErrno()) {
                                bun.C.E.NOTDIR => {
                                    this.result = .{ .result = null };
                                },
                                else => {
                                    this.result = .{ .err = e };
                                },
                            }
                            return;
                        },
                        .result => |fd| fd,
                    };
                    this.result = .{ .result = fd };
                }

                pub fn runFromMainThread(this: *@This()) void {
                    this.mv.checkTargetTaskDone(this);
                }

                pub fn runFromMainThreadMini(this: *@This(), _: *void) void {
                    this.runFromMainThread();
                }
            };

            pub const ShellMvBatchedTask = struct {
                const BATCH_SIZE = 5;
                const print = bun.Output.scoped(.MvBatchedTask, false);

                mv: *Mv,
                sources: []const [*:0]const u8,
                target: [:0]const u8,
                target_fd: ?bun.FileDescriptor,
                cwd: bun.FileDescriptor,
                error_signal: *std.atomic.Value(bool),

                err: ?Syscall.Error = null,

                task: shell.eval.ShellTask(@This(), runFromThreadPool, runFromMainThread, print),
                event_loop: JSC.EventLoopHandle,

                pub fn runFromThreadPool(this: *@This()) void {
                    // Moving multiple entries into a directory
                    if (this.sources.len > 1) return this.moveMultipleIntoDir();

                    const src = this.sources[0][0..std.mem.len(this.sources[0]) :0];
                    // Moving entry into directory
                    if (this.target_fd) |fd| {
                        _ = fd;

                        var buf: [bun.MAX_PATH_BYTES]u8 = undefined;
                        _ = this.moveInDir(src, &buf);
                        return;
                    }

                    switch (Syscall.renameat(this.cwd, src, this.cwd, this.target)) {
                        .err => |e| {
                            this.err = e;
                        },
                        else => {},
                    }
                }

                pub fn moveInDir(this: *@This(), src: [:0]const u8, buf: *[bun.MAX_PATH_BYTES]u8) bool {
                    var fixed_alloc = std.heap.FixedBufferAllocator.init(buf[0..bun.MAX_PATH_BYTES]);

                    const path_in_dir = std.fs.path.joinZ(fixed_alloc.allocator(), &[_][]const u8{
                        "./",
                        ResolvePath.basename(src),
                    }) catch {
                        this.err = Syscall.Error.fromCode(bun.C.E.NAMETOOLONG, .rename);
                        return false;
                    };

                    switch (Syscall.renameat(this.cwd, src, this.target_fd.?, path_in_dir)) {
                        .err => |e| {
                            const target_path = ResolvePath.joinZ(&[_][]const u8{
                                this.target,
                                ResolvePath.basename(src),
                            }, .auto);

                            this.err = e.withPath(bun.default_allocator.dupeZ(u8, target_path[0..]) catch bun.outOfMemory());
                            return false;
                        },
                        else => {},
                    }

                    return true;
                }

                fn moveMultipleIntoDir(this: *@This()) void {
                    var buf: [bun.MAX_PATH_BYTES]u8 = undefined;
                    var fixed_alloc = std.heap.FixedBufferAllocator.init(buf[0..bun.MAX_PATH_BYTES]);

                    for (this.sources) |src_raw| {
                        if (this.error_signal.load(.SeqCst)) return;
                        defer fixed_alloc.reset();

                        const src = src_raw[0..std.mem.len(src_raw) :0];
                        if (!this.moveInDir(src, &buf)) {
                            return;
                        }
                    }
                }

                /// From the man pages of `mv`:
                /// ```txt
                /// As the rename(2) call does not work across file systems, mv uses cp(1) and rm(1) to accomplish the move.  The effect is equivalent to:
                ///     rm -f destination_path && \
                ///     cp -pRP source_file destination && \
                ///     rm -rf source_file
                /// ```
                fn moveAcrossFilesystems(this: *@This(), src: [:0]const u8, dest: [:0]const u8) void {
                    _ = this;
                    _ = src;
                    _ = dest;

                    // TODO
                }

                pub fn runFromMainThread(this: *@This()) void {
                    this.mv.batchedMoveTaskDone(this);
                }

                pub fn runFromMainThreadMini(this: *@This(), _: *void) void {
                    this.runFromMainThread();
                }
            };

            pub fn start(this: *Mv) Maybe(void) {
                return this.next();
            }

            pub fn writeFailingError(this: *Mv, buf: []const u8, exit_code: ExitCode) Maybe(void) {
                if (this.bltn.stderr.needsIO()) {
                    this.state = .{ .waiting_write_err = .{ .exit_code = exit_code } };
                    this.bltn.stderr.enqueue(this, buf);
                    return Maybe(void).success;
                }

                _ = this.bltn.writeNoIO(.stderr, buf);

                this.bltn.done(exit_code);
                return Maybe(void).success;
            }

            pub fn next(this: *Mv) Maybe(void) {
                while (!(this.state == .done or this.state == .err)) {
                    switch (this.state) {
                        .idle => {
                            if (this.parseOpts().asErr()) |e| {
                                const buf = switch (e) {
                                    .illegal_option => |opt_str| this.bltn.fmtErrorArena(.mv, "illegal option -- {s}\n", .{opt_str}),
                                    .show_usage => Builtin.Kind.mv.usageString(),
                                };

                                return this.writeFailingError(buf, 1);
                            }
                            this.state = .{
                                .check_target = .{
                                    .task = ShellMvCheckTargetTask{
                                        .mv = this,
                                        .cwd = this.bltn.parentCmd().base.shell.cwd_fd,
                                        .target = this.args.target,
                                        .task = .{
                                            // .event_loop = JSC.VirtualMachine.get().eventLoop(),
                                            .event_loop = this.bltn.parentCmd().base.eventLoop(),
                                            .concurrent_task = JSC.EventLoopTask.fromEventLoop(this.bltn.parentCmd().base.eventLoop()),
                                        },
                                    },
                                    .state = .running,
                                },
                            };
                            this.state.check_target.task.task.schedule();
                            return Maybe(void).success;
                        },
                        .check_target => {
                            if (this.state.check_target.state == .running) return Maybe(void).success;
                            const check_target = &this.state.check_target;

                            if (comptime bun.Environment.allow_assert) {
                                std.debug.assert(check_target.task.result != null);
                            }

                            const maybe_fd: ?bun.FileDescriptor = switch (check_target.task.result.?) {
                                .err => |e| brk: {
                                    defer bun.default_allocator.free(e.path);
                                    switch (e.getErrno()) {
                                        bun.C.E.NOENT => {
                                            // Means we are renaming entry, not moving to a directory
                                            if (this.args.sources.len == 1) break :brk null;

                                            const buf = this.bltn.fmtErrorArena(.mv, "{s}: No such file or directory\n", .{this.args.target});
                                            return this.writeFailingError(buf, 1);
                                        },
                                        else => {
                                            const sys_err = e.toSystemError();
                                            const buf = this.bltn.fmtErrorArena(.mv, "{s}: {s}\n", .{ sys_err.path.byteSlice(), sys_err.message.byteSlice() });
                                            return this.writeFailingError(buf, 1);
                                        },
                                    }
                                },
                                .result => |maybe_fd| maybe_fd,
                            };

                            // Trying to move multiple files into a file
                            if (maybe_fd == null and this.args.sources.len > 1) {
                                const buf = this.bltn.fmtErrorArena(.mv, "{s} is not a directory\n", .{this.args.target});
                                return this.writeFailingError(buf, 1);
                            }

                            const task_count = brk: {
                                const sources_len: f64 = @floatFromInt(this.args.sources.len);
                                const batch_size: f64 = @floatFromInt(ShellMvBatchedTask.BATCH_SIZE);
                                const task_count: usize = @intFromFloat(@ceil(sources_len / batch_size));
                                break :brk task_count;
                            };

                            this.args.target_fd = maybe_fd;
                            const cwd_fd = this.bltn.parentCmd().base.shell.cwd_fd;
                            const tasks = this.bltn.arena.allocator().alloc(ShellMvBatchedTask, task_count) catch bun.outOfMemory();
                            // Initialize tasks
                            {
                                var count = task_count;
                                const count_per_task = this.args.sources.len / ShellMvBatchedTask.BATCH_SIZE;
                                var i: usize = 0;
                                var j: usize = 0;
                                while (i < tasks.len -| 1) : (i += 1) {
                                    j += count_per_task;
                                    const sources = this.args.sources[j .. j + count_per_task];
                                    count -|= count_per_task;
                                    tasks[i] = ShellMvBatchedTask{
                                        .mv = this,
                                        .cwd = cwd_fd,
                                        .target = this.args.target,
                                        .target_fd = this.args.target_fd,
                                        .sources = sources,
                                        // We set this later
                                        .error_signal = undefined,
                                        .task = .{
                                            .concurrent_task = JSC.EventLoopTask.fromEventLoop(this.bltn.parentCmd().base.eventLoop()),
                                            .event_loop = this.bltn.parentCmd().base.eventLoop(),
                                        },
                                        .event_loop = this.bltn.parentCmd().base.eventLoop(),
                                    };
                                }

                                // Give remainder to last task
                                if (count > 0) {
                                    const sources = this.args.sources[j .. j + count];
                                    tasks[i] = ShellMvBatchedTask{
                                        .mv = this,
                                        .cwd = cwd_fd,
                                        .target = this.args.target,
                                        .target_fd = this.args.target_fd,
                                        .sources = sources,
                                        // We set this later
                                        .error_signal = undefined,
                                        .task = .{
                                            .event_loop = this.bltn.parentCmd().base.eventLoop(),
                                            .concurrent_task = JSC.EventLoopTask.fromEventLoop(this.bltn.parentCmd().base.eventLoop()),
                                        },
                                        .event_loop = this.bltn.parentCmd().base.eventLoop(),
                                    };
                                }
                            }

                            this.state = .{
                                .executing = .{
                                    .task_count = task_count,
                                    .error_signal = std.atomic.Value(bool).init(false),
                                    .tasks = tasks,
                                },
                            };

                            for (this.state.executing.tasks) |*t| {
                                t.error_signal = &this.state.executing.error_signal;
                                t.task.schedule();
                            }

                            return Maybe(void).success;
                        },
                        .executing => {
                            const exec = &this.state.executing;
                            _ = exec;
                            // if (exec.state == .idle) {
                            //     // 1. Check if target is directory or file
                            // }
                        },
                        .waiting_write_err => {
                            return Maybe(void).success;
                        },
                        .done, .err => unreachable,
                    }
                }

                if (this.state == .done) {
                    this.bltn.done(0);
                    return Maybe(void).success;
                }

                this.bltn.done(1);
                return Maybe(void).success;
            }

            pub fn onIOWriterChunk(this: *Mv, _: usize, e: ?JSC.SystemError) void {
                defer if (e) |err| err.deref();
                switch (this.state) {
                    .waiting_write_err => {
                        if (e != null) {
                            this.state = .err;
                            _ = this.next();
                            return;
                        }
                        this.bltn.done(this.state.waiting_write_err.exit_code);
                        return;
                    },
                    else => @panic("Invalid state"),
                }
            }

            pub fn checkTargetTaskDone(this: *Mv, task: *ShellMvCheckTargetTask) void {
                _ = task;

                if (comptime bun.Environment.allow_assert) {
                    std.debug.assert(this.state == .check_target);
                    std.debug.assert(this.state.check_target.task.result != null);
                }

                this.state.check_target.state = .done;
                _ = this.next();
                return;
            }

            pub fn batchedMoveTaskDone(this: *Mv, task: *ShellMvBatchedTask) void {
                if (comptime bun.Environment.allow_assert) {
                    std.debug.assert(this.state == .executing);
                    std.debug.assert(this.state.executing.tasks_done < this.state.executing.task_count);
                }

                var exec = &this.state.executing;

                if (task.err) |err| {
                    exec.error_signal.store(true, .SeqCst);
                    if (exec.err == null) {
                        exec.err = err;
                    } else {
                        bun.default_allocator.free(err.path);
                    }
                }

                exec.tasks_done += 1;
                if (exec.tasks_done >= exec.task_count) {
                    if (exec.err) |err| {
                        const buf = this.bltn.fmtErrorArena(.ls, "{s}\n", .{err.toSystemError().message.byteSlice()});
                        _ = this.writeFailingError(buf, err.errno);
                        return;
                    }
                    this.state = .done;

                    _ = this.next();
                    return;
                }
            }

            pub fn deinit(this: *Mv) void {
                if (this.args.target_fd != null and this.args.target_fd.? != bun.invalid_fd) {
                    _ = Syscall.close(this.args.target_fd.?);
                }
            }

            const Opts = struct {
                /// `-f`
                ///
                /// Do not prompt for confirmation before overwriting the destination path.  (The -f option overrides any previous -i or -n options.)
                force_overwrite: bool = true,
                /// `-h`
                ///
                /// If the target operand is a symbolic link to a directory, do not follow it.  This causes the mv utility to rename the file source to the destination path target rather than moving source into the
                /// directory referenced by target.
                no_dereference: bool = false,
                /// `-i`
                ///
                /// Cause mv to write a prompt to standard error before moving a file that would overwrite an existing file.  If the response from the standard input begins with the character ‘y’ or ‘Y’, the move is
                /// attempted.  (The -i option overrides any previous -f or -n options.)
                interactive_mode: bool = false,
                /// `-n`
                ///
                /// Do not overwrite an existing file.  (The -n option overrides any previous -f or -i options.)
                no_overwrite: bool = false,
                /// `-v`
                ///
                /// Cause mv to be verbose, showing files after they are moved.
                verbose_output: bool = false,

                const ParseError = union(enum) {
                    illegal_option: []const u8,
                    show_usage,
                };
            };

            pub fn parseOpts(this: *Mv) Result(void, Opts.ParseError) {
                const filepath_args = switch (this.parseFlags()) {
                    .ok => |args| args,
                    .err => |e| return .{ .err = e },
                };

                if (filepath_args.len < 2) {
                    return .{ .err = .show_usage };
                }

                this.args.sources = filepath_args[0 .. filepath_args.len - 1];
                this.args.target = filepath_args[filepath_args.len - 1][0..std.mem.len(filepath_args[filepath_args.len - 1]) :0];

                return .ok;
            }

            pub fn parseFlags(this: *Mv) Result([]const [*:0]const u8, Opts.ParseError) {
                const args = this.bltn.argsSlice();
                var idx: usize = 0;
                if (args.len == 0) {
                    return .{ .err = .show_usage };
                }

                while (idx < args.len) : (idx += 1) {
                    const flag = args[idx];
                    switch (this.parseFlag(flag[0..std.mem.len(flag)])) {
                        .done => {
                            const filepath_args = args[idx..];
                            return .{ .ok = filepath_args };
                        },
                        .continue_parsing => {},
                        .illegal_option => |opt_str| return .{ .err = .{ .illegal_option = opt_str } },
                    }
                }

                return .{ .err = .show_usage };
            }

            pub fn parseFlag(this: *Mv, flag: []const u8) union(enum) { continue_parsing, done, illegal_option: []const u8 } {
                if (flag.len == 0) return .done;
                if (flag[0] != '-') return .done;

                const small_flags = flag[1..];
                for (small_flags) |char| {
                    switch (char) {
                        'f' => {
                            this.opts.force_overwrite = true;
                            this.opts.interactive_mode = false;
                            this.opts.no_overwrite = false;
                        },
                        'h' => {
                            this.opts.no_dereference = true;
                        },
                        'i' => {
                            this.opts.interactive_mode = true;
                            this.opts.force_overwrite = false;
                            this.opts.no_overwrite = false;
                        },
                        'n' => {
                            this.opts.no_overwrite = true;
                            this.opts.force_overwrite = false;
                            this.opts.interactive_mode = false;
                        },
                        'v' => {
                            this.opts.verbose_output = true;
                        },
                        else => {
                            return .{ .illegal_option = "-" };
                        },
                    }
                }

                return .continue_parsing;
            }
        };

        pub const Rm = struct {
            bltn: *Builtin,
            opts: Opts,
            state: union(enum) {
                idle,
                parse_opts: struct {
                    args_slice: []const [*:0]const u8,
                    idx: u32 = 0,
                    state: union(enum) {
                        normal,
                        wait_write_err,
                    } = .normal,
                },
                exec: struct {
                    // task: RmTask,
                    filepath_args: []const [*:0]const u8,
                    total_tasks: usize,
                    err: ?Syscall.Error = null,
                    lock: std.Thread.Mutex = std.Thread.Mutex{},
                    error_signal: std.atomic.Value(bool) = .{ .raw = false },
                    output_done: std.atomic.Value(usize) = .{ .raw = 0 },
                    output_count: std.atomic.Value(usize) = .{ .raw = 0 },
                    state: union(enum) {
                        idle,
                        waiting: struct {
                            tasks_done: usize = 0,
                        },

                        pub fn tasksDone(this: *@This()) usize {
                            return switch (this.*) {
                                .idle => 0,
                                .waiting => this.waiting.tasks_done,
                            };
                        }
                    },

                    fn incrementOutputCount(this: *@This(), comptime thevar: @Type(.EnumLiteral)) void {
                        @fence(.SeqCst);
                        var atomicvar = &@field(this, @tagName(thevar));
                        const result = atomicvar.fetchAdd(1, .SeqCst);
                        log("[rm] {s}: {d} + 1", .{ @tagName(thevar), result });
                        return;
                    }

                    fn getOutputCount(this: *@This(), comptime thevar: @Type(.EnumLiteral)) usize {
                        @fence(.SeqCst);
                        var atomicvar = &@field(this, @tagName(thevar));
                        return atomicvar.load(.SeqCst);
                    }
                },
                done: struct { exit_code: ExitCode },
                err: ExitCode,
            } = .idle,

            pub const Opts = struct {
                /// `--no-preserve-root` / `--preserve-root`
                ///
                /// If set to false, then allow the recursive removal of the root directory.
                /// Safety feature to prevent accidental deletion of the root directory.
                preserve_root: bool = true,

                /// `-f`, `--force`
                ///
                /// Ignore nonexistent files and arguments, never prompt.
                force: bool = false,

                /// Configures how the user should be prompted on removal of files.
                prompt_behaviour: PromptBehaviour = .never,

                /// `-r`, `-R`, `--recursive`
                ///
                /// Remove directories and their contents recursively.
                recursive: bool = false,

                /// `-v`, `--verbose`
                ///
                /// Explain what is being done (prints which files/dirs are being deleted).
                verbose: bool = false,

                /// `-d`, `--dir`
                ///
                /// Remove empty directories. This option permits you to remove a directory
                /// without specifying `-r`/`-R`/`--recursive`, provided that the directory is
                /// empty.
                remove_empty_dirs: bool = false,

                const PromptBehaviour = union(enum) {
                    /// `--interactive=never`
                    ///
                    /// Default
                    never,

                    /// `-I`, `--interactive=once`
                    ///
                    /// Once before removing more than three files, or when removing recursively.
                    once: struct {
                        removed_count: u32 = 0,
                    },

                    /// `-i`, `--interactive=always`
                    ///
                    /// Prompt before every removal.
                    always,
                };
            };

            pub fn start(this: *Rm) Maybe(void) {
                return this.next();
            }

            pub noinline fn next(this: *Rm) Maybe(void) {
                while (this.state != .done and this.state != .err) {
                    switch (this.state) {
                        .idle => {
                            this.state = .{
                                .parse_opts = .{
                                    .args_slice = this.bltn.argsSlice(),
                                },
                            };
                            continue;
                        },
                        .parse_opts => {
                            var parse_opts = &this.state.parse_opts;
                            switch (parse_opts.state) {
                                .normal => {
                                    // This means there were no arguments or only
                                    // flag arguments meaning no positionals, in
                                    // either case we must print the usage error
                                    // string
                                    if (parse_opts.idx >= parse_opts.args_slice.len) {
                                        const error_string = Builtin.Kind.usageString(.rm);
                                        if (this.bltn.stderr.needsIO()) {
                                            parse_opts.state = .wait_write_err;
                                            this.bltn.stderr.enqueue(this, error_string);
                                            return Maybe(void).success;
                                        }

                                        _ = this.bltn.writeNoIO(.stderr, error_string);

                                        this.bltn.done(1);
                                        return Maybe(void).success;
                                    }

                                    const idx = parse_opts.idx;

                                    const arg_raw = parse_opts.args_slice[idx];
                                    const arg = arg_raw[0..std.mem.len(arg_raw)];

                                    switch (parseFlag(&this.opts, this.bltn, arg)) {
                                        .continue_parsing => {
                                            parse_opts.idx += 1;
                                            continue;
                                        },
                                        .done => {
                                            if (this.opts.recursive) {
                                                this.opts.remove_empty_dirs = true;
                                            }

                                            if (this.opts.prompt_behaviour != .never) {
                                                const buf = "rm: \"-i\" is not supported yet";
                                                if (this.bltn.stderr.needsIO()) {
                                                    parse_opts.state = .wait_write_err;
                                                    this.bltn.stderr.enqueue(this, buf);
                                                    continue;
                                                }

                                                _ = this.bltn.writeNoIO(.stderr, buf);

                                                this.bltn.done(1);
                                                return Maybe(void).success;
                                            }

                                            const filepath_args_start = idx;
                                            const filepath_args = parse_opts.args_slice[filepath_args_start..];

                                            // Check that non of the paths will delete the root
                                            {
                                                var buf: [bun.MAX_PATH_BYTES]u8 = undefined;
                                                const cwd = switch (Syscall.getcwd(&buf)) {
                                                    .err => |err| {
                                                        return .{ .err = err };
                                                    },
                                                    .result => |cwd| cwd,
                                                };

                                                for (filepath_args) |filepath| {
                                                    const path = filepath[0..bun.len(filepath)];
                                                    const resolved_path = if (ResolvePath.Platform.auto.isAbsolute(path)) path else bun.path.join(&[_][]const u8{ cwd, path }, .auto);
                                                    const is_root = brk: {
                                                        const normalized = bun.path.normalizeString(resolved_path, false, .auto);
                                                        const dirname = ResolvePath.dirname(normalized, .auto);
                                                        const is_root = std.mem.eql(u8, dirname, "");
                                                        break :brk is_root;
                                                    };

                                                    if (is_root) {
                                                        if (this.bltn.stderr.needsIO()) {
                                                            parse_opts.state = .wait_write_err;
                                                            this.bltn.stderr.enqueueFmtBltn(this, .rm, "\"{s}\" may not be removed\n", .{resolved_path});
                                                            return Maybe(void).success;
                                                        }

                                                        const error_string = this.bltn.fmtErrorArena(.rm, "\"{s}\" may not be removed\n", .{resolved_path});

                                                        _ = this.bltn.writeNoIO(.stderr, error_string);

                                                        this.bltn.done(1);
                                                        return Maybe(void).success;
                                                    }
                                                }
                                            }

                                            const total_tasks = filepath_args.len;
                                            this.state = .{
                                                .exec = .{
                                                    .filepath_args = filepath_args,
                                                    .total_tasks = total_tasks,
                                                    .state = .idle,
                                                    .output_done = std.atomic.Value(usize).init(0),
                                                    .output_count = std.atomic.Value(usize).init(0),
                                                },
                                            };
                                            // this.state.exec.task.schedule();
                                            // return Maybe(void).success;
                                            continue;
                                        },
                                        .illegal_option => {
                                            const error_string = "rm: illegal option -- -\n";
                                            if (this.bltn.stderr.needsIO()) {
                                                parse_opts.state = .wait_write_err;
                                                this.bltn.stderr.enqueue(this, error_string);
                                                return Maybe(void).success;
                                            }

                                            _ = this.bltn.writeNoIO(.stderr, error_string);

                                            this.bltn.done(1);
                                            return Maybe(void).success;
                                        },
                                        .illegal_option_with_flag => {
                                            const flag = arg;
                                            if (this.bltn.stderr.needsIO()) {
                                                parse_opts.state = .wait_write_err;
                                                this.bltn.stderr.enqueueFmtBltn(this, .rm, "illegal option -- {s}\n", .{flag[1..]});
                                                return Maybe(void).success;
                                            }
                                            const error_string = this.bltn.fmtErrorArena(.rm, "illegal option -- {s}\n", .{flag[1..]});

                                            _ = this.bltn.writeNoIO(.stderr, error_string);

                                            this.bltn.done(1);
                                            return Maybe(void).success;
                                        },
                                    }
                                },
                                .wait_write_err => {
                                    @panic("Invalid");
                                    // // Errored
                                    // if (parse_opts.state.wait_write_err.err) |e| {
                                    //     this.state = .{ .err = e };
                                    //     continue;
                                    // }

                                    // // Done writing
                                    // if (this.state.parse_opts.state.wait_write_err.remain() == 0) {
                                    //     this.state = .{ .done = .{ .exit_code = 0 } };
                                    //     continue;
                                    // }

                                    // // yield execution to continue writing
                                    // return Maybe(void).success;
                                },
                            }
                        },
                        .exec => {
                            const cwd = this.bltn.parentCmd().base.shell.cwd_fd;
                            // Schedule task
                            if (this.state.exec.state == .idle) {
                                this.state.exec.state = .{ .waiting = .{} };
                                for (this.state.exec.filepath_args) |root_raw| {
                                    const root = root_raw[0..std.mem.len(root_raw)];
                                    const root_path_string = bun.PathString.init(root[0..root.len]);
                                    const is_absolute = ResolvePath.Platform.auto.isAbsolute(root);
                                    var task = ShellRmTask.create(root_path_string, this, cwd, &this.state.exec.error_signal, is_absolute);
                                    task.schedule();
                                    // task.
                                }
                            }

                            // do nothing
                            return Maybe(void).success;
                        },
                        .done, .err => unreachable,
                    }
                }

                if (this.state == .done) {
                    this.bltn.done(0);
                    return Maybe(void).success;
                }

                if (this.state == .err) {
                    this.bltn.done(this.state.err);
                    return Maybe(void).success;
                }

                return Maybe(void).success;
            }

            pub fn onIOWriterChunk(this: *Rm, _: usize, e: ?JSC.SystemError) void {
                log("Rm(0x{x}).onIOWriterChunk()", .{@intFromPtr(this)});
                if (comptime bun.Environment.allow_assert) {
                    std.debug.assert((this.state == .parse_opts and this.state.parse_opts.state == .wait_write_err) or
                        (this.state == .exec and this.state.exec.state == .waiting and this.state.exec.output_count.load(.SeqCst) > 0));
                }

                if (this.state == .exec and this.state.exec.state == .waiting) {
                    log("Rm(0x{x}) output done={d} output count={d}", .{ @intFromPtr(this), this.state.exec.getOutputCount(.output_done), this.state.exec.getOutputCount(.output_count) });
                    this.state.exec.incrementOutputCount(.output_done);
                    if (this.state.exec.state.tasksDone() >= this.state.exec.total_tasks and this.state.exec.getOutputCount(.output_done) >= this.state.exec.getOutputCount(.output_count)) {
                        const code: ExitCode = if (this.state.exec.err != null) 1 else 0;
                        this.bltn.done(code);
                        return;
                    }
                    return;
                }

                if (e != null) {
                    defer e.?.deref();
                    this.state = .{ .err = @intFromEnum(e.?.getErrno()) };
                    this.bltn.done(e.?.getErrno());
                    return;
                }

                this.bltn.done(1);
                return;
            }

            // pub fn writeToStdoutFromAsyncTask(this: *Rm, comptime fmt: []const u8, args: anytype) Maybe(void) {
            //     const buf = this.rm.bltn.fmtErrorArena(null, fmt, args);
            //     if (!this.rm.bltn.stdout.needsIO()) {
            //         this.state.exec.lock.lock();
            //         defer this.state.exec.lock.unlock();
            //         _ = this.rm.bltn.writeNoIO(.stdout, buf);
            //         return Maybe(void).success;
            //     }

            //     var written: usize = 0;
            //     while (written < buf.len) : (written += switch (Syscall.write(this.rm.bltn.stdout.fd, buf)) {
            //         .err => |e| return Maybe(void).initErr(e),
            //         .result => |n| n,
            //     }) {}

            //     return Maybe(void).success;
            // }

            pub fn deinit(this: *Rm) void {
                _ = this;
            }

            const ParseFlagsResult = enum {
                continue_parsing,
                done,
                illegal_option,
                illegal_option_with_flag,
            };

            fn parseFlag(this: *Opts, bltn: *Builtin, flag: []const u8) ParseFlagsResult {
                _ = bltn;
                if (flag.len == 0) return .done;
                if (flag[0] != '-') return .done;
                if (flag.len > 2 and flag[1] == '-') {
                    if (bun.strings.eqlComptime(flag, "--preserve-root")) {
                        this.preserve_root = true;
                        return .continue_parsing;
                    } else if (bun.strings.eqlComptime(flag, "--no-preserve-root")) {
                        this.preserve_root = false;
                        return .continue_parsing;
                    } else if (bun.strings.eqlComptime(flag, "--recursive")) {
                        this.recursive = true;
                        return .continue_parsing;
                    } else if (bun.strings.eqlComptime(flag, "--verbose")) {
                        this.verbose = true;
                        return .continue_parsing;
                    } else if (bun.strings.eqlComptime(flag, "--dir")) {
                        this.remove_empty_dirs = true;
                        return .continue_parsing;
                    } else if (bun.strings.eqlComptime(flag, "--interactive=never")) {
                        this.prompt_behaviour = .never;
                        return .continue_parsing;
                    } else if (bun.strings.eqlComptime(flag, "--interactive=once")) {
                        this.prompt_behaviour = .{ .once = .{} };
                        return .continue_parsing;
                    } else if (bun.strings.eqlComptime(flag, "--interactive=always")) {
                        this.prompt_behaviour = .always;
                        return .continue_parsing;
                    }

                    // try bltn.write_err(&bltn.stderr, .rm, "illegal option -- -\n", .{});
                    return .illegal_option;
                }

                const small_flags = flag[1..];
                for (small_flags) |char| {
                    switch (char) {
                        'f' => {
                            this.force = true;
                            this.prompt_behaviour = .never;
                        },
                        'r', 'R' => {
                            this.recursive = true;
                        },
                        'v' => {
                            this.verbose = true;
                        },
                        'd' => {
                            this.remove_empty_dirs = true;
                        },
                        'i' => {
                            this.prompt_behaviour = .{ .once = .{} };
                        },
                        'I' => {
                            this.prompt_behaviour = .always;
                        },
                        else => {
                            // try bltn.write_err(&bltn.stderr, .rm, "illegal option -- {s}\n", .{flag[1..]});
                            return .illegal_option_with_flag;
                        },
                    }
                }

                return .continue_parsing;
            }

            pub fn onShellRmTaskDone(this: *Rm, task: *ShellRmTask) void {
                var exec = &this.state.exec;
                const tasks_done = switch (exec.state) {
                    .idle => @panic("Invalid state"),
                    .waiting => brk: {
                        exec.state.waiting.tasks_done += 1;
                        const amt = exec.state.waiting.tasks_done;
                        if (task.err) |err| {
                            exec.err = err;
                            const error_string = this.bltn.taskErrorToString(.rm, err);
                            if (!this.bltn.stderr.needsIO()) {
                                _ = this.bltn.writeNoIO(.stderr, error_string);
                            } else {
                                log("Rm(0x{x}) task=0x{x} ERROR={s}", .{ @intFromPtr(this), @intFromPtr(task), error_string });
                                exec.incrementOutputCount(.output_count);
                                this.bltn.stderr.enqueue(this, error_string);
                                return;
                            }
                        }
                        break :brk amt;
                    },
                };

                log("ShellRmTask(0x{x}, task={s})", .{ @intFromPtr(task), task.root_path });
                // Wait until all tasks done and all output is written
                if (tasks_done >= this.state.exec.total_tasks and
                    exec.getOutputCount(.output_done) >= exec.getOutputCount(.output_count))
                {
                    this.state = .{ .done = .{ .exit_code = if (exec.err) |theerr| theerr.errno else 0 } };
                    _ = this.next();
                    return;
                }
            }

            fn writeVerbose(this: *Rm, verbose: *ShellRmTask.DirTask) void {
                if (!this.bltn.stdout.needsIO()) {
                    _ = this.bltn.writeNoIO(.stdout, verbose.deleted_entries.items[0..]);
                    // _ = this.state.exec.output_done.fetchAdd(1, .SeqCst);
                    _ = this.state.exec.incrementOutputCount(.output_done);
                    if (this.state.exec.state.tasksDone() >= this.state.exec.total_tasks and this.state.exec.getOutputCount(.output_done) >= this.state.exec.getOutputCount(.output_count)) {
                        this.bltn.done(if (this.state.exec.err != null) @as(ExitCode, 1) else @as(ExitCode, 0));
                        return;
                    }
                    return;
                }
                const buf = verbose.takeDeletedEntries();
                defer buf.deinit();
                this.bltn.stdout.enqueue(this, buf.items[0..]);
            }

            pub const ShellRmTask = struct {
                const print = bun.Output.scoped(.AsyncRmTask, false);

                // const MAX_FDS_OPEN: u8 = 16;

                rm: *Rm,
                opts: Opts,

                cwd: bun.FileDescriptor,
                cwd_path: ?CwdPath = if (bun.Environment.isPosix) 0 else null,

                root_task: DirTask,
                root_path: bun.PathString = bun.PathString.empty,
                root_is_absolute: bool,

                // fds_opened: u8 = 0,

                error_signal: *std.atomic.Value(bool),
                err_mutex: bun.Lock = bun.Lock.init(),
                err: ?Syscall.Error = null,

                event_loop: JSC.EventLoopHandle,
                concurrent_task: JSC.EventLoopTask,
                task: JSC.WorkPoolTask = .{
                    .callback = workPoolCallback,
                },
                join_style: JoinStyle,

                /// On Windows we allow posix path separators
                /// But this results in weird looking paths if we use our path.join function which uses the platform separator:
                /// `foo/bar + baz -> foo/bar\baz`
                ///
                /// So detect which path separator the user is using and prefer that.
                /// If both are used, pick the first one.
                const JoinStyle = union(enum) {
                    posix,
                    windows,

                    pub fn fromPath(p: bun.PathString) JoinStyle {
                        if (comptime bun.Environment.isPosix) return .posix;
                        const backslash = std.mem.indexOfScalar(u8, p.slice(), '\\') orelse std.math.maxInt(usize);
                        const forwardslash = std.mem.indexOfScalar(u8, p.slice(), '/') orelse std.math.maxInt(usize);
                        if (forwardslash <= backslash)
                            return .posix;
                        return .windows;
                    }
                };

                const CwdPath = if (bun.Environment.isWindows) [:0]const u8 else u0;

                const ParentRmTask = @This();

                pub const DirTask = struct {
                    task_manager: *ParentRmTask,
                    parent_task: ?*DirTask,
                    path: [:0]const u8,
                    is_absolute: bool = false,
                    subtask_count: std.atomic.Value(usize),
                    need_to_wait: std.atomic.Value(bool) = std.atomic.Value(bool).init(false),
                    deleting_after_waiting_for_children: std.atomic.Value(bool) = std.atomic.Value(bool).init(false),
                    kind_hint: EntryKindHint,
                    task: JSC.WorkPoolTask = .{ .callback = runFromThreadPool },
                    deleted_entries: std.ArrayList(u8),
                    concurrent_task: JSC.EventLoopTask,

                    const EntryKindHint = enum { idk, dir, file };

                    pub fn takeDeletedEntries(this: *DirTask) std.ArrayList(u8) {
                        print("DirTask(0x{x} path={s}) takeDeletedEntries", .{ @intFromPtr(this), this.path });
                        const ret = this.deleted_entries;
                        this.deleted_entries = std.ArrayList(u8).init(ret.allocator);
                        return ret;
                    }

                    pub fn runFromMainThread(this: *DirTask) void {
                        print("DirTask(0x{x}, path={s}) runFromMainThread", .{ @intFromPtr(this), this.path });
                        this.task_manager.rm.writeVerbose(this);
                    }

                    pub fn runFromMainThreadMini(this: *DirTask, _: *void) void {
                        this.runFromMainThread();
                    }

                    pub fn runFromThreadPool(task: *JSC.WorkPoolTask) void {
                        var this: *DirTask = @fieldParentPtr(DirTask, "task", task);
                        this.runFromThreadPoolImpl();
                    }

                    fn runFromThreadPoolImpl(this: *DirTask) void {
                        defer {
                            if (!this.deleting_after_waiting_for_children.load(.SeqCst)) {
                                this.postRun();
                            }
                        }

                        // Root, get cwd path on windows
                        if (bun.Environment.isWindows) {
                            if (this.parent_task == null) {
                                var buf: [bun.MAX_PATH_BYTES]u8 = undefined;
                                const cwd_path = switch (Syscall.getFdPath(this.task_manager.cwd, &buf)) {
                                    .result => |p| bun.default_allocator.dupeZ(u8, p) catch bun.outOfMemory(),
                                    .err => |err| {
                                        print("[runFromThreadPoolImpl:getcwd] DirTask({x}) failed: {s}: {s}", .{ @intFromPtr(this), @tagName(err.getErrno()), err.path });
                                        this.task_manager.err_mutex.lock();
                                        defer this.task_manager.err_mutex.unlock();
                                        if (this.task_manager.err == null) {
                                            this.task_manager.err = err;
                                            this.task_manager.error_signal.store(true, .SeqCst);
                                        }
                                        return;
                                    },
                                };
                                this.task_manager.cwd_path = cwd_path;
                            }
                        }

                        print("DirTask: {s}", .{this.path});
                        this.is_absolute = ResolvePath.Platform.auto.isAbsolute(this.path[0..this.path.len]);
                        switch (this.task_manager.removeEntry(this, this.is_absolute)) {
                            .err => |err| {
                                print("[runFromThreadPoolImpl] DirTask({x}) failed: {s}: {s}", .{ @intFromPtr(this), @tagName(err.getErrno()), err.path });
                                this.task_manager.err_mutex.lock();
                                defer this.task_manager.err_mutex.unlock();
                                if (this.task_manager.err == null) {
                                    this.task_manager.err = err;
                                    this.task_manager.error_signal.store(true, .SeqCst);
                                } else {
                                    bun.default_allocator.free(err.path);
                                }
                            },
                            .result => {},
                        }
                    }

                    fn handleErr(this: *DirTask, err: Syscall.Error) void {
                        print("[handleErr] DirTask({x}) failed: {s}: {s}", .{ @intFromPtr(this), @tagName(err.getErrno()), err.path });
                        this.task_manager.err_mutex.lock();
                        defer this.task_manager.err_mutex.unlock();
                        if (this.task_manager.err == null) {
                            this.task_manager.err = err;
                            this.task_manager.error_signal.store(true, .SeqCst);
                        } else {
                            bun.default_allocator.free(err.path);
                        }
                    }

                    pub fn postRun(this: *DirTask) void {
                        print("DirTask(0x{x}, path={s}) postRun", .{ @intFromPtr(this), this.path });
                        // // This is true if the directory has subdirectories
                        // // that need to be deleted
                        if (this.need_to_wait.load(.SeqCst)) return;

                        // We have executed all the children of this task
                        if (this.subtask_count.fetchSub(1, .SeqCst) == 1) {
                            defer {
                                if (this.task_manager.opts.verbose)
                                    this.queueForWrite()
                                else
                                    this.deinit();
                            }

                            // If we have a parent and we are the last child, now we can delete the parent
                            if (this.parent_task != null) {
                                // It's possible that we queued this subdir task and it finished, while the parent
                                // was still in the `removeEntryDir` function
                                const tasks_left_before_decrement = this.parent_task.?.subtask_count.fetchSub(1, .SeqCst);
                                const parent_still_in_remove_entry_dir = !this.parent_task.?.need_to_wait.load(.Monotonic);
                                if (!parent_still_in_remove_entry_dir and tasks_left_before_decrement == 2) {
                                    this.parent_task.?.deleteAfterWaitingForChildren();
                                }
                                return;
                            }

                            // Otherwise we are root task
                            this.task_manager.finishConcurrently();
                        }

                        // Otherwise need to wait
                    }

                    pub fn deleteAfterWaitingForChildren(this: *DirTask) void {
                        print("DirTask(0x{x}, path={s}) deleteAfterWaitingForChildren", .{ @intFromPtr(this), this.path });
                        // `runFromMainThreadImpl` has a `defer this.postRun()` so need to set this to true to skip that
                        this.deleting_after_waiting_for_children.store(true, .SeqCst);
                        this.need_to_wait.store(false, .SeqCst);
                        var do_post_run = true;
                        defer {
                            if (do_post_run) this.postRun();
                        }
                        if (this.task_manager.error_signal.load(.SeqCst)) {
                            return;
                        }

                        switch (this.task_manager.removeEntryDirAfterChildren(this)) {
                            .err => |e| {
                                print("[deleteAfterWaitingForChildren] DirTask({x}) failed: {s}: {s}", .{ @intFromPtr(this), @tagName(e.getErrno()), e.path });
                                this.task_manager.err_mutex.lock();
                                defer this.task_manager.err_mutex.unlock();
                                if (this.task_manager.err == null) {
                                    this.task_manager.err = e;
                                } else {
                                    bun.default_allocator.free(e.path);
                                }
                            },
                            .result => |deleted| {
                                if (!deleted) {
                                    do_post_run = false;
                                }
                            },
                        }
                    }

                    pub fn queueForWrite(this: *DirTask) void {
                        log("DirTask(0x{x}, path={s}) queueForWrite to_write={d}", .{ @intFromPtr(this), this.path, this.deleted_entries.items.len });
                        if (this.deleted_entries.items.len == 0) return;
                        if (this.task_manager.event_loop == .js) {
                            this.task_manager.event_loop.js.enqueueTaskConcurrent(this.concurrent_task.js.from(this, .manual_deinit));
                        } else {
                            this.task_manager.event_loop.mini.enqueueTaskConcurrent(this.concurrent_task.mini.from(this, "runFromMainThreadMini"));
                        }
                    }

                    pub fn deinit(this: *DirTask) void {
                        this.deleted_entries.deinit();
                        // The root's path string is from Rm's argv so don't deallocate it
                        // And the root task is actually a field on the struct of the AsyncRmTask so don't deallocate it either
                        if (this.parent_task != null) {
                            bun.default_allocator.free(this.path);
                            bun.default_allocator.destroy(this);
                        }
                    }
                };

                pub fn create(root_path: bun.PathString, rm: *Rm, cwd: bun.FileDescriptor, error_signal: *std.atomic.Value(bool), is_absolute: bool) *ShellRmTask {
                    const task = bun.default_allocator.create(ShellRmTask) catch bun.outOfMemory();
                    task.* = ShellRmTask{
                        .rm = rm,
                        .opts = rm.opts,
                        .cwd = cwd,
                        .root_path = root_path,
                        .root_task = DirTask{
                            .task_manager = task,
                            .parent_task = null,
                            .path = root_path.sliceAssumeZ(),
                            .subtask_count = std.atomic.Value(usize).init(1),
                            .kind_hint = .idk,
                            .deleted_entries = std.ArrayList(u8).init(bun.default_allocator),
                            .concurrent_task = JSC.EventLoopTask.fromEventLoop(rm.bltn.eventLoop()),
                        },
                        .event_loop = rm.bltn.parentCmd().base.eventLoop(),
                        .concurrent_task = JSC.EventLoopTask.fromEventLoop(rm.bltn.eventLoop()),
                        .error_signal = error_signal,
                        .root_is_absolute = is_absolute,
                        .join_style = JoinStyle.fromPath(root_path),
                    };
                    return task;
                }

                pub fn schedule(this: *@This()) void {
                    JSC.WorkPool.schedule(&this.task);
                }

                pub fn enqueue(this: *ShellRmTask, parent_dir: *DirTask, path: [:0]const u8, is_absolute: bool, kind_hint: DirTask.EntryKindHint) void {
                    if (this.error_signal.load(.SeqCst)) {
                        return;
                    }
                    const new_path = this.join(
                        bun.default_allocator,
                        &[_][]const u8{
                            parent_dir.path[0..parent_dir.path.len],
                            path[0..path.len],
                        },
                        is_absolute,
                    );
                    this.enqueueNoJoin(parent_dir, new_path, kind_hint);
                }

                pub fn enqueueNoJoin(this: *ShellRmTask, parent_task: *DirTask, path: [:0]const u8, kind_hint: DirTask.EntryKindHint) void {
                    defer print("enqueue: {s} {s}", .{ path, @tagName(kind_hint) });

                    if (this.error_signal.load(.SeqCst)) {
                        return;
                    }

                    // if (this.opts.verbose) {
                    //     // _ = this.rm.state.exec.output_count.fetchAdd(1, .SeqCst);
                    //     _ = this.rm.state.exec.incrementOutputCount(.output_count);
                    // }

                    var subtask = bun.default_allocator.create(DirTask) catch bun.outOfMemory();
                    subtask.* = DirTask{
                        .task_manager = this,
                        .path = path,
                        .parent_task = parent_task,
                        .subtask_count = std.atomic.Value(usize).init(1),
                        .kind_hint = kind_hint,
                        .deleted_entries = std.ArrayList(u8).init(bun.default_allocator),
                        .concurrent_task = JSC.EventLoopTask.fromEventLoop(this.event_loop),
                    };
                    std.debug.assert(parent_task.subtask_count.fetchAdd(1, .Monotonic) > 0);

                    JSC.WorkPool.schedule(&subtask.task);
                }

                pub fn getcwd(this: *ShellRmTask) if (bun.Environment.isWindows) CwdPath else bun.FileDescriptor {
                    return if (bun.Environment.isWindows) this.cwd_path.? else bun.toFD(this.cwd);
                }

                pub fn verboseDeleted(this: *@This(), dir_task: *DirTask, path: [:0]const u8) Maybe(void) {
                    print("deleted: {s}", .{path[0..path.len]});
                    if (!this.opts.verbose) return Maybe(void).success;
                    if (dir_task.deleted_entries.items.len == 0) {
                        print("DirTask(0x{x}, {s}) Incrementing output count (deleted={s})", .{ @intFromPtr(dir_task), dir_task.path, path });
                        _ = this.rm.state.exec.incrementOutputCount(.output_count);
                    }
                    dir_task.deleted_entries.appendSlice(path[0..path.len]) catch bun.outOfMemory();
                    dir_task.deleted_entries.append('\n') catch bun.outOfMemory();
                    return Maybe(void).success;
                }

                pub fn finishConcurrently(this: *ShellRmTask) void {
                    print("finishConcurrently", .{});
                    if (this.event_loop == .js) {
                        this.event_loop.js.enqueueTaskConcurrent(this.concurrent_task.js.from(this, .manual_deinit));
                    } else {
                        this.event_loop.mini.enqueueTaskConcurrent(this.concurrent_task.mini.from(this, "runFromMainThreadMini"));
                    }
                }

                pub fn bufJoin(this: *ShellRmTask, buf: *[bun.MAX_PATH_BYTES]u8, parts: []const []const u8, syscall_tag: Syscall.Tag) Maybe([:0]const u8) {
                    _ = syscall_tag; // autofix

                    // var fixed_buf_allocator = std.heap.FixedBufferAllocator.init(buf[0..]);
                    if (this.join_style == .posix) {
                        return .{ .result = ResolvePath.joinZBuf(buf, parts, .posix) };
                        // return .{ .result = std.fs.path.joinZ(fixed_buf_allocator.allocator(), parts) catch return Maybe([:0]u8).initErr(Syscall.Error.fromCode(bun.C.E.NAMETOOLONG, syscall_tag)) };
                    } else return .{ .result = ResolvePath.joinZBuf(buf, parts, .windows) };
                }

                pub fn removeEntry(this: *ShellRmTask, dir_task: *DirTask, is_absolute: bool) Maybe(void) {
                    var remove_child_vtable = RemoveFileVTable{
                        .task = this,
                        .child_of_dir = false,
                    };
                    var buf: [bun.MAX_PATH_BYTES]u8 = undefined;
                    switch (dir_task.kind_hint) {
                        .idk, .file => return this.removeEntryFile(dir_task, dir_task.path, is_absolute, &buf, &remove_child_vtable),
                        .dir => return this.removeEntryDir(dir_task, is_absolute, &buf),
                    }
                }

                fn removeEntryDir(this: *ShellRmTask, dir_task: *DirTask, is_absolute: bool, buf: *[bun.MAX_PATH_BYTES]u8) Maybe(void) {
                    const path = dir_task.path;
                    const dirfd = this.cwd;
                    print("removeEntryDir({s})", .{path});

                    // If `-d` is specified without `-r` then we can just use `rmdirat`
                    if (this.opts.remove_empty_dirs and !this.opts.recursive) out_to_iter: {
                        var delete_state = RemoveFileParent{
                            .task = this,
                            .treat_as_dir = true,
                            .allow_enqueue = false,
                        };
                        while (delete_state.treat_as_dir) {
                            switch (ShellSyscall.rmdirat(dirfd, path)) {
                                .result => return Maybe(void).success,
                                .err => |e| {
                                    switch (e.getErrno()) {
                                        bun.C.E.NOENT => {
                                            if (this.opts.force) return this.verboseDeleted(dir_task, path);
                                            return .{ .err = this.errorWithPath(e, path) };
                                        },
                                        bun.C.E.NOTDIR => {
                                            delete_state.treat_as_dir = false;
                                            if (this.removeEntryFile(dir_task, dir_task.path, is_absolute, buf, &delete_state).asErr()) |err| {
                                                return .{ .err = this.errorWithPath(err, path) };
                                            }
                                            if (!delete_state.treat_as_dir) return Maybe(void).success;
                                            if (delete_state.treat_as_dir) break :out_to_iter;
                                        },
                                        else => return .{ .err = this.errorWithPath(e, path) },
                                    }
                                },
                            }
                        }
                    }

                    if (!this.opts.recursive) {
                        return Maybe(void).initErr(Syscall.Error.fromCode(bun.C.E.ISDIR, .TODO).withPath(bun.default_allocator.dupeZ(u8, dir_task.path) catch bun.outOfMemory()));
                    }

                    const flags = os.O.DIRECTORY | os.O.RDONLY;
                    const fd = switch (ShellSyscall.openat(dirfd, path, flags, 0)) {
                        .result => |fd| fd,
                        .err => |e| {
                            switch (e.getErrno()) {
                                bun.C.E.NOENT => {
                                    if (this.opts.force) return this.verboseDeleted(dir_task, path);
                                    return .{ .err = this.errorWithPath(e, path) };
                                },
                                bun.C.E.NOTDIR => {
                                    return this.removeEntryFile(dir_task, dir_task.path, is_absolute, buf, &DummyRemoveFile.dummy);
                                },
                                else => return .{ .err = this.errorWithPath(e, path) },
                            }
                        },
                    };

                    var close_fd = true;
                    defer {
                        // On posix we can close the file descriptor whenever, but on Windows
                        // we need to close it BEFORE we delete
                        if (close_fd) {
                            _ = Syscall.close(fd);
                        }
                    }

                    if (this.error_signal.load(.SeqCst)) {
                        return Maybe(void).success;
                    }

                    var iterator = DirIterator.iterate(fd.asDir(), .u8);
                    var entry = iterator.next();

                    var remove_child_vtable = RemoveFileVTable{
                        .task = this,
                        .child_of_dir = true,
                    };

                    var i: usize = 0;
                    while (switch (entry) {
                        .err => |err| {
                            return .{ .err = this.errorWithPath(err, path) };
                        },
                        .result => |ent| ent,
                    }) |current| : (entry = iterator.next()) {
                        print("dir({s}) entry({s}, {s})", .{ path, current.name.slice(), @tagName(current.kind) });
                        // TODO this seems bad maybe better to listen to kqueue/epoll event
                        if (fastMod(i, 4) == 0 and this.error_signal.load(.SeqCst)) return Maybe(void).success;

                        defer i += 1;
                        switch (current.kind) {
                            .directory => {
                                this.enqueue(dir_task, current.name.sliceAssumeZ(), is_absolute, .dir);
                            },
                            else => {
                                const name = current.name.sliceAssumeZ();
                                const file_path = switch (this.bufJoin(
                                    buf,
                                    &[_][]const u8{
                                        path[0..path.len],
                                        name[0..name.len],
                                    },
                                    .unlink,
                                )) {
                                    .err => |e| return .{ .err = e },
                                    .result => |p| p,
                                };

                                switch (this.removeEntryFile(dir_task, file_path, is_absolute, buf, &remove_child_vtable)) {
                                    .err => |e| return .{ .err = this.errorWithPath(e, current.name.sliceAssumeZ()) },
                                    .result => {},
                                }
                            },
                        }
                    }

                    // Need to wait for children to finish
                    if (dir_task.subtask_count.load(.SeqCst) > 1) {
                        close_fd = true;
                        dir_task.need_to_wait.store(true, .SeqCst);
                        return Maybe(void).success;
                    }

                    if (this.error_signal.load(.SeqCst)) return Maybe(void).success;

                    if (bun.Environment.isWindows) {
                        close_fd = false;
                        _ = Syscall.close(fd);
                    }

                    print("[removeEntryDir] remove after children {s}", .{path});
                    switch (ShellSyscall.unlinkatWithFlags(this.getcwd(), path, std.os.AT.REMOVEDIR)) {
                        .result => {
                            switch (this.verboseDeleted(dir_task, path)) {
                                .err => |e| return .{ .err = e },
                                else => {},
                            }
                            return Maybe(void).success;
                        },
                        .err => |e| {
                            switch (e.getErrno()) {
                                bun.C.E.NOENT => {
                                    if (this.opts.force) {
                                        switch (this.verboseDeleted(dir_task, path)) {
                                            .err => |e2| return .{ .err = e2 },
                                            else => {},
                                        }
                                        return Maybe(void).success;
                                    }

                                    return .{ .err = this.errorWithPath(e, path) };
                                },
                                else => return .{ .err = e },
                            }
                        },
                    }
                }

                const DummyRemoveFile = struct {
                    var dummy: @This() = std.mem.zeroes(@This());

                    pub fn onIsDir(this: *@This(), parent_dir_task: *DirTask, path: [:0]const u8, is_absolute: bool, buf: *[bun.MAX_PATH_BYTES]u8) Maybe(void) {
                        _ = this; // autofix
                        _ = parent_dir_task; // autofix
                        _ = path; // autofix
                        _ = is_absolute; // autofix
                        _ = buf; // autofix

                        return Maybe(void).success;
                    }

                    pub fn onDirNotEmpty(this: *@This(), parent_dir_task: *DirTask, path: [:0]const u8, is_absolute: bool, buf: *[bun.MAX_PATH_BYTES]u8) Maybe(void) {
                        _ = this; // autofix
                        _ = parent_dir_task; // autofix
                        _ = path; // autofix
                        _ = is_absolute; // autofix
                        _ = buf; // autofix

                        return Maybe(void).success;
                    }
                };

                const RemoveFileVTable = struct {
                    task: *ShellRmTask,
                    child_of_dir: bool,

                    pub fn onIsDir(this: *@This(), parent_dir_task: *DirTask, path: [:0]const u8, is_absolute: bool, buf: *[bun.MAX_PATH_BYTES]u8) Maybe(void) {
                        if (this.child_of_dir) {
                            this.task.enqueueNoJoin(parent_dir_task, bun.default_allocator.dupeZ(u8, path) catch bun.outOfMemory(), .dir);
                            return Maybe(void).success;
                        }
                        return this.task.removeEntryDir(parent_dir_task, is_absolute, buf);
                    }

                    pub fn onDirNotEmpty(this: *@This(), parent_dir_task: *DirTask, path: [:0]const u8, is_absolute: bool, buf: *[bun.MAX_PATH_BYTES]u8) Maybe(void) {
                        if (this.child_of_dir) return .{ .result = this.task.enqueueNoJoin(parent_dir_task, bun.default_allocator.dupeZ(u8, path) catch bun.outOfMemory(), .dir) };
                        return this.task.removeEntryDir(parent_dir_task, is_absolute, buf);
                    }
                };

                const RemoveFileParent = struct {
                    task: *ShellRmTask,
                    treat_as_dir: bool,
                    allow_enqueue: bool = true,
                    enqueued: bool = false,

                    pub fn onIsDir(this: *@This(), parent_dir_task: *DirTask, path: [:0]const u8, is_absolute: bool, buf: *[bun.MAX_PATH_BYTES]u8) Maybe(void) {
                        _ = parent_dir_task; // autofix
                        _ = path; // autofix
                        _ = is_absolute; // autofix
                        _ = buf; // autofix

                        this.treat_as_dir = true;
                        return Maybe(void).success;
                    }

                    pub fn onDirNotEmpty(this: *@This(), parent_dir_task: *DirTask, path: [:0]const u8, is_absolute: bool, buf: *[bun.MAX_PATH_BYTES]u8) Maybe(void) {
                        _ = is_absolute; // autofix
                        _ = buf; // autofix

                        this.treat_as_dir = true;
                        if (this.allow_enqueue) {
                            this.task.enqueueNoJoin(parent_dir_task, path, .dir);
                            this.enqueued = true;
                        }
                        return Maybe(void).success;
                    }
                };

                fn removeEntryDirAfterChildren(this: *ShellRmTask, dir_task: *DirTask) Maybe(bool) {
                    print("remove entry after children: {s}", .{dir_task.path});
                    const dirfd = bun.toFD(this.cwd);
                    var state = RemoveFileParent{
                        .task = this,
                        .treat_as_dir = true,
                    };
                    while (true) {
                        if (state.treat_as_dir) {
                            log("rmdirat({}, {s})", .{ dirfd, dir_task.path });
                            switch (ShellSyscall.rmdirat(dirfd, dir_task.path)) {
                                .result => {
                                    _ = this.verboseDeleted(dir_task, dir_task.path);
                                    return .{ .result = true };
                                },
                                .err => |e| {
                                    switch (e.getErrno()) {
                                        bun.C.E.NOENT => {
                                            if (this.opts.force) {
                                                _ = this.verboseDeleted(dir_task, dir_task.path);
                                                return .{ .result = true };
                                            }
                                            return .{ .err = this.errorWithPath(e, dir_task.path) };
                                        },
                                        bun.C.E.NOTDIR => {
                                            state.treat_as_dir = false;
                                            continue;
                                        },
                                        else => return .{ .err = this.errorWithPath(e, dir_task.path) },
                                    }
                                },
                            }
                        } else {
                            var buf: [bun.MAX_PATH_BYTES]u8 = undefined;
                            if (this.removeEntryFile(dir_task, dir_task.path, dir_task.is_absolute, &buf, &state).asErr()) |e| {
                                return .{ .err = e };
                            }
                            if (state.enqueued) return .{ .result = false };
                            if (state.treat_as_dir) continue;
                            return .{ .result = true };
                        }
                    }
                }

                fn removeEntryFile(this: *ShellRmTask, parent_dir_task: *DirTask, path: [:0]const u8, is_absolute: bool, buf: *[bun.MAX_PATH_BYTES]u8, vtable: anytype) Maybe(void) {
                    const VTable = std.meta.Child(@TypeOf(vtable));
                    const Handler = struct {
                        pub fn onIsDir(vtable_: anytype, parent_dir_task_: *DirTask, path_: [:0]const u8, is_absolute_: bool, buf_: *[bun.MAX_PATH_BYTES]u8) Maybe(void) {
                            if (@hasDecl(VTable, "onIsDir")) {
                                return VTable.onIsDir(vtable_, parent_dir_task_, path_, is_absolute_, buf_);
                            }
                            return Maybe(void).success;
                        }

                        pub fn onDirNotEmpty(vtable_: anytype, parent_dir_task_: *DirTask, path_: [:0]const u8, is_absolute_: bool, buf_: *[bun.MAX_PATH_BYTES]u8) Maybe(void) {
                            if (@hasDecl(VTable, "onDirNotEmpty")) {
                                return VTable.onDirNotEmpty(vtable_, parent_dir_task_, path_, is_absolute_, buf_);
                            }
                            return Maybe(void).success;
                        }
                    };
                    const dirfd = bun.toFD(this.cwd);
                    _ = dirfd; // autofix
                    switch (ShellSyscall.unlinkatWithFlags(this.getcwd(), path, 0)) {
                        .result => return this.verboseDeleted(parent_dir_task, path),
                        .err => |e| {
                            print("unlinkatWithFlags({s}) = {s}", .{ path, @tagName(e.getErrno()) });
                            switch (e.getErrno()) {
                                bun.C.E.NOENT => {
                                    if (this.opts.force)
                                        return this.verboseDeleted(parent_dir_task, path);

                                    return .{ .err = this.errorWithPath(e, path) };
                                },
                                bun.C.E.ISDIR => {
                                    return Handler.onIsDir(vtable, parent_dir_task, path, is_absolute, buf);
                                    // if (comptime is_file_in_dir) {
                                    //     this.enqueueNoJoin(parent_dir_task, path, .dir);
                                    //     return Maybe(void).success;
                                    // }
                                    // return this.removeEntryDir(parent_dir_task, is_absolute, buf);
                                },
                                // This might happen if the file is actually a directory
                                bun.C.E.PERM => {
                                    switch (builtin.os.tag) {
                                        // non-Linux POSIX systems and Windows return EPERM when trying to delete a directory, so
                                        // we need to handle that case specifically and translate the error
                                        .macos, .ios, .freebsd, .netbsd, .dragonfly, .openbsd, .solaris, .illumos, .windows => {
                                            // If we are allowed to delete directories then we can call `unlink`.
                                            // If `path` points to a directory, then it is deleted (if empty) or we handle it as a directory
                                            // If it's actually a file, we get an error so we don't need to call `stat` to check that.
                                            if (this.opts.recursive or this.opts.remove_empty_dirs) {
                                                return switch (ShellSyscall.unlinkatWithFlags(this.getcwd(), path, std.os.AT.REMOVEDIR)) {
                                                    // it was empty, we saved a syscall
                                                    .result => return this.verboseDeleted(parent_dir_task, path),
                                                    .err => |e2| {
                                                        return switch (e2.getErrno()) {
                                                            // not empty, process directory as we would normally
                                                            bun.C.E.NOTEMPTY => {
                                                                // this.enqueueNoJoin(parent_dir_task, path, .dir);
                                                                // return Maybe(void).success;
                                                                return Handler.onDirNotEmpty(vtable, parent_dir_task, path, is_absolute, buf);
                                                            },
                                                            // actually a file, the error is a permissions error
                                                            bun.C.E.NOTDIR => .{ .err = this.errorWithPath(e, path) },
                                                            else => .{ .err = this.errorWithPath(e2, path) },
                                                        };
                                                    },
                                                };
                                            }

                                            // We don't know if it was an actual permissions error or it was a directory so we need to try to delete it as a directory
                                            return Handler.onIsDir(vtable, parent_dir_task, path, is_absolute, buf);
                                        },
                                        else => {},
                                    }

                                    return .{ .err = this.errorWithPath(e, path) };
                                },
                                else => return .{ .err = this.errorWithPath(e, path) },
                            }
                        },
                    }
                }

                fn errorWithPath(this: *ShellRmTask, err: Syscall.Error, path: [:0]const u8) Syscall.Error {
                    _ = this;
                    return err.withPath(bun.default_allocator.dupeZ(u8, path[0..path.len]) catch bun.outOfMemory());
                }

                inline fn join(this: *ShellRmTask, alloc: Allocator, subdir_parts: []const []const u8, is_absolute: bool) [:0]const u8 {
                    _ = this;
                    if (!is_absolute) {
                        // If relative paths enabled, stdlib join is preferred over
                        // ResolvePath.joinBuf because it doesn't try to normalize the path
                        return std.fs.path.joinZ(alloc, subdir_parts) catch bun.outOfMemory();
                    }

                    const out = alloc.dupeZ(u8, bun.path.join(subdir_parts, .auto)) catch bun.outOfMemory();

                    return out;
                }

                pub fn workPoolCallback(task: *JSC.WorkPoolTask) void {
                    var this: *ShellRmTask = @fieldParentPtr(ShellRmTask, "task", task);
                    this.root_task.runFromThreadPoolImpl();
                }

                pub fn runFromMainThread(this: *ShellRmTask) void {
                    this.rm.onShellRmTaskDone(this);
                }

                pub fn runFromMainThreadMini(this: *ShellRmTask, _: *void) void {
                    this.rm.onShellRmTaskDone(this);
                }

                pub fn deinit(this: *ShellRmTask) void {
                    bun.default_allocator.destroy(this);
                }
            };
        };
    };

    /// This type is reference counted, but deinitialization is queued onto the event loop
    pub const IOReader = struct {
        fd: bun.FileDescriptor,
        reader: ReaderImpl,
        buf: std.ArrayListUnmanaged(u8) = .{},
        readers: Readers = .{ .inlined = .{} },
        read: usize = 0,
        ref_count: u32 = 1,
        err: ?JSC.SystemError = null,
        evtloop: JSC.EventLoopHandle,
        concurrent_task: JSC.EventLoopTask,
        async_deinit: AsyncDeinit,
        is_reading: if (bun.Environment.isWindows) bool else u0 = if (bun.Environment.isWindows) false else 0,

        pub const ChildPtr = IOReaderChildPtr;
        pub const ReaderImpl = bun.io.BufferedReader;

        pub const DEBUG_REFCOUNT_NAME: []const u8 = "IOReaderRefCount";
        pub usingnamespace bun.NewRefCounted(@This(), IOReader.asyncDeinit);

        const InitFlags = packed struct(u8) {
            pollable: bool = false,
            nonblocking: bool = false,
            socket: bool = false,
            __unused: u5 = 0,
        };

        pub fn refSelf(this: *IOReader) *IOReader {
            this.ref();
            return this;
        }

        pub fn eventLoop(this: *IOReader) JSC.EventLoopHandle {
            return this.evtloop;
        }

        pub fn loop(this: *IOReader) *bun.uws.Loop {
            return this.evtloop.loop();
        }

        pub fn init(fd: bun.FileDescriptor, evtloop: JSC.EventLoopHandle) *IOReader {
            const this = IOReader.new(.{
                .fd = fd,
                .reader = ReaderImpl.init(@This()),
                .evtloop = evtloop,
                .concurrent_task = JSC.EventLoopTask.fromEventLoop(evtloop),
                .async_deinit = .{},
            });
            log("IOReader(0x{x}, fd={}) create", .{ @intFromPtr(this), fd });

            if (bun.Environment.isPosix) {
                this.reader.flags.close_handle = false;
            }

            if (bun.Environment.isWindows) {
                this.reader.source = .{ .file = bun.io.Source.openFile(fd) };
            }
            this.reader.setParent(this);

            return this;
        }

        /// Idempotent function to start the reading
        pub fn start(this: *IOReader) void {
            if (bun.Environment.isPosix) {
                if (this.reader.handle == .closed or !this.reader.handle.poll.isRegistered()) {
                    if (this.reader.start(this.fd, true).asErr()) |e| {
                        this.onReaderError(e);
                    }
                }
                return;
            }

            if (this.is_reading) return;
            this.is_reading = true;
            if (this.reader.startWithCurrentPipe().asErr()) |e| {
                this.onReaderError(e);
            }
        }

        /// Only does things on windows
        pub inline fn setReading(this: *IOReader, reading: bool) void {
            if (bun.Environment.isWindows) {
                log("IOReader(0x{x}) setReading({any})", .{ @intFromPtr(this), reading });
                this.is_reading = reading;
            }
        }

        pub fn addReader(this: *IOReader, reader_: anytype) void {
            const reader: ChildPtr = switch (@TypeOf(reader_)) {
                ChildPtr => reader_,
                else => ChildPtr.init(reader_),
            };

            const slice = this.readers.slice();
            const usize_slice: []const usize = @as([*]const usize, @ptrCast(slice.ptr))[0..slice.len];
            const ptr_usize: usize = @intFromPtr(reader.ptr.ptr());
            // Only add if it hasn't been added yet
            if (std.mem.indexOfScalar(usize, usize_slice, ptr_usize) == null) {
                this.readers.append(reader);
            }
        }

        pub fn removeReader(this: *IOReader, reader_: anytype) void {
            const reader = switch (@TypeOf(reader_)) {
                ChildPtr => reader_,
                else => ChildPtr.init(reader_),
            };
            const slice = this.readers.slice();
            const usize_slice: []const usize = @as([*]const usize, @ptrCast(slice.ptr))[0..slice.len];
            const ptr_usize: usize = @intFromPtr(reader.ptr.ptr());
            if (std.mem.indexOfScalar(usize, usize_slice, ptr_usize)) |idx| {
                this.readers.swapRemove(idx);
            }
        }

        pub fn onReadChunk(ptr: *anyopaque, chunk: []const u8, has_more: bun.io.ReadState) bool {
            var this: *IOReader = @ptrCast(@alignCast(ptr));
            log("IOReader(0x{x}, fd={}) onReadChunk(chunk_len={d}, has_more={s})", .{ @intFromPtr(this), this.fd, chunk.len, @tagName(has_more) });
            this.setReading(false);

            var i: usize = 0;
            while (i < this.readers.len()) {
                var r = this.readers.get(i);
                switch (r.onReadChunk(chunk)) {
                    .cont => {
                        i += 1;
                    },
                    .stop_listening => {
                        this.readers.swapRemove(i);
                    },
                }
            }

            const should_continue = has_more != .eof;
            if (should_continue) {
                if (this.readers.len() > 0) {
                    this.setReading(true);
                    if (bun.Environment.isPosix)
                        this.reader.registerPoll()
                    else switch (this.reader.startWithCurrentPipe()) {
                        .err => |e| {
                            this.onReaderError(e);
                            return false;
                        },
                        else => {},
                    }
                }
            }

            return should_continue;
        }

        pub fn onReaderError(this: *IOReader, err: bun.sys.Error) void {
            this.setReading(false);
            this.err = err.toSystemError();
            for (this.readers.slice()) |r| {
                r.onReaderDone(if (this.err) |*e| brk: {
                    e.ref();
                    break :brk e.*;
                } else null);
            }
        }

        pub fn onReaderDone(this: *IOReader) void {
            log("IOReader(0x{x}) done", .{@intFromPtr(this)});
            this.setReading(false);
            for (this.readers.slice()) |r| {
                r.onReaderDone(if (this.err) |*err| brk: {
                    err.ref();
                    break :brk err.*;
                } else null);
            }
        }

        pub fn asyncDeinit(this: *@This()) void {
            log("IOReader(0x{x}) asyncDeinit", .{@intFromPtr(this)});
            this.async_deinit.schedule();
        }

        pub fn __deinit(this: *@This()) void {
            if (this.fd != bun.invalid_fd) {
                // windows reader closes the file descriptor
                if (bun.Environment.isWindows) {
                    if (this.reader.source != null and !this.reader.source.?.isClosed()) {
                        this.reader.closeImpl(false);
                    }
                } else {
                    log("IOReader(0x{x}) __deinit fd={}", .{ @intFromPtr(this), this.fd });
                    _ = bun.sys.close(this.fd);
                }
            }
            this.buf.deinit(bun.default_allocator);
            this.reader.disableKeepingProcessAlive({});
            this.reader.deinit();
            bun.destroy(this);
        }

        pub const Reader = struct {
            ptr: ChildPtr,
        };

        pub const Readers = SmolList(ChildPtr, 4);
    };

    pub const AsyncDeinitWriter = struct {
        task: WorkPoolTask = .{ .callback = &runFromThreadPool },

        pub fn runFromThreadPool(task: *WorkPoolTask) void {
            var this = @fieldParentPtr(@This(), "task", task);
            var iowriter = this.writer();
            if (iowriter.evtloop == .js) {
                iowriter.evtloop.js.enqueueTaskConcurrent(iowriter.concurrent_task.js.from(this, .manual_deinit));
            } else {
                iowriter.evtloop.mini.enqueueTaskConcurrent(iowriter.concurrent_task.mini.from(this, "runFromMainThreadMini"));
            }
        }

        pub fn writer(this: *@This()) *IOWriter {
            return @fieldParentPtr(IOWriter, "async_deinit", this);
        }

        pub fn runFromMainThread(this: *@This()) void {
            const ioreader = @fieldParentPtr(IOWriter, "async_deinit", this);
            ioreader.__deinit();
        }

        pub fn runFromMainThreadMini(this: *@This(), _: *void) void {
            this.runFromMainThread();
        }

        pub fn schedule(this: *@This()) void {
            WorkPool.schedule(&this.task);
        }
    };

    pub const AsyncDeinit = struct {
        task: WorkPoolTask = .{ .callback = &runFromThreadPool },

        pub fn runFromThreadPool(task: *WorkPoolTask) void {
            var this = @fieldParentPtr(AsyncDeinit, "task", task);
            var ioreader = this.reader();
            if (ioreader.evtloop == .js) {
                ioreader.evtloop.js.enqueueTaskConcurrent(ioreader.concurrent_task.js.from(this, .manual_deinit));
            } else {
                ioreader.evtloop.mini.enqueueTaskConcurrent(ioreader.concurrent_task.mini.from(this, "runFromMainThreadMini"));
            }
        }

        pub fn reader(this: *AsyncDeinit) *IOReader {
            return @fieldParentPtr(IOReader, "async_deinit", this);
        }

        pub fn runFromMainThread(this: *AsyncDeinit) void {
            const ioreader = @fieldParentPtr(IOReader, "async_deinit", this);
            ioreader.__deinit();
        }

        pub fn runFromMainThreadMini(this: *AsyncDeinit, _: *void) void {
            this.runFromMainThread();
        }

        pub fn schedule(this: *AsyncDeinit) void {
            WorkPool.schedule(&this.task);
        }
    };

    pub const IOWriter = struct {
        writer: WriterImpl = if (bun.Environment.isWindows) .{} else .{
            .close_fd = false,
        },
        fd: bun.FileDescriptor,
        writers: Writers = .{ .inlined = .{} },
        buf: std.ArrayListUnmanaged(u8) = .{},
        __idx: usize = 0,
        total_bytes_written: usize = 0,
        ref_count: u32 = 1,
        err: ?JSC.SystemError = null,
        evtloop: JSC.EventLoopHandle,
        concurrent_task: JSC.EventLoopTask,
        is_writing: if (bun.Environment.isWindows) bool else u0 = if (bun.Environment.isWindows) false else 0,
        async_deinit: AsyncDeinitWriter = .{},
        started: bool = false,
        flags: InitFlags = .{},

        pub const DEBUG_REFCOUNT_NAME: []const u8 = "IOWriterRefCount";

        const print = bun.Output.scoped(.IOWriter, false);

        const ChildPtr = IOWriterChildPtr;
        // const ChildPtr = anyopaque{};

        /// ~128kb
        /// We shrunk the `buf` when we reach the last writer,
        /// but if this never happens, we shrink `buf` when it exceeds this threshold
        const SHRINK_THRESHOLD = 1024 * 128;

        pub const auto_poll = false;

        pub usingnamespace bun.NewRefCounted(@This(), asyncDeinit);
        const This = @This();
        pub const WriterImpl = bun.io.BufferedWriter(
            This,
            onWrite,
            onError,
            onClose,
            getBuffer,
            null,
        );
        pub const Poll = WriterImpl;

        pub fn __onClose(_: *This) void {}
        pub fn __flush(_: *This) void {}

        pub fn refSelf(this: *This) *This {
            this.ref();
            return this;
        }

        pub const InitFlags = packed struct(u8) {
            pollable: bool = false,
            nonblocking: bool = false,
            is_socket: bool = false,
            __unused: u5 = 0,
        };

        // pub fn init(fd: bun.FileDescriptor, evtloop: JSC.EventLoopHandle) *This {
        pub fn init(fd: bun.FileDescriptor, flags: InitFlags, evtloop: JSC.EventLoopHandle) *This {
            const this = IOWriter.new(.{
                .fd = fd,
                .evtloop = evtloop,
                .concurrent_task = JSC.EventLoopTask.fromEventLoop(evtloop),
            });

            this.writer.parent = this;
            this.flags = flags;

            print("IOWriter(0x{x}, fd={}) init flags={any}", .{ @intFromPtr(this), fd, flags });

            return this;
        }

        pub fn __start(this: *This) Maybe(void) {
            print("IOWriter(0x{x}, fd={}) __start()", .{ @intFromPtr(this), this.fd });
            if (this.writer.start(this.fd, this.flags.pollable).asErr()) |e_| {
                const e: bun.sys.Error = e_;
                if (bun.Environment.isPosix) {
                    // We get this if we pass in a file descriptor that is not
                    // pollable, for example a special character device like
                    // /dev/null. If so, restart with polling disabled.
                    //
                    // It's also possible on Linux for EINVAL to be returned
                    // when registering multiple writable/readable polls for the
                    // same file descriptor. The shell code here makes sure to
                    // _not_ run into that case, but it is possible.
                    if (e.getErrno() == .INVAL) {
                        print("IOWriter(0x{x}, fd={}) got EINVAL", .{ @intFromPtr(this), this.fd });
                        this.flags.pollable = false;
                        this.flags.nonblocking = false;
                        this.flags.is_socket = false;
                        this.writer.handle = .{ .closed = {} };
                        return __start(this);
                    }

                    if (bun.Environment.isLinux) {
                        // On linux regular files are not pollable and return EPERM,
                        // so restart if that's the case with polling disabled.
                        if (e.getErrno() == .PERM) {
                            this.flags.pollable = false;
                            this.flags.nonblocking = false;
                            this.flags.is_socket = false;
                            this.writer.handle = .{ .closed = {} };
                            return __start(this);
                        }
                    }
                }
                return .{ .err = e };
            }
            if (comptime bun.Environment.isPosix) {
                if (this.flags.nonblocking) {
                    this.writer.getPoll().?.flags.insert(.nonblocking);
                }

                if (this.flags.is_socket) {
                    this.writer.getPoll().?.flags.insert(.socket);
                } else if (this.flags.pollable) {
                    this.writer.getPoll().?.flags.insert(.fifo);
                }
            }

            return Maybe(void).success;
        }

        pub fn eventLoop(this: *This) JSC.EventLoopHandle {
            return this.evtloop;
        }

        /// Idempotent write call
        pub fn write(this: *This) void {
            if (!this.started) {
                log("IOWriter(0x{x}, fd={}) starting", .{ @intFromPtr(this), this.fd });
                if (this.__start().asErr()) |e| {
                    this.onError(e);
                    return;
                }
                this.started = true;
                if (comptime bun.Environment.isPosix) {
                    if (this.writer.handle == .fd) {} else return;
                } else return;
            }
            if (bun.Environment.isWindows) {
                log("IOWriter(0x{x}, fd={}) write() is_writing={any}", .{ @intFromPtr(this), this.fd, this.is_writing });
                if (this.is_writing) return;
                this.is_writing = true;
                if (this.writer.startWithCurrentPipe().asErr()) |e| {
                    this.onError(e);
                    return;
                }
                return;
            }

            if (this.writer.handle == .poll) {
                if (!this.writer.handle.poll.isWatching()) {
                    log("IOWriter(0x{x}, fd={}) calling this.writer.write()", .{ @intFromPtr(this), this.fd });
                    this.writer.write();
                } else log("IOWriter(0x{x}, fd={}) poll already watching", .{ @intFromPtr(this), this.fd });
            } else {
                log("IOWriter(0x{x}, fd={}) no poll, calling write", .{ @intFromPtr(this), this.fd });
                this.writer.write();
            }
        }

        /// Cancel the chunks enqueued by the given writer by
        /// marking them as dead
        pub fn cancelChunks(this: *This, ptr_: anytype) void {
            const ptr = switch (@TypeOf(ptr_)) {
                ChildPtr => ptr_,
                else => ChildPtr.init(ptr_),
            };
            if (this.writers.len() == 0) return;
            const idx = this.__idx;
            const slice: []Writer = this.writers.sliceMutable();
            if (idx >= slice.len) return;
            for (slice[idx..]) |*w| {
                if (w.ptr.ptr.repr._ptr == ptr.ptr.repr._ptr) {
                    w.setDead();
                }
            }
        }

        const Writer = struct {
            ptr: ChildPtr,
            len: usize,
            written: usize = 0,
            bytelist: ?*bun.ByteList = null,

            pub fn rawPtr(this: Writer) ?*anyopaque {
                return this.ptr.ptr.ptr();
            }

            pub fn isDead(this: Writer) bool {
                return this.ptr.ptr.isNull();
            }

            pub fn setDead(this: *Writer) void {
                this.ptr.ptr = ChildPtr.ChildPtrRaw.Null;
            }
        };

        pub const Writers = SmolList(Writer, 2);

        /// Skips over dead children and increments `total_bytes_written` by the
        /// amount they would have written so the buf is skipped as well
        pub fn skipDead(this: *This) void {
            const slice = this.writers.slice();
            for (slice[this.__idx..]) |*w| {
                if (w.isDead()) {
                    this.__idx += 1;
                    this.total_bytes_written += w.len - w.written;
                    continue;
                }
                return;
            }
            return;
        }

        pub fn onWrite(this: *This, amount: usize, status: bun.io.WriteStatus) void {
            this.setWriting(false);
            print("IOWriter(0x{x}, fd={}) onWrite({d}, {})", .{ @intFromPtr(this), this.fd, amount, status });
            if (this.__idx >= this.writers.len()) return;
            const child = this.writers.get(this.__idx);
            if (child.isDead()) {
                this.bump(child);
            } else {
                if (child.bytelist) |bl| {
                    const written_slice = this.buf.items[this.total_bytes_written .. this.total_bytes_written + amount];
                    bl.append(bun.default_allocator, written_slice) catch bun.outOfMemory();
                }
                this.total_bytes_written += amount;
                child.written += amount;
                if (status == .end_of_file) {
                    const not_fully_written = !this.isLastIdx(this.__idx) or child.written < child.len;
                    if (bun.Environment.allow_assert and not_fully_written) {
                        bun.Output.debugWarn("IOWriter(0x{x}, fd={}) received done without fully writing data, check that onError is thrown", .{ @intFromPtr(this), this.fd });
                    }
                    return;
                }

                if (child.written >= child.len) {
                    this.bump(child);
                }
            }

            const wrote_everything: bool = this.total_bytes_written >= this.buf.items.len;

            log("IOWriter(0x{x}, fd={}) wrote_everything={}, idx={d} writers={d}", .{ @intFromPtr(this), this.fd, wrote_everything, this.__idx, this.writers.len() });
            if (!wrote_everything and this.__idx < this.writers.len()) {
                print("IOWriter(0x{x}, fd={}) poll again", .{ @intFromPtr(this), this.fd });
                if (comptime bun.Environment.isWindows) {
                    this.setWriting(true);
                    this.writer.write();
                } else {
                    if (this.writer.handle == .poll)
                        this.writer.registerPoll()
                    else
                        this.writer.write();
                }
            }
        }

        pub fn onClose(this: *This) void {
            this.setWriting(false);
        }

        pub fn onError(this: *This, err__: bun.sys.Error) void {
            this.setWriting(false);
            const ee = err__.toSystemError();
            this.err = ee;
            log("IOWriter(0x{x}, fd={}) onError errno={s} errmsg={} errsyscall={}", .{ @intFromPtr(this), this.fd, @tagName(ee.getErrno()), ee.message, ee.syscall });
            var seen_alloc = std.heap.stackFallback(@sizeOf(usize) * 64, bun.default_allocator);
            var seen = std.ArrayList(usize).initCapacity(seen_alloc.get(), 64) catch bun.outOfMemory();
            defer seen.deinit();
            writer_loop: for (this.writers.slice()) |w| {
                if (w.isDead()) continue;
                const ptr = w.ptr.ptr.ptr();
                if (seen.items.len < 8) {
                    for (seen.items[0..]) |item| {
                        if (item == @intFromPtr(ptr)) {
                            continue :writer_loop;
                        }
                    }
                } else if (std.mem.indexOfScalar(usize, seen.items[0..], @intFromPtr(ptr)) != null) {
                    continue :writer_loop;
                }

                w.ptr.onWriteChunk(0, this.err);
                seen.append(@intFromPtr(ptr)) catch bun.outOfMemory();
            }
        }

        pub fn getBuffer(this: *This) []const u8 {
            const result = this.getBufferImpl();
            log("IOWriter(0x{x}, fd={}) getBuffer = {d} bytes", .{ @intFromPtr(this), this.fd, result.len });
            return result;
        }

        fn getBufferImpl(this: *This) []const u8 {
            const writer = brk: {
                if (this.__idx >= this.writers.len()) {
                    log("IOWriter(0x{x}, fd={}) getBufferImpl all writes done", .{ @intFromPtr(this), this.fd });
                    return "";
                }
                var writer = this.writers.get(this.__idx);
                if (!writer.isDead()) break :brk writer;
                log("IOWriter(0x{x}, fd={}) skipping dead", .{ @intFromPtr(this), this.fd });
                this.skipDead();
                if (this.__idx >= this.writers.len()) {
                    log("IOWriter(0x{x}, fd={}) getBufferImpl all writes done", .{ @intFromPtr(this), this.fd });
                    return "";
                }
                writer = this.writers.get(this.__idx);
                break :brk writer;
            };
            log("IOWriter(0x{x}, fd={}) getBufferImpl writer_len={} writer_written={}", .{ @intFromPtr(this), this.fd, writer.len, writer.written });
            const remaining = writer.len - writer.written;
            if (bun.Environment.allow_assert) {
                std.debug.assert(!(writer.len == writer.written));
            }
            return this.buf.items[this.total_bytes_written .. this.total_bytes_written + remaining];
        }

        pub fn bump(this: *This, current_writer: *Writer) void {
            log("IOWriter(0x{x}, fd={}) bump(0x{x} {s})", .{ @intFromPtr(this), this.fd, @intFromPtr(current_writer), @tagName(current_writer.ptr.ptr.tag()) });
            const is_dead = current_writer.isDead();
            const written = current_writer.written;
            const child_ptr = current_writer.ptr;

            defer {
                if (!is_dead) child_ptr.onWriteChunk(written, null);
            }

            if (is_dead) {
                this.skipDead();
            } else {
                this.__idx += 1;
            }

            if (this.__idx >= this.writers.len()) {
                log("IOWriter(0x{x}, fd={}) all writers complete: truncating", .{ @intFromPtr(this), this.fd });
                this.buf.clearRetainingCapacity();
                this.__idx = 0;
                this.writers.clearRetainingCapacity();
                this.total_bytes_written = 0;
                return;
            }

            if (this.total_bytes_written >= SHRINK_THRESHOLD) {
                log("IOWriter(0x{x}, fd={}) exceeded shrink threshold: truncating", .{ @intFromPtr(this), this.fd });
                const remaining_len = this.total_bytes_written - SHRINK_THRESHOLD;
                if (remaining_len == 0) {
                    this.buf.clearRetainingCapacity();
                    this.total_bytes_written = 0;
                } else {
                    const slice = this.buf.items[SHRINK_THRESHOLD..this.total_bytes_written];
                    // [0..S..T];
                    std.mem.copyForwards(u8, this.buf.items[0..remaining_len], slice);
                    this.buf.items.len = remaining_len;
                    this.total_bytes_written = remaining_len;
                }
                this.writers.truncate(this.__idx);
                this.__idx = 0;
            }
        }

        pub fn enqueue(this: *This, ptr: anytype, bytelist: ?*bun.ByteList, buf: []const u8) void {
            const childptr = if (@TypeOf(ptr) == ChildPtr) ptr else ChildPtr.init(ptr);
            if (buf.len == 0) {
                log("IOWriter(0x{x}, fd={}) enqueue EMPTY", .{ @intFromPtr(this), this.fd });
                childptr.onWriteChunk(0, null);
                return;
            }
            const writer: Writer = .{
                .ptr = childptr,
                .len = buf.len,
                .bytelist = bytelist,
            };
            log("IOWriter(0x{x}, fd={}) enqueue(0x{x} {s}, buf={s}, writer_len={d})", .{ @intFromPtr(this), this.fd, @intFromPtr(writer.rawPtr()), @tagName(writer.ptr.ptr.tag()), buf, this.writers.len() + 1 });
            this.buf.appendSlice(bun.default_allocator, buf) catch bun.outOfMemory();
            this.writers.append(writer);
            this.write();
        }

        pub fn enqueueFmtBltn(
            this: *This,
            ptr: anytype,
            bytelist: ?*bun.ByteList,
            comptime kind: ?Interpreter.Builtin.Kind,
            comptime fmt_: []const u8,
            args: anytype,
        ) void {
            const cmd_str = comptime if (kind) |k| k.asString() ++ ": " else "";
            const fmt__ = cmd_str ++ fmt_;
            this.enqueueFmt(ptr, bytelist, fmt__, args);
        }

        pub fn enqueueFmt(
            this: *This,
            ptr: anytype,
            bytelist: ?*bun.ByteList,
            comptime fmt: []const u8,
            args: anytype,
        ) void {
            var buf_writer = this.buf.writer(bun.default_allocator);
            const start = this.buf.items.len;
            buf_writer.print(fmt, args) catch bun.outOfMemory();
            const end = this.buf.items.len;
            const writer: Writer = .{
                .ptr = if (@TypeOf(ptr) == ChildPtr) ptr else ChildPtr.init(ptr),
                .len = end - start,
                .bytelist = bytelist,
            };
            log("IOWriter(0x{x}, fd={}) enqueue(0x{x} {s}, {s})", .{ @intFromPtr(this), this.fd, @intFromPtr(writer.rawPtr()), @tagName(writer.ptr.ptr.tag()), this.buf.items[start..end] });
            this.writers.append(writer);
            this.write();
        }

        pub fn asyncDeinit(this: *@This()) void {
            print("IOWriter(0x{x}, fd={}) asyncDeinit", .{ @intFromPtr(this), this.fd });
            this.async_deinit.schedule();
        }

        pub fn __deinit(this: *This) void {
            print("IOWriter(0x{x}, fd={}) deinit", .{ @intFromPtr(this), this.fd });
            if (bun.Environment.allow_assert) std.debug.assert(this.ref_count == 0);
            this.buf.deinit(bun.default_allocator);
            if (comptime bun.Environment.isPosix) {
                if (this.writer.handle == .poll and this.writer.handle.poll.isRegistered()) {
                    this.writer.handle.closeImpl(null, {}, false);
                }
            }
            if (this.fd != bun.invalid_fd) _ = bun.sys.close(this.fd);
            this.writer.disableKeepingProcessAlive(this.evtloop);
            this.destroy();
        }

        pub fn isLastIdx(this: *This, idx: usize) bool {
            return idx == this.writers.len() -| 1;
        }

        /// Only does things on windows
        pub inline fn setWriting(this: *This, writing: bool) void {
            if (bun.Environment.isWindows) {
                log("IOWriter(0x{x}, fd={}) setWriting({any})", .{ @intFromPtr(this), this.fd, writing });
                this.is_writing = writing;
            }
        }
    };
};

pub fn StatePtrUnion(comptime TypesValue: anytype) type {
    return struct {
        // pub usingnamespace TaggedPointerUnion(TypesValue);
        ptr: Ptr,

        const Ptr = TaggedPointerUnion(TypesValue);

        pub fn getChildPtrType(comptime Type: type) type {
            if (Type == Interpreter)
                return Interpreter.InterpreterChildPtr;
            if (!@hasDecl(Type, "ChildPtr")) {
                @compileError(@typeName(Type) ++ " does not have ChildPtr aksjdflkasjdflkasdjf");
            }
            return Type.ChildPtr;
        }

        pub fn start(this: @This()) void {
            const tags = comptime std.meta.fields(Ptr.Tag);
            inline for (tags) |tag| {
                if (this.tagInt() == tag.value) {
                    const Ty = comptime Ptr.typeFromTag(tag.value);
                    var casted = this.as(Ty);
                    casted.start();
                    return;
                }
            }
            unknownTag(this.tagInt());
        }

        pub fn deinit(this: @This()) void {
            const tags = comptime std.meta.fields(Ptr.Tag);
            inline for (tags) |tag| {
                if (this.tagInt() == tag.value) {
                    const Ty = comptime Ptr.typeFromTag(tag.value);
                    var casted = this.as(Ty);

                    // if (@hasField(MaybeChild(@TypeOf(casted)), "deinit")) {
                    casted.deinit();
                    // }
                    return;
                }
            }
            unknownTag(this.tagInt());
        }

        pub fn childDone(this: @This(), child: anytype, exit_code: ExitCode) void {
            const tags = comptime std.meta.fields(Ptr.Tag);
            inline for (tags) |tag| {
                if (this.tagInt() == tag.value) {
                    const Ty = comptime Ptr.typeFromTag(tag.value);
                    // const ChildPtr = Ty.ChildPtr;
                    const ChildPtr = getChildPtrType(Ty);
                    const child_ptr = ChildPtr.init(child);
                    var casted = this.as(Ty);
                    casted.childDone(child_ptr, exit_code);
                    return;
                }
            }
            unknownTag(this.tagInt());
        }

        fn unknownTag(tag: Ptr.TagInt) void {
            if (comptime bun.Environment.allow_assert) {
                std.debug.print("Bad tag: {d}\n", .{tag});
                @panic("Bad tag");
            }
        }

        fn tagInt(this: @This()) Ptr.TagInt {
            return @intFromEnum(this.ptr.tag());
        }

        fn tagName(this: @This()) []const u8 {
            return Ptr.typeNameFromTag(this.tagInt()).?;
        }

        pub fn init(_ptr: anytype) @This() {
            return .{ .ptr = Ptr.init(_ptr) };
        }

        pub inline fn as(this: @This(), comptime Type: type) *Type {
            return this.ptr.as(Type);
        }
    };
}

pub fn MaybeChild(comptime T: type) type {
    return switch (@typeInfo(T)) {
        .Array => |info| info.child,
        .Vector => |info| info.child,
        .Pointer => |info| info.child,
        .Optional => |info| info.child,
        else => T,
    };
}

pub fn closefd(fd: bun.FileDescriptor) void {
    if (Syscall.close2(fd)) |err| {
        _ = err;
        log("ERR closefd: {}\n", .{fd});
        // stderr_mutex.lock();
        // defer stderr_mutex.unlock();
        // const stderr = std.io.getStdErr().writer();
        // err.toSystemError().format("error", .{}, stderr) catch @panic("damn");
    }
}

const CmdEnvIter = struct {
    env: *const std.StringArrayHashMap([:0]const u8),
    iter: std.StringArrayHashMap([:0]const u8).Iterator,

    const Entry = struct {
        key: Key,
        value: Value,
    };

    const Value = struct {
        val: [:0]const u8,

        pub fn format(self: Value, comptime _: []const u8, _: std.fmt.FormatOptions, writer: anytype) !void {
            try writer.writeAll(self.val);
        }
    };

    const Key = struct {
        val: []const u8,

        pub fn format(self: Key, comptime _: []const u8, _: std.fmt.FormatOptions, writer: anytype) !void {
            try writer.writeAll(self.val);
        }

        pub fn eqlComptime(this: Key, comptime str: []const u8) bool {
            return bun.strings.eqlComptime(this.val, str);
        }
    };

    pub fn fromEnv(env: *const std.StringArrayHashMap([:0]const u8)) CmdEnvIter {
        const iter = env.iterator();
        return .{
            .env = env,
            .iter = iter,
        };
    }

    pub fn len(self: *const CmdEnvIter) usize {
        return self.env.unmanaged.entries.len;
    }

    pub fn next(self: *CmdEnvIter) !?Entry {
        const entry = self.iter.next() orelse return null;
        return .{
            .key = .{ .val = entry.key_ptr.* },
            .value = .{ .val = entry.value_ptr.* },
        };
    }
};

/// A concurrent task, the idea is that this task is not heap allocated because
/// it will be in a field of one of the Shell state structs which will be heap
/// allocated.
pub fn ShellTask(
    comptime Ctx: type,
    /// Function to be called when the thread pool starts the task, this could
    /// be on anyone of the thread pool threads so be mindful of concurrency
    /// nuances
    comptime runFromThreadPool_: fn (*Ctx) void,
    /// Function that is called on the main thread, once the event loop
    /// processes that the task is done
    comptime runFromMainThread_: fn (*Ctx) void,
    comptime print: fn (comptime fmt: []const u8, args: anytype) void,
) type {
    return struct {
        task: WorkPoolTask = .{ .callback = &runFromThreadPool },
        event_loop: JSC.EventLoopHandle,
        // This is a poll because we want it to enter the uSockets loop
        ref: bun.Async.KeepAlive = .{},
        concurrent_task: JSC.EventLoopTask,

        pub const InnerShellTask = @This();

        pub fn schedule(this: *@This()) void {
            print("schedule", .{});

            this.ref.ref(this.event_loop);
            WorkPool.schedule(&this.task);
        }

        pub fn onFinish(this: *@This()) void {
            print("onFinish", .{});
            const ctx = @fieldParentPtr(Ctx, "task", this);
            if (this.event_loop == .js) {
                this.event_loop.js.enqueueTaskConcurrent(this.concurrent_task.js.from(ctx, .manual_deinit));
            } else {
                this.event_loop.mini.enqueueTaskConcurrent(this.concurrent_task.mini.from(ctx, "runFromMainThreadMini"));
            }
        }

        pub fn runFromThreadPool(task: *WorkPoolTask) void {
            print("runFromThreadPool", .{});
            var this = @fieldParentPtr(@This(), "task", task);
            const ctx = @fieldParentPtr(Ctx, "task", this);
            runFromThreadPool_(ctx);
            this.onFinish();
        }

        pub fn runFromMainThread(this: *@This()) void {
            print("runFromJS", .{});
            const ctx = @fieldParentPtr(Ctx, "task", this);
            this.ref.unref(this.event_loop);
            runFromMainThread_(ctx);
        }
    };
}

// pub const Builtin =

inline fn errnocast(errno: anytype) u16 {
    return @intCast(errno);
}

inline fn fastMod(val: anytype, comptime rhs: comptime_int) @TypeOf(val) {
    const Value = @typeInfo(@TypeOf(val));
    if (Value != .Int) @compileError("LHS of fastMod should be an int");
    if (Value.Int.signedness != .unsigned) @compileError("LHS of fastMod should be unsigned");
    if (!comptime std.math.isPowerOfTwo(rhs)) @compileError("RHS of fastMod should be power of 2");

    return val & (rhs - 1);
}

fn throwShellErr(e: *const bun.shell.ShellErr, event_loop: JSC.EventLoopHandle) void {
    switch (event_loop) {
        .mini => e.throwMini(),
        .js => e.throwJS(event_loop.js.global),
    }
}

pub const ReadChunkAction = enum {
    stop_listening,
    cont,
};

pub const IOReaderChildPtr = struct {
    ptr: ChildPtrRaw,

    pub const ChildPtrRaw = TaggedPointerUnion(.{
        Interpreter.Builtin.Cat,
    });

    pub fn init(p: anytype) IOReaderChildPtr {
        return .{
            .ptr = ChildPtrRaw.init(p),
            // .ptr = @ptrCast(p),
        };
    }

    /// Return true if the child should be deleted
    pub fn onReadChunk(this: IOReaderChildPtr, chunk: []const u8) ReadChunkAction {
        return this.ptr.call("onIOReaderChunk", .{chunk}, ReadChunkAction);
    }

    pub fn onReaderDone(this: IOReaderChildPtr, err: ?JSC.SystemError) void {
        return this.ptr.call("onIOReaderDone", .{err}, void);
    }
};

pub const IOWriterChildPtr = struct {
    ptr: ChildPtrRaw,

    pub const ChildPtrRaw = TaggedPointerUnion(.{
        Interpreter.Cmd,
        Interpreter.Pipeline,
        Interpreter.Builtin.Cd,
        Interpreter.Builtin.Echo,
        Interpreter.Builtin.Export,
        Interpreter.Builtin.Ls,
        Interpreter.Builtin.Ls.ShellLsOutputTask,
        Interpreter.Builtin.Mv,
        Interpreter.Builtin.Pwd,
        Interpreter.Builtin.Rm,
        Interpreter.Builtin.Which,
        Interpreter.Builtin.Mkdir,
        Interpreter.Builtin.Mkdir.ShellMkdirOutputTask,
        Interpreter.Builtin.Touch,
        Interpreter.Builtin.Touch.ShellTouchOutputTask,
        Interpreter.Builtin.Cat,
        shell.subproc.PipeReader.CapturedWriter,
    });

    pub fn init(p: anytype) IOWriterChildPtr {
        return .{
            .ptr = ChildPtrRaw.init(p),
            // .ptr = @ptrCast(p),
        };
    }

    /// Called when the IOWriter writes a complete chunk of data the child enqueued
    pub fn onWriteChunk(this: IOWriterChildPtr, amount: usize, err: ?JSC.SystemError) void {
        return this.ptr.call("onIOWriterChunk", .{ amount, err }, void);
    }
};

/// Shell modifications for syscalls, mostly to make windows work:
/// - Any function that returns a file descriptor will return a uv file descriptor
/// - Sometimes windows doesn't have `*at()` functions like `rmdirat` so we have to join the directory path with the target path
/// - Converts Posix absolute paths to Windows absolute paths on Windows
const ShellSyscall = struct {
    fn getPath(dirfd: anytype, to: [:0]const u8, buf: *[bun.MAX_PATH_BYTES]u8) Maybe([:0]const u8) {
        if (bun.Environment.isPosix) @compileError("Don't use this");
        if (bun.strings.eqlComptime(to[0..to.len], "/dev/null")) {
            return .{ .result = shell.WINDOWS_DEV_NULL };
        }
        if (ResolvePath.Platform.posix.isAbsolute(to[0..to.len])) {
            const dirpath = brk: {
                if (@TypeOf(dirfd) == bun.FileDescriptor) break :brk switch (Syscall.getFdPath(dirfd, buf)) {
                    .result => |path| path,
                    .err => |e| return .{ .err = e.withFd(dirfd) },
                };
                break :brk dirfd;
            };
            const source_root = ResolvePath.windowsFilesystemRoot(dirpath);
            std.mem.copyForwards(u8, buf[0..source_root.len], source_root);
            @memcpy(buf[source_root.len..][0 .. to.len - 1], to[1..]);
            buf[source_root.len + to.len - 1] = 0;
            return .{ .result = buf[0 .. source_root.len + to.len - 1 :0] };
        }
        if (ResolvePath.Platform.isAbsolute(.windows, to[0..to.len])) return .{ .result = to };

        const dirpath = brk: {
            if (@TypeOf(dirfd) == bun.FileDescriptor) break :brk switch (Syscall.getFdPath(dirfd, buf)) {
                .result => |path| path,
                .err => |e| return .{ .err = e.withFd(dirfd) },
            };
            @memcpy(buf[0..dirfd.len], dirfd[0..dirfd.len]);
            break :brk buf[0..dirfd.len];
        };

        const parts: []const []const u8 = &.{
            dirpath[0..dirpath.len],
            to[0..to.len],
        };
        const joined = ResolvePath.joinZBuf(buf, parts, .auto);
        return .{ .result = joined };
    }

    fn statat(dir: bun.FileDescriptor, path_: [:0]const u8) Maybe(bun.Stat) {
        var buf: [bun.MAX_PATH_BYTES]u8 = undefined;
        const path = switch (getPath(dir, path_, &buf)) {
            .err => |e| return .{ .err = e },
            .result => |p| p,
        };

        return switch (Syscall.stat(path)) {
            .err => |e| .{ .err = e.clone(bun.default_allocator) catch bun.outOfMemory() },
            .result => |s| .{ .result = s },
        };
    }

    fn openat(dir: bun.FileDescriptor, path: [:0]const u8, flags: bun.Mode, perm: bun.Mode) Maybe(bun.FileDescriptor) {
        if (bun.Environment.isWindows) {
            if (flags & os.O.DIRECTORY != 0) {
                if (ResolvePath.Platform.posix.isAbsolute(path[0..path.len])) {
                    var buf: [bun.MAX_PATH_BYTES]u8 = undefined;
                    const p = switch (getPath(dir, path, &buf)) {
                        .result => |p| p,
                        .err => |e| return .{ .err = e },
                    };
                    return switch (Syscall.openDirAtWindowsA(dir, p, true, flags & os.O.NOFOLLOW != 0)) {
                        .result => |fd| .{ .result = bun.toLibUVOwnedFD(fd) },
                        .err => |e| return .{ .err = e.withPath(path) },
                    };
                }
                return switch (Syscall.openDirAtWindowsA(dir, path, true, flags & os.O.NOFOLLOW != 0)) {
                    .result => |fd| .{ .result = bun.toLibUVOwnedFD(fd) },
                    .err => |e| return .{ .err = e.withPath(path) },
                };
            }

            var buf: [bun.MAX_PATH_BYTES]u8 = undefined;
            const p = switch (getPath(dir, path, &buf)) {
                .result => |p| p,
                .err => |e| return .{ .err = e },
            };
            return bun.sys.open(p, flags, perm);
        }

        const fd = switch (Syscall.openat(dir, path, flags, perm)) {
            .result => |fd| fd,
            .err => |e| return .{ .err = e.withPath(path) },
        };
        if (bun.Environment.isWindows) {
            return .{ .result = bun.toLibUVOwnedFD(fd) };
        }
        return .{ .result = fd };
    }

    pub fn open(file_path: [:0]const u8, flags: bun.Mode, perm: bun.Mode) Maybe(bun.FileDescriptor) {
        const fd = switch (Syscall.open(file_path, flags, perm)) {
            .result => |fd| fd,
            .err => |e| return .{ .err = e },
        };
        if (bun.Environment.isWindows) {
            return .{ .result = bun.toLibUVOwnedFD(fd) };
        }
        return .{ .result = fd };
    }

    pub fn dup(fd: bun.FileDescriptor) Maybe(bun.FileDescriptor) {
        if (bun.Environment.isWindows) {
            return switch (Syscall.dup(fd)) {
                .result => |f| return .{ .result = bun.toLibUVOwnedFD(f) },
                .err => |e| return .{ .err = e },
            };
        }
        return Syscall.dup(fd);
    }

    pub fn unlinkatWithFlags(dirfd: anytype, to: [:0]const u8, flags: c_uint) Maybe(void) {
        if (bun.Environment.isWindows) {
            if (flags & std.os.AT.REMOVEDIR != 0) return ShellSyscall.rmdirat(dirfd, to);

            var buf: [bun.MAX_PATH_BYTES]u8 = undefined;
            const path = brk: {
                switch (ShellSyscall.getPath(dirfd, to, &buf)) {
                    .err => |e| return .{ .err = e },
                    .result => |p| break :brk p,
                }
            };

            return switch (Syscall.unlink(path)) {
                .result => return Maybe(void).success,
                .err => |e| {
                    log("unlinkatWithFlags({s}) = {s}", .{ path, @tagName(e.getErrno()) });
                    return .{ .err = e.withPath(bun.default_allocator.dupe(u8, path) catch bun.outOfMemory()) };
                },
            };
        }
        if (@TypeOf(dirfd) != bun.FileDescriptor) {
            @compileError("Bad type: " ++ @typeName(@TypeOf(dirfd)));
        }
        return Syscall.unlinkatWithFlags(dirfd, to, flags);
    }

    pub fn rmdirat(dirfd: anytype, to: [:0]const u8) Maybe(void) {
        if (bun.Environment.isWindows) {
            var buf: [bun.MAX_PATH_BYTES]u8 = undefined;
            const path: []const u8 = brk: {
                switch (getPath(dirfd, to, &buf)) {
                    .result => |p| break :brk p,
                    .err => |e| return .{ .err = e },
                }
            };
            var wide_buf: [windows.PATH_MAX_WIDE]u16 = undefined;
            const wpath = bun.strings.toWPath(&wide_buf, path);
            while (true) {
                if (windows.RemoveDirectoryW(wpath) == 0) {
                    const errno = Syscall.getErrno(420);
                    if (errno == .INTR) continue;
                    log("rmdirat({s}) = {d}: {s}", .{ path, @intFromEnum(errno), @tagName(errno) });
                    return .{ .err = Syscall.Error.fromCode(errno, .rmdir) };
                }
                log("rmdirat({s}) = {d}", .{ path, 0 });
                return Maybe(void).success;
            }
        }

        return Syscall.rmdirat(dirfd, to);
    }
};

/// A task that can write to stdout and/or stderr
pub fn OutputTask(
    comptime Parent: type,
    comptime vtable: struct {
        writeErr: *const fn (*Parent, childptr: anytype, []const u8) CoroutineResult,
        onWriteErr: *const fn (*Parent) void,
        writeOut: *const fn (*Parent, childptr: anytype, *OutputSrc) CoroutineResult,
        onWriteOut: *const fn (*Parent) void,
        onDone: *const fn (*Parent) void,
    },
) type {
    return struct {
        parent: *Parent,
        output: OutputSrc,
        state: enum {
            waiting_write_err,
            waiting_write_out,
            done,
        },

        pub fn deinit(this: *@This()) void {
            if (comptime bun.Environment.allow_assert) std.debug.assert(this.state == .done);
            vtable.onDone(this.parent);
            this.output.deinit();
            bun.destroy(this);
        }

        pub fn start(this: *@This(), errbuf: ?[]const u8) void {
            this.state = .waiting_write_err;
            if (errbuf) |err| {
                switch (vtable.writeErr(this.parent, this, err)) {
                    .cont => {
                        this.next();
                    },
                    .yield => return,
                }
                return;
            }
            this.state = .waiting_write_out;
            switch (vtable.writeOut(this.parent, this, &this.output)) {
                .cont => {
                    vtable.onWriteOut(this.parent);
                    this.state = .done;
                    this.deinit();
                },
                .yield => return,
            }
        }

        pub fn next(this: *@This()) void {
            switch (this.state) {
                .waiting_write_err => {
                    vtable.onWriteErr(this.parent);
                    this.state = .waiting_write_out;
                    switch (vtable.writeOut(this.parent, this, &this.output)) {
                        .cont => {
                            vtable.onWriteOut(this.parent);
                            this.state = .done;
                            this.deinit();
                        },
                        .yield => return,
                    }
                },
                .waiting_write_out => {
                    vtable.onWriteOut(this.parent);
                    this.state = .done;
                    this.deinit();
                },
                .done => @panic("Invalid state"),
            }
        }

        pub fn onIOWriterChunk(this: *@This(), _: usize, err: ?JSC.SystemError) void {
            if (err) |e| {
                e.deref();
            }

            switch (this.state) {
                .waiting_write_err => {
                    vtable.onWriteErr(this.parent);
                    this.state = .waiting_write_out;
                    switch (vtable.writeOut(this.parent, this, &this.output)) {
                        .cont => {
                            vtable.onWriteOut(this.parent);
                            this.state = .done;
                            this.deinit();
                        },
                        .yield => return,
                    }
                },
                .waiting_write_out => {
                    vtable.onWriteOut(this.parent);
                    this.state = .done;
                    this.deinit();
                },
                .done => @panic("Invalid state"),
            }
        }
    };
}

/// All owned memory is assumed to be allocated with `bun.default_allocator`
pub const OutputSrc = union(enum) {
    arrlist: std.ArrayListUnmanaged(u8),
    owned_buf: []const u8,
    borrowed_buf: []const u8,

    pub fn slice(this: *OutputSrc) []const u8 {
        return switch (this.*) {
            .arrlist => this.arrlist.items[0..],
            .owned_buf => this.owned_buf,
            .borrowed_buf => this.borrowed_buf,
        };
    }

    pub fn deinit(this: *OutputSrc) void {
        switch (this.*) {
            .arrlist => {
                this.arrlist.deinit(bun.default_allocator);
            },
            .owned_buf => {
                bun.default_allocator.free(this.owned_buf);
            },
            .borrowed_buf => {},
        }
    }
};

/// Custom parse error for invalid options
pub const ParseError = union(enum) {
    illegal_option: []const u8,
    unsupported: []const u8,
    show_usage,
};
pub fn unsupportedFlag(comptime name: []const u8) []const u8 {
    return "unsupported option, please open a GitHub issue -- " ++ name ++ "\n";
}
pub const ParseFlagResult = union(enum) { continue_parsing, done, illegal_option: []const u8, unsupported: []const u8, show_usage };
pub fn FlagParser(comptime Opts: type) type {
    return struct {
        pub const Result = @import("../result.zig").Result;

        pub fn parseFlags(opts: Opts, args: []const [*:0]const u8) Result(?[]const [*:0]const u8, ParseError) {
            var idx: usize = 0;
            if (args.len == 0) {
                return .{ .ok = null };
            }

            while (idx < args.len) : (idx += 1) {
                const flag = args[idx];
                switch (parseFlag(opts, flag[0..std.mem.len(flag)])) {
                    .done => {
                        const filepath_args = args[idx..];
                        return .{ .ok = filepath_args };
                    },
                    .continue_parsing => {},
                    .illegal_option => |opt_str| return .{ .err = .{ .illegal_option = opt_str } },
                    .unsupported => |unsp| return .{ .err = .{ .unsupported = unsp } },
                    .show_usage => return .{ .err = .show_usage },
                }
            }

            return .{ .err = .show_usage };
        }

        fn parseFlag(opts: Opts, flag: []const u8) ParseFlagResult {
            if (flag.len == 0) return .done;
            if (flag[0] != '-') return .done;

            if (flag.len == 1) return .{ .illegal_option = "-" };

            if (flag.len > 2 and flag[1] == '-') {
                if (opts.parseLong(flag)) |result| return result;
            }

            const small_flags = flag[1..];
            for (small_flags, 0..) |char, i| {
                if (opts.parseShort(char, small_flags, i)) |err| {
                    return err;
                }
            }

            return .continue_parsing;
        }
    };
}

/// A list that can store its items inlined, and promote itself to a heap allocated bun.ByteList
pub fn SmolList(comptime T: type, comptime INLINED_MAX: comptime_int) type {
    return union(enum) {
        inlined: Inlined,
        heap: ByteList,

        const ByteList = bun.BabyList(T);

        pub const Inlined = struct {
            items: [INLINED_MAX]T = undefined,
            len: u32 = 0,

            pub fn promote(this: *Inlined, n: usize, new: T) bun.BabyList(T) {
                var list = bun.BabyList(T).initCapacity(bun.default_allocator, n) catch bun.outOfMemory();
                list.append(bun.default_allocator, this.items[0..INLINED_MAX]) catch bun.outOfMemory();
                list.push(bun.default_allocator, new) catch bun.outOfMemory();
                return list;
            }

            pub fn orderedRemove(this: *Inlined, idx: usize) T {
                if (this.len - 1 == idx) return this.pop();
                const slice_to_shift = this.items[idx + 1 .. this.len];
                std.mem.copyForwards(T, this.items[idx .. this.len - 1], slice_to_shift);
                this.len -= 1;
            }

            pub fn swapRemove(this: *Inlined, idx: usize) T {
                if (this.len - 1 == idx) return this.pop();

                const old_item = this.items[idx];
                this.items[idx] = this.pop();
                return old_item;
            }

            pub fn pop(this: *Inlined) T {
                const ret = this.items[this.items.len - 1];
                this.len -= 1;
                return ret;
            }
        };

        pub inline fn len(this: *@This()) usize {
            return switch (this.*) {
                .inlined => this.inlined.len,
                .heap => this.heap.len,
            };
        }

        pub fn orderedRemove(this: *@This(), idx: usize) void {
            switch (this.*) {
                .heap => {
                    var list = this.heap.listManaged(bun.default_allocator);
                    _ = list.orderedRemove(idx);
                },
                .inlined => {
                    _ = this.inlined.orderedRemove(idx);
                },
            }
        }

        pub fn swapRemove(this: *@This(), idx: usize) void {
            switch (this.*) {
                .heap => {
                    var list = this.heap.listManaged(bun.default_allocator);
                    _ = list.swapRemove(idx);
                },
                .inlined => {
                    _ = this.inlined.swapRemove(idx);
                },
            }
        }

        pub fn truncate(this: *@This(), starting_idx: usize) void {
            switch (this.*) {
                .inlined => {
                    if (starting_idx >= this.inlined.len) return;
                    const slice_to_move = this.inlined.items[starting_idx..this.inlined.len];
                    std.mem.copyForwards(T, this.inlined.items[0..starting_idx], slice_to_move);
                },
                .heap => {
                    const new_len = this.heap.len - starting_idx;
                    this.heap.replaceRange(0, starting_idx, this.heap.ptr[starting_idx..this.heap.len]) catch bun.outOfMemory();
                    this.heap.len = @intCast(new_len);
                },
            }
        }

        pub inline fn sliceMutable(this: *@This()) []T {
            return switch (this.*) {
                .inlined => {
                    if (this.inlined.len == 0) return &[_]T{};
                    return this.inlined.items[0..this.inlined.len];
                },
                .heap => {
                    if (this.heap.len == 0) return &[_]T{};
                    return this.heap.slice();
                },
            };
        }

        pub inline fn slice(this: *@This()) []const T {
            return switch (this.*) {
                .inlined => {
                    if (this.inlined.len == 0) return &[_]T{};
                    return this.inlined.items[0..this.inlined.len];
                },
                .heap => {
                    if (this.heap.len == 0) return &[_]T{};
                    return this.heap.slice();
                },
            };
        }

        pub inline fn get(this: *@This(), idx: usize) *T {
            return switch (this.*) {
                .inlined => {
                    if (bun.Environment.allow_assert) {
                        if (idx >= this.inlined.len) @panic("Index out of bounds");
                    }
                    return &this.inlined.items[idx];
                },
                .heap => &this.heap.ptr[idx],
            };
        }

        pub fn append(this: *@This(), new: T) void {
            switch (this.*) {
                .inlined => {
                    if (this.inlined.len == INLINED_MAX) {
                        this.* = .{ .heap = this.inlined.promote(INLINED_MAX, new) };
                        return;
                    }
                    this.inlined.items[this.inlined.len] = new;
                    this.inlined.len += 1;
                },
                .heap => {
                    this.heap.push(bun.default_allocator, new) catch bun.outOfMemory();
                },
            }
        }

        pub fn clearRetainingCapacity(this: *@This()) void {
            switch (this.*) {
                .inlined => {
                    this.inlined.len = 0;
                },
                .heap => {
                    this.heap.clearRetainingCapacity();
                },
            }
        }
    };
}

pub fn isPollable(fd: bun.FileDescriptor, mode: bun.Mode) bool {
    if (bun.Environment.isWindows) return false;
    if (bun.Environment.isLinux) return os.S.ISFIFO(mode) or os.S.ISSOCK(mode) or os.isatty(fd.int());
    // macos allows regular files to be pollable: ISREG(mode) == true
    return os.S.ISFIFO(mode) or os.S.ISSOCK(mode) or os.isatty(fd.int()) or os.S.ISREG(mode);
}<|MERGE_RESOLUTION|>--- conflicted
+++ resolved
@@ -1265,12 +1265,8 @@
         interp.exit_code = &exit_code;
         try interp.run();
         mini.tick(&is_done, @as(fn (*anyopaque) bool, IsDone.isDone));
-<<<<<<< HEAD
-        interp.deinit();
+        interp.deinitEverything();
         return exit_code;
-=======
-        interp.deinitEverything();
->>>>>>> bd3812df
     }
 
     pub fn run(this: *ThisInterpreter) !void {
