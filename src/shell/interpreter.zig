--- conflicted
+++ resolved
@@ -626,19 +626,10 @@
     has_pending_activity: std.atomic.Value(usize) = std.atomic.Value(usize).init(0),
     started: std.atomic.Value(bool) = std.atomic.Value(bool).init(false),
 
-<<<<<<< HEAD
     async_commands_executing: u32 = 0,
 
     done: ?*bool = null,
-    exit_code: ?ExitCode = null,
-=======
-    flags: packed struct(u8) {
-        done: bool = false,
-        quiet: bool = false,
-        __unused: u6 = 0,
-    } = .{},
     exit_code: ?*ExitCode = null,
->>>>>>> 40f61ebb
 
     const InterpreterChildPtr = StatePtrUnion(.{
         Script,
@@ -1207,26 +1198,10 @@
                 return asdlfk.interp.flags.done;
             }
         };
-<<<<<<< HEAD
         var is_done: IsDone = .{};
         interp.done = &is_done.done;
-        interp.exit_code = exit_code;
+        interp.exit_code = &exit_code;
         try interp.run();
-=======
-        var is_done: IsDone = .{
-            .interp = interp,
-        };
-        interp.exit_code = &exit_code;
-        switch (try interp.run()) {
-            .err => |e| {
-                interp.deinitEverything();
-                bun.Output.prettyErrorln("<r><red>error<r>: Failed to run script <b>{s}<r> due to error <b>{}<r>", .{ std.fs.path.basename(path), e.toSystemError() });
-                bun.Global.exit(1);
-                return 1;
-            },
-            else => {},
-        }
->>>>>>> 40f61ebb
         mini.tick(&is_done, @as(fn (*anyopaque) bool, IsDone.isDone));
         return exit_code;
     }
@@ -1272,28 +1247,11 @@
                 return asdlfk.interp.flags.done;
             }
         };
-<<<<<<< HEAD
         var is_done: IsDone = .{};
-        const exit_code: ExitCode = 1;
+        var exit_code: ExitCode = 1;
         interp.done = &is_done.done;
-        interp.exit_code = exit_code;
+        interp.exit_code = &exit_code;
         try interp.run();
-=======
-        var is_done: IsDone = .{
-            .interp = interp,
-        };
-        var exit_code: ExitCode = 1;
-        interp.exit_code = &exit_code;
-        switch (try interp.run()) {
-            .err => |e| {
-                defer interp.deinitEverything();
-                bun.Output.prettyErrorln("<r><red>error<r>: Failed to run script <b>{s}<r> due to error <b>{}<r>", .{ path_for_errors, e.toSystemError() });
-                bun.Global.exit(1);
-                return 1;
-            },
-            else => {},
-        }
->>>>>>> 40f61ebb
         mini.tick(&is_done, @as(fn (*anyopaque) bool, IsDone.isDone));
         interp.deinitEverything();
         return exit_code;
@@ -1418,13 +1376,8 @@
             defer this.deinitAfterJSRun();
             _ = this.resolve.call(&.{JSValue.jsNumberFromU16(exit_code)});
         } else {
-<<<<<<< HEAD
             this.done.?.* = true;
-            this.exit_code = exit_code;
-=======
-            this.flags.done = true;
             this.exit_code.?.* = exit_code;
->>>>>>> 40f61ebb
         }
     }
 
@@ -10773,8 +10726,6 @@
     };
 }
 
-<<<<<<< HEAD
-=======
 /// A list that can store its items inlined, and promote itself to a heap allocated bun.ByteList
 pub fn SmolList(comptime T: type, comptime INLINED_MAX: comptime_int) type {
     return union(enum) {
@@ -10852,11 +10803,11 @@
                 .inlined => {
                     if (starting_idx >= this.inlined.len) return;
                     const slice_to_move = this.inlined.items[starting_idx..this.inlined.len];
-                    bun.copy(T, this.inlined.items[0..starting_idx], slice_to_move);
+                    std.mem.copyForwards(T, this.inlined.items[0..starting_idx], slice_to_move);
                 },
                 .heap => {
                     const new_len = this.heap.len - starting_idx;
-                    bun.copy(T, this.heap.ptr[0..new_len], this.heap.ptr[starting_idx..this.heap.len]);
+                    this.heap.replaceRange(0, starting_idx, this.heap.ptr[starting_idx..this.heap.len]) catch bun.outOfMemory();
                     this.heap.len = @intCast(new_len);
                 },
             }
@@ -10929,7 +10880,6 @@
     };
 }
 
->>>>>>> 40f61ebb
 pub fn isPollable(fd: bun.FileDescriptor, mode: bun.Mode) bool {
     if (bun.Environment.isWindows) return false;
     if (bun.Environment.isLinux) return os.S.ISFIFO(mode) or os.S.ISSOCK(mode) or os.isatty(fd.int());
