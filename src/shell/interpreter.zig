//! The interpreter for the shell language
//!
//! Normally, the implementation would be a very simple tree-walk of the AST,
//! but it needs to be non-blocking, and Zig does not have coroutines yet, so
//! this implementation is half tree-walk half one big state machine. The state
//! machine part manually keeps track of execution state (which coroutines would
//! do for us), but makes the code very confusing because control flow is less obvious.
//!
//! Things to note:
//! - If you want to do something analogous to yielding execution, you must
//!    `return` from the function. For example in the code we start an async
//!    BufferedWriter and "yield" execution by calling =.start()= on the writer and
//!    then `return`ing form the function
//! - Sometimes a state machine will immediately finish and deinit itself so
//!     that might cause some unintuitive things to happen. For example if you
//!     `defer` some code, then try to yield execution to some state machine struct,
//!     and it immediately finishes, it will deinit itself and the defer code might
//!     use undefined memory.
const std = @import("std");
const builtin = @import("builtin");
const string = []const u8;
const bun = @import("root").bun;
const posix = std.posix;
const Arena = std.heap.ArenaAllocator;
const Allocator = std.mem.Allocator;
const ArrayList = std.ArrayList;
const JSC = bun.JSC;
const JSValue = bun.JSC.JSValue;
const JSPromise = bun.JSC.JSPromise;
const JSGlobalObject = bun.JSC.JSGlobalObject;
const which = @import("../which.zig").which;
const Braces = @import("./braces.zig");
const Syscall = @import("../sys.zig");
const Glob = @import("../glob.zig");
const ResolvePath = @import("../resolver/resolve_path.zig");
const DirIterator = @import("../bun.js/node/dir_iterator.zig");
const TaggedPointerUnion = @import("../tagged_pointer.zig").TaggedPointerUnion;
const TaggedPointer = @import("../tagged_pointer.zig").TaggedPointer;
pub const WorkPoolTask = @import("../work_pool.zig").Task;
pub const WorkPool = @import("../work_pool.zig").WorkPool;
const windows = bun.windows;
const uv = windows.libuv;
const Maybe = JSC.Maybe;
const WTFStringImplStruct = @import("../string.zig").WTFStringImplStruct;

const Pipe = [2]bun.FileDescriptor;
const shell = @import("./shell.zig");
const Token = shell.Token;
const ShellError = shell.ShellError;
const ast = shell.AST;
const SmolList = shell.SmolList;

const GlobWalker = @import("../glob.zig").GlobWalker_(null, true);

const stdin_no = 0;
const stdout_no = 1;
const stderr_no = 2;

pub fn OOM(e: anyerror) noreturn {
    if (comptime bun.Environment.allow_assert) {
        if (e != error.OutOfMemory) @panic("Ruh roh");
    }
    @panic("Out of memory");
}

const log = bun.Output.scoped(.SHELL, false);

pub fn assert(cond: bool, comptime msg: []const u8) void {
    if (bun.Environment.allow_assert) {
        std.debug.assert(cond);
    } else {
        @panic("Assertion failed: " ++ msg);
    }
}

pub const ExitCode = u16;

pub const StateKind = enum(u8) {
    script,
    stmt,
    assign,
    cmd,
    binary,
    pipeline,
    expansion,
    if_clause,
    condexpr,
    @"async",
    subshell,
};

/// Copy-on-write
pub fn Cow(comptime T: type, comptime VTable: type) type {
    const Handler = struct {
        fn copy(this: *T) T {
            if (@hasDecl(VTable, "copy")) @compileError(@typeName(VTable) ++ " needs `copy()` function");
            return VTable.copy(this);
        }

        fn deinit(this: *T) void {
            if (@hasDecl(VTable, "deinit")) @compileError(@typeName(VTable) ++ " needs `deinit()` function");
            return VTable.deinit(this);
        }
    };

    return union(enum) {
        borrowed: *T,
        owned: T,

        pub fn borrow(val: *T) @This() {
            return .{
                .borrowed = val,
            };
        }

        pub fn own(val: T) @This() {
            return .{
                .owned = val,
            };
        }

        /// Get the underlying value.
        pub inline fn inner(this: *@This()) *T {
            return switch (this.*) {
                .borrowed => this.borrowed,
                .owned => &this.owned,
            };
        }

        pub fn copy(this: *@This()) void {
            switch (this.*) {
                .borrowed => {
                    this.* = .{
                        .owned = Handler.copy(this.borrowed),
                    };
                },
                .owned => {},
            }
        }

        pub fn deinit(this: *@This()) void {
            Handler.deinit(this.inner());
        }
    };
}

/// Copy-on-write file descriptor. This is to avoid having multiple non-blocking
/// writers to the same file descriptor, which breaks epoll/kqueue
///
/// Two main fields:
/// 1. refcount - tracks number of references to the fd, closes file descriptor when reaches 0
/// 2. being_written - if the fd is currently being used by a BufferedWriter for non-blocking writes
///
/// If you want to write to the file descriptor, you call `.write()`, if `being_written` is true it will duplicate the file descriptor.
const CowFd = struct {
    __fd: bun.FileDescriptor,
    refcount: u32 = 1,
    being_used: bool = false,

    const print = bun.Output.scoped(.CowFd, true);

    pub fn init(fd: bun.FileDescriptor) *CowFd {
        const this = bun.default_allocator.create(CowFd) catch bun.outOfMemory();
        this.* = .{
            .__fd = fd,
        };
        print("init(0x{x}, fd={})", .{ @intFromPtr(this), fd });
        return this;
    }

    pub fn dup(this: *CowFd) Maybe(*CowFd) {
        const new = bun.new(CowFd, .{
            .fd = bun.sys.dup(this.fd),
            .writercount = 1,
        });
        print("dup(0x{x}, fd={}) = (0x{x}, fd={})", .{ @intFromPtr(this), this.fd, new, new.fd });
        return new;
    }

    pub fn use(this: *CowFd) Maybe(*CowFd) {
        if (!this.being_used) {
            this.being_used = true;
            this.ref();
            return .{ .result = this };
        }
        return this.dup();
    }

    pub fn doneUsing(this: *CowFd) void {
        this.being_used = false;
    }

    pub fn ref(this: *CowFd) void {
        this.refcount += 1;
    }

    pub fn refSelf(this: *CowFd) *CowFd {
        this.ref();
        return this;
    }

    pub fn deref(this: *CowFd) void {
        this.refcount -= 1;
        if (this.refcount == 0) {
            this.deinit();
        }
    }

    pub fn deinit(this: *CowFd) void {
        std.debug.assert(this.refcount == 0);
        _ = bun.sys.close(this.__fd);
        bun.default_allocator.destroy(this);
    }
};

pub const CoroutineResult = enum {
    /// it's okay for the caller to continue its execution
    cont,
    yield,
};

pub const IO = struct {
    stdin: InKind,
    stdout: OutKind,
    stderr: OutKind,

    pub fn deinit(this: *IO) void {
        this.stdin.close();
        this.stdout.close();
        this.stderr.close();
    }

    pub fn copy(this: *IO) IO {
        _ = this.ref();
        return this.*;
    }

    pub fn ref(this: *IO) *IO {
        _ = this.stdin.ref();
        _ = this.stdout.ref();
        _ = this.stderr.ref();
        return this;
    }

    pub fn deref(this: *IO) void {
        this.stdin.deref();
        this.stdout.deref();
        this.stderr.deref();
    }

    pub const InKind = union(enum) {
        fd: *Interpreter.IOReader,
        ignore,

        pub fn ref(this: InKind) InKind {
            switch (this) {
                .fd => this.fd.ref(),
                .ignore => {},
            }
            return this;
        }

        pub fn deref(this: InKind) void {
            switch (this) {
                .fd => this.fd.deref(),
                .ignore => {},
            }
        }

        pub fn close(this: InKind) void {
            switch (this) {
                .fd => this.fd.deref(),
                .ignore => {},
            }
        }

        pub fn to_subproc_stdio(this: InKind, stdio: *bun.shell.subproc.Stdio) void {
            switch (this) {
                .fd => {
                    stdio.* = .{ .fd = this.fd.fd };
                },
                .ignore => {
                    stdio.* = .ignore;
                },
            }
        }
    };

    pub const OutKind = union(enum) {
        /// Write/Read to/from file descriptor
        /// If `captured` is non-null, it will write to std{out,err} and also buffer it.
        /// The pointer points to the `buffered_stdout`/`buffered_stdin` fields
        /// in the Interpreter struct
        fd: struct { writer: *Interpreter.IOWriter, captured: ?*bun.ByteList = null },
        /// Buffers the output (handled in Cmd.BufferedIoClosed.close())
        pipe,
        /// Discards output
        ignore,

        // fn dupeForSubshell(this: *ShellState,

        pub fn ref(this: @This()) @This() {
            switch (this) {
                .fd => {
                    this.fd.writer.ref();
                },
                else => {},
            }
            return this;
        }

        pub fn deref(this: @This()) void {
            this.close();
        }

        pub fn enqueueFmtBltn(
            this: *@This(),
            ptr: anytype,
            comptime kind: ?Interpreter.Builtin.Kind,
            comptime fmt_: []const u8,
            args: anytype,
        ) void {
            if (bun.Environment.allow_assert) std.debug.assert(this.* == .fd);
            this.fd.writer.enqueueFmtBltn(ptr, this.fd.captured, kind, fmt_, args);
        }

        fn close(this: OutKind) void {
            switch (this) {
                .fd => {
                    this.fd.writer.deref();
                },
                else => {},
            }
        }

        fn to_subproc_stdio(this: OutKind, shellio: *?*shell.IOWriter) bun.shell.subproc.Stdio {
            return switch (this) {
                .fd => |val| brk: {
                    shellio.* = val.writer.refSelf();
                    break :brk if (val.captured) |cap| .{ .capture = .{ .buf = cap, .fd = val.writer.fd } } else .{ .fd = val.writer.fd };
                },
                .pipe => .pipe,
                .ignore => .ignore,
            };
        }
    };

    fn to_subproc_stdio(this: IO, stdio: *[3]bun.shell.subproc.Stdio, shellio: *shell.subproc.ShellIO) void {
        this.stdin.to_subproc_stdio(&stdio[0]);
        stdio[stdout_no] = this.stdout.to_subproc_stdio(&shellio.stdout);
        stdio[stderr_no] = this.stderr.to_subproc_stdio(&shellio.stderr);
    }
};

/// Environment strings need to be copied a lot
/// So we make them reference counted
///
/// But sometimes we use strings that are statically allocated, or are allocated
/// with a predetermined lifetime (e.g. strings in the AST). In that case we
/// don't want to incur the cost of heap allocating them and refcounting them
///
/// So environment strings can be ref counted or borrowed slices
pub const EnvStr = packed struct {
    ptr: u48,
    tag: Tag = .empty,
    len: usize = 0,

    const print = bun.Output.scoped(.EnvStr, true);

    const Tag = enum(u16) {
        /// no value
        empty,

        /// Dealloced by reference counting
        refcounted,

        /// Memory is managed elsewhere so don't dealloc it
        slice,
    };

    inline fn initSlice(str: []const u8) EnvStr {
        if (str.len == 0)
            // Zero length strings may have invalid pointers, leading to a bad integer cast.
            return .{ .tag = .empty, .ptr = 0, .len = 0 };

        return .{
            .ptr = toPtr(str.ptr),
            .tag = .slice,
            .len = str.len,
        };
    }

    fn toPtr(ptr_val: *const anyopaque) u48 {
        const num: [8]u8 = @bitCast(@intFromPtr(ptr_val));
        return @bitCast(num[0..6].*);
    }

    fn initRefCounted(str: []const u8) EnvStr {
        if (str.len == 0)
            return .{ .tag = .empty, .ptr = 0, .len = 0 };

        return .{
            .ptr = toPtr(RefCountedStr.init(str)),
            .tag = .refcounted,
        };
    }

    pub fn slice(this: EnvStr) []const u8 {
        return switch (this.tag) {
            .empty => "",
            .slice => this.castSlice(),
            .refcounted => this.castRefCounted().byteSlice(),
        };
    }

    fn ref(this: EnvStr) void {
        if (this.asRefCounted()) |refc| {
            refc.ref();
        }
    }

    fn deref(this: EnvStr) void {
        if (this.asRefCounted()) |refc| {
            refc.deref();
        }
    }

    inline fn asRefCounted(this: EnvStr) ?*RefCountedStr {
        if (this.tag == .refcounted) return this.castRefCounted();
        return null;
    }

    inline fn castSlice(this: EnvStr) []const u8 {
        return @as([*]u8, @ptrFromInt(@as(usize, @intCast(this.ptr))))[0..this.len];
    }

    inline fn castRefCounted(this: EnvStr) *RefCountedStr {
        return @ptrFromInt(@as(usize, @intCast(this.ptr)));
    }
};

pub const RefCountedStr = struct {
    refcount: u32 = 1,
    len: u32 = 0,
    ptr: [*]const u8 = undefined,

    const print = bun.Output.scoped(.RefCountedEnvStr, true);

    fn init(slice: []const u8) *RefCountedStr {
        print("init: {s}", .{slice});
        const this = bun.default_allocator.create(RefCountedStr) catch bun.outOfMemory();
        this.* = .{
            .refcount = 1,
            .len = @intCast(slice.len),
            .ptr = slice.ptr,
        };
        return this;
    }

    fn byteSlice(this: *RefCountedStr) []const u8 {
        if (this.len == 0) return "";
        return this.ptr[0..this.len];
    }

    fn ref(this: *RefCountedStr) void {
        this.refcount += 1;
    }

    fn deref(this: *RefCountedStr) void {
        this.refcount -= 1;
        if (this.refcount == 0) {
            this.deinit();
        }
    }

    fn deinit(this: *RefCountedStr) void {
        print("deinit: {s}", .{this.byteSlice()});
        this.freeStr();
        bun.default_allocator.destroy(this);
    }

    fn freeStr(this: *RefCountedStr) void {
        if (this.len == 0) return;
        bun.default_allocator.free(this.ptr[0..this.len]);
    }
};

/// TODO use this
/// Either
///    A: subshells (`$(...)` or `(...)`) or
///    B: commands in a pipeline
/// will need their own copy of the shell environment because they could modify it,
/// and those changes shouldn't affect the surounding environment.
///
/// This results in a lot of copying, which is wasteful since most of the time
/// A) or B) won't even mutate the environment anyway.
///
/// A way to reduce copying is to only do it when the env is mutated: copy-on-write.
pub const CowEnvMap = Cow(EnvMap, struct {
    pub fn copy(val: *EnvMap) EnvMap {
        return val.clone();
    }

    pub fn deinit(val: *EnvMap) void {
        val.deinit();
    }
});

pub const EnvMap = struct {
    map: MapType,

    pub const Iterator = MapType.Iterator;

    const MapType = std.ArrayHashMap(EnvStr, EnvStr, struct {
        pub fn hash(self: @This(), s: EnvStr) u32 {
            _ = self;
            if (bun.Environment.isWindows) {
                return bun.CaseInsensitiveASCIIStringContext.hash(undefined, s.slice());
            }
            return std.array_hash_map.hashString(s.slice());
        }
        pub fn eql(self: @This(), a: EnvStr, b: EnvStr, b_index: usize) bool {
            _ = self;
            _ = b_index;
            if (bun.Environment.isWindows) {
                return bun.CaseInsensitiveASCIIStringContext.eql(undefined, a.slice(), b.slice(), undefined);
            }
            return std.array_hash_map.eqlString(a.slice(), b.slice());
        }
    }, true);

    fn init(alloc: Allocator) EnvMap {
        return .{ .map = MapType.init(alloc) };
    }

    fn initWithCapacity(alloc: Allocator, cap: usize) EnvMap {
        var map = MapType.init(alloc);
        map.ensureTotalCapacity(cap) catch bun.outOfMemory();
        return .{ .map = map };
    }

    fn deinit(this: *EnvMap) void {
        this.derefStrings();
        this.map.deinit();
    }

    fn insert(this: *EnvMap, key: EnvStr, val: EnvStr) void {
        const result = this.map.getOrPut(key) catch bun.outOfMemory();
        if (!result.found_existing) {
            key.ref();
        } else {
            result.value_ptr.deref();
        }
        val.ref();
        result.value_ptr.* = val;
    }

    fn iterator(this: *EnvMap) MapType.Iterator {
        return this.map.iterator();
    }

    fn clearRetainingCapacity(this: *EnvMap) void {
        this.derefStrings();
        this.map.clearRetainingCapacity();
    }

    fn ensureTotalCapacity(this: *EnvMap, new_capacity: usize) void {
        this.map.ensureTotalCapacity(new_capacity) catch bun.outOfMemory();
    }

    /// NOTE: Make sure you deref the string when done!
    fn get(this: *EnvMap, key: EnvStr) ?EnvStr {
        const val = this.map.get(key) orelse return null;
        val.ref();
        return val;
    }

    fn clone(this: *EnvMap) EnvMap {
        var new: EnvMap = .{
            .map = this.map.clone() catch bun.outOfMemory(),
        };
        new.refStrings();
        return new;
    }

    fn cloneWithAllocator(this: *EnvMap, allocator: Allocator) EnvMap {
        var new: EnvMap = .{
            .map = this.map.cloneWithAllocator(allocator) catch bun.outOfMemory(),
        };
        new.refStrings();
        return new;
    }

    fn refStrings(this: *EnvMap) void {
        var iter = this.map.iterator();
        while (iter.next()) |entry| {
            entry.key_ptr.ref();
            entry.value_ptr.ref();
        }
    }

    fn derefStrings(this: *EnvMap) void {
        var iter = this.map.iterator();
        while (iter.next()) |entry| {
            entry.key_ptr.deref();
            entry.value_ptr.deref();
        }
    }
};

/// This interpreter works by basically turning the AST into a state machine so
/// that execution can be suspended and resumed to support async.
pub const Interpreter = struct {
    command_ctx: *const bun.CLI.Command.Context,
    event_loop: JSC.EventLoopHandle,
    /// This is the arena used to allocate the input shell script's AST nodes,
    /// tokens, and a string pool used to store all strings.
    arena: bun.ArenaAllocator,
    /// This is the allocator used to allocate interpreter state
    allocator: Allocator,

    /// Root ast node
    script: *ast.Script,

    /// JS objects used as input for the shell script
    /// This should be allocated using the arena
    jsobjs: []JSValue,

    root_shell: ShellState,
    root_io: IO,

    resolve: JSC.Strong = .{},
    reject: JSC.Strong = .{},
    has_pending_activity: std.atomic.Value(usize) = std.atomic.Value(usize).init(0),
    started: std.atomic.Value(bool) = std.atomic.Value(bool).init(false),

    vm_args_utf8: std.ArrayList(JSC.ZigString.Slice),
    async_commands_executing: u32 = 0,

    flags: packed struct(u8) {
        done: bool = false,
        quiet: bool = false,
        __unused: u6 = 0,
    } = .{},
    exit_code: ?ExitCode = 0,

    const InterpreterChildPtr = StatePtrUnion(.{
        Script,
    });

    pub const ShellState = struct {
        kind: Kind = .normal,

        /// This is the buffered stdout/stderr that captures the entire
        /// output of the script and is given to JS.
        ///
        /// Accross the entire script execution, this is usually the same.
        ///
        /// It changes when a cmd substitution is run.
        ///
        /// These MUST use the `bun.default_allocator` Allocator
        _buffered_stdout: Bufio = .{ .owned = .{} },
        _buffered_stderr: Bufio = .{ .owned = .{} },

        /// TODO Performance optimization: make these env maps copy-on-write
        /// Shell env for expansion by the shell
        shell_env: EnvMap,
        /// Local environment variables to be given to a subprocess
        cmd_local_env: EnvMap,
        /// Exported environment variables available to all subprocesses. This includes system ones.
        export_env: EnvMap,

        /// The current working directory of the shell.
        /// Use an array list so we don't have to keep reallocating
        /// Always has zero-sentinel
        __prev_cwd: std.ArrayList(u8),
        __cwd: std.ArrayList(u8),
        cwd_fd: bun.FileDescriptor,

        async_pids: SmolList(pid_t, 4) = SmolList(pid_t, 4).zeroes,

        const pid_t = if (bun.Environment.isPosix) std.posix.pid_t else uv.uv_pid_t;

        const Bufio = union(enum) { owned: bun.ByteList, borrowed: *bun.ByteList };

        const Kind = enum {
            normal,
            cmd_subst,
            subshell,
            pipeline,
        };

        pub fn buffered_stdout(this: *ShellState) *bun.ByteList {
            return switch (this._buffered_stdout) {
                .owned => &this._buffered_stdout.owned,
                .borrowed => this._buffered_stdout.borrowed,
            };
        }

        pub fn buffered_stderr(this: *ShellState) *bun.ByteList {
            return switch (this._buffered_stderr) {
                .owned => &this._buffered_stderr.owned,
                .borrowed => this._buffered_stderr.borrowed,
            };
        }

        pub inline fn cwdZ(this: *ShellState) [:0]const u8 {
            if (this.__cwd.items.len == 0) return "";
            return this.__cwd.items[0..this.__cwd.items.len -| 1 :0];
        }

        pub inline fn prevCwdZ(this: *ShellState) [:0]const u8 {
            if (this.__prev_cwd.items.len == 0) return "";
            return this.__prev_cwd.items[0..this.__prev_cwd.items.len -| 1 :0];
        }

        pub inline fn prevCwd(this: *ShellState) []const u8 {
            const prevcwdz = this.prevCwdZ();
            return prevcwdz[0..prevcwdz.len];
        }

        pub inline fn cwd(this: *ShellState) []const u8 {
            const cwdz = this.cwdZ();
            return cwdz[0..cwdz.len];
        }

        pub fn deinit(this: *ShellState) void {
            this.deinitImpl(true, true);
        }

        /// Doesn't deref `this.io`
        ///
        /// If called by interpreter we have to:
        /// 1. not free this *ShellState, because its on a field on the interpreter
        /// 2. don't free buffered_stdout and buffered_stderr, because that is used for output
        fn deinitImpl(this: *ShellState, comptime destroy_this: bool, comptime free_buffered_io: bool) void {
            log("[ShellState] deinit {x}", .{@intFromPtr(this)});

            if (comptime free_buffered_io) {
                if (this._buffered_stdout == .owned) {
                    this._buffered_stdout.owned.deinitWithAllocator(bun.default_allocator);
                }
                if (this._buffered_stderr == .owned) {
                    this._buffered_stderr.owned.deinitWithAllocator(bun.default_allocator);
                }
            }

            this.shell_env.deinit();
            this.cmd_local_env.deinit();
            this.export_env.deinit();
            this.__cwd.deinit();
            this.__prev_cwd.deinit();
            closefd(this.cwd_fd);

            if (comptime destroy_this) bun.default_allocator.destroy(this);
        }

        pub fn dupeForSubshell(this: *ShellState, allocator: Allocator, io: IO, kind: Kind) Maybe(*ShellState) {
            const duped = allocator.create(ShellState) catch bun.outOfMemory();

            const dupedfd = switch (Syscall.dup(this.cwd_fd)) {
                .err => |err| return .{ .err = err },
                .result => |fd| fd,
            };

            const stdout: Bufio = switch (io.stdout) {
                .fd => brk: {
                    if (io.stdout.fd.captured != null) break :brk .{ .borrowed = io.stdout.fd.captured.? };
                    break :brk .{ .owned = .{} };
                },
                .ignore => .{ .owned = .{} },
                .pipe => switch (kind) {
                    .normal, .cmd_subst => .{ .owned = .{} },
                    .subshell, .pipeline => .{ .borrowed = this.buffered_stdout() },
                },
            };

            const stderr: Bufio = switch (io.stderr) {
                .fd => brk: {
                    if (io.stderr.fd.captured != null) break :brk .{ .borrowed = io.stderr.fd.captured.? };
                    break :brk .{ .owned = .{} };
                },
                .ignore => .{ .owned = .{} },
                .pipe => switch (kind) {
                    .normal, .cmd_subst => .{ .owned = .{} },
                    .subshell, .pipeline => .{ .borrowed = this.buffered_stderr() },
                },
            };

            duped.* = .{
                .kind = kind,
                ._buffered_stdout = stdout,
                ._buffered_stderr = stderr,
                .shell_env = this.shell_env.clone(),
                .cmd_local_env = EnvMap.init(allocator),
                .export_env = this.export_env.clone(),

                .__prev_cwd = this.__prev_cwd.clone() catch bun.outOfMemory(),
                .__cwd = this.__cwd.clone() catch bun.outOfMemory(),
                // TODO probably need to use os.dup here
                .cwd_fd = dupedfd,
            };

            return .{ .result = duped };
        }

        pub fn assignVar(this: *ShellState, interp: *ThisInterpreter, label: EnvStr, value: EnvStr, assign_ctx: AssignCtx) void {
            _ = interp; // autofix
            switch (assign_ctx) {
                .cmd => this.cmd_local_env.insert(label, value),
                .shell => this.shell_env.insert(label, value),
                .exported => this.export_env.insert(label, value),
            }
        }

        pub fn changePrevCwd(self: *ShellState, interp: *ThisInterpreter) Maybe(void) {
            return self.changeCwd(interp, self.prevCwdZ());
        }

        pub fn changeCwd(this: *ShellState, interp: *ThisInterpreter, new_cwd_: anytype) Maybe(void) {
            _ = interp; // autofix
            if (comptime @TypeOf(new_cwd_) != [:0]const u8 and @TypeOf(new_cwd_) != []const u8) {
                @compileError("Bad type for new_cwd " ++ @typeName(@TypeOf(new_cwd_)));
            }
            const is_sentinel = @TypeOf(new_cwd_) == [:0]const u8;

            const new_cwd: [:0]const u8 = brk: {
                if (ResolvePath.Platform.auto.isAbsolute(new_cwd_)) {
                    if (is_sentinel) {
                        @memcpy(ResolvePath.join_buf[0..new_cwd_.len], new_cwd_[0..new_cwd_.len]);
                        ResolvePath.join_buf[new_cwd_.len] = 0;
                        break :brk ResolvePath.join_buf[0..new_cwd_.len :0];
                    }
                    std.mem.copyForwards(u8, &ResolvePath.join_buf, new_cwd_);
                    ResolvePath.join_buf[new_cwd_.len] = 0;
                    break :brk ResolvePath.join_buf[0..new_cwd_.len :0];
                }

                const existing_cwd = this.cwd();
                const cwd_str = ResolvePath.joinZ(&[_][]const u8{
                    existing_cwd,
                    new_cwd_,
                }, .auto);

                // remove trailing separator
                if (bun.Environment.isWindows) {
                    const sep = '\\';
                    if (cwd_str.len > 1 and cwd_str[cwd_str.len - 1] == sep) {
                        ResolvePath.join_buf[cwd_str.len - 1] = 0;
                        break :brk ResolvePath.join_buf[0 .. cwd_str.len - 1 :0];
                    }
                }
                if (cwd_str.len > 1 and cwd_str[cwd_str.len - 1] == '/') {
                    ResolvePath.join_buf[cwd_str.len - 1] = 0;
                    break :brk ResolvePath.join_buf[0 .. cwd_str.len - 1 :0];
                }

                break :brk cwd_str;
            };

            const new_cwd_fd = switch (ShellSyscall.openat(
                this.cwd_fd,
                new_cwd,
                bun.O.DIRECTORY | bun.O.RDONLY,
                0,
            )) {
                .result => |fd| fd,
                .err => |err| {
                    return Maybe(void).initErr(err);
                },
            };
            _ = Syscall.close2(this.cwd_fd);

            this.__prev_cwd.clearRetainingCapacity();
            this.__prev_cwd.appendSlice(this.__cwd.items[0..]) catch bun.outOfMemory();

            this.__cwd.clearRetainingCapacity();
            this.__cwd.appendSlice(new_cwd[0 .. new_cwd.len + 1]) catch bun.outOfMemory();

            if (comptime bun.Environment.allow_assert) {
                std.debug.assert(this.__cwd.items[this.__cwd.items.len -| 1] == 0);
                std.debug.assert(this.__prev_cwd.items[this.__prev_cwd.items.len -| 1] == 0);
            }

            this.cwd_fd = new_cwd_fd;

            this.export_env.insert(EnvStr.initSlice("OLDPWD"), EnvStr.initSlice(this.prevCwd()));
            this.export_env.insert(EnvStr.initSlice("PWD"), EnvStr.initSlice(this.cwd()));

            return Maybe(void).success;
        }

        pub fn getHomedir(self: *ShellState) EnvStr {
            if (comptime bun.Environment.isWindows) {
                if (self.export_env.get(EnvStr.initSlice("USERPROFILE"))) |env| {
                    env.ref();
                    return env;
                }
            } else {
                if (self.export_env.get(EnvStr.initSlice("HOME"))) |env| {
                    env.ref();
                    return env;
                }
            }
            return EnvStr.initSlice("unknown");
        }

        pub fn writeFailingErrorFmt(
            this: *ShellState,
            ctx: anytype,
            enqueueCb: fn (c: @TypeOf(ctx)) void,
            comptime fmt: []const u8,
            args: anytype,
        ) void {
            const io: *IO.OutKind = &@field(ctx.io, "stderr");
            switch (io.*) {
                .fd => |x| {
                    enqueueCb(ctx);
                    x.writer.enqueueFmt(ctx, x.captured, fmt, args);
                },
                .pipe => {
                    const bufio: *bun.ByteList = this.buffered_stderr();
                    bufio.appendFmt(bun.default_allocator, fmt, args) catch bun.outOfMemory();
                    ctx.parent.childDone(ctx, 1);
                },
                .ignore => {},
            }
        }
    };

    pub usingnamespace JSC.Codegen.JSShellInterpreter;

    const ThisInterpreter = @This();

    const ShellErrorKind = error{
        OutOfMemory,
        Syscall,
    };

    const ShellErrorCtx = union(enum) {
        syscall: Syscall.Error,
        other: ShellErrorKind,

        fn toJSC(this: ShellErrorCtx, globalThis: *JSGlobalObject) JSValue {
            return switch (this) {
                .syscall => |err| err.toJSC(globalThis),
                .other => |err| bun.JSC.ZigString.fromBytes(@errorName(err)).toValueGC(globalThis),
            };
        }
    };

    pub fn constructor(
        globalThis: *JSC.JSGlobalObject,
        callframe: *JSC.CallFrame,
    ) callconv(.C) ?*ThisInterpreter {
        const allocator = bun.default_allocator;
        var arena = bun.ArenaAllocator.init(allocator);

        const arguments_ = callframe.arguments(1);
        var arguments = JSC.Node.ArgumentsSlice.init(globalThis.bunVM(), arguments_.slice());
        const string_args = arguments.nextEat() orelse {
            globalThis.throw("shell: expected 2 arguments, got 0", .{});
            return null;
        };

        const template_args = callframe.argumentsPtr()[1..callframe.argumentsCount()];
        var stack_alloc = std.heap.stackFallback(@sizeOf(bun.String) * 4, arena.allocator());
        var jsstrings = std.ArrayList(bun.String).initCapacity(stack_alloc.get(), 4) catch {
            globalThis.throwOutOfMemory();
            return null;
        };
        defer {
            for (jsstrings.items[0..]) |bunstr| {
                bunstr.deref();
            }
            jsstrings.deinit();
        }
        var jsobjs = std.ArrayList(JSValue).init(arena.allocator());
        var script = std.ArrayList(u8).init(arena.allocator());
        if (!(bun.shell.shellCmdFromJS(globalThis, string_args, template_args, &jsobjs, &jsstrings, &script) catch {
            globalThis.throwOutOfMemory();
            return null;
        })) {
            return null;
        }

        var parser: ?bun.shell.Parser = null;
        var lex_result: ?shell.LexResult = null;
        const script_ast = ThisInterpreter.parse(
            &arena,
            script.items[0..],
            jsobjs.items[0..],
            jsstrings.items[0..],
            &parser,
            &lex_result,
        ) catch |err| {
            if (err == shell.ParseError.Lex) {
                std.debug.assert(lex_result != null);
                const str = lex_result.?.combineErrors(arena.allocator());
                globalThis.throwPretty("{s}", .{str});
                return null;
            }

            if (parser) |*p| {
                if (bun.Environment.allow_assert) {
                    std.debug.assert(p.errors.items.len > 0);
                }
                const errstr = p.combineErrors();
                globalThis.throwPretty("{s}", .{errstr});
                return null;
            }

            globalThis.throwError(err, "failed to lex/parse shell");
            return null;
        };

        const script_heap = arena.allocator().create(bun.shell.AST.Script) catch {
            globalThis.throwOutOfMemory();
            return null;
        };

        script_heap.* = script_ast;

        const interpreter = switch (ThisInterpreter.init(
            undefined, // command_ctx, unused when event_loop is .js
            .{ .js = globalThis.bunVM().event_loop },
            allocator,
            &arena,
            script_heap,
            jsobjs.items[0..],
        )) {
            .result => |i| i,
            .err => |*e| {
                arena.deinit();
                throwShellErr(e, .{ .js = globalThis.bunVM().event_loop });
                return null;
            },
        };

        bun.Analytics.Features.shell += 1;
        return interpreter;
    }

    pub fn parse(
        arena: *bun.ArenaAllocator,
        script: []const u8,
        jsobjs: []JSValue,
        jsstrings_to_escape: []bun.String,
        out_parser: *?bun.shell.Parser,
        out_lex_result: *?shell.LexResult,
    ) !ast.Script {
        const lex_result = brk: {
            if (bun.strings.isAllASCII(script)) {
                var lexer = bun.shell.LexerAscii.new(arena.allocator(), script, jsstrings_to_escape);
                try lexer.lex();
                break :brk lexer.get_result();
            }
            var lexer = bun.shell.LexerUnicode.new(arena.allocator(), script, jsstrings_to_escape);
            try lexer.lex();
            break :brk lexer.get_result();
        };

        if (lex_result.errors.len > 0) {
            out_lex_result.* = lex_result;
            return shell.ParseError.Lex;
        }

        out_parser.* = try bun.shell.Parser.new(arena.allocator(), lex_result, jsobjs);

        const script_ast = try out_parser.*.?.parse();
        return script_ast;
    }

    /// If all initialization allocations succeed, the arena will be copied
    /// into the interpreter struct, so it is not a stale reference and safe to call `arena.deinit()` on error.
    pub fn init(
        ctx: *const bun.CLI.Command.Context,
        event_loop: JSC.EventLoopHandle,
        allocator: Allocator,
        arena: *bun.ArenaAllocator,
        script: *ast.Script,
        jsobjs: []JSValue,
    ) shell.Result(*ThisInterpreter) {
        const export_env = brk: {
            // This will be set in the shell builtin to `process.env`
            if (event_loop == .js) break :brk EnvMap.init(allocator);

            var env_loader: *bun.DotEnv.Loader = env_loader: {
                if (event_loop == .js) {
                    break :env_loader event_loop.js.virtual_machine.bundler.env;
                }

                break :env_loader event_loop.env();
            };

            // This will save ~2x memory
            var export_env = EnvMap.initWithCapacity(allocator, env_loader.map.map.unmanaged.entries.len);

            var iter = env_loader.iterator();

            while (iter.next()) |entry| {
                const value = EnvStr.initSlice(entry.value_ptr.value);
                const key = EnvStr.initSlice(entry.key_ptr.*);
                export_env.insert(key, value);
            }

            break :brk export_env;
        };

        var pathbuf: [bun.MAX_PATH_BYTES]u8 = undefined;
        const cwd = switch (Syscall.getcwd(&pathbuf)) {
            .result => |cwd| cwd.ptr[0..cwd.len :0],
            .err => |err| {
                return .{ .err = .{ .sys = err.toSystemError() } };
            },
        };

        const cwd_fd = switch (Syscall.open(cwd, bun.O.DIRECTORY | bun.O.RDONLY, 0)) {
            .result => |fd| fd,
            .err => |err| {
                return .{ .err = .{ .sys = err.toSystemError() } };
            },
        };
        var cwd_arr = std.ArrayList(u8).initCapacity(bun.default_allocator, cwd.len + 1) catch bun.outOfMemory();
        cwd_arr.appendSlice(cwd[0 .. cwd.len + 1]) catch bun.outOfMemory();

        if (comptime bun.Environment.allow_assert) {
            std.debug.assert(cwd_arr.items[cwd_arr.items.len -| 1] == 0);
        }

        log("Duping stdin", .{});
        const stdin_fd = switch (ShellSyscall.dup(shell.STDIN_FD)) {
            .result => |fd| fd,
            .err => |err| return .{ .err = .{ .sys = err.toSystemError() } },
        };

        const stdin_reader = IOReader.init(stdin_fd, event_loop);

        const interpreter = allocator.create(ThisInterpreter) catch bun.outOfMemory();
        interpreter.* = .{
            .command_ctx = ctx,
            .event_loop = event_loop,

            .script = script,
            .allocator = allocator,
            .jsobjs = jsobjs,

            .arena = arena.*,

            .root_shell = ShellState{
                .shell_env = EnvMap.init(allocator),
                .cmd_local_env = EnvMap.init(allocator),
                .export_env = export_env,

                .__cwd = cwd_arr,
                .__prev_cwd = cwd_arr.clone() catch bun.outOfMemory(),
                .cwd_fd = cwd_fd,
            },

            .root_io = .{
                .stdin = .{
                    .fd = stdin_reader,
                },
                // By default stdout/stderr should be an IOWriter writing to a dup'ed stdout/stderr
                // But if the user later calls `.setQuiet(true)` then all those syscalls/initialization was pointless work
                // So we cheaply initialize them now as `.pipe`
                // When `Interpreter.run()` is called, we check if `this.flags.quiet == false`, if so then we then properly initialize the IOWriter
                .stdout = .pipe,
                .stderr = .pipe,
            },

            .vm_args_utf8 = std.ArrayList(JSC.ZigString.Slice).init(bun.default_allocator),
        };

        return .{ .result = interpreter };
    }

    pub fn initAndRunFromFile(ctx: *const bun.CLI.Command.Context, mini: *JSC.MiniEventLoop, path: []const u8) !bun.shell.ExitCode {
        var arena = bun.ArenaAllocator.init(bun.default_allocator);
        const src = src: {
            var file = try std.fs.cwd().openFile(path, .{});
            defer file.close();
            break :src try file.reader().readAllAlloc(arena.allocator(), std.math.maxInt(u32));
        };
        defer arena.deinit();

        const jsobjs: []JSValue = &[_]JSValue{};
        var out_parser: ?bun.shell.Parser = null;
        var out_lex_result: ?bun.shell.LexResult = null;
        const script = ThisInterpreter.parse(
            &arena,
            src,
            jsobjs,
            &[_]bun.String{},
            &out_parser,
            &out_lex_result,
        ) catch |err| {
            if (err == bun.shell.ParseError.Lex) {
                std.debug.assert(out_lex_result != null);
                const str = out_lex_result.?.combineErrors(arena.allocator());
                bun.Output.prettyErrorln("<r><red>error<r>: Failed to run <b>{s}<r> due to error <b>{s}<r>", .{ std.fs.path.basename(path), str });
                bun.Global.exit(1);
            }

            if (out_parser) |*p| {
                const errstr = p.combineErrors();
                bun.Output.prettyErrorln("<r><red>error<r>: Failed to run <b>{s}<r> due to error <b>{s}<r>", .{ std.fs.path.basename(path), errstr });
                bun.Global.exit(1);
            }

            return err;
        };
        const script_heap = try arena.allocator().create(ast.Script);
        script_heap.* = script;
        var interp = switch (ThisInterpreter.init(ctx, .{ .mini = mini }, bun.default_allocator, &arena, script_heap, jsobjs)) {
            .err => |*e| {
                throwShellErr(e, .{ .mini = mini });
                return 1;
            },
            .result => |i| i,
        };

        const exit_code: ExitCode = 1;

        const IsDone = struct {
            interp: *const Interpreter,

            fn isDone(this: *anyopaque) bool {
                const asdlfk = bun.cast(*const @This(), this);
                return asdlfk.interp.flags.done;
            }
        };
        var is_done: IsDone = .{
            .interp = interp,
        };
        interp.exit_code = exit_code;
        switch (try interp.run()) {
            .err => |e| {
                interp.deinitEverything();
                bun.Output.prettyErrorln("<r><red>error<r>: Failed to run script <b>{s}<r> due to error <b>{}<r>", .{ std.fs.path.basename(path), e.toSystemError() });
                bun.Global.exit(1);
                return 1;
            },
            else => {},
        }
        mini.tick(&is_done, @as(fn (*anyopaque) bool, IsDone.isDone));
        const code = interp.exit_code.?;
        interp.deinitEverything();
        return code;
    }

    pub fn initAndRunFromSource(ctx: *bun.CLI.Command.Context, mini: *JSC.MiniEventLoop, path_for_errors: []const u8, src: []const u8) !ExitCode {
        bun.Analytics.Features.standalone_shell += 1;
        var arena = bun.ArenaAllocator.init(bun.default_allocator);
        defer arena.deinit();

        const jsobjs: []JSValue = &[_]JSValue{};
        var out_parser: ?bun.shell.Parser = null;
        var out_lex_result: ?bun.shell.LexResult = null;
        const script = ThisInterpreter.parse(&arena, src, jsobjs, &[_]bun.String{}, &out_parser, &out_lex_result) catch |err| {
            if (err == bun.shell.ParseError.Lex) {
                std.debug.assert(out_lex_result != null);
                const str = out_lex_result.?.combineErrors(arena.allocator());
                bun.Output.prettyErrorln("<r><red>error<r>: Failed to run script <b>{s}<r> due to error <b>{s}<r>", .{ path_for_errors, str });
                bun.Global.exit(1);
            }

            if (out_parser) |*p| {
                const errstr = p.combineErrors();
                bun.Output.prettyErrorln("<r><red>error<r>: Failed to run script <b>{s}<r> due to error <b>{s}<r>", .{ path_for_errors, errstr });
                bun.Global.exit(1);
            }

            return err;
        };
        const script_heap = try arena.allocator().create(ast.Script);
        script_heap.* = script;
        var interp: *ThisInterpreter = switch (ThisInterpreter.init(ctx, .{ .mini = mini }, bun.default_allocator, &arena, script_heap, jsobjs)) {
            .err => |*e| {
                throwShellErr(e, .{ .mini = mini });
                return 1;
            },
            .result => |i| i,
        };
        const IsDone = struct {
            interp: *const Interpreter,

            fn isDone(this: *anyopaque) bool {
                const asdlfk = bun.cast(*const @This(), this);
                return asdlfk.interp.flags.done;
            }
        };
        var is_done: IsDone = .{
            .interp = interp,
        };
        const exit_code: ExitCode = 1;
        interp.exit_code = exit_code;
        switch (try interp.run()) {
            .err => |e| {
                interp.deinitEverything();
                bun.Output.prettyErrorln("<r><red>error<r>: Failed to run script <b>{s}<r> due to error <b>{}<r>", .{ path_for_errors, e.toSystemError() });
                bun.Global.exit(1);
                return 1;
            },
            else => {},
        }
        mini.tick(&is_done, @as(fn (*anyopaque) bool, IsDone.isDone));
        const code = interp.exit_code.?;
        interp.deinitEverything();
        return code;
    }

    fn setupIOBeforeRun(this: *ThisInterpreter) Maybe(void) {
        if (!this.flags.quiet) {
            const event_loop = this.event_loop;

            log("Duping stdout", .{});
            const stdout_fd = switch (ShellSyscall.dup(shell.STDOUT_FD)) {
                .result => |fd| fd,
                .err => |err| return .{ .err = err },
            };

            log("Duping stderr", .{});
            const stderr_fd = switch (ShellSyscall.dup(shell.STDERR_FD)) {
                .result => |fd| fd,
                .err => |err| return .{ .err = err },
            };

            const stdout_writer = IOWriter.init(
                stdout_fd,
                .{
                    .pollable = isPollable(stdout_fd, event_loop.stdout().data.file.mode),
                },
                event_loop,
            );
            const stderr_writer = IOWriter.init(stderr_fd, .{
                .pollable = isPollable(stderr_fd, event_loop.stderr().data.file.mode),
            }, event_loop);

            this.root_io = .{
                .stdin = this.root_io.stdin,
                .stdout = .{
                    .fd = .{
                        .writer = stdout_writer,
                    },
                },
                .stderr = .{
                    .fd = .{
                        .writer = stderr_writer,
                    },
                },
            };

            if (event_loop == .js) {
                this.root_io.stdout.fd.captured = &this.root_shell._buffered_stdout.owned;
                this.root_io.stderr.fd.captured = &this.root_shell._buffered_stderr.owned;
            }
        }

        return Maybe(void).success;
    }

    pub fn run(this: *ThisInterpreter) !Maybe(void) {
        if (this.setupIOBeforeRun().asErr()) |e| {
            return .{ .err = e };
        }
        var root = Script.init(this, &this.root_shell, this.script, Script.ParentPtr.init(this), this.root_io.copy());
        this.started.store(true, .seq_cst);
        root.start();

        return Maybe(void).success;
    }

    pub fn runFromJS(this: *ThisInterpreter, globalThis: *JSGlobalObject, callframe: *JSC.CallFrame) callconv(.C) JSValue {
        _ = callframe; // autofix

        if (this.setupIOBeforeRun().asErr()) |e| {
            defer this.deinitEverything();
            const shellerr = bun.shell.ShellErr.newSys(e);
            throwShellErr(&shellerr, .{ .js = globalThis.bunVM().event_loop });
            return .undefined;
        }
        incrPendingActivityFlag(&this.has_pending_activity);
        var root = Script.init(this, &this.root_shell, this.script, Script.ParentPtr.init(this), this.root_io.copy());
        this.started.store(true, .seq_cst);
        root.start();
        return .undefined;
    }

    fn ioToJSValue(this: *ThisInterpreter, buf: *bun.ByteList) JSValue {
        const bytelist = buf.*;
        buf.* = .{};
        const value = JSC.MarkedArrayBuffer.toNodeBuffer(
            .{
                .allocator = bun.default_allocator,
                .buffer = JSC.ArrayBuffer.fromBytes(@constCast(bytelist.slice()), .Uint8Array),
            },
            this.event_loop.js.global,
        );

        return value;
    }

    fn asyncCmdDone(this: *ThisInterpreter, @"async": *Async) void {
        log("asyncCommandDone {}", .{@"async"});
        @"async".actuallyDeinit();
        this.async_commands_executing -= 1;
        if (this.async_commands_executing == 0 and this.exit_code != null) {
            this.finish(this.exit_code.?);
        }
    }

    fn childDone(this: *ThisInterpreter, child: InterpreterChildPtr, exit_code: ExitCode) void {
        if (child.ptr.is(Script)) {
            const script = child.as(Script);
            script.deinitFromInterpreter();
            this.exit_code = exit_code;
            if (this.async_commands_executing == 0) this.finish(exit_code);
            return;
        }
        @panic("Bad child");
    }

    fn finish(this: *ThisInterpreter, exit_code: ExitCode) void {
        log("finish {d}", .{exit_code});
        defer decrPendingActivityFlag(&this.has_pending_activity);

        if (this.event_loop == .js) {
            defer this.deinitAfterJSRun();
            this.exit_code = exit_code;
            _ = this.resolve.call(&.{JSValue.jsNumberFromU16(exit_code)});
        } else {
            this.flags.done = true;
            this.exit_code = exit_code;
        }
    }

    fn errored(this: *ThisInterpreter, the_error: ShellError) void {
        _ = the_error; // autofix
        defer decrPendingActivityFlag(&this.has_pending_activity);

        if (this.event_loop == .js) {
            this.resolve.deinit();
            _ = this.reject.call(&[_]JSValue{JSValue.jsNumberFromChar(1)});
        }
    }

    fn deinitAfterJSRun(this: *ThisInterpreter) void {
        log("deinit interpreter", .{});
        for (this.jsobjs) |jsobj| {
            jsobj.unprotect();
        }
        this.root_io.deref();
        this.root_shell.deinitImpl(false, false);
    }

    fn deinitFromFinalizer(this: *ThisInterpreter) void {
        if (this.root_shell._buffered_stderr == .owned) {
            this.root_shell._buffered_stderr.owned.deinitWithAllocator(bun.default_allocator);
        }
        if (this.root_shell._buffered_stdout == .owned) {
            this.root_shell._buffered_stdout.owned.deinitWithAllocator(bun.default_allocator);
        }
        this.resolve.deinit();
        this.reject.deinit();
        this.allocator.destroy(this);
    }

    fn deinitEverything(this: *ThisInterpreter) void {
        log("deinit interpreter", .{});
        for (this.jsobjs) |jsobj| {
            jsobj.unprotect();
        }
        this.root_io.deref();
        this.resolve.deinit();
        this.reject.deinit();
        this.root_shell.deinitImpl(false, true);
        for (this.vm_args_utf8.items[0..]) |str| {
            str.deinit();
        }
        this.vm_args_utf8.deinit();
        this.allocator.destroy(this);
    }

    pub fn setResolve(this: *ThisInterpreter, globalThis: *JSGlobalObject, callframe: *JSC.CallFrame) callconv(.C) JSC.JSValue {
        const value = callframe.argument(0);
        if (!value.isCallable(globalThis.vm())) {
            globalThis.throwInvalidArguments("resolve must be a function", .{});
            return .undefined;
        }
        this.resolve.set(globalThis, value.withAsyncContextIfNeeded(globalThis));
        return .undefined;
    }

    pub fn setReject(this: *ThisInterpreter, globalThis: *JSGlobalObject, callframe: *JSC.CallFrame) callconv(.C) JSC.JSValue {
        const value = callframe.argument(0);
        if (!value.isCallable(globalThis.vm())) {
            globalThis.throwInvalidArguments("reject must be a function", .{});
            return .undefined;
        }
        this.reject.set(globalThis, value.withAsyncContextIfNeeded(globalThis));
        return .undefined;
    }

    pub fn setQuiet(this: *ThisInterpreter, _: *JSGlobalObject, _: *JSC.CallFrame) callconv(.C) JSC.JSValue {
        log("Interpreter(0x{x}) setQuiet()", .{@intFromPtr(this)});
        this.flags.quiet = true;
        return .undefined;
    }

    pub fn setCwd(this: *ThisInterpreter, globalThis: *JSGlobalObject, callframe: *JSC.CallFrame) callconv(.C) JSC.JSValue {
        const value = callframe.argument(0);
        const str = bun.String.fromJS(value, globalThis);

        const slice = str.toUTF8(bun.default_allocator);
        defer slice.deinit();
        switch (this.root_shell.changeCwd(this, slice.slice())) {
            .err => |e| {
                globalThis.throwValue(e.toJSC(globalThis));
                return .undefined;
            },
            .result => {},
        }
        return .undefined;
    }

    pub fn setEnv(this: *ThisInterpreter, globalThis: *JSGlobalObject, callframe: *JSC.CallFrame) callconv(.C) JSC.JSValue {
        const value1 = callframe.argument(0);
        if (!value1.isObject()) {
            globalThis.throwInvalidArguments("env must be an object", .{});
            return .undefined;
        }

        var object_iter = JSC.JSPropertyIterator(.{
            .skip_empty_name = false,
            .include_value = true,
        }).init(globalThis, value1.asObjectRef());
        defer object_iter.deinit();

        this.root_shell.export_env.clearRetainingCapacity();
        this.root_shell.export_env.ensureTotalCapacity(object_iter.len);

        // If the env object does not include a $PATH, it must disable path lookup for argv[0]
        // PATH = "";

        while (object_iter.next()) |key| {
            const keyslice = key.toOwnedSlice(bun.default_allocator) catch bun.outOfMemory();
            var value = object_iter.value;
            if (value == .undefined) continue;

            const value_str = value.getZigString(globalThis);
            const slice = value_str.toOwnedSlice(bun.default_allocator) catch bun.outOfMemory();
            const keyref = EnvStr.initRefCounted(keyslice);
            defer keyref.deref();
            const valueref = EnvStr.initRefCounted(slice);
            defer valueref.deref();

            this.root_shell.export_env.insert(keyref, valueref);
        }

        return .undefined;
    }

    pub fn isRunning(
        this: *ThisInterpreter,
        globalThis: *JSGlobalObject,
        callframe: *JSC.CallFrame,
    ) callconv(.C) JSC.JSValue {
        _ = globalThis; // autofix
        _ = callframe; // autofix

        return JSC.JSValue.jsBoolean(this.hasPendingActivity());
    }

    pub fn getStarted(
        this: *ThisInterpreter,
        globalThis: *JSGlobalObject,
        callframe: *JSC.CallFrame,
    ) callconv(.C) JSC.JSValue {
        _ = globalThis; // autofix
        _ = callframe; // autofix

        return JSC.JSValue.jsBoolean(this.started.load(.seq_cst));
    }

    pub fn getBufferedStdout(
        this: *ThisInterpreter,
        globalThis: *JSGlobalObject,
        callframe: *JSC.CallFrame,
    ) callconv(.C) JSC.JSValue {
        _ = globalThis; // autofix
        _ = callframe; // autofix

        const stdout = this.ioToJSValue(this.root_shell.buffered_stdout());
        return stdout;
    }

    pub fn getBufferedStderr(
        this: *ThisInterpreter,
        globalThis: *JSGlobalObject,
        callframe: *JSC.CallFrame,
    ) callconv(.C) JSC.JSValue {
        _ = globalThis; // autofix
        _ = callframe; // autofix

        const stdout = this.ioToJSValue(this.root_shell.buffered_stderr());
        return stdout;
    }

    pub fn finalize(
        this: *ThisInterpreter,
    ) callconv(.C) void {
        log("Interpreter finalize", .{});
        this.deinitFromFinalizer();
    }

    pub fn hasPendingActivity(this: *ThisInterpreter) callconv(.C) bool {
        @fence(.seq_cst);
        return this.has_pending_activity.load(.seq_cst) > 0;
    }

    fn incrPendingActivityFlag(has_pending_activity: *std.atomic.Value(usize)) void {
        @fence(.seq_cst);
        _ = has_pending_activity.fetchAdd(1, .seq_cst);
        log("Interpreter incr pending activity {d}", .{has_pending_activity.load(.seq_cst)});
    }

    fn decrPendingActivityFlag(has_pending_activity: *std.atomic.Value(usize)) void {
        @fence(.seq_cst);
        _ = has_pending_activity.fetchSub(1, .seq_cst);
        log("Interpreter decr pending activity {d}", .{has_pending_activity.load(.seq_cst)});
    }

    pub fn rootIO(this: *const Interpreter) *const IO {
        return &this.root_io;
    }

    fn getVmArgsUtf8(this: *Interpreter, argv: []const *WTFStringImplStruct, idx: u8) []const u8 {
        if (this.vm_args_utf8.items.len != argv.len) {
            this.vm_args_utf8.ensureTotalCapacity(argv.len) catch bun.outOfMemory();
            for (argv) |arg| {
                this.vm_args_utf8.append(arg.toUTF8(bun.default_allocator)) catch bun.outOfMemory();
            }
        }
        return this.vm_args_utf8.items[idx].slice();
    }

    const AssignCtx = enum {
        cmd,
        shell,
        exported,
    };

    const ExpansionOpts = struct {
        for_spawn: bool = true,
        single: bool = false,
    };

    /// TODO PERF: in the case of expanding cmd args, we probably want to use the spawn args arena
    /// otherwise the interpreter allocator
    ///
    /// If a word contains command substitution or glob expansion syntax then it
    /// needs to do IO, so we have to keep track of the state for that.
    pub const Expansion = struct {
        base: State,
        node: *const ast.Atom,
        parent: ParentPtr,
        io: IO,

        word_idx: u32,
        current_out: std.ArrayList(u8),
        state: union(enum) {
            normal,
            braces,
            glob,
            done,
            err: bun.shell.ShellErr,
        },
        child_state: union(enum) {
            idle,
            cmd_subst: struct {
                cmd: *Script,
                quoted: bool = false,
            },
            // TODO
            glob: struct {
                initialized: bool = false,
                walker: GlobWalker,
            },
        },
        out: Result,
        out_idx: u32,

        const ParentPtr = StatePtrUnion(.{
            Cmd,
            Assigns,
            CondExpr,
            Subshell,
        });

        const ChildPtr = StatePtrUnion(.{
            // Cmd,
            Script,
        });

        const Result = union(enum) {
            array_of_slice: *std.ArrayList([:0]const u8),
            array_of_ptr: *std.ArrayList(?[*:0]const u8),
            single: struct {
                list: *std.ArrayList(u8),
                done: bool = false,
            },

            pub fn pushResultSlice(this: *Result, buf: [:0]const u8) void {
                if (comptime bun.Environment.allow_assert) {
                    std.debug.assert(buf[buf.len] == 0);
                }

                switch (this.*) {
                    .array_of_slice => {
                        this.array_of_slice.append(buf) catch bun.outOfMemory();
                    },
                    .array_of_ptr => {
                        this.array_of_ptr.append(@as([*:0]const u8, @ptrCast(buf.ptr))) catch bun.outOfMemory();
                    },
                    .single => {
                        if (this.single.done) return;
                        this.single.list.appendSlice(buf[0 .. buf.len + 1]) catch bun.outOfMemory();
                        this.single.done = true;
                    },
                }
            }

            pub fn pushResult(this: *Result, buf: *std.ArrayList(u8)) void {
                if (comptime bun.Environment.allow_assert) {
                    std.debug.assert(buf.items[buf.items.len - 1] == 0);
                }

                switch (this.*) {
                    .array_of_slice => {
                        this.array_of_slice.append(buf.items[0 .. buf.items.len - 1 :0]) catch bun.outOfMemory();
                    },
                    .array_of_ptr => {
                        this.array_of_ptr.append(@as([*:0]const u8, @ptrCast(buf.items.ptr))) catch bun.outOfMemory();
                    },
                    .single => {
                        if (this.single.done) return;
                        this.single.list.appendSlice(buf.items[0..]) catch bun.outOfMemory();
                    },
                }
            }
        };

        pub fn format(this: *const Expansion, comptime _: []const u8, _: std.fmt.FormatOptions, writer: anytype) !void {
            try writer.print("Expansion(0x{x})", .{@intFromPtr(this)});
        }

        pub fn init(
            interpreter: *ThisInterpreter,
            shell_state: *ShellState,
            expansion: *Expansion,
            node: *const ast.Atom,
            parent: ParentPtr,
            out_result: Result,
            io: IO,
        ) void {
            log("Expansion(0x{x}) init", .{@intFromPtr(expansion)});
            expansion.* = .{
                .node = node,
                .base = .{
                    .kind = .expansion,
                    .interpreter = interpreter,
                    .shell = shell_state,
                },
                .parent = parent,

                .word_idx = 0,
                .state = .normal,
                .child_state = .idle,
                .out = out_result,
                .out_idx = 0,
                .current_out = std.ArrayList(u8).init(interpreter.allocator),
                .io = io,
            };
            // var expansion = interpreter.allocator.create(Expansion) catch bun.outOfMemory();
        }

        pub fn deinit(expansion: *Expansion) void {
            log("Expansion(0x{x}) deinit", .{@intFromPtr(expansion)});
            expansion.current_out.deinit();
            expansion.io.deinit();
        }

        pub fn start(this: *Expansion) void {
            if (comptime bun.Environment.allow_assert) {
                std.debug.assert(this.child_state == .idle);
                std.debug.assert(this.word_idx == 0);
            }

            this.state = .normal;
            this.next();
        }

        pub fn next(this: *Expansion) void {
            while (!(this.state == .done or this.state == .err)) {
                switch (this.state) {
                    .normal => {
                        // initialize
                        if (this.word_idx == 0) {
                            var has_unknown = false;
                            // + 1 for sentinel
                            const string_size = this.expansionSizeHint(this.node, &has_unknown);
                            this.current_out.ensureUnusedCapacity(string_size + 1) catch bun.outOfMemory();
                        }

                        while (this.word_idx < this.node.atomsLen()) {
                            const is_cmd_subst = this.expandVarAndCmdSubst(this.word_idx);
                            // yield execution
                            if (is_cmd_subst) return;
                        }

                        if (this.word_idx >= this.node.atomsLen()) {
                            // NOTE brace expansion + cmd subst has weird behaviour we don't support yet, ex:
                            // echo $(echo a b c){1,2,3}
                            // >> a b c1 a b c2 a b c3
                            if (this.node.has_brace_expansion()) {
                                this.state = .braces;
                                continue;
                            }

                            if (this.node.has_glob_expansion()) {
                                this.state = .glob;
                                continue;
                            }

                            this.pushCurrentOut();
                            this.state = .done;
                            continue;
                        }

                        // Shouldn't fall through to here
                        std.debug.assert(this.word_idx >= this.node.atomsLen());
                        return;
                    },
                    .braces => {
                        var arena = Arena.init(this.base.interpreter.allocator);
                        defer arena.deinit();
                        const arena_allocator = arena.allocator();
                        const brace_str = this.current_out.items[0..];
                        // FIXME some of these errors aren't alloc errors for example lexer parser errors
                        var lexer_output = Braces.Lexer.tokenize(arena_allocator, brace_str) catch |e| OOM(e);
                        const expansion_count = Braces.calculateExpandedAmount(lexer_output.tokens.items[0..]) catch |e| OOM(e);

                        var expanded_strings = brk: {
                            const stack_max = comptime 16;
                            comptime {
                                std.debug.assert(@sizeOf([]std.ArrayList(u8)) * stack_max <= 256);
                            }
                            var maybe_stack_alloc = std.heap.stackFallback(@sizeOf([]std.ArrayList(u8)) * stack_max, this.base.interpreter.allocator);
                            const expanded_strings = maybe_stack_alloc.get().alloc(std.ArrayList(u8), expansion_count) catch bun.outOfMemory();
                            break :brk expanded_strings;
                        };

                        for (0..expansion_count) |i| {
                            expanded_strings[i] = std.ArrayList(u8).init(this.base.interpreter.allocator);
                        }

                        Braces.expand(
                            arena_allocator,
                            lexer_output.tokens.items[0..],
                            expanded_strings,
                            lexer_output.contains_nested,
                        ) catch bun.outOfMemory();

                        this.outEnsureUnusedCapacity(expansion_count);

                        // Add sentinel values
                        for (0..expansion_count) |i| {
                            expanded_strings[i].append(0) catch bun.outOfMemory();
                            this.pushResult(&expanded_strings[i]);
                        }

                        if (this.node.has_glob_expansion()) {
                            this.state = .glob;
                        } else {
                            this.state = .done;
                        }
                    },
                    .glob => {
                        this.transitionToGlobState();
                        // yield
                        return;
                    },
                    .done, .err => unreachable,
                }
            }

            if (this.state == .done) {
                this.parent.childDone(this, 0);
                return;
            }

            // Parent will inspect the `this.state.err`
            if (this.state == .err) {
                this.parent.childDone(this, 1);
                return;
            }
        }

        fn transitionToGlobState(this: *Expansion) void {
            var arena = Arena.init(this.base.interpreter.allocator);
            this.child_state = .{ .glob = .{ .walker = .{} } };
            const pattern = this.current_out.items[0..];

            const cwd = this.base.shell.cwd();

            switch (GlobWalker.initWithCwd(
                &this.child_state.glob.walker,
                &arena,
                pattern,
                cwd,
                false,
                false,
                false,
                false,
                false,
            ) catch bun.outOfMemory()) {
                .result => {},
                .err => |e| {
                    this.state = .{ .err = bun.shell.ShellErr.newSys(e) };
                    this.next();
                    return;
                },
            }

            var task = ShellGlobTask.createOnMainThread(this.base.interpreter.allocator, &this.child_state.glob.walker, this);
            task.schedule();
        }

        pub fn expandVarAndCmdSubst(this: *Expansion, start_word_idx: u32) bool {
            switch (this.node.*) {
                .simple => |*simp| {
                    const is_cmd_subst = this.expandSimpleNoIO(simp, &this.current_out);
                    if (is_cmd_subst) {
                        const io: IO = .{
                            .stdin = this.base.rootIO().stdin.ref(),
                            .stdout = .pipe,
                            .stderr = this.base.rootIO().stderr.ref(),
                        };
                        const shell_state = switch (this.base.shell.dupeForSubshell(this.base.interpreter.allocator, io, .cmd_subst)) {
                            .result => |s| s,
                            .err => |e| {
                                this.base.throw(&bun.shell.ShellErr.newSys(e));
                                return false;
                            },
                        };
                        var script = Script.init(this.base.interpreter, shell_state, &this.node.simple.cmd_subst.script, Script.ParentPtr.init(this), io);
                        this.child_state = .{
                            .cmd_subst = .{
                                .cmd = script,
                                .quoted = simp.cmd_subst.quoted,
                            },
                        };
                        script.start();
                        return true;
                    } else {
                        this.word_idx += 1;
                    }
                },
                .compound => |cmp| {
                    for (cmp.atoms[start_word_idx..]) |*simple_atom| {
                        const is_cmd_subst = this.expandSimpleNoIO(simple_atom, &this.current_out);
                        if (is_cmd_subst) {
                            const io: IO = .{
                                .stdin = this.base.rootIO().stdin.ref(),
                                .stdout = .pipe,
                                .stderr = this.base.rootIO().stderr.ref(),
                            };
                            const shell_state = switch (this.base.shell.dupeForSubshell(this.base.interpreter.allocator, io, .cmd_subst)) {
                                .result => |s| s,
                                .err => |e| {
                                    this.base.throw(&bun.shell.ShellErr.newSys(e));
                                    return false;
                                },
                            };
                            var script = Script.init(this.base.interpreter, shell_state, &simple_atom.cmd_subst.script, Script.ParentPtr.init(this), io);
                            this.child_state = .{
                                .cmd_subst = .{
                                    .cmd = script,
                                    .quoted = simple_atom.cmd_subst.quoted,
                                },
                            };
                            script.start();
                            return true;
                        } else {
                            this.word_idx += 1;
                            this.child_state = .idle;
                        }
                    }
                },
            }

            return false;
        }

        /// Remove a set of values from the beginning and end of a slice.
        pub fn trim(slice: []u8, values_to_strip: []const u8) []u8 {
            var begin: usize = 0;
            var end: usize = slice.len;
            while (begin < end and std.mem.indexOfScalar(u8, values_to_strip, slice[begin]) != null) : (begin += 1) {}
            while (end > begin and std.mem.indexOfScalar(u8, values_to_strip, slice[end - 1]) != null) : (end -= 1) {}
            return slice[begin..end];
        }

        /// 1. Turn all newlines into spaces
        /// 2. Strip last newline if it exists
        /// 3. Trim leading, trailing, and consecutive whitespace
        fn postSubshellExpansion(this: *Expansion, stdout_: []u8) void {
            // 1. and 2.
            var stdout = convertNewlinesToSpaces(stdout_);

            // Trim leading & trailing whitespace
            stdout = trim(stdout, " \n  \r\t");
            if (stdout.len == 0) return;

            // Trim consecutive
            var prev_whitespace: bool = false;
            var a: usize = 0;
            var b: usize = 1;
            for (stdout[0..], 0..) |c, i| {
                if (prev_whitespace) {
                    if (c != ' ') {
                        a = i;
                        b = i + 1;
                        prev_whitespace = false;
                    }
                    continue;
                }

                b = i + 1;
                if (c == ' ') {
                    b = i;
                    prev_whitespace = true;
                    this.current_out.appendSlice(stdout[a..b]) catch bun.outOfMemory();
                    this.pushCurrentOut();
                }
            }
            // "aa bbb"

            this.current_out.appendSlice(stdout[a..b]) catch bun.outOfMemory();
        }

        fn convertNewlinesToSpaces(stdout_: []u8) []u8 {
            var stdout = brk: {
                if (stdout_.len == 0) return stdout_;
                if (stdout_[stdout_.len -| 1] == '\n') break :brk stdout_[0..stdout_.len -| 1];
                break :brk stdout_[0..];
            };

            if (stdout.len == 0) {
                return stdout;
            }

            // From benchmarks the SIMD stuff only is faster when chars >= 64
            if (stdout.len < 64) {
                convertNewlinesToSpacesSlow(0, stdout);
                return stdout[0..];
            }

            const needles: @Vector(16, u8) = @splat('\n');
            const spaces: @Vector(16, u8) = @splat(' ');
            var i: usize = 0;
            while (i + 16 <= stdout.len) : (i += 16) {
                const haystack: @Vector(16, u8) = stdout[i..][0..16].*;
                stdout[i..][0..16].* = @select(u8, haystack == needles, spaces, haystack);
            }

            if (i < stdout.len) convertNewlinesToSpacesSlow(i, stdout);
            return stdout[0..];
        }

        fn convertNewlinesToSpacesSlow(i: usize, stdout: []u8) void {
            for (stdout[i..], i..) |c, j| {
                if (c == '\n') {
                    stdout[j] = ' ';
                }
            }
        }

        fn childDone(this: *Expansion, child: ChildPtr, exit_code: ExitCode) void {
            _ = exit_code;
            if (comptime bun.Environment.allow_assert) {
                std.debug.assert(this.state != .done and this.state != .err);
                std.debug.assert(this.child_state != .idle);
            }

            // Command substitution
            if (child.ptr.is(Script)) {
                if (comptime bun.Environment.allow_assert) {
                    std.debug.assert(this.child_state == .cmd_subst);
                }

                const stdout = this.child_state.cmd_subst.cmd.base.shell.buffered_stdout().slice();
                if (!this.child_state.cmd_subst.quoted) {
                    this.postSubshellExpansion(stdout);
                } else {
                    const trimmed = std.mem.trimRight(u8, stdout, " \n\t\r");
                    this.current_out.appendSlice(trimmed) catch bun.outOfMemory();
                }

                this.word_idx += 1;
                this.child_state = .idle;
                child.deinit();
                this.next();
                return;
            }

            unreachable;
        }

        fn onGlobWalkDone(this: *Expansion, task: *ShellGlobTask) void {
            log("{} onGlobWalkDone", .{this});
            if (comptime bun.Environment.allow_assert) {
                std.debug.assert(this.child_state == .glob);
            }

            if (task.err) |*err| {
                switch (err.*) {
                    .syscall => {
                        this.base.throw(&bun.shell.ShellErr.newSys(task.err.?.syscall));
                    },
                    .unknown => |errtag| {
                        this.base.throw(&.{
                            .custom = bun.default_allocator.dupe(u8, @errorName(errtag)) catch bun.outOfMemory(),
                        });
                    },
                }
            }

            if (task.result.items.len == 0) {
                // In variable assignments, a glob that fails to match should not produce an error, but instead expand to just the pattern
                if (this.parent.ptr.is(Assigns) or (this.parent.ptr.is(Cmd) and this.parent.ptr.as(Cmd).state == .expanding_assigns)) {
                    this.pushCurrentOut();
                    this.child_state.glob.walker.deinit(true);
                    this.child_state = .idle;
                    this.state = .done;
                    this.next();
                    return;
                }

                const msg = std.fmt.allocPrint(bun.default_allocator, "no matches found: {s}", .{this.child_state.glob.walker.pattern}) catch bun.outOfMemory();
                this.state = .{
                    .err = bun.shell.ShellErr{
                        .custom = msg,
                    },
                };
                this.child_state.glob.walker.deinit(true);
                this.child_state = .idle;
                this.next();
                return;
            }

            for (task.result.items) |sentinel_str| {
                // The string is allocated in the glob walker arena and will be freed, so needs to be duped here
                const duped = this.base.interpreter.allocator.dupeZ(u8, sentinel_str[0..sentinel_str.len]) catch bun.outOfMemory();
                this.pushResultSlice(duped);
            }

            this.word_idx += 1;
            this.child_state.glob.walker.deinit(true);
            this.child_state = .idle;
            this.state = .done;
            this.next();
        }

        /// If the atom is actually a command substitution then does nothing and returns true
        pub fn expandSimpleNoIO(this: *Expansion, atom: *const ast.SimpleAtom, str_list: *std.ArrayList(u8)) bool {
            switch (atom.*) {
                .Text => |txt| {
                    str_list.appendSlice(txt) catch bun.outOfMemory();
                },
                .Var => |label| {
                    str_list.appendSlice(this.expandVar(label).slice()) catch bun.outOfMemory();
                },
                .VarArgv => |int| {
                    str_list.appendSlice(this.expandVarArgv(int)) catch bun.outOfMemory();
                },
                .asterisk => {
                    str_list.append('*') catch bun.outOfMemory();
                },
                .double_asterisk => {
                    str_list.appendSlice("**") catch bun.outOfMemory();
                },
                .brace_begin => {
                    str_list.append('{') catch bun.outOfMemory();
                },
                .brace_end => {
                    str_list.append('}') catch bun.outOfMemory();
                },
                .comma => {
                    str_list.append(',') catch bun.outOfMemory();
                },
                .cmd_subst => {
                    // TODO:
                    // if the command substution is comprised of solely shell variable assignments then it should do nothing
                    // if (atom.cmd_subst.* == .assigns) return false;
                    return true;
                },
            }
            return false;
        }

        pub fn appendSlice(this: *Expansion, buf: *std.ArrayList(u8), slice: []const u8) void {
            _ = this;
            buf.appendSlice(slice) catch bun.outOfMemory();
        }

        pub fn pushResultSlice(this: *Expansion, buf: [:0]const u8) void {
            this.out.pushResultSlice(buf);
        }

        pub fn pushCurrentOut(this: *Expansion) void {
            if (this.current_out.items.len == 0) return;
            if (this.current_out.items[this.current_out.items.len - 1] != 0) this.current_out.append(0) catch bun.outOfMemory();
            this.pushResult(&this.current_out);
            this.current_out = std.ArrayList(u8).init(this.base.interpreter.allocator);
        }

        pub fn pushResult(this: *Expansion, buf: *std.ArrayList(u8)) void {
            this.out.pushResult(buf);
        }

        fn expandVar(this: *const Expansion, label: []const u8) EnvStr {
            const value = this.base.shell.shell_env.get(EnvStr.initSlice(label)) orelse brk: {
                break :brk this.base.shell.export_env.get(EnvStr.initSlice(label)) orelse return EnvStr.initSlice("");
            };
            return value;
        }

        fn expandVarArgv(this: *const Expansion, original_int: u8) []const u8 {
            var int = original_int;
            switch (this.base.interpreter.event_loop) {
                .js => |js| {
                    if (int == 0) return bun.selfExePath() catch "";
                    int -= 1;

                    const vm = js.virtual_machine;
                    if (vm.main.len > 0) {
                        if (int == 0) return vm.main;
                        int -= 1;
                    }

                    if (vm.worker) |worker| {
                        if (worker.argv) |argv| {
                            if (int >= argv.len) return "";
                            return this.base.interpreter.getVmArgsUtf8(argv, int);
                        }
                    }
                    const argv = vm.argv;
                    if (int >= argv.len) return "";
                    return argv[int];
                },
                .mini => {
                    const ctx = this.base.interpreter.command_ctx;
                    if (int >= 1 + ctx.passthrough.len) return "";
                    if (int == 0) return ctx.positionals[ctx.positionals.len - 1 - int];
                    return ctx.passthrough[int - 1];
                },
            }
        }

        fn currentWord(this: *Expansion) *const ast.SimpleAtom {
            return switch (this.node) {
                .simple => &this.node.simple,
                .compound => &this.node.compound.atoms[this.word_idx],
            };
        }

        /// Returns the size of the atom when expanded.
        /// If the calculation cannot be computed trivially (cmd substitution, brace expansion), this value is not accurate and `has_unknown` is set to true
        fn expansionSizeHint(this: *const Expansion, atom: *const ast.Atom, has_unknown: *bool) usize {
            return switch (@as(ast.Atom.Tag, atom.*)) {
                .simple => this.expansionSizeHintSimple(&atom.simple, has_unknown),
                .compound => {
                    if (atom.compound.brace_expansion_hint) {
                        has_unknown.* = true;
                    }

                    var out: usize = 0;
                    for (atom.compound.atoms) |*simple| {
                        out += this.expansionSizeHintSimple(simple, has_unknown);
                    }
                    return out;
                },
            };
        }

        fn expansionSizeHintSimple(this: *const Expansion, simple: *const ast.SimpleAtom, has_cmd_subst: *bool) usize {
            return switch (simple.*) {
                .Text => |txt| txt.len,
                .Var => |label| this.expandVar(label).len,
                .VarArgv => |int| this.expandVarArgv(int).len,
                .brace_begin, .brace_end, .comma, .asterisk => 1,
                .double_asterisk => 2,
                .cmd_subst => |subst| {
                    _ = subst; // autofix

                    // TODO check if the command substitution is comprised entirely of assignments or zero-sized things
                    // if (@as(ast.CmdOrAssigns.Tag, subst.*) == .assigns) {
                    //     return 0;
                    // }
                    has_cmd_subst.* = true;
                    return 0;
                },
            };
        }

        fn outEnsureUnusedCapacity(this: *Expansion, additional: usize) void {
            switch (this.out) {
                .array_of_ptr => {
                    this.out.array_of_ptr.ensureUnusedCapacity(additional) catch bun.outOfMemory();
                },
                .array_of_slice => {
                    this.out.array_of_slice.ensureUnusedCapacity(additional) catch bun.outOfMemory();
                },
                .single => {},
            }
        }

        pub const ShellGlobTask = struct {
            const print = bun.Output.scoped(.ShellGlobTask, true);

            task: WorkPoolTask = .{ .callback = &runFromThreadPool },

            /// Not owned by this struct
            expansion: *Expansion,
            /// Not owned by this struct
            walker: *GlobWalker,

            result: std.ArrayList([:0]const u8),
            allocator: Allocator,
            event_loop: JSC.EventLoopHandle,
            concurrent_task: JSC.EventLoopTask,
            // This is a poll because we want it to enter the uSockets loop
            ref: bun.Async.KeepAlive = .{},
            err: ?Err = null,

            const This = @This();

            pub const Err = union(enum) {
                syscall: Syscall.Error,
                unknown: anyerror,

                pub fn toJSC(this: Err, globalThis: *JSGlobalObject) JSValue {
                    return switch (this) {
                        .syscall => |err| err.toJSC(globalThis),
                        .unknown => |err| JSC.ZigString.fromBytes(@errorName(err)).toValueGC(globalThis),
                    };
                }
            };

            pub fn createOnMainThread(allocator: Allocator, walker: *GlobWalker, expansion: *Expansion) *This {
                print("createOnMainThread", .{});
                var this = allocator.create(This) catch bun.outOfMemory();
                this.* = .{
                    .event_loop = expansion.base.eventLoop(),
                    .concurrent_task = JSC.EventLoopTask.fromEventLoop(expansion.base.eventLoop()),
                    .walker = walker,
                    .allocator = allocator,
                    .expansion = expansion,
                    .result = std.ArrayList([:0]const u8).init(allocator),
                };

                this.ref.ref(this.event_loop);

                return this;
            }

            pub fn runFromThreadPool(task: *WorkPoolTask) void {
                print("runFromThreadPool", .{});
                var this: *This = @fieldParentPtr("task", task);
                switch (this.walkImpl()) {
                    .result => {},
                    .err => |e| {
                        this.err = .{ .syscall = e };
                    },
                }
                this.onFinish();
            }

            fn walkImpl(this: *This) Maybe(void) {
                print("walkImpl", .{});

                var iter = GlobWalker.Iterator{ .walker = this.walker };
                defer iter.deinit();
                switch (try iter.init()) {
                    .err => |err| return .{ .err = err },
                    else => {},
                }

                while (switch (iter.next() catch |e| OOM(e)) {
                    .err => |err| return .{ .err = err },
                    .result => |matched_path| matched_path,
                }) |path| {
                    this.result.append(path) catch bun.outOfMemory();
                }

                return Maybe(void).success;
            }

            pub fn runFromMainThread(this: *This) void {
                print("runFromJS", .{});
                this.expansion.onGlobWalkDone(this);
                this.ref.unref(this.event_loop);
            }

            pub fn runFromMainThreadMini(this: *This, _: *void) void {
                this.runFromMainThread();
            }

            pub fn schedule(this: *This) void {
                print("schedule", .{});
                WorkPool.schedule(&this.task);
            }

            pub fn onFinish(this: *This) void {
                print("onFinish", .{});
                if (this.event_loop == .js) {
                    this.event_loop.js.enqueueTaskConcurrent(this.concurrent_task.js.from(this, .manual_deinit));
                } else {
                    this.event_loop.mini.enqueueTaskConcurrent(this.concurrent_task.mini.from(this, "runFromMainThreadMini"));
                }
            }

            pub fn deinit(this: *This) void {
                print("deinit", .{});
                this.result.deinit();
                this.allocator.destroy(this);
            }
        };
    };

    pub const State = struct {
        kind: StateKind,
        interpreter: *ThisInterpreter,
        shell: *ShellState,

        pub inline fn eventLoop(this: *const State) JSC.EventLoopHandle {
            return this.interpreter.event_loop;
        }

        pub fn throw(this: *const State, err: *const bun.shell.ShellErr) void {
            throwShellErr(err, this.eventLoop());
        }

        pub fn rootIO(this: *const State) *const IO {
            return this.interpreter.rootIO();
        }
    };

    pub const Script = struct {
        base: State,
        node: *const ast.Script,
        io: IO,
        parent: ParentPtr,
        state: union(enum) {
            normal: struct {
                idx: usize = 0,
            },
        } = .{ .normal = .{} },

        pub const ParentPtr = StatePtrUnion(.{
            ThisInterpreter,
            Expansion,
            Subshell,
        });

        pub const ChildPtr = struct {
            val: *Stmt,
            pub inline fn init(child: *Stmt) ChildPtr {
                return .{ .val = child };
            }
            pub inline fn deinit(this: ChildPtr) void {
                this.val.deinit();
            }
        };

        pub fn format(this: *const Script, comptime _: []const u8, _: std.fmt.FormatOptions, writer: anytype) !void {
            try writer.print("Script(0x{x}, stmts={d})", .{ @intFromPtr(this), this.node.stmts.len });
        }

        fn init(
            interpreter: *ThisInterpreter,
            shell_state: *ShellState,
            node: *const ast.Script,
            parent_ptr: ParentPtr,
            io: IO,
        ) *Script {
            const script = interpreter.allocator.create(Script) catch bun.outOfMemory();
            script.* = .{
                .base = .{ .kind = .script, .interpreter = interpreter, .shell = shell_state },
                .node = node,
                .parent = parent_ptr,
                .io = io,
            };
            log("{} init", .{script});
            return script;
        }

        fn getIO(this: *Script) IO {
            return this.io;
        }

        pub fn start(this: *Script) void {
            if (this.node.stmts.len == 0)
                return this.finish(0);
            this.next();
        }

        fn next(this: *Script) void {
            switch (this.state) {
                .normal => {
                    if (this.state.normal.idx >= this.node.stmts.len) return;
                    const stmt_node = &this.node.stmts[this.state.normal.idx];
                    this.state.normal.idx += 1;
                    var io = this.getIO();
                    var stmt = Stmt.init(this.base.interpreter, this.base.shell, stmt_node, this, io.ref().*);
                    stmt.start();
                    return;
                },
            }
        }

        fn finish(this: *Script, exit_code: ExitCode) void {
            if (this.parent.ptr.is(ThisInterpreter)) {
                log("Interpreter script finish", .{});
                this.base.interpreter.childDone(InterpreterChildPtr.init(this), exit_code);
                return;
            }

            this.parent.childDone(this, exit_code);
        }

        pub fn childDone(this: *Script, child: ChildPtr, exit_code: ExitCode) void {
            child.deinit();
            if (this.state.normal.idx >= this.node.stmts.len) {
                this.finish(exit_code);
                return;
            }
            this.next();
        }

        pub fn deinit(this: *Script) void {
            log("Script(0x{x}) deinit", .{@intFromPtr(this)});
            this.io.deref();
            if (!this.parent.ptr.is(ThisInterpreter) and !this.parent.ptr.is(Subshell)) {
                // The shell state is owned by the parent when the parent is Interpreter or Subshell
                // Otherwise this Script represents a command substitution which is duped from the parent
                // and must be deinitalized.
                this.base.shell.deinit();
            }

            bun.default_allocator.destroy(this);
        }

        pub fn deinitFromInterpreter(this: *Script) void {
            log("Script(0x{x}) deinitFromInterpreter", .{@intFromPtr(this)});
            this.io.deinit();
            // Let the interpreter deinitialize the shell state
            // this.base.shell.deinitImpl(false, false);
            bun.default_allocator.destroy(this);
        }
    };

    /// In pipeline expressions, assigns (e.g. `FOO=bar BAR=baz | echo hi`) have
    /// no effect on the environment of the shell, so we can skip them.
    const Assigns = struct {
        base: State,
        node: []const ast.Assign,
        parent: ParentPtr,
        state: union(enum) {
            idle,
            expanding: struct {
                idx: u32 = 0,
                current_expansion_result: std.ArrayList([:0]const u8),
                expansion: Expansion,
            },
            err: bun.shell.ShellErr,
            done,
        },
        ctx: AssignCtx,
        io: IO,

        const ParentPtr = StatePtrUnion(.{
            Stmt,
            Binary,
            Cmd,
            Pipeline,
        });

        const ChildPtr = StatePtrUnion(.{
            Expansion,
        });

        pub inline fn deinit(this: *Assigns) void {
            if (this.state == .expanding) {
                this.state.expanding.current_expansion_result.deinit();
            }
            this.io.deinit();
        }

        pub inline fn start(this: *Assigns) void {
            return this.next();
        }

        pub fn init(
            this: *Assigns,
            interpreter: *ThisInterpreter,
            shell_state: *ShellState,
            node: []const ast.Assign,
            ctx: AssignCtx,
            parent: ParentPtr,
            io: IO,
        ) void {
            this.* = .{
                .base = .{ .kind = .assign, .interpreter = interpreter, .shell = shell_state },
                .node = node,
                .parent = parent,
                .state = .idle,
                .ctx = ctx,
                .io = io,
            };
        }

        pub fn next(this: *Assigns) void {
            while (!(this.state == .done)) {
                switch (this.state) {
                    .idle => {
                        this.state = .{ .expanding = .{
                            .current_expansion_result = std.ArrayList([:0]const u8).init(bun.default_allocator),
                            .expansion = undefined,
                        } };
                        continue;
                    },
                    .expanding => {
                        if (this.state.expanding.idx >= this.node.len) {
                            this.state = .done;
                            continue;
                        }

                        Expansion.init(
                            this.base.interpreter,
                            this.base.shell,
                            &this.state.expanding.expansion,
                            &this.node[this.state.expanding.idx].value,
                            Expansion.ParentPtr.init(this),
                            .{
                                .array_of_slice = &this.state.expanding.current_expansion_result,
                            },
                            this.io.copy(),
                        );
                        this.state.expanding.expansion.start();
                        return;
                    },
                    .done => unreachable,
                    .err => return this.parent.childDone(this, 1),
                }
            }

            this.parent.childDone(this, 0);
        }

        pub fn childDone(this: *Assigns, child: ChildPtr, exit_code: ExitCode) void {
            if (child.ptr.is(Expansion)) {
                const expansion = child.ptr.as(Expansion);
                if (exit_code != 0) {
                    this.state = .{
                        .err = expansion.state.err,
                    };
                    expansion.deinit();
                    return;
                }
                var expanding = &this.state.expanding;

                const label = this.node[expanding.idx].label;

                if (expanding.current_expansion_result.items.len == 1) {
                    const value = expanding.current_expansion_result.items[0];
                    const ref = EnvStr.initRefCounted(value);
                    defer ref.deref();
                    this.base.shell.assignVar(this.base.interpreter, EnvStr.initSlice(label), ref, this.ctx);
                    expanding.current_expansion_result = std.ArrayList([:0]const u8).init(bun.default_allocator);
                } else {
                    const size = brk: {
                        var total: usize = 0;
                        const last = expanding.current_expansion_result.items.len -| 1;
                        for (expanding.current_expansion_result.items, 0..) |slice, i| {
                            total += slice.len;
                            if (i != last) {
                                // for space
                                total += 1;
                            }
                        }
                        break :brk total;
                    };

                    const value = brk: {
                        var merged = bun.default_allocator.allocSentinel(u8, size, 0) catch bun.outOfMemory();
                        var i: usize = 0;
                        const last = expanding.current_expansion_result.items.len -| 1;
                        for (expanding.current_expansion_result.items, 0..) |slice, j| {
                            @memcpy(merged[i .. i + slice.len], slice[0..slice.len]);
                            i += slice.len;
                            if (j != last) {
                                merged[i] = ' ';
                                i += 1;
                            }
                        }
                        break :brk merged;
                    };
                    const value_ref = EnvStr.initRefCounted(value);
                    defer value_ref.deref();

                    this.base.shell.assignVar(this.base.interpreter, EnvStr.initSlice(label), value_ref, this.ctx);
                    for (expanding.current_expansion_result.items) |slice| {
                        bun.default_allocator.free(slice);
                    }
                    expanding.current_expansion_result.clearRetainingCapacity();
                }

                expanding.idx += 1;
                expansion.deinit();
                this.next();
                return;
            }

            unreachable;
        }
    };

    pub const Stmt = struct {
        base: State,
        node: *const ast.Stmt,
        parent: ParentPtr,
        idx: usize,
        last_exit_code: ?ExitCode,
        currently_executing: ?ChildPtr,
        io: IO,

        const ParentPtr = StatePtrUnion(.{
            Script,
            If,
        });

        const ChildPtr = StatePtrUnion(.{
            Async,
            Binary,
            Pipeline,
            Cmd,
            Assigns,
            If,
            CondExpr,
            Subshell,
        });

        pub fn init(
            interpreter: *ThisInterpreter,
            shell_state: *ShellState,
            node: *const ast.Stmt,
            parent: anytype,
            io: IO,
        ) *Stmt {
            var script = interpreter.allocator.create(Stmt) catch bun.outOfMemory();
            script.base = .{ .kind = .stmt, .interpreter = interpreter, .shell = shell_state };
            script.node = node;
            script.parent = switch (@TypeOf(parent)) {
                ParentPtr => parent,
                else => ParentPtr.init(parent),
            };
            script.idx = 0;
            script.last_exit_code = null;
            script.currently_executing = null;
            script.io = io;
            log("Stmt(0x{x}) init", .{@intFromPtr(script)});
            return script;
        }

        pub fn start(this: *Stmt) void {
            if (bun.Environment.allow_assert) {
                std.debug.assert(this.idx == 0);
                std.debug.assert(this.last_exit_code == null);
                std.debug.assert(this.currently_executing == null);
            }
            this.next();
        }

        pub fn next(this: *Stmt) void {
            if (this.idx >= this.node.exprs.len)
                return this.parent.childDone(this, this.last_exit_code orelse 0);

            const child = &this.node.exprs[this.idx];
            switch (child.*) {
                .binary => {
                    const binary = Binary.init(this.base.interpreter, this.base.shell, child.binary, Binary.ParentPtr.init(this), this.io.copy());
                    this.currently_executing = ChildPtr.init(binary);
                    binary.start();
                },
                .cmd => {
                    const cmd = Cmd.init(this.base.interpreter, this.base.shell, child.cmd, Cmd.ParentPtr.init(this), this.io.copy());
                    this.currently_executing = ChildPtr.init(cmd);
                    cmd.start();
                },
                .pipeline => {
                    const pipeline = Pipeline.init(this.base.interpreter, this.base.shell, child.pipeline, Pipeline.ParentPtr.init(this), this.io.copy());
                    this.currently_executing = ChildPtr.init(pipeline);
                    pipeline.start();
                },
                .assign => |assigns| {
                    var assign_machine = this.base.interpreter.allocator.create(Assigns) catch bun.outOfMemory();
                    assign_machine.init(this.base.interpreter, this.base.shell, assigns, .shell, Assigns.ParentPtr.init(this), this.io.copy());
                    assign_machine.start();
                },
                .subshell => {
                    switch (this.base.shell.dupeForSubshell(this.base.interpreter.allocator, this.io, .subshell)) {
                        .result => |shell_state| {
                            var script = Subshell.init(this.base.interpreter, shell_state, child.subshell, Subshell.ParentPtr.init(this), this.io.copy());
                            script.start();
                        },
                        .err => |e| {
                            this.base.throw(&bun.shell.ShellErr.newSys(e));
                        },
                    }
                },
                .@"if" => {
                    const if_clause = If.init(this.base.interpreter, this.base.shell, child.@"if", If.ParentPtr.init(this), this.io.copy());
                    if_clause.start();
                },
                .condexpr => {
                    const condexpr = CondExpr.init(this.base.interpreter, this.base.shell, child.condexpr, CondExpr.ParentPtr.init(this), this.io.copy());
                    condexpr.start();
                },
                .@"async" => {
                    const @"async" = Async.init(this.base.interpreter, this.base.shell, child.@"async", Async.ParentPtr.init(this), this.io.copy());
                    @"async".start();
                },
            }
        }

        pub fn childDone(this: *Stmt, child: ChildPtr, exit_code: ExitCode) void {
            const data = child.ptr.repr.data;
            log("child done Stmt {x} child({s})={x} exit={d}", .{ @intFromPtr(this), child.tagName(), @as(usize, @intCast(child.ptr.repr._ptr)), exit_code });
            this.last_exit_code = exit_code;
            this.idx += 1;
            const data2 = child.ptr.repr.data;
            log("{d} {d}", .{ data, data2 });
            child.deinit();
            this.currently_executing = null;
            this.next();
        }

        pub fn deinit(this: *Stmt) void {
            log("Stmt(0x{x}) deinit", .{@intFromPtr(this)});
            this.io.deinit();
            if (this.currently_executing) |child| {
                child.deinit();
            }
            this.base.interpreter.allocator.destroy(this);
        }
    };

    pub const Binary = struct {
        base: State,
        node: *const ast.Binary,
        /// Based on precedence rules binary expr can only be child of a stmt or
        /// another binary expr
        parent: ParentPtr,
        left: ?ExitCode = null,
        right: ?ExitCode = null,
        io: IO,
        currently_executing: ?ChildPtr = null,

        const ChildPtr = StatePtrUnion(.{
            Async,
            Cmd,
            Pipeline,
            Binary,
            Assigns,
            If,
            CondExpr,
            Subshell,
        });

        const ParentPtr = StatePtrUnion(.{
            Stmt,
            Binary,
        });

        pub fn init(
            interpreter: *ThisInterpreter,
            shell_state: *ShellState,
            node: *const ast.Binary,
            parent: ParentPtr,
            io: IO,
        ) *Binary {
            var binary = interpreter.allocator.create(Binary) catch |err| {
                std.debug.print("Ruh roh: {any}\n", .{err});
                @panic("Ruh roh");
            };
            binary.node = node;
            binary.base = .{ .kind = .binary, .interpreter = interpreter, .shell = shell_state };
            binary.parent = parent;
            binary.io = io;
            binary.left = null;
            binary.right = null;
            binary.currently_executing = null;
            return binary;
        }

        fn start(this: *Binary) void {
            log("binary start {x} ({s})", .{ @intFromPtr(this), @tagName(this.node.op) });
            if (comptime bun.Environment.allow_assert) {
                std.debug.assert(this.left == null);
                std.debug.assert(this.right == null);
                std.debug.assert(this.currently_executing == null);
            }

            this.currently_executing = this.makeChild(true);
            if (this.currently_executing == null) {
                this.currently_executing = this.makeChild(false);
                this.left = 0;
            }
            if (this.currently_executing) |exec| {
                exec.start();
            }
        }

        fn makeChild(this: *Binary, left: bool) ?ChildPtr {
            const node = if (left) &this.node.left else &this.node.right;
            switch (node.*) {
                .cmd => {
                    const cmd = Cmd.init(this.base.interpreter, this.base.shell, node.cmd, Cmd.ParentPtr.init(this), this.io.copy());
                    return ChildPtr.init(cmd);
                },
                .binary => {
                    const binary = Binary.init(this.base.interpreter, this.base.shell, node.binary, Binary.ParentPtr.init(this), this.io.copy());
                    return ChildPtr.init(binary);
                },
                .pipeline => {
                    const pipeline = Pipeline.init(this.base.interpreter, this.base.shell, node.pipeline, Pipeline.ParentPtr.init(this), this.io.copy());
                    return ChildPtr.init(pipeline);
                },
                .assign => |assigns| {
                    var assign_machine = this.base.interpreter.allocator.create(Assigns) catch bun.outOfMemory();
                    assign_machine.init(this.base.interpreter, this.base.shell, assigns, .shell, Assigns.ParentPtr.init(this), this.io.copy());
                    return ChildPtr.init(assign_machine);
                },
                .subshell => {
                    switch (this.base.shell.dupeForSubshell(this.base.interpreter.allocator, this.io, .subshell)) {
                        .result => |shell_state| {
                            const script = Subshell.init(this.base.interpreter, shell_state, node.subshell, Subshell.ParentPtr.init(this), this.io.copy());
                            return ChildPtr.init(script);
                        },
                        .err => |e| {
                            this.base.throw(&bun.shell.ShellErr.newSys(e));
                            return null;
                        },
                    }
                },
                .@"if" => {
                    const if_clause = If.init(this.base.interpreter, this.base.shell, node.@"if", If.ParentPtr.init(this), this.io.copy());
                    return ChildPtr.init(if_clause);
                },
                .condexpr => {
                    const condexpr = CondExpr.init(this.base.interpreter, this.base.shell, node.condexpr, CondExpr.ParentPtr.init(this), this.io.copy());
                    return ChildPtr.init(condexpr);
                },
                .@"async" => {
                    const @"async" = Async.init(this.base.interpreter, this.base.shell, node.@"async", Async.ParentPtr.init(this), this.io.copy());
                    return ChildPtr.init(@"async");
                },
            }
        }

        pub fn childDone(this: *Binary, child: ChildPtr, exit_code: ExitCode) void {
            if (comptime bun.Environment.allow_assert) {
                std.debug.assert(this.left == null or this.right == null);
                std.debug.assert(this.currently_executing != null);
            }
            log("binary child done {x} ({s}) {s}", .{ @intFromPtr(this), @tagName(this.node.op), if (this.left == null) "left" else "right" });

            child.deinit();
            this.currently_executing = null;

            if (this.left == null) {
                this.left = exit_code;
                if ((this.node.op == .And and exit_code != 0) or (this.node.op == .Or and exit_code == 0)) {
                    this.parent.childDone(this, exit_code);
                    return;
                }

                this.currently_executing = this.makeChild(false);
                if (this.currently_executing == null) {
                    this.right = 0;
                    this.parent.childDone(this, 0);
                    return;
                } else {
                    this.currently_executing.?.start();
                }
                return;
            }

            this.right = exit_code;
            this.parent.childDone(this, exit_code);
        }

        pub fn deinit(this: *Binary) void {
            if (this.currently_executing) |child| {
                child.deinit();
            }
            this.io.deinit();
            this.base.interpreter.allocator.destroy(this);
        }
    };

    pub const Pipeline = struct {
        base: State,
        node: *const ast.Pipeline,
        /// Based on precedence rules pipeline can only be child of a stmt or
        /// binary
        parent: ParentPtr,
        exited_count: u32,
        cmds: ?[]CmdOrResult,
        pipes: ?[]Pipe,
        io: IO,
        state: union(enum) {
            idle,
            executing,
            waiting_write_err,
            done,
        } = .idle,

        const TrackedFd = struct {
            fd: bun.FileDescriptor,
            open: bool = false,
        };

        const ParentPtr = StatePtrUnion(.{
            Stmt,
            Binary,
            Async,
        });

        const ChildPtr = StatePtrUnion(.{
            Cmd,
            Assigns,
            If,
            CondExpr,
            Subshell,
        });

        const PipelineItem = TaggedPointerUnion(.{
            Cmd,
            If,
            CondExpr,
            Subshell,
        });

        const CmdOrResult = union(enum) {
            cmd: PipelineItem,
            result: ExitCode,
        };

        pub fn init(
            interpreter: *ThisInterpreter,
            shell_state: *ShellState,
            node: *const ast.Pipeline,
            parent: ParentPtr,
            io: IO,
        ) *Pipeline {
            const pipeline = interpreter.allocator.create(Pipeline) catch bun.outOfMemory();
            pipeline.* = .{
                .base = .{ .kind = .pipeline, .interpreter = interpreter, .shell = shell_state },
                .node = node,
                .parent = parent,
                .exited_count = 0,
                .cmds = null,
                .pipes = null,
                .io = io,
            };

            return pipeline;
        }

        fn getIO(this: *Pipeline) IO {
            return this.io;
        }

        fn writeFailingError(this: *Pipeline, comptime fmt: []const u8, args: anytype) void {
            const handler = struct {
                fn enqueueCb(ctx: *Pipeline) void {
                    ctx.state = .waiting_write_err;
                }
            };
            this.base.shell.writeFailingErrorFmt(this, handler.enqueueCb, fmt, args);
        }

        fn setupCommands(this: *Pipeline) CoroutineResult {
            const cmd_count = brk: {
                var i: u32 = 0;
                for (this.node.items) |*item| {
                    if (switch (item.*) {
                        .assigns => false,
                        else => true,
                    }) i += 1;
                }
                break :brk i;
            };

            this.cmds = if (cmd_count >= 1) this.base.interpreter.allocator.alloc(CmdOrResult, this.node.items.len) catch bun.outOfMemory() else null;
            if (this.cmds == null) return .cont;
            var pipes = this.base.interpreter.allocator.alloc(Pipe, if (cmd_count > 1) cmd_count - 1 else 1) catch bun.outOfMemory();

            if (cmd_count > 1) {
                var pipes_set: u32 = 0;
                if (Pipeline.initializePipes(pipes, &pipes_set).asErr()) |err| {
                    for (pipes[0..pipes_set]) |*pipe| {
                        closefd(pipe[0]);
                        closefd(pipe[1]);
                    }
                    const system_err = err.toSystemError();
                    this.writeFailingError("bun: {s}\n", .{system_err.message});
                    return .yield;
                }
            }

            var i: u32 = 0;
            const evtloop = this.base.eventLoop();
            for (this.node.items) |*item| {
                switch (item.*) {
                    .@"if", .cmd, .condexpr, .subshell => {
                        var cmd_io = this.getIO();
                        const stdin = if (cmd_count > 1) Pipeline.readPipe(pipes, i, &cmd_io, evtloop) else cmd_io.stdin.ref();
                        const stdout = if (cmd_count > 1) Pipeline.writePipe(pipes, i, cmd_count, &cmd_io, evtloop) else cmd_io.stdout.ref();
                        cmd_io.stdin = stdin;
                        cmd_io.stdout = stdout;
                        _ = cmd_io.stderr.ref();
                        const subshell_state = switch (this.base.shell.dupeForSubshell(this.base.interpreter.allocator, cmd_io, .pipeline)) {
                            .result => |s| s,
                            .err => |err| {
                                const system_err = err.toSystemError();
                                this.writeFailingError("bun: {s}\n", .{system_err.message});
                                return .yield;
                            },
                        };
                        this.cmds.?[i] = .{
                            .cmd = switch (item.*) {
                                .@"if" => PipelineItem.init(If.init(this.base.interpreter, subshell_state, item.@"if", If.ParentPtr.init(this), cmd_io)),
                                .cmd => PipelineItem.init(Cmd.init(this.base.interpreter, subshell_state, item.cmd, Cmd.ParentPtr.init(this), cmd_io)),
                                .condexpr => PipelineItem.init(CondExpr.init(this.base.interpreter, subshell_state, item.condexpr, CondExpr.ParentPtr.init(this), cmd_io)),
                                .subshell => PipelineItem.init(Subshell.init(this.base.interpreter, subshell_state, item.subshell, Subshell.ParentPtr.init(this), cmd_io)),
                                else => @panic("Pipeline runnable should be a command or an if conditional, this appears to be a bug in Bun."),
                            },
                        };
                        i += 1;
                    },
                    // in a pipeline assignments have no effect
                    .assigns => {},
                }
            }

            this.pipes = pipes;

            return .cont;
        }

        pub fn start(this: *Pipeline) void {
            if (this.setupCommands() == .yield) return;

            if (this.state == .waiting_write_err or this.state == .done) return;
            const cmds = this.cmds orelse {
                this.state = .done;
                this.parent.childDone(this, 0);
                return;
            };

            if (comptime bun.Environment.allow_assert) {
                std.debug.assert(this.exited_count == 0);
            }
            log("pipeline start {x} (count={d})", .{ @intFromPtr(this), this.node.items.len });
            if (this.node.items.len == 0) {
                this.state = .done;
                this.parent.childDone(this, 0);
                return;
            }

            for (cmds) |*cmd_or_result| {
                std.debug.assert(cmd_or_result.* == .cmd);
                log("Pipeline start cmd", .{});
                var cmd = cmd_or_result.cmd;
                cmd.call("start", .{}, void);
            }
        }

        pub fn onIOWriterChunk(this: *Pipeline, _: usize, err: ?JSC.SystemError) void {
            if (comptime bun.Environment.allow_assert) {
                std.debug.assert(this.state == .waiting_write_err);
            }

            if (err) |e| {
                this.base.throw(&shell.ShellErr.newSys(e));
                return;
            }

            this.state = .done;
            this.parent.childDone(this, 0);
        }

        pub fn childDone(this: *Pipeline, child: ChildPtr, exit_code: ExitCode) void {
            if (comptime bun.Environment.allow_assert) {
                std.debug.assert(this.cmds.?.len > 0);
            }

            const idx = brk: {
                const ptr_value: u64 = @bitCast(child.ptr.repr);
                _ = ptr_value;
                for (this.cmds.?, 0..) |cmd_or_result, i| {
                    if (cmd_or_result == .cmd) {
                        const ptr = @as(usize, cmd_or_result.cmd.repr._ptr);
                        if (ptr == @as(usize, @intCast(child.ptr.repr._ptr))) break :brk i;
                    }
                }
                unreachable;
            };

            log("pipeline child done {x} ({d}) i={d}", .{ @intFromPtr(this), exit_code, idx });
            // We duped the subshell for commands in the pipeline so we need to
            // deinitialize it.
            if (child.ptr.is(Cmd)) {
                const cmd = child.as(Cmd);
                cmd.base.shell.deinit();
            } else if (child.ptr.is(If)) {
                const if_clause = child.as(If);
                if_clause.base.shell.deinit();
            } else if (child.ptr.is(CondExpr)) {
                const condexpr = child.as(CondExpr);
                condexpr.base.shell.deinit();
            } else if (child.ptr.is(Assigns)) {
                // We don't do anything here since assigns have no effect in a pipeline
            } else if (child.ptr.is(Subshell)) {
                // Subshell already deinitializes its shell state so don't need to do anything here
            }

            child.deinit();
            this.cmds.?[idx] = .{ .result = exit_code };
            this.exited_count += 1;

            if (this.exited_count >= this.cmds.?.len) {
                var last_exit_code: ExitCode = 0;
                for (this.cmds.?) |cmd_or_result| {
                    if (cmd_or_result == .result) {
                        last_exit_code = cmd_or_result.result;
                        break;
                    }
                }
                this.state = .done;
                this.parent.childDone(this, last_exit_code);
                return;
            }
        }

        pub fn deinit(this: *Pipeline) void {
            // If commands was zero then we didn't allocate anything
            if (this.cmds == null) return;
            for (this.cmds.?) |*cmd_or_result| {
                if (cmd_or_result.* == .cmd) {
                    cmd_or_result.cmd.call("deinit", .{}, void);
                }
            }
            if (this.pipes) |pipes| {
                this.base.interpreter.allocator.free(pipes);
            }
            if (this.cmds) |cmds| {
                this.base.interpreter.allocator.free(cmds);
            }
            this.io.deref();
            this.base.interpreter.allocator.destroy(this);
        }

        fn initializePipes(pipes: []Pipe, set_count: *u32) Maybe(void) {
            for (pipes) |*pipe| {
                if (bun.Environment.isWindows) {
                    var fds: [2]uv.uv_file = undefined;
                    if (uv.uv_pipe(&fds, 0, 0).errEnum()) |e| {
                        return .{ .err = Syscall.Error.fromCode(e, .pipe) };
                    }
                    pipe[0] = bun.FDImpl.fromUV(fds[0]).encode();
                    pipe[1] = bun.FDImpl.fromUV(fds[1]).encode();
                } else {
                    const fds: [2]bun.FileDescriptor = brk: {
                        var fds_: [2]std.c.fd_t = undefined;
                        const rc = std.c.socketpair(std.posix.AF.UNIX, std.posix.SOCK.STREAM, 0, &fds_);
                        if (rc != 0) {
                            return bun.sys.Maybe(void).errno(bun.sys.getErrno(rc), .socketpair);
                        }

                        var before = std.c.fcntl(fds_[0], std.posix.F.GETFL);

                        const result = std.c.fcntl(fds_[0], std.posix.F.SETFL, before | bun.O.CLOEXEC);
                        if (result == -1) {
                            _ = bun.sys.close(bun.toFD(fds_[0]));
                            _ = bun.sys.close(bun.toFD(fds_[1]));
                            return Maybe(void).errno(bun.sys.getErrno(result), .fcntl);
                        }

                        if (comptime bun.Environment.isMac) {
                            // SO_NOSIGPIPE
                            before = 1;
                            _ = std.c.setsockopt(fds_[0], std.posix.SOL.SOCKET, std.posix.SO.NOSIGPIPE, &before, @sizeOf(c_int));
                        }

                        break :brk .{ bun.toFD(fds_[0]), bun.toFD(fds_[1]) };
                    };
                    log("socketpair() = {{{}, {}}}", .{ fds[0], fds[1] });
                    pipe.* = fds;
                }
                set_count.* += 1;
            }
            return Maybe(void).success;
        }

        fn writePipe(pipes: []Pipe, proc_idx: usize, cmd_count: usize, io: *IO, evtloop: JSC.EventLoopHandle) IO.OutKind {
            // Last command in the pipeline should write to stdout
            if (proc_idx == cmd_count - 1) return io.stdout.ref();
            return .{
                .fd = .{
                    .writer = IOWriter.init(pipes[proc_idx][1], .{
                        .pollable = true,
                        .is_socket = bun.Environment.isPosix,
                    }, evtloop),
                },
            };
        }

        fn readPipe(pipes: []Pipe, proc_idx: usize, io: *IO, evtloop: JSC.EventLoopHandle) IO.InKind {
            // First command in the pipeline should read from stdin
            if (proc_idx == 0) return io.stdin.ref();
            return .{ .fd = IOReader.init(pipes[proc_idx - 1][0], evtloop) };
        }
    };

    pub const Subshell = struct {
        base: State,
        node: *const ast.Subshell,
        parent: ParentPtr,
        io: IO,
        state: union(enum) {
            idle,
            expanding_redirect: struct {
                idx: u32 = 0,
                expansion: Expansion,
            },
            exec,
            wait_write_err,
            done,
        } = .idle,
        redirection_file: std.ArrayList(u8),
        exit_code: ExitCode = 0,

        const ParentPtr = StatePtrUnion(.{
            Pipeline,
            Binary,
            Stmt,
        });

        const ChildPtr = StatePtrUnion(.{
            Script,
            Subshell,
            Expansion,
        });

        pub fn format(this: *const Subshell, comptime _: []const u8, _: std.fmt.FormatOptions, writer: anytype) !void {
            try writer.print("Subshell(0x{x})", .{@intFromPtr(this)});
        }

        pub fn init(
            interpreter: *ThisInterpreter,
            shell_state: *ShellState,
            node: *const ast.Subshell,
            parent: ParentPtr,
            io: IO,
        ) *Subshell {
            return bun.new(Subshell, .{
                .base = .{ .kind = .condexpr, .interpreter = interpreter, .shell = shell_state },
                .node = node,
                .parent = parent,
                .io = io,
                .redirection_file = std.ArrayList(u8).init(bun.default_allocator),
            });
        }

        pub fn start(this: *Subshell) void {
            log("{} start", .{this});
            const script = Script.init(this.base.interpreter, this.base.shell, &this.node.script, Script.ParentPtr.init(this), this.io.copy());
            script.start();
        }

        pub fn next(this: *Subshell) void {
            while (this.state != .done) {
                switch (this.state) {
                    .idle => {
                        this.state = .{
                            .expanding_redirect = .{ .expansion = undefined },
                        };
                        this.next();
                    },
                    .expanding_redirect => {
                        if (this.state.expanding_redirect.idx >= 1) {
                            this.transitionToExec();
                            return;
                        }
                        this.state.expanding_redirect.idx += 1;

                        // Get the node to expand otherwise go straight to
                        // `expanding_args` state
                        const node_to_expand = brk: {
                            if (this.node.redirect != null and this.node.redirect.? == .atom) break :brk &this.node.redirect.?.atom;
                            this.transitionToExec();
                            return;
                        };

                        Expansion.init(
                            this.base.interpreter,
                            this.base.shell,
                            &this.state.expanding_redirect.expansion,
                            node_to_expand,
                            Expansion.ParentPtr.init(this),
                            .{
                                .single = .{
                                    .list = &this.redirection_file,
                                },
                            },
                            this.io.copy(),
                        );

                        this.state.expanding_redirect.expansion.start();
                        return;
                    },
                    .wait_write_err, .exec => return,
                    .done => @panic("This should not be possible."),
                }
            }

            this.parent.childDone(this, 0);
        }

        pub fn transitionToExec(this: *Subshell) void {
            log("{} transitionToExec", .{this});
            const script = Script.init(this.base.interpreter, this.base.shell, &this.node.script, Script.ParentPtr.init(this), this.io.copy());
            this.state = .exec;
            script.start();
        }

        pub fn childDone(this: *Subshell, child_ptr: ChildPtr, exit_code: ExitCode) void {
            defer child_ptr.deinit();
            this.exit_code = exit_code;
            if (child_ptr.ptr.is(Expansion) and exit_code != 0) {
                if (exit_code != 0) {
                    const err = this.state.expanding_redirect.expansion.state.err;
                    defer err.deinit(bun.default_allocator);
                    this.state.expanding_redirect.expansion.deinit();
                    const buf = err.fmt();
                    this.writeFailingError("{s}", .{buf});
                    return;
                }
                this.next();
            }

            if (child_ptr.ptr.is(Script)) {
                this.parent.childDone(this, exit_code);
                return;
            }
        }

        pub fn onIOWriterChunk(this: *Subshell, _: usize, err: ?JSC.SystemError) void {
            if (comptime bun.Environment.allow_assert) {
                std.debug.assert(this.state == .wait_write_err);
            }

            if (err) |e| {
                e.deref();
            }

            this.state = .done;
            this.parent.childDone(this, this.exit_code);
        }

        pub fn deinit(this: *Subshell) void {
            this.base.shell.deinit();
            this.io.deref();
            this.redirection_file.deinit();
            bun.destroy(this);
        }

        pub fn writeFailingError(this: *Subshell, comptime fmt: []const u8, args: anytype) void {
            const handler = struct {
                fn enqueueCb(ctx: *Subshell) void {
                    ctx.state = .wait_write_err;
                }
            };
            this.base.shell.writeFailingErrorFmt(this, handler.enqueueCb, fmt, args);
        }
    };

    pub const Async = struct {
        base: State,
        node: *const ast.Expr,
        parent: ParentPtr,
        io: IO,
        state: union(enum) {
            idle,
            exec: struct {
                child: ?ChildPtr = null,
            },
            done: ExitCode,
        } = .idle,
        event_loop: JSC.EventLoopHandle,
        concurrent_task: JSC.EventLoopTask,

        const ParentPtr = StatePtrUnion(.{
            Binary,
            Stmt,
        });

        const ChildPtr = StatePtrUnion(.{
            Pipeline,
            Cmd,
            If,
            CondExpr,
        });

        pub fn format(this: *const Async, comptime _: []const u8, _: std.fmt.FormatOptions, writer: anytype) !void {
            try writer.print("Async(0x{x}, child={s})", .{ @intFromPtr(this), @tagName(this.node.*) });
        }

        pub fn init(
            interpreter: *ThisInterpreter,
            shell_state: *ShellState,
            node: *const ast.Expr,
            parent: ParentPtr,
            io: IO,
        ) *Async {
            interpreter.async_commands_executing += 1;
            return bun.new(Async, .{
                .base = .{ .kind = .@"async", .interpreter = interpreter, .shell = shell_state },
                .node = node,
                .parent = parent,
                .io = io,
                .event_loop = interpreter.event_loop,
                .concurrent_task = JSC.EventLoopTask.fromEventLoop(interpreter.event_loop),
            });
        }

        pub fn start(this: *Async) void {
            log("{} start", .{this});
            this.enqueueSelf();
            this.parent.childDone(this, 0);
        }

        pub fn next(this: *Async) void {
            log("{} next {s}", .{ this, @tagName(this.state) });
            switch (this.state) {
                .idle => {
                    this.state = .{ .exec = .{} };
                    this.enqueueSelf();
                },
                .exec => {
                    if (this.state.exec.child) |child| {
                        child.start();
                        return;
                    }

                    const child = brk: {
                        switch (this.node.*) {
                            .pipeline => break :brk ChildPtr.init(Pipeline.init(
                                this.base.interpreter,
                                this.base.shell,
                                this.node.pipeline,
                                Pipeline.ParentPtr.init(this),
                                this.io.copy(),
                            )),
                            .cmd => break :brk ChildPtr.init(Cmd.init(
                                this.base.interpreter,
                                this.base.shell,
                                this.node.cmd,
                                Cmd.ParentPtr.init(this),
                                this.io.copy(),
                            )),
                            .@"if" => break :brk ChildPtr.init(If.init(
                                this.base.interpreter,
                                this.base.shell,
                                this.node.@"if",
                                If.ParentPtr.init(this),
                                this.io.copy(),
                            )),
                            .condexpr => break :brk ChildPtr.init(CondExpr.init(
                                this.base.interpreter,
                                this.base.shell,
                                this.node.condexpr,
                                CondExpr.ParentPtr.init(this),
                                this.io.copy(),
                            )),
                            else => {
                                @panic("Encountered an unexpected child of an async command, this indicates a bug in Bun. Please open a GitHub issue.");
                            },
                        }
                    };
                    this.state.exec.child = child;
                    this.enqueueSelf();
                },
                .done => {
                    this.base.interpreter.asyncCmdDone(this);
                },
            }
        }

        pub fn enqueueSelf(this: *Async) void {
            if (this.event_loop == .js) {
                this.event_loop.js.enqueueTaskConcurrent(this.concurrent_task.js.from(this, .manual_deinit));
            } else {
                this.event_loop.mini.enqueueTaskConcurrent(this.concurrent_task.mini.from(this, "runFromMainThreadMini"));
            }
        }

        pub fn childDone(this: *Async, child_ptr: ChildPtr, exit_code: ExitCode) void {
            log("{} childDone", .{this});
            child_ptr.deinit();
            this.state = .{ .done = exit_code };
            this.enqueueSelf();
        }

        /// This function is purposefully empty as a hack to ensure Async runs in the background while appearing to
        /// the parent that it is done immediately.
        ///
        /// For example, in a script like `sleep 1 & echo hello`, the `sleep 1` part needs to appear as done immediately so the parent doesn't wait for
        /// it and instead immediately moves to executing the next command.
        ///
        /// Actual deinitialization is executed once this Async calls `this.base.interpreter.asyncCmdDone(this)`, where the interpreter will call `.actuallyDeinit()`
        pub fn deinit(this: *Async) void {
            _ = this;
        }

        pub fn actuallyDeinit(this: *Async) void {
            this.io.deref();
            bun.destroy(this);
        }

        pub fn runFromMainThread(this: *Async) void {
            this.next();
        }

        pub fn runFromMainThreadMini(this: *Async, _: *void) void {
            this.runFromMainThread();
        }
    };

    pub const CondExpr = struct {
        base: State,
        node: *const ast.CondExpr,
        parent: ParentPtr,
        io: IO,
        state: union(enum) {
            idle,
            expanding_args: struct {
                idx: u32 = 0,
                expansion: Expansion,
            },
            waiting_stat,
            stat_complete: struct {
                stat: Maybe(bun.Stat),
            },
            waiting_write_err,
            done,
        } = .idle,
        args: std.ArrayList([:0]const u8),

        pub const ShellCondExprStatTask = struct {
            task: ShellTask(@This(), runFromThreadPool, runFromMainThread, log),
            condexpr: *CondExpr,
            result: ?Maybe(bun.Stat) = null,
            path: [:0]const u8,
            cwdfd: bun.FileDescriptor,

            pub fn runFromThreadPool(this: *ShellCondExprStatTask) void {
                this.result = ShellSyscall.statat(this.cwdfd, this.path);
            }

            pub fn runFromMainThread(this: *ShellCondExprStatTask) void {
                defer this.deinit();
                const ret = this.result.?;
                this.result = null;
                this.condexpr.onStatTaskComplete(ret);
            }

            pub fn runFromMainThreadMini(this: *@This(), _: *void) void {
                this.runFromMainThread();
            }

            pub fn deinit(this: *ShellCondExprStatTask) void {
                bun.destroy(this);
            }
        };

        const ParentPtr = StatePtrUnion(.{
            Stmt,
            Binary,
            Pipeline,
            Async,
        });

        const ChildPtr = StatePtrUnion(.{
            Expansion,
        });

        pub fn init(
            interpreter: *ThisInterpreter,
            shell_state: *ShellState,
            node: *const ast.CondExpr,
            parent: ParentPtr,
            io: IO,
        ) *CondExpr {
            return bun.new(CondExpr, .{
                .base = .{ .kind = .condexpr, .interpreter = interpreter, .shell = shell_state },
                .node = node,
                .parent = parent,
                .io = io,
                .args = std.ArrayList([:0]const u8).init(bun.default_allocator),
            });
        }

        pub fn format(this: *const CondExpr, comptime _: []const u8, _: std.fmt.FormatOptions, writer: anytype) !void {
            try writer.print("CondExpr(0x{x}, op={s})", .{ @intFromPtr(this), @tagName(this.node.op) });
        }

        pub fn start(this: *CondExpr) void {
            log("{} start", .{this});
            this.next();
        }

        fn next(this: *CondExpr) void {
            while (this.state != .done) {
                switch (this.state) {
                    .idle => {
                        this.state = .{ .expanding_args = .{ .expansion = undefined } };
                        continue;
                    },
                    .expanding_args => {
                        if (this.state.expanding_args.idx >= this.node.args.len()) {
                            this.commandImplStart();
                            return;
                        }

                        this.args.ensureUnusedCapacity(1) catch bun.outOfMemory();
                        Expansion.init(
                            this.base.interpreter,
                            this.base.shell,
                            &this.state.expanding_args.expansion,
                            this.node.args.getConst(this.state.expanding_args.idx),
                            Expansion.ParentPtr.init(this),
                            .{
                                .array_of_slice = &this.args,
                            },
                            this.io.copy(),
                        );
                        this.state.expanding_args.idx += 1;
                        this.state.expanding_args.expansion.start();
                        return;
                    },
                    .waiting_stat => return,
                    .stat_complete => {
                        switch (this.node.op) {
                            .@"-f" => {
                                this.parent.childDone(this, if (this.state.stat_complete.stat == .result) 0 else 1);
                                return;
                            },
                            .@"-d" => {
                                const st: bun.Stat = switch (this.state.stat_complete.stat) {
                                    .result => |st| st,
                                    .err => {
                                        // It seems that bash always gives exit code 1
                                        this.parent.childDone(this, 1);
                                        return;
                                    },
                                };
                                this.parent.childDone(this, if (bun.S.ISDIR(@intCast(st.mode))) 0 else 1);
                                return;
                            },
                            .@"-c" => {
                                const st: bun.Stat = switch (this.state.stat_complete.stat) {
                                    .result => |st| st,
                                    .err => {
                                        // It seems that bash always gives exit code 1
                                        this.parent.childDone(this, 1);
                                        return;
                                    },
                                };
                                this.parent.childDone(this, if (bun.S.ISCHR(@intCast(st.mode))) 0 else 1);
                                return;
                            },
                            .@"-z", .@"-n", .@"==", .@"!=" => @panic("This conditional expression op does not need `stat()`. This indicates a bug in Bun. Please file a GitHub issue."),
                            else => {
                                if (bun.Environment.allow_assert) {
                                    inline for (ast.CondExpr.Op.SUPPORTED) |supported| {
                                        if (supported == this.node.op) {
                                            @panic("DEV: You did not support the \"" ++ @tagName(supported) ++ "\" conditional expression operation here.");
                                        }
                                    }
                                }
                                @panic("Invalid conditional expression op, this indicates a bug in Bun. Please file a GithHub issue.");
                            },
                        }
                    },
                    .waiting_write_err => return,
                    .done => std.debug.assert(false),
                }
            }

            this.parent.childDone(this, 0);
        }

        fn commandImplStart(this: *CondExpr) void {
            switch (this.node.op) {
                .@"-c",
                .@"-d",
                .@"-f",
                => {
                    this.state = .waiting_stat;
                    this.doStat();
                },
                .@"-z" => this.parent.childDone(this, if (this.args.items.len == 0 or this.args.items[0].len == 0) 0 else 1),
                .@"-n" => this.parent.childDone(this, if (this.args.items.len > 0 and this.args.items[0].len != 0) 0 else 1),
                .@"==" => {
                    const is_eq = this.args.items.len == 0 or (this.args.items.len >= 2 and bun.strings.eql(this.args.items[0], this.args.items[1]));
                    this.parent.childDone(this, if (is_eq) 0 else 1);
                },
                .@"!=" => {
                    const is_neq = this.args.items.len >= 2 and !bun.strings.eql(this.args.items[0], this.args.items[1]);
                    this.parent.childDone(this, if (is_neq) 0 else 1);
                },
                // else => @panic("Invalid node op: " ++ @tagName(this.node.op) ++ ", this indicates a bug in Bun. Please file a GithHub issue."),
                else => {
                    if (bun.Environment.allow_assert) {
                        inline for (ast.CondExpr.Op.SUPPORTED) |supported| {
                            if (supported == this.node.op) {
                                @panic("DEV: You did not support the \"" ++ @tagName(supported) ++ "\" conditional expression operation here.");
                            }
                        }
                    }

                    @panic("Invalid cond expression op, this indicates a bug in Bun. Please file a GithHub issue.");
                },
            }
        }

        fn doStat(this: *CondExpr) void {
            const stat_task = bun.new(ShellCondExprStatTask, .{
                .task = .{
                    .event_loop = this.base.eventLoop(),
                    .concurrent_task = JSC.EventLoopTask.fromEventLoop(this.base.eventLoop()),
                },
                .condexpr = this,
                .path = this.args.items[0],
                .cwdfd = this.base.shell.cwd_fd,
            });
            stat_task.task.schedule();
        }

        pub fn deinit(this: *CondExpr) void {
            this.io.deinit();
            bun.destroy(this);
        }

        pub fn childDone(this: *CondExpr, child: ChildPtr, exit_code: ExitCode) void {
            if (child.ptr.is(Expansion)) {
                if (exit_code != 0) {
                    const err = this.state.expanding_args.expansion.state.err;
                    defer err.deinit(bun.default_allocator);
                    this.state.expanding_args.expansion.deinit();
                    const buf = err.fmt();
                    this.writeFailingError("{s}", .{buf});
                    return;
                }
                child.deinit();
                this.next();
                return;
            }

            @panic("Invalid child to cond expression, this indicates a bug in Bun. Please file a report on Github.");
        }

        pub fn onStatTaskComplete(this: *CondExpr, result: Maybe(bun.Stat)) void {
            if (bun.Environment.allow_assert) std.debug.assert(this.state == .waiting_stat);

            this.state = .{
                .stat_complete = .{ .stat = result },
            };
            this.next();
        }

        pub fn writeFailingError(this: *CondExpr, comptime fmt: []const u8, args: anytype) void {
            const handler = struct {
                fn enqueueCb(ctx: *CondExpr) void {
                    ctx.state = .waiting_write_err;
                }
            };
            this.base.shell.writeFailingErrorFmt(this, handler.enqueueCb, fmt, args);
        }

        pub fn onIOWriterChunk(this: *CondExpr, _: usize, err: ?JSC.SystemError) void {
            if (err != null) {
                defer err.?.deref();
                const exit_code: ExitCode = @intFromEnum(err.?.getErrno());
                this.parent.childDone(this, exit_code);
                return;
            }

            if (this.state == .waiting_write_err) {
                this.parent.childDone(this, 1);
                return;
            }
        }
    };

    pub const If = struct {
        base: State,
        node: *const ast.If,
        parent: ParentPtr,
        io: IO,
        state: union(enum) {
            idle,
            exec: struct {
                state: union(enum) {
                    cond,
                    then,
                    elif: struct {
                        idx: u32 = 0,
                    },
                    @"else",
                },
                stmts: *const SmolList(ast.Stmt, 1),
                stmt_idx: u32 = 0,
                last_exit_code: ExitCode = 0,
            },
            waiting_write_err,
            done,
        } = .idle,

        const ParentPtr = StatePtrUnion(.{
            Stmt,
            Binary,
            Pipeline,
            Async,
        });

        const ChildPtr = StatePtrUnion(.{
            Stmt,
        });

        pub fn format(this: *const If, comptime _: []const u8, _: std.fmt.FormatOptions, writer: anytype) !void {
            try writer.print("If(0x{x}, state={s})", .{ @intFromPtr(this), @tagName(this.state) });
        }

        pub fn init(
            interpreter: *ThisInterpreter,
            shell_state: *ShellState,
            node: *const ast.If,
            parent: ParentPtr,
            io: IO,
        ) *If {
            return bun.new(If, .{
                .base = .{ .kind = .cmd, .interpreter = interpreter, .shell = shell_state },
                .node = node,
                .parent = parent,
                .io = io,
            });
        }

        pub fn start(this: *If) void {
            this.next();
        }

        fn next(this: *If) void {
            while (this.state != .done) {
                switch (this.state) {
                    .idle => {
                        this.state = .{ .exec = .{ .state = .cond, .stmts = &this.node.cond } };
                    },
                    .exec => {
                        const stmts = this.state.exec.stmts;
                        // Executed all the stmts in the condition/branch
                        if (this.state.exec.stmt_idx >= stmts.len()) {
                            switch (this.state.exec.state) {
                                // Move to the then, elif, or else branch based on the exit code
                                // and the amount of else parts
                                .cond => {
                                    if (this.state.exec.last_exit_code == 0) {
                                        this.state.exec.state = .then;
                                        this.state.exec.stmt_idx = 0;
                                        this.state.exec.stmts = &this.node.then;
                                        continue;
                                    }
                                    switch (this.node.else_parts.len()) {
                                        0 => {
                                            this.parent.childDone(this, 0);
                                            return;
                                        },
                                        1 => {
                                            this.state.exec.state = .@"else";
                                            this.state.exec.stmt_idx = 0;
                                            this.state.exec.stmts = this.node.else_parts.getConst(0);
                                            continue;
                                        },
                                        else => {
                                            this.state.exec.state = .{ .elif = .{} };
                                            this.state.exec.stmt_idx = 0;
                                            this.state.exec.stmts = this.node.else_parts.getConst(0);
                                            continue;
                                        },
                                    }
                                },
                                // done
                                .then => {
                                    this.parent.childDone(this, this.state.exec.last_exit_code);
                                    return;
                                },
                                // if succesful, execute the elif's then branch
                                // otherwise, move to the next elif, or to the final else if it exists
                                .elif => {
                                    if (this.state.exec.last_exit_code == 0) {
                                        this.state.exec.stmts = this.node.else_parts.getConst(this.state.exec.state.elif.idx + 1);
                                        this.state.exec.stmt_idx = 0;
                                        this.state.exec.state = .then;
                                        continue;
                                    }

                                    this.state.exec.state.elif.idx += 2;

                                    if (this.state.exec.state.elif.idx >= this.node.else_parts.len()) {
                                        this.parent.childDone(this, 0);
                                        return;
                                    }

                                    if (this.state.exec.state.elif.idx == this.node.else_parts.len() -| 1) {
                                        this.state.exec.state = .@"else";
                                        this.state.exec.stmt_idx = 0;
                                        this.state.exec.stmts = this.node.else_parts.lastUncheckedConst();
                                        continue;
                                    }

                                    this.state.exec.stmt_idx = 0;
                                    this.state.exec.stmts = this.node.else_parts.getConst(this.state.exec.state.elif.idx);
                                    continue;
                                },
                                .@"else" => {
                                    this.parent.childDone(this, this.state.exec.last_exit_code);
                                    return;
                                },
                            }
                        }

                        const idx = this.state.exec.stmt_idx;
                        this.state.exec.stmt_idx += 1;
                        const stmt = this.state.exec.stmts.getConst(idx);
                        var newstmt = Stmt.init(this.base.interpreter, this.base.shell, stmt, this, this.io.copy());
                        newstmt.start();
                        return;
                    },
                    .waiting_write_err => return, // yield execution
                    .done => @panic("This code should not be reachable"),
                }
            }

            this.parent.childDone(this, 0);
        }

        pub fn deinit(this: *If) void {
            log("{} deinit", .{this});
            this.io.deref();
            bun.destroy(this);
        }

        pub fn childDone(this: *If, child: ChildPtr, exit_code: ExitCode) void {
            defer child.deinit();

            if (this.state != .exec) {
                @panic("Expected `exec` state in If, this indicates a bug in Bun. Please file a GitHub issue.");
            }

            var exec = &this.state.exec;
            exec.last_exit_code = exit_code;

            switch (exec.state) {
                .cond => this.next(),
                .then => this.next(),
                .elif => {
                    // if (exit_code == 0) {
                    //     exec.stmts = this.node.else_parts.getConst(exec.state.elif.idx + 1);
                    //     exec.state = .then;
                    //     exec.stmt_idx = 0;
                    //     this.next();
                    //     return;
                    // }
                    this.next();
                    return;
                },
                .@"else" => this.next(),
            }
        }
    };

    pub const Cmd = struct {
        base: State,
        node: *const ast.Cmd,
        parent: ParentPtr,

        /// Arena used for memory needed to spawn command.
        /// For subprocesses:
        ///   - allocates argv, env array, etc.
        ///   - Freed after calling posix spawn since its not needed anymore
        /// For Builtins:
        ///   - allocates argv, sometimes used by the builtin for small allocations.
        ///   - Freed when builtin is done (since it contains argv which might be used at any point)
        spawn_arena: bun.ArenaAllocator,
        spawn_arena_freed: bool = false,

        /// This allocated by the above arena
        args: std.ArrayList(?[*:0]const u8),

        /// If the cmd redirects to a file we have to expand that string.
        /// Allocated in `spawn_arena`
        redirection_file: std.ArrayList(u8),
        redirection_fd: ?*CowFd = null,

        exec: Exec = .none,
        exit_code: ?ExitCode = null,
        io: IO,
        freed: bool = false,

        state: union(enum) {
            idle,
            expanding_assigns: Assigns,
            expanding_redirect: struct {
                idx: u32 = 0,
                expansion: Expansion,
            },
            expanding_args: struct {
                idx: u32 = 0,
                expansion: Expansion,
            },
            exec,
            done,
            waiting_write_err,
        },

        /// If a subprocess and its stdout/stderr exit immediately, we queue
        /// completion of this `Cmd` onto the event loop to avoid having the Cmd
        /// unexpectedly deinitalizing deeper in the callstack and becoming
        /// undefined memory.
        pub const ShellAsyncSubprocessDone = struct {
            cmd: *Cmd,
            concurrent_task: JSC.EventLoopTask,

            pub fn format(this: *const ShellAsyncSubprocessDone, comptime fmt: []const u8, opts: std.fmt.FormatOptions, writer: anytype) !void {
                _ = fmt; // autofix
                _ = opts; // autofix
                try writer.print("ShellAsyncSubprocessDone(0x{x}, cmd=0{x})", .{ @intFromPtr(this), @intFromPtr(this.cmd) });
            }

            pub fn enqueue(this: *ShellAsyncSubprocessDone) void {
                log("{} enqueue", .{this});
                const ctx = this;
                const evtloop = this.cmd.base.eventLoop();

                if (evtloop == .js) {
                    evtloop.js.enqueueTaskConcurrent(this.concurrent_task.js.from(ctx, .manual_deinit));
                } else {
                    evtloop.mini.enqueueTaskConcurrent(this.concurrent_task.mini.from(ctx, "runFromMainThreadMini"));
                }
            }

            pub fn runFromMainThreadMini(this: *@This(), _: *void) void {
                this.runFromMainThread();
            }

            pub fn runFromMainThread(this: *ShellAsyncSubprocessDone) void {
                log("{} runFromMainThread", .{this});
                defer this.deinit();
                this.cmd.parent.childDone(this.cmd, this.cmd.exit_code orelse 0);
            }

            pub fn deinit(this: *ShellAsyncSubprocessDone) void {
                log("{} deinit", .{this});
                bun.destroy(this);
            }
        };

        const Subprocess = bun.shell.subproc.ShellSubprocess;

        pub const Exec = union(enum) {
            none,
            bltn: Builtin,
            subproc: struct {
                child: *Subprocess,
                buffered_closed: BufferedIoClosed = .{},
            },
        };

        const BufferedIoClosed = struct {
            stdin: ?bool = null,
            stdout: ?BufferedIoState = null,
            stderr: ?BufferedIoState = null,

            const BufferedIoState = struct {
                state: union(enum) {
                    open,
                    closed: bun.ByteList,
                } = .open,
                owned: bool = false,

                /// BufferedInput/Output uses jsc vm allocator
                pub fn deinit(this: *BufferedIoState, jsc_vm_allocator: Allocator) void {
                    if (this.state == .closed and this.owned) {
                        var list = bun.ByteList.listManaged(this.state.closed, jsc_vm_allocator);
                        list.deinit();
                        this.state.closed = .{};
                    }
                }

                pub fn closed(this: *BufferedIoState) bool {
                    return this.state == .closed;
                }
            };

            fn deinit(this: *BufferedIoClosed, jsc_vm_allocator: Allocator) void {
                if (this.stdout) |*io| {
                    io.deinit(jsc_vm_allocator);
                }

                if (this.stderr) |*io| {
                    io.deinit(jsc_vm_allocator);
                }
            }

            fn allClosed(this: *BufferedIoClosed) bool {
                const ret = (if (this.stdin) |stdin| stdin else true) and
                    (if (this.stdout) |*stdout| stdout.closed() else true) and
                    (if (this.stderr) |*stderr| stderr.closed() else true);
                log("BufferedIOClosed(0x{x}) all_closed={any} stdin={any} stdout={any} stderr={any}", .{ @intFromPtr(this), ret, if (this.stdin) |stdin| stdin else true, if (this.stdout) |*stdout| stdout.closed() else true, if (this.stderr) |*stderr| stderr.closed() else true });
                return ret;
            }

            fn close(this: *BufferedIoClosed, cmd: *Cmd, io: union(enum) { stdout: *Subprocess.Readable, stderr: *Subprocess.Readable, stdin }) void {
                switch (io) {
                    .stdout => {
                        if (this.stdout) |*stdout| {
                            const readable = io.stdout;

                            // If the shell state is piped (inside a cmd substitution) aggregate the output of this command
                            if (cmd.io.stdout == .pipe and cmd.io.stdout == .pipe and !cmd.node.redirect.redirectsElsewhere(.stdout)) {
                                const the_slice = readable.pipe.slice();
                                cmd.base.shell.buffered_stdout().append(bun.default_allocator, the_slice) catch bun.outOfMemory();
                            }

                            stdout.state = .{ .closed = bun.ByteList.fromList(readable.pipe.takeBuffer()) };
                        }
                    },
                    .stderr => {
                        if (this.stderr) |*stderr| {
                            const readable = io.stderr;

                            // If the shell state is piped (inside a cmd substitution) aggregate the output of this command
                            if (cmd.io.stderr == .pipe and cmd.io.stderr == .pipe and !cmd.node.redirect.redirectsElsewhere(.stderr)) {
                                const the_slice = readable.pipe.slice();
                                cmd.base.shell.buffered_stderr().append(bun.default_allocator, the_slice) catch bun.outOfMemory();
                            }

                            stderr.state = .{ .closed = bun.ByteList.fromList(readable.pipe.takeBuffer()) };
                        }
                    },
                    .stdin => {
                        this.stdin = true;
                    },
                }
            }

            fn isBuffered(this: *BufferedIoClosed, comptime io: enum { stdout, stderr, stdin }) bool {
                return @field(this, @tagName(io)) != null;
            }

            fn fromStdio(io: *const [3]bun.shell.subproc.Stdio) BufferedIoClosed {
                return .{
                    .stdin = if (io[stdin_no].isPiped()) false else null,
                    .stdout = if (io[stdout_no].isPiped()) .{ .owned = io[stdout_no] == .pipe } else null,
                    .stderr = if (io[stderr_no].isPiped()) .{ .owned = io[stderr_no] == .pipe } else null,
                };
            }
        };

        const ParentPtr = StatePtrUnion(.{
            Stmt,
            Binary,
            Pipeline,
            Async,
            // Expansion,
            // TODO
            // .subst = void,
        });

        const ChildPtr = StatePtrUnion(.{
            Assigns,
            Expansion,
        });

        pub fn isSubproc(this: *Cmd) bool {
            return this.exec == .subproc;
        }

        /// If starting a command results in an error (failed to find executable in path for example)
        /// then it should write to the stderr of the entire shell script process
        pub fn writeFailingError(this: *Cmd, comptime fmt: []const u8, args: anytype) void {
            const handler = struct {
                fn enqueueCb(ctx: *Cmd) void {
                    ctx.state = .waiting_write_err;
                }
            };
            this.base.shell.writeFailingErrorFmt(this, handler.enqueueCb, fmt, args);
        }

        pub fn init(
            interpreter: *ThisInterpreter,
            shell_state: *ShellState,
            node: *const ast.Cmd,
            parent: ParentPtr,
            io: IO,
        ) *Cmd {
            var cmd = interpreter.allocator.create(Cmd) catch |err| {
                std.debug.print("Ruh roh: {any}\n", .{err});
                @panic("Ruh roh");
            };
            cmd.* = .{
                .base = .{ .kind = .cmd, .interpreter = interpreter, .shell = shell_state },
                .node = node,
                .parent = parent,

                .spawn_arena = bun.ArenaAllocator.init(interpreter.allocator),
                .args = std.ArrayList(?[*:0]const u8).initCapacity(cmd.spawn_arena.allocator(), node.name_and_args.len) catch bun.outOfMemory(),
                .redirection_file = undefined,

                .exit_code = null,
                .io = io,
                .state = .idle,
            };

            cmd.redirection_file = std.ArrayList(u8).init(cmd.spawn_arena.allocator());

            return cmd;
        }

        pub fn next(this: *Cmd) void {
            while (this.state != .done) {
                switch (this.state) {
                    .idle => {
                        this.state = .{ .expanding_assigns = undefined };
                        Assigns.init(&this.state.expanding_assigns, this.base.interpreter, this.base.shell, this.node.assigns, .cmd, Assigns.ParentPtr.init(this), this.io.copy());
                        this.state.expanding_assigns.start();
                        return; // yield execution
                    },
                    .expanding_assigns => {
                        return; // yield execution
                    },
                    .expanding_redirect => {
                        if (this.state.expanding_redirect.idx >= 1) {
                            this.state = .{
                                .expanding_args = undefined,
                            };
                            continue;
                        }
                        this.state.expanding_redirect.idx += 1;

                        // Get the node to expand otherwise go straight to
                        // `expanding_args` state
                        const node_to_expand = brk: {
                            if (this.node.redirect_file != null and this.node.redirect_file.? == .atom) break :brk &this.node.redirect_file.?.atom;
                            this.state = .{
                                .expanding_args = .{
                                    .expansion = undefined,
                                },
                            };
                            continue;
                        };

                        this.redirection_file = std.ArrayList(u8).init(this.spawn_arena.allocator());

                        Expansion.init(
                            this.base.interpreter,
                            this.base.shell,
                            &this.state.expanding_redirect.expansion,
                            node_to_expand,
                            Expansion.ParentPtr.init(this),
                            .{
                                .single = .{
                                    .list = &this.redirection_file,
                                },
                            },
                            this.io.copy(),
                        );

                        this.state.expanding_redirect.expansion.start();
                        return;
                    },
                    .expanding_args => {
                        if (this.state.expanding_args.idx >= this.node.name_and_args.len) {
                            this.transitionToExecStateAndYield();
                            // yield execution to subproc
                            return;
                        }

                        this.args.ensureUnusedCapacity(1) catch bun.outOfMemory();
                        Expansion.init(
                            this.base.interpreter,
                            this.base.shell,
                            &this.state.expanding_args.expansion,
                            &this.node.name_and_args[this.state.expanding_args.idx],
                            Expansion.ParentPtr.init(this),
                            .{
                                .array_of_ptr = &this.args,
                            },
                            this.io.copy(),
                        );

                        this.state.expanding_args.idx += 1;

                        this.state.expanding_args.expansion.start();
                        // yield execution to expansion
                        return;
                    },
                    .waiting_write_err => {
                        return;
                    },
                    .exec => {
                        // yield execution to subproc/builtin
                        return;
                    },
                    .done => unreachable,
                }
            }

            if (this.state == .done) {
                this.parent.childDone(this, this.exit_code.?);
                return;
            }

            this.parent.childDone(this, 1);
            return;
        }

        fn transitionToExecStateAndYield(this: *Cmd) void {
            this.state = .exec;
            this.initSubproc();
        }

        pub fn start(this: *Cmd) void {
            log("cmd start {x}", .{@intFromPtr(this)});
            return this.next();
        }

        pub fn onIOWriterChunk(this: *Cmd, _: usize, e: ?JSC.SystemError) void {
            if (e) |err| {
                this.base.throw(&bun.shell.ShellErr.newSys(err));
                return;
            }
            std.debug.assert(this.state == .waiting_write_err);
            this.parent.childDone(this, 1);
            return;
        }

        pub fn childDone(this: *Cmd, child: ChildPtr, exit_code: ExitCode) void {
            if (child.ptr.is(Assigns)) {
                if (exit_code != 0) {
                    const err = this.state.expanding_assigns.state.err;
                    defer err.deinit(bun.default_allocator);
                    this.state.expanding_assigns.deinit();
                    const buf = err.fmt();
                    this.writeFailingError("{s}", .{buf});
                    return;
                }

                this.state.expanding_assigns.deinit();
                this.state = .{
                    .expanding_redirect = .{
                        .expansion = undefined,
                    },
                };
                this.next();
                return;
            }

            if (child.ptr.is(Expansion)) {
                child.deinit();
                if (exit_code != 0) {
                    const err = switch (this.state) {
                        .expanding_redirect => this.state.expanding_redirect.expansion.state.err,
                        .expanding_args => this.state.expanding_args.expansion.state.err,
                        else => @panic("Invalid state"),
                    };
                    defer err.deinit(bun.default_allocator);
                    const buf = err.fmt();
                    this.writeFailingError("{s}", .{buf});
                    return;
                }
                this.next();
                return;
            }
            unreachable;
        }

        fn initSubproc(this: *Cmd) void {
            log("cmd init subproc ({x}, cwd={s})", .{ @intFromPtr(this), this.base.shell.cwd() });

            var arena = &this.spawn_arena;
            var arena_allocator = arena.allocator();
            var spawn_args = Subprocess.SpawnArgs.default(arena, this.base.interpreter.event_loop, false);

            spawn_args.argv = std.ArrayListUnmanaged(?[*:0]const u8){};
            spawn_args.cmd_parent = this;
            spawn_args.cwd = this.base.shell.cwdZ();

            const args = args: {
                this.args.append(null) catch bun.outOfMemory();

                if (bun.Environment.allow_assert) {
                    for (this.args.items) |maybe_arg| {
                        if (maybe_arg) |arg| {
                            log("ARG: {s}\n", .{arg});
                        }
                    }
                }

                const first_arg = this.args.items[0] orelse {
                    // If no args then this is a bug
                    @panic("No arguments provided");
                };

                const first_arg_len = std.mem.len(first_arg);
                var first_arg_real = first_arg[0..first_arg_len];

                if (bun.Environment.isDebug) {
                    if (bun.strings.eqlComptime(first_arg_real, "bun")) {
                        first_arg_real = "bun-debug";
                    }
                }

                if (Builtin.Kind.fromStr(first_arg[0..first_arg_len])) |b| {
                    const cwd = this.base.shell.cwd_fd;
                    const coro_result = Builtin.init(
                        this,
                        this.base.interpreter,
                        b,
                        arena,
                        this.node,
                        &this.args,
                        &this.base.shell.export_env,
                        &this.base.shell.cmd_local_env,
                        cwd,
                        &this.io,
                        false,
                    );
                    if (coro_result == .yield) return;

                    if (comptime bun.Environment.allow_assert) {
                        std.debug.assert(this.exec == .bltn);
                    }

                    log("Builtin name: {s}", .{@tagName(this.exec)});

                    switch (this.exec.bltn.start()) {
                        .result => {},
                        .err => |e| {
                            this.writeFailingError("bun: {s}: {s}", .{ @tagName(this.exec.bltn.kind), e.toSystemError().message });
                            return;
                        },
                    }
                    return;
                }

                var path_buf: [bun.MAX_PATH_BYTES]u8 = undefined;
                const resolved = which(&path_buf, spawn_args.PATH, spawn_args.cwd, first_arg_real) orelse blk: {
                    if (bun.strings.eqlComptime(first_arg_real, "bun") or bun.strings.eqlComptime(first_arg_real, "bun-debug")) blk2: {
                        break :blk bun.selfExePath() catch break :blk2;
                    }
                    this.writeFailingError("bun: command not found: {s}\n", .{first_arg});
                    return;
                };

                const duped = arena_allocator.dupeZ(u8, bun.span(resolved)) catch bun.outOfMemory();
                this.args.items[0] = duped;

                break :args this.args;
            };
            spawn_args.argv = std.ArrayListUnmanaged(?[*:0]const u8){ .items = args.items, .capacity = args.capacity };

            // Fill the env from the export end and cmd local env
            {
                var env_iter = this.base.shell.export_env.iterator();
                spawn_args.fillEnv(&env_iter, false);
                env_iter = this.base.shell.cmd_local_env.iterator();
                spawn_args.fillEnv(&env_iter, false);
            }

            var shellio: shell.subproc.ShellIO = .{};
            defer shellio.deref();
            this.io.to_subproc_stdio(&spawn_args.stdio, &shellio);

            if (this.node.redirect_file) |redirect| {
                const in_cmd_subst = false;

                if (comptime in_cmd_subst) {
                    setStdioFromRedirect(&spawn_args.stdio, this.node.redirect, .ignore);
                } else switch (redirect) {
                    .jsbuf => |val| {
                        // JS values in here is probably a bug
                        if (this.base.eventLoop() != .js) @panic("JS values not allowed in this context");
                        const global = this.base.eventLoop().js.global;

                        if (this.base.interpreter.jsobjs[val.idx].asArrayBuffer(global)) |buf| {
                            const stdio: bun.shell.subproc.Stdio = .{ .array_buffer = JSC.ArrayBuffer.Strong{
                                .array_buffer = buf,
                                .held = JSC.Strong.create(buf.value, global),
                            } };

                            setStdioFromRedirect(&spawn_args.stdio, this.node.redirect, stdio);
                        } else if (this.base.interpreter.jsobjs[val.idx].as(JSC.WebCore.Blob)) |blob__| {
                            const blob = blob__.dupe();
                            if (this.node.redirect.stdin) {
                                if (!spawn_args.stdio[stdin_no].extractBlob(global, .{
                                    .Blob = blob,
                                }, stdin_no)) {
                                    return;
                                }
                            } else if (this.node.redirect.stdout) {
                                if (!spawn_args.stdio[stdin_no].extractBlob(global, .{
                                    .Blob = blob,
                                }, stdout_no)) {
                                    return;
                                }
                            } else if (this.node.redirect.stderr) {
                                if (!spawn_args.stdio[stdin_no].extractBlob(global, .{
                                    .Blob = blob,
                                }, stderr_no)) {
                                    return;
                                }
                            }
                        } else if (JSC.WebCore.ReadableStream.fromJS(this.base.interpreter.jsobjs[val.idx], global)) |rstream| {
                            _ = rstream;
                            @panic("TODO SHELL READABLE STREAM");
                        } else if (this.base.interpreter.jsobjs[val.idx].as(JSC.WebCore.Response)) |req| {
                            req.getBodyValue().toBlobIfPossible();
                            if (this.node.redirect.stdin) {
                                if (!spawn_args.stdio[stdin_no].extractBlob(global, req.getBodyValue().useAsAnyBlob(), stdin_no)) {
                                    return;
                                }
                            }
                            if (this.node.redirect.stdout) {
                                if (!spawn_args.stdio[stdout_no].extractBlob(global, req.getBodyValue().useAsAnyBlob(), stdout_no)) {
                                    return;
                                }
                            }
                            if (this.node.redirect.stderr) {
                                if (!spawn_args.stdio[stderr_no].extractBlob(global, req.getBodyValue().useAsAnyBlob(), stderr_no)) {
                                    return;
                                }
                            }
                        } else {
                            const jsval = this.base.interpreter.jsobjs[val.idx];
                            global.throw(
                                "Unknown JS value used in shell: {}",
                                .{jsval.fmtString(global)},
                            );
                            return;
                        }
                    },
                    .atom => {
                        if (this.redirection_file.items.len == 0) {
                            this.writeFailingError("bun: ambiguous redirect: at `{s}`\n", .{spawn_args.argv.items[0] orelse "<unknown>"});
                            return;
                        }
                        const path = this.redirection_file.items[0..this.redirection_file.items.len -| 1 :0];
                        log("Expanded Redirect: {s}\n", .{this.redirection_file.items[0..]});
                        const perm = 0o666;
                        const flags = this.node.redirect.toFlags();
                        const redirfd = switch (ShellSyscall.openat(this.base.shell.cwd_fd, path, flags, perm)) {
                            .err => |e| {
                                return this.writeFailingError("bun: {s}: {s}", .{ e.toSystemError().message, path });
                            },
                            .result => |f| f,
                        };
                        this.redirection_fd = CowFd.init(redirfd);
                        setStdioFromRedirect(&spawn_args.stdio, this.node.redirect, .{ .fd = redirfd });
                    },
                }
            } else if (this.node.redirect.duplicate_out) {
                if (this.node.redirect.stdout) {
                    spawn_args.stdio[stderr_no] = .{ .dup2 = .{ .out = .stderr, .to = .stdout } };
                }

                if (this.node.redirect.stderr) {
                    spawn_args.stdio[stdout_no] = .{ .dup2 = .{ .out = .stdout, .to = .stderr } };
                }
            }

            const buffered_closed = BufferedIoClosed.fromStdio(&spawn_args.stdio);
            log("cmd ({x}) set buffered closed => {any}", .{ @intFromPtr(this), buffered_closed });

            this.exec = .{ .subproc = .{
                .child = undefined,
                .buffered_closed = buffered_closed,
            } };
            const subproc = switch (Subprocess.spawnAsync(this.base.eventLoop(), &shellio, spawn_args, &this.exec.subproc.child)) {
                .result => this.exec.subproc.child,
                .err => |*e| {
                    this.exec = .none;
                    const msg = e.fmt();
                    defer bun.default_allocator.free(msg);
                    this.writeFailingError("{s}", .{msg});
                    return;
                },
            };
            subproc.ref();
            this.spawn_arena_freed = true;
            arena.deinit();
        }

        fn setStdioFromRedirect(stdio: *[3]shell.subproc.Stdio, flags: ast.RedirectFlags, val: shell.subproc.Stdio) void {
            if (flags.stdin) {
                stdio.*[stdin_no] = val;
            }

            if (flags.duplicate_out) {
                stdio.*[stdout_no] = val;
                stdio.*[stderr_no] = val;
            } else {
                if (flags.stdout) {
                    stdio.*[stdout_no] = val;
                }

                if (flags.stderr) {
                    stdio.*[stderr_no] = val;
                }
            }
        }

        /// Returns null if stdout is buffered
        pub fn stdoutSlice(this: *Cmd) ?[]const u8 {
            switch (this.exec) {
                .none => return null,
                .subproc => {
                    if (this.exec.subproc.buffered_closed.stdout != null and this.exec.subproc.buffered_closed.stdout.?.state == .closed) {
                        return this.exec.subproc.buffered_closed.stdout.?.state.closed.slice();
                    }
                    return null;
                },
                .bltn => {
                    switch (this.exec.bltn.stdout) {
                        .buf => return this.exec.bltn.stdout.buf.items[0..],
                        .arraybuf => return this.exec.bltn.stdout.arraybuf.buf.slice(),
                        .blob => return this.exec.bltn.stdout.blob.sharedView(),
                        else => return null,
                    }
                },
            }
        }

        pub fn hasFinished(this: *Cmd) bool {
            log("Cmd(0x{x}) exit_code={any}", .{ @intFromPtr(this), this.exit_code });
            if (this.exit_code == null) return false;
            if (this.exec != .none) {
                if (this.exec == .subproc) {
                    return this.exec.subproc.buffered_closed.allClosed();
                }
                return false;
            }
            return true;
        }

        /// Called by Subprocess
        pub fn onExit(this: *Cmd, exit_code: ExitCode) void {
            this.exit_code = exit_code;

            const has_finished = this.hasFinished();
            log("cmd exit code={d} has_finished={any} ({x})", .{ exit_code, has_finished, @intFromPtr(this) });
            if (has_finished) {
                this.state = .done;
                this.next();
                return;
            }
        }

        // TODO check that this also makes sure that the poll ref is killed because if it isn't then this Cmd pointer will be stale and so when the event for pid exit happens it will cause crash
        pub fn deinit(this: *Cmd) void {
            log("Cmd(0x{x}, {s}) cmd deinit", .{ @intFromPtr(this), @tagName(this.exec) });
            if (this.redirection_fd) |redirfd| {
                this.redirection_fd = null;
                redirfd.deref();
            }

            if (this.exec != .none) {
                if (this.exec == .subproc) {
                    var cmd = this.exec.subproc.child;
                    if (cmd.hasExited()) {
                        cmd.unref(true);
                    } else {
                        _ = cmd.tryKill(9);
                        cmd.unref(true);
                        cmd.deinit();
                    }

                    this.exec.subproc.buffered_closed.deinit(this.base.eventLoop().allocator());
                } else {
                    this.exec.bltn.deinit();
                }
                this.exec = .none;
            }

            if (!this.spawn_arena_freed) {
                log("Spawn arena free", .{});
                this.spawn_arena.deinit();
            }
            this.freed = true;
            this.io.deref();
            this.base.interpreter.allocator.destroy(this);
        }

        pub fn bufferedInputClose(this: *Cmd) void {
            this.exec.subproc.buffered_closed.close(this, .stdin);
        }

        pub fn bufferedOutputClose(this: *Cmd, kind: Subprocess.OutKind, err: ?JSC.SystemError) void {
            switch (kind) {
                .stdout => this.bufferedOutputCloseStdout(err),
                .stderr => this.bufferedOutputCloseStderr(err),
            }
            if (this.hasFinished()) {
                if (!this.spawn_arena_freed) {
                    var async_subprocess_done = bun.new(ShellAsyncSubprocessDone, .{
                        .cmd = this,
                        .concurrent_task = JSC.EventLoopTask.fromEventLoop(this.base.eventLoop()),
                    });
                    async_subprocess_done.enqueue();
                } else {
                    this.parent.childDone(this, this.exit_code orelse 0);
                }
            }
        }

        pub fn bufferedOutputCloseStdout(this: *Cmd, err: ?JSC.SystemError) void {
            if (comptime bun.Environment.allow_assert) {
                std.debug.assert(this.exec == .subproc);
            }
            log("cmd ({x}) close buffered stdout", .{@intFromPtr(this)});
            if (err) |e| {
                this.exit_code = @as(ExitCode, @intCast(@intFromEnum(e.getErrno())));
            }
            if (this.io.stdout == .fd and this.io.stdout.fd.captured != null and !this.node.redirect.redirectsElsewhere(.stdout)) {
                var buf = this.io.stdout.fd.captured.?;
                const the_slice = this.exec.subproc.child.stdout.pipe.slice();
                buf.append(bun.default_allocator, the_slice) catch bun.outOfMemory();
            }
            this.exec.subproc.buffered_closed.close(this, .{ .stdout = &this.exec.subproc.child.stdout });
            this.exec.subproc.child.closeIO(.stdout);
        }

        pub fn bufferedOutputCloseStderr(this: *Cmd, err: ?JSC.SystemError) void {
            if (comptime bun.Environment.allow_assert) {
                std.debug.assert(this.exec == .subproc);
            }
            log("cmd ({x}) close buffered stderr", .{@intFromPtr(this)});
            if (err) |e| {
                this.exit_code = @as(ExitCode, @intCast(@intFromEnum(e.getErrno())));
            }
            if (this.io.stderr == .fd and this.io.stderr.fd.captured != null and !this.node.redirect.redirectsElsewhere(.stderr)) {
                var buf = this.io.stderr.fd.captured.?;
                buf.append(bun.default_allocator, this.exec.subproc.child.stderr.pipe.slice()) catch bun.outOfMemory();
            }
            this.exec.subproc.buffered_closed.close(this, .{ .stderr = &this.exec.subproc.child.stderr });
            this.exec.subproc.child.closeIO(.stderr);
        }
    };

    pub const Builtin = struct {
        kind: Kind,
        stdin: BuiltinIO.Input,
        stdout: BuiltinIO.Output,
        stderr: BuiltinIO.Output,
        exit_code: ?ExitCode = null,

        export_env: *EnvMap,
        cmd_local_env: *EnvMap,

        arena: *bun.ArenaAllocator,
        /// The following are allocated with the above arena
        args: *const std.ArrayList(?[*:0]const u8),
        args_slice: ?[]const [:0]const u8 = null,
        cwd: bun.FileDescriptor,

        impl: RealImpl,

        const RealImpl = union(Kind) {
            cat: Cat,
            touch: Touch,
            mkdir: Mkdir,
            @"export": Export,
            cd: Cd,
            echo: Echo,
            pwd: Pwd,
            which: Which,
            rm: Rm,
            mv: Mv,
            ls: Ls,
            exit: Exit,
            true: True,
            false: False,
            yes: Yes,
            seq: Seq,
            dirname: Dirname,
            basename: Basename,
        };

        const Result = @import("../result.zig").Result;

        // Note: this enum uses @tagName, choose wisely!
        pub const Kind = enum {
            cat,
            touch,
            mkdir,
            @"export",
            cd,
            echo,
            pwd,
            which,
            rm,
            mv,
            ls,
            exit,
            true,
            false,
            yes,
            seq,
            dirname,
            basename,

            pub fn parentType(this: Kind) type {
                _ = this;
            }

            pub fn usageString(this: Kind) []const u8 {
                return switch (this) {
                    .cat => "usage: cat [-belnstuv] [file ...]\n",
                    .touch => "usage: touch [-A [-][[hh]mm]SS] [-achm] [-r file] [-t [[CC]YY]MMDDhhmm[.SS]]\n       [-d YYYY-MM-DDThh:mm:SS[.frac][tz]] file ...\n",
                    .mkdir => "usage: mkdir [-pv] [-m mode] directory_name ...\n",
                    .@"export" => "",
                    .cd => "",
                    .echo => "",
                    .pwd => "",
                    .which => "",
                    .rm => "usage: rm [-f | -i] [-dIPRrvWx] file ...\n       unlink [--] file\n",
                    .mv => "usage: mv [-f | -i | -n] [-hv] source target\n       mv [-f | -i | -n] [-v] source ... directory\n",
                    .ls => "usage: ls [-@ABCFGHILOPRSTUWabcdefghiklmnopqrstuvwxy1%,] [--color=when] [-D format] [file ...]\n",
                    .exit => "usage: exit [n]\n",
                    .true => "",
                    .false => "",
                    .yes => "usage: yes [expletive]\n",
                    .seq => "usage: seq [-w] [-f format] [-s string] [-t string] [first [incr]] last\n",
                    .dirname => "usage: dirname string\n",
                    .basename => "usage: basename string\n",
                };
            }

            pub fn fromStr(str: []const u8) ?Builtin.Kind {
                if (!bun.Environment.isWindows) {
                    if (bun.strings.eqlComptime(str, "cat")) {
                        log("Cat builtin disabled on posix for now", .{});
                        return null;
                    }
                }
                return std.meta.stringToEnum(Builtin.Kind, str);
            }
        };

        pub const BuiltinIO = struct {
            /// in the case of array buffer we simply need to write to the pointer
            /// in the case of blob, we write to the file descriptor
            pub const Output = union(enum) {
                fd: struct { writer: *IOWriter, captured: ?*bun.ByteList = null },
                /// array list not owned by this type
                buf: std.ArrayList(u8),
                arraybuf: ArrayBuf,
                blob: *Blob,
                ignore,

                const FdOutput = struct {
                    writer: *IOWriter,
                    captured: ?*bun.ByteList = null,

                    // pub fn
                };

                pub fn ref(this: *Output) *Output {
                    switch (this.*) {
                        .fd => {
                            this.fd.writer.ref();
                        },
                        .blob => this.blob.ref(),
                        else => {},
                    }
                    return this;
                }

                pub fn deref(this: *Output) void {
                    switch (this.*) {
                        .fd => {
                            this.fd.writer.deref();
                        },
                        .blob => this.blob.deref(),
                        else => {},
                    }
                }

                pub fn needsIO(this: *Output) bool {
                    return switch (this.*) {
                        .fd => true,
                        else => false,
                    };
                }

                pub fn enqueueFmtBltn(
                    this: *@This(),
                    ptr: anytype,
                    comptime kind: ?Interpreter.Builtin.Kind,
                    comptime fmt_: []const u8,
                    args: anytype,
                ) void {
                    if (bun.Environment.allow_assert) std.debug.assert(this.* == .fd);
                    this.fd.writer.enqueueFmtBltn(ptr, this.fd.captured, kind, fmt_, args);
                }

                pub fn enqueue(this: *@This(), ptr: anytype, buf: []const u8) void {
                    if (bun.Environment.allow_assert) std.debug.assert(this.* == .fd);
                    this.fd.writer.enqueue(ptr, this.fd.captured, buf);
                }
            };

            pub const Input = union(enum) {
                fd: *IOReader,
                /// array list not ownedby this type
                buf: std.ArrayList(u8),
                arraybuf: ArrayBuf,
                blob: *Blob,
                ignore,

                pub fn ref(this: *Input) *Input {
                    switch (this.*) {
                        .fd => {
                            this.fd.ref();
                        },
                        .blob => this.blob.ref(),
                        else => {},
                    }
                    return this;
                }

                pub fn deref(this: *Input) void {
                    switch (this.*) {
                        .fd => {
                            this.fd.deref();
                        },
                        .blob => this.blob.deref(),
                        else => {},
                    }
                }

                pub fn needsIO(this: *Input) bool {
                    return switch (this.*) {
                        .fd => true,
                        else => false,
                    };
                }
            };

            const ArrayBuf = struct {
                buf: JSC.ArrayBuffer.Strong,
                i: u32 = 0,
            };

            const Blob = struct {
                ref_count: usize = 1,
                blob: bun.JSC.WebCore.Blob,
                pub usingnamespace bun.NewRefCounted(Blob, Blob.deinit);

                pub fn deinit(this: *Blob) void {
                    this.blob.deinit();
                    bun.destroy(this);
                }
            };
        };

        pub fn argsSlice(this: *Builtin) []const [*:0]const u8 {
            const args_raw = this.args.items[1..];
            const args_len = std.mem.indexOfScalar(?[*:0]const u8, args_raw, null) orelse @panic("bad");
            if (args_len == 0)
                return &[_][*:0]const u8{};

            const args_ptr = args_raw.ptr;
            return @as([*][*:0]const u8, @ptrCast(args_ptr))[0..args_len];
        }

        pub inline fn callImpl(this: *Builtin, comptime Ret: type, comptime field: []const u8, args_: anytype) Ret {
            return switch (this.kind) {
                .cat => this.callImplWithType(Cat, Ret, "cat", field, args_),
                .touch => this.callImplWithType(Touch, Ret, "touch", field, args_),
                .mkdir => this.callImplWithType(Mkdir, Ret, "mkdir", field, args_),
                .@"export" => this.callImplWithType(Export, Ret, "export", field, args_),
                .echo => this.callImplWithType(Echo, Ret, "echo", field, args_),
                .cd => this.callImplWithType(Cd, Ret, "cd", field, args_),
                .which => this.callImplWithType(Which, Ret, "which", field, args_),
                .rm => this.callImplWithType(Rm, Ret, "rm", field, args_),
                .pwd => this.callImplWithType(Pwd, Ret, "pwd", field, args_),
                .mv => this.callImplWithType(Mv, Ret, "mv", field, args_),
                .ls => this.callImplWithType(Ls, Ret, "ls", field, args_),
                .exit => this.callImplWithType(Exit, Ret, "exit", field, args_),
                .true => this.callImplWithType(True, Ret, "true", field, args_),
                .false => this.callImplWithType(False, Ret, "false", field, args_),
                .yes => this.callImplWithType(Yes, Ret, "yes", field, args_),
                .seq => this.callImplWithType(Seq, Ret, "seq", field, args_),
                .dirname => this.callImplWithType(Dirname, Ret, "dirname", field, args_),
                .basename => this.callImplWithType(Basename, Ret, "basename", field, args_),
            };
        }

        fn callImplWithType(this: *Builtin, comptime Impl: type, comptime Ret: type, comptime union_field: []const u8, comptime field: []const u8, args_: anytype) Ret {
            const self = &@field(this.impl, union_field);
            const args = brk: {
                var args: std.meta.ArgsTuple(@TypeOf(@field(Impl, field))) = undefined;
                args[0] = self;

                var i: usize = 1;
                inline for (args_) |a| {
                    args[i] = a;
                    i += 1;
                }

                break :brk args;
            };
            return @call(.auto, @field(Impl, field), args);
        }

        pub inline fn allocator(this: *Builtin) Allocator {
            return this.parentCmd().base.interpreter.allocator;
        }

        pub fn init(
            cmd: *Cmd,
            interpreter: *ThisInterpreter,
            kind: Kind,
            arena: *bun.ArenaAllocator,
            node: *const ast.Cmd,
            args: *const std.ArrayList(?[*:0]const u8),
            export_env: *EnvMap,
            cmd_local_env: *EnvMap,
            cwd: bun.FileDescriptor,
            io: *IO,
            comptime in_cmd_subst: bool,
        ) CoroutineResult {
            const stdin: BuiltinIO.Input = switch (io.stdin) {
                .fd => |fd| .{ .fd = fd.refSelf() },
                .ignore => .ignore,
            };
            const stdout: BuiltinIO.Output = switch (io.stdout) {
                .fd => |val| .{ .fd = .{ .writer = val.writer.refSelf(), .captured = val.captured } },
                .pipe => .{ .buf = std.ArrayList(u8).init(bun.default_allocator) },
                .ignore => .ignore,
            };
            const stderr: BuiltinIO.Output = switch (io.stderr) {
                .fd => |val| .{ .fd = .{ .writer = val.writer.refSelf(), .captured = val.captured } },
                .pipe => .{ .buf = std.ArrayList(u8).init(bun.default_allocator) },
                .ignore => .ignore,
            };

            cmd.exec = .{
                .bltn = Builtin{
                    .kind = kind,
                    .stdin = stdin,
                    .stdout = stdout,
                    .stderr = stderr,
                    .exit_code = null,
                    .arena = arena,
                    .args = args,
                    .export_env = export_env,
                    .cmd_local_env = cmd_local_env,
                    .cwd = cwd,
                    .impl = undefined,
                },
            };

            switch (kind) {
                .rm => {
                    cmd.exec.bltn.impl = .{
                        .rm = Rm{
                            .bltn = &cmd.exec.bltn,
                            .opts = .{},
                        },
                    };
                },
                .echo => {
                    cmd.exec.bltn.impl = .{
                        .echo = Echo{
                            .bltn = &cmd.exec.bltn,
                            .output = std.ArrayList(u8).init(arena.allocator()),
                        },
                    };
                },
                inline else => |tag| {
                    cmd.exec.bltn.impl = @unionInit(RealImpl, @tagName(tag), .{
                        .bltn = &cmd.exec.bltn,
                    });
                },
            }

            if (node.redirect_file) |file| brk: {
                if (comptime in_cmd_subst) {
                    if (node.redirect.stdin) {
                        stdin = .ignore;
                    }

                    if (node.redirect.stdout) {
                        stdout = .ignore;
                    }

                    if (node.redirect.stderr) {
                        stdout = .ignore;
                    }

                    break :brk;
                }

                switch (file) {
                    .atom => {
                        if (cmd.redirection_file.items.len == 0) {
                            cmd.writeFailingError("bun: ambiguous redirect: at `{s}`\n", .{@tagName(kind)});
                            return .yield;
                        }

                        // Regular files are not pollable on linux
                        const is_pollable: bool = if (bun.Environment.isLinux) false else true;

                        const path = cmd.redirection_file.items[0..cmd.redirection_file.items.len -| 1 :0];
                        log("EXPANDED REDIRECT: {s}\n", .{cmd.redirection_file.items[0..]});
                        const perm = 0o666;
                        const is_nonblocking = false;
                        const flags = node.redirect.toFlags();
                        const redirfd = switch (ShellSyscall.openat(cmd.base.shell.cwd_fd, path, flags, perm)) {
                            .err => |e| {
                                cmd.writeFailingError("bun: {s}: {s}", .{ e.toSystemError().message, path });
                                return .yield;
                            },
                            .result => |f| f,
                        };
                        if (node.redirect.stdin) {
                            cmd.exec.bltn.stdin.deref();
                            cmd.exec.bltn.stdin = .{ .fd = IOReader.init(redirfd, cmd.base.eventLoop()) };
                        }
                        if (node.redirect.stdout) {
                            cmd.exec.bltn.stdout.deref();
                            cmd.exec.bltn.stdout = .{ .fd = .{ .writer = IOWriter.init(redirfd, .{ .pollable = is_pollable, .nonblocking = is_nonblocking }, cmd.base.eventLoop()) } };
                        }
                        if (node.redirect.stderr) {
                            cmd.exec.bltn.stderr.deref();
                            cmd.exec.bltn.stderr = .{ .fd = .{ .writer = IOWriter.init(redirfd, .{ .pollable = is_pollable, .nonblocking = is_nonblocking }, cmd.base.eventLoop()) } };
                        }
                    },
                    .jsbuf => |val| {
                        const globalObject = interpreter.event_loop.js.global;
                        if (interpreter.jsobjs[file.jsbuf.idx].asArrayBuffer(globalObject)) |buf| {
                            const arraybuf: BuiltinIO.ArrayBuf = .{ .buf = JSC.ArrayBuffer.Strong{
                                .array_buffer = buf,
                                .held = JSC.Strong.create(buf.value, globalObject),
                            }, .i = 0 };

                            if (node.redirect.stdin) {
                                cmd.exec.bltn.stdin.deref();
                                cmd.exec.bltn.stdin = .{ .arraybuf = arraybuf };
                            }

                            if (node.redirect.stdout) {
                                cmd.exec.bltn.stdout.deref();
                                cmd.exec.bltn.stdout = .{ .arraybuf = arraybuf };
                            }

                            if (node.redirect.stderr) {
                                cmd.exec.bltn.stderr.deref();
                                cmd.exec.bltn.stderr = .{ .arraybuf = arraybuf };
                            }
                        } else if (interpreter.jsobjs[file.jsbuf.idx].as(JSC.WebCore.Body.Value)) |body| {
                            if ((node.redirect.stdout or node.redirect.stderr) and !(body.* == .Blob and !body.Blob.needsToReadFile())) {
                                // TODO: Locked->stream -> file -> blob conversion via .toBlobIfPossible() except we want to avoid modifying the Response/Request if unnecessary.
                                cmd.base.interpreter.event_loop.js.global.throw("Cannot redirect stdout/stderr to an immutable blob. Expected a file", .{});
                                return .yield;
                            }

                            var original_blob = body.use();
                            defer original_blob.deinit();

                            const blob: *BuiltinIO.Blob = bun.new(BuiltinIO.Blob, .{
                                .blob = original_blob.dupe(),
                            });

                            if (node.redirect.stdin) {
                                cmd.exec.bltn.stdin.deref();
                                cmd.exec.bltn.stdin = .{ .blob = blob };
                            }

                            if (node.redirect.stdout) {
                                cmd.exec.bltn.stdout.deref();
                                cmd.exec.bltn.stdout = .{ .blob = blob };
                            }

                            if (node.redirect.stderr) {
                                cmd.exec.bltn.stderr.deref();
                                cmd.exec.bltn.stderr = .{ .blob = blob };
                            }
                        } else if (interpreter.jsobjs[file.jsbuf.idx].as(JSC.WebCore.Blob)) |blob| {
                            if ((node.redirect.stdout or node.redirect.stderr) and !blob.needsToReadFile()) {
                                // TODO: Locked->stream -> file -> blob conversion via .toBlobIfPossible() except we want to avoid modifying the Response/Request if unnecessary.
                                cmd.base.interpreter.event_loop.js.global.throw("Cannot redirect stdout/stderr to an immutable blob. Expected a file", .{});
                                return .yield;
                            }

                            const theblob: *BuiltinIO.Blob = bun.new(BuiltinIO.Blob, .{ .blob = blob.dupe() });

                            if (node.redirect.stdin) {
                                cmd.exec.bltn.stdin.deref();
                                cmd.exec.bltn.stdin = .{ .blob = theblob };
                            } else if (node.redirect.stdout) {
                                cmd.exec.bltn.stdout.deref();
                                cmd.exec.bltn.stdout = .{ .blob = theblob };
                            } else if (node.redirect.stderr) {
                                cmd.exec.bltn.stderr.deref();
                                cmd.exec.bltn.stderr = .{ .blob = theblob };
                            }
                        } else {
                            const jsval = cmd.base.interpreter.jsobjs[val.idx];
                            cmd.base.interpreter.event_loop.js.global.throw("Unknown JS value used in shell: {}", .{jsval.fmtString(globalObject)});
                            return .yield;
                        }
                    },
                }
            } else if (node.redirect.duplicate_out) {
                if (node.redirect.stdout) {
                    cmd.exec.bltn.stderr.deref();
                    cmd.exec.bltn.stderr = cmd.exec.bltn.stdout.ref().*;
                }

                if (node.redirect.stderr) {
                    cmd.exec.bltn.stdout.deref();
                    cmd.exec.bltn.stdout = cmd.exec.bltn.stderr.ref().*;
                }
            }

            return .cont;
        }

        pub inline fn eventLoop(this: *const Builtin) JSC.EventLoopHandle {
            return this.parentCmd().base.eventLoop();
        }

        pub inline fn throw(this: *const Builtin, err: *const bun.shell.ShellErr) void {
            this.parentCmd().base.throw(err);
        }

        pub inline fn parentCmd(this: *const Builtin) *const Cmd {
            const union_ptr: *const Cmd.Exec = @fieldParentPtr("bltn", this);
            return @fieldParentPtr("exec", union_ptr);
        }

        pub inline fn parentCmdMut(this: *Builtin) *Cmd {
            const union_ptr: *Cmd.Exec = @fieldParentPtr("bltn", this);
            return @fieldParentPtr("exec", union_ptr);
        }

        pub fn done(this: *Builtin, exit_code: anytype) void {
            const code: ExitCode = switch (@TypeOf(exit_code)) {
                bun.C.E => @intFromEnum(exit_code),
                u1, u8, u16 => exit_code,
                comptime_int => exit_code,
                else => @compileError("Invalid type: " ++ @typeName(@TypeOf(exit_code))),
            };
            this.exit_code = code;

            var cmd = this.parentCmdMut();
            log("builtin done ({s}: exit={d}) cmd to free: ({x})", .{ @tagName(this.kind), code, @intFromPtr(cmd) });
            cmd.exit_code = this.exit_code.?;

            // Aggregate output data if shell state is piped and this cmd is piped
            if (cmd.io.stdout == .pipe and cmd.io.stdout == .pipe and this.stdout == .buf) {
                cmd.base.shell.buffered_stdout().append(bun.default_allocator, this.stdout.buf.items[0..]) catch bun.outOfMemory();
            }
            // Aggregate output data if shell state is piped and this cmd is piped
            if (cmd.io.stderr == .pipe and cmd.io.stderr == .pipe and this.stderr == .buf) {
                cmd.base.shell.buffered_stderr().append(bun.default_allocator, this.stderr.buf.items[0..]) catch bun.outOfMemory();
            }

            cmd.parent.childDone(cmd, this.exit_code.?);
        }

        pub fn start(this: *Builtin) Maybe(void) {
            switch (this.callImpl(Maybe(void), "start", .{})) {
                .err => |e| return Maybe(void).initErr(e),
                .result => {},
            }

            return Maybe(void).success;
        }

        pub fn deinit(this: *Builtin) void {
            this.callImpl(void, "deinit", .{});

            // No need to free it because it belongs to the parent cmd
            // _ = Syscall.close(this.cwd);

            this.stdout.deref();
            this.stderr.deref();
            this.stdin.deref();

            // Parent cmd frees this
            // this.arena.deinit();
        }

        /// If the stdout/stderr is supposed to be captured then get the bytelist associated with that
        pub fn stdBufferedBytelist(this: *Builtin, comptime io_kind: @Type(.EnumLiteral)) ?*bun.ByteList {
            if (comptime io_kind != .stdout and io_kind != .stderr) {
                @compileError("Bad IO" ++ @tagName(io_kind));
            }

            const io: *BuiltinIO = &@field(this, @tagName(io_kind));
            return switch (io.*) {
                .captured => if (comptime io_kind == .stdout) this.parentCmd().base.shell.buffered_stdout() else this.parentCmd().base.shell.buffered_stderr(),
                else => null,
            };
        }

        pub fn readStdinNoIO(this: *Builtin) []const u8 {
            return switch (this.stdin) {
                .arraybuf => |buf| buf.buf.slice(),
                .buf => |buf| buf.items[0..],
                .blob => |blob| blob.blob.sharedView(),
                else => "",
            };
        }

        /// **WARNING** You should make sure that stdout/stderr does not need IO (e.g. `.needsIO(.stderr)` is false before caling `.writeNoIO(.stderr, buf)`)
        pub fn writeNoIO(this: *Builtin, comptime io_kind: @Type(.EnumLiteral), buf: []const u8) Maybe(usize) {
            if (comptime io_kind != .stdout and io_kind != .stderr) {
                @compileError("Bad IO" ++ @tagName(io_kind));
            }

            if (buf.len == 0) return Maybe(usize).initResult(0);

            var io: *BuiltinIO.Output = &@field(this, @tagName(io_kind));

            switch (io.*) {
                .fd => @panic("writeNoIO(. " ++ @tagName(io_kind) ++ ", buf) can't write to a file descriptor, did you check that needsIO(." ++ @tagName(io_kind) ++ ") was false?"),
                .buf => {
                    log("{s} write to buf len={d} str={s}{s}\n", .{ @tagName(this.kind), buf.len, buf[0..@min(buf.len, 16)], if (buf.len > 16) "..." else "" });
                    io.buf.appendSlice(buf) catch bun.outOfMemory();
                    return Maybe(usize).initResult(buf.len);
                },
                .arraybuf => {
                    if (io.arraybuf.i >= io.arraybuf.buf.array_buffer.byte_len) {
                        return Maybe(usize).initErr(Syscall.Error.fromCode(bun.C.E.NOSPC, .write));
                    }

                    const len = buf.len;
                    if (io.arraybuf.i + len > io.arraybuf.buf.array_buffer.byte_len) {
                        // std.ArrayList(comptime T: type)
                    }
                    const write_len = if (io.arraybuf.i + len > io.arraybuf.buf.array_buffer.byte_len)
                        io.arraybuf.buf.array_buffer.byte_len - io.arraybuf.i
                    else
                        len;

                    const slice = io.arraybuf.buf.slice()[io.arraybuf.i .. io.arraybuf.i + write_len];
                    @memcpy(slice, buf[0..write_len]);
                    io.arraybuf.i +|= @truncate(write_len);
                    log("{s} write to arraybuf {d}\n", .{ @tagName(this.kind), write_len });
                    return Maybe(usize).initResult(write_len);
                },
                .blob, .ignore => return Maybe(usize).initResult(buf.len),
            }
        }

        /// Error messages formatted to match bash
        fn taskErrorToString(this: *Builtin, comptime kind: Kind, err: anytype) []const u8 {
            switch (@TypeOf(err)) {
                Syscall.Error => return switch (err.getErrno()) {
                    bun.C.E.NOENT => this.fmtErrorArena(kind, "{s}: No such file or directory\n", .{err.path}),
                    bun.C.E.NAMETOOLONG => this.fmtErrorArena(kind, "{s}: File name too long\n", .{err.path}),
                    bun.C.E.ISDIR => this.fmtErrorArena(kind, "{s}: is a directory\n", .{err.path}),
                    bun.C.E.NOTEMPTY => this.fmtErrorArena(kind, "{s}: Directory not empty\n", .{err.path}),
                    else => this.fmtErrorArena(kind, "{s}\n", .{err.toSystemError().message.byteSlice()}),
                },
                JSC.SystemError => {
                    if (err.path.length() == 0) return this.fmtErrorArena(kind, "{s}\n", .{err.message.byteSlice()});
                    return this.fmtErrorArena(kind, "{s}: {s}\n", .{ err.message.byteSlice(), err.path });
                },
                bun.shell.ShellErr => return switch (err) {
                    .sys => this.taskErrorToString(kind, err.sys),
                    .custom => this.fmtErrorArena(kind, "{s}\n", .{err.custom}),
                    .invalid_arguments => this.fmtErrorArena(kind, "{s}\n", .{err.invalid_arguments.val}),
                    .todo => this.fmtErrorArena(kind, "{s}\n", .{err.todo}),
                },
                else => @compileError("Bad type: " ++ @typeName(err)),
            }
        }

        pub fn fmtErrorArena(this: *Builtin, comptime kind: ?Kind, comptime fmt_: []const u8, args: anytype) []u8 {
            const cmd_str = comptime if (kind) |k| @tagName(k) ++ ": " else "";
            const fmt = cmd_str ++ fmt_;
            return std.fmt.allocPrint(this.arena.allocator(), fmt, args) catch bun.outOfMemory();
        }

        pub const Cat = struct {
            const print = bun.Output.scoped(.ShellCat, true);

            bltn: *Builtin,
            opts: Opts = .{},
            state: union(enum) {
                idle,
                exec_stdin: struct {
                    in_done: bool = false,
                    chunks_queued: usize = 0,
                    chunks_done: usize = 0,
                    errno: ExitCode = 0,
                },
                exec_filepath_args: struct {
                    args: []const [*:0]const u8,
                    idx: usize = 0,
                    reader: ?*IOReader = null,
                    chunks_queued: usize = 0,
                    chunks_done: usize = 0,
                    out_done: bool = false,
                    in_done: bool = false,

                    pub fn deinit(this: *@This()) void {
                        if (this.reader) |r| r.deref();
                    }
                },
                waiting_write_err,
                done,
            } = .idle,

            pub fn writeFailingError(this: *Cat, buf: []const u8, exit_code: ExitCode) Maybe(void) {
                if (this.bltn.stderr.needsIO()) {
                    this.state = .waiting_write_err;
                    this.bltn.stderr.enqueue(this, buf);
                    return Maybe(void).success;
                }

                _ = this.bltn.writeNoIO(.stderr, buf);

                this.bltn.done(exit_code);
                return Maybe(void).success;
            }

            pub fn start(this: *Cat) Maybe(void) {
                const filepath_args = switch (this.opts.parse(this.bltn.argsSlice())) {
                    .ok => |filepath_args| filepath_args,
                    .err => |e| {
                        const buf = switch (e) {
                            .illegal_option => |opt_str| this.bltn.fmtErrorArena(.cat, "illegal option -- {s}\n", .{opt_str}),
                            .show_usage => Builtin.Kind.cat.usageString(),
                            .unsupported => |unsupported| this.bltn.fmtErrorArena(.cat, "unsupported option, please open a GitHub issue -- {s}\n", .{unsupported}),
                        };

                        _ = this.writeFailingError(buf, 1);
                        return Maybe(void).success;
                    },
                };

                const should_read_from_stdin = filepath_args == null or filepath_args.?.len == 0;

                if (should_read_from_stdin) {
                    this.state = .{
                        .exec_stdin = .{},
                    };
                } else {
                    this.state = .{
                        .exec_filepath_args = .{
                            .args = filepath_args.?,
                        },
                    };
                }

                _ = this.next();

                return Maybe(void).success;
            }

            pub fn next(this: *Cat) void {
                switch (this.state) {
                    .idle => @panic("Invalid state"),
                    .exec_stdin => {
                        if (!this.bltn.stdin.needsIO()) {
                            this.state.exec_stdin.in_done = true;
                            const buf = this.bltn.readStdinNoIO();
                            if (!this.bltn.stdout.needsIO()) {
                                _ = this.bltn.writeNoIO(.stdout, buf);
                                this.bltn.done(0);
                                return;
                            }
                            this.bltn.stdout.enqueue(this, buf);
                            return;
                        }
                        this.bltn.stdin.fd.addReader(this);
                        this.bltn.stdin.fd.start();
                        return;
                    },
                    .exec_filepath_args => {
                        var exec = &this.state.exec_filepath_args;
                        if (exec.idx >= exec.args.len) {
                            exec.deinit();
                            return this.bltn.done(0);
                        }

                        if (exec.reader) |r| r.deref();

                        const arg = std.mem.span(exec.args[exec.idx]);
                        exec.idx += 1;
                        const dir = this.bltn.parentCmd().base.shell.cwd_fd;
                        const fd = switch (ShellSyscall.openat(dir, arg, bun.O.RDONLY, 0)) {
                            .result => |fd| fd,
                            .err => |e| {
                                const buf = this.bltn.taskErrorToString(.cat, e);
                                _ = this.writeFailingError(buf, 1);
                                exec.deinit();
                                return;
                            },
                        };

                        const reader = IOReader.init(fd, this.bltn.eventLoop());
                        exec.chunks_done = 0;
                        exec.chunks_queued = 0;
                        exec.reader = reader;
                        exec.reader.?.addReader(this);
                        exec.reader.?.start();
                    },
                    .waiting_write_err => return,
                    .done => this.bltn.done(0),
                }
            }

            pub fn onIOWriterChunk(this: *Cat, _: usize, err: ?JSC.SystemError) void {
                print("onIOWriterChunk(0x{x}, {s}, had_err={any})", .{ @intFromPtr(this), @tagName(this.state), err != null });
                const errno: ExitCode = if (err) |e| brk: {
                    defer e.deref();
                    break :brk @as(ExitCode, @intCast(@intFromEnum(e.getErrno())));
                } else 0;
                // Writing to stdout errored, cancel everything and write error
                if (err) |e| {
                    defer e.deref();
                    switch (this.state) {
                        .exec_stdin => {
                            this.state.exec_stdin.errno = errno;
                            // Cancel reader if needed
                            if (!this.state.exec_stdin.in_done) {
                                if (this.bltn.stdin.needsIO()) {
                                    this.bltn.stdin.fd.removeReader(this);
                                }
                                this.state.exec_stdin.in_done = true;
                            }
                            this.bltn.done(e.getErrno());
                        },
                        .exec_filepath_args => {
                            var exec = &this.state.exec_filepath_args;
                            if (exec.reader) |r| {
                                r.removeReader(this);
                            }
                            exec.deinit();
                            this.bltn.done(e.getErrno());
                        },
                        .waiting_write_err => this.bltn.done(e.getErrno()),
                        else => @panic("Invalid state"),
                    }
                    return;
                }

                switch (this.state) {
                    .exec_stdin => {
                        this.state.exec_stdin.chunks_done += 1;
                        if (this.state.exec_stdin.in_done and (this.state.exec_stdin.chunks_done >= this.state.exec_stdin.chunks_queued)) {
                            this.bltn.done(0);
                            return;
                        }
                        // Need to wait for more chunks to be written
                    },
                    .exec_filepath_args => {
                        this.state.exec_filepath_args.chunks_done += 1;
                        if (this.state.exec_filepath_args.chunks_done >= this.state.exec_filepath_args.chunks_queued) {
                            this.state.exec_filepath_args.out_done = true;
                        }
                        if (this.state.exec_filepath_args.in_done and this.state.exec_filepath_args.out_done) {
                            this.next();
                            return;
                        }
                        // Wait for reader to be done
                        return;
                    },
                    .waiting_write_err => this.bltn.done(1),
                    else => @panic("Invalid state"),
                }
            }

            pub fn onIOReaderChunk(this: *Cat, chunk: []const u8) ReadChunkAction {
                print("onIOReaderChunk(0x{x}, {s}, chunk_len={d})", .{ @intFromPtr(this), @tagName(this.state), chunk.len });
                switch (this.state) {
                    .exec_stdin => {
                        if (this.bltn.stdout.needsIO()) {
                            this.state.exec_stdin.chunks_queued += 1;
                            this.bltn.stdout.enqueue(this, chunk);
                            return .cont;
                        }
                        _ = this.bltn.writeNoIO(.stdout, chunk);
                    },
                    .exec_filepath_args => {
                        if (this.bltn.stdout.needsIO()) {
                            this.state.exec_filepath_args.chunks_queued += 1;
                            this.bltn.stdout.enqueue(this, chunk);
                            return .cont;
                        }
                        _ = this.bltn.writeNoIO(.stdout, chunk);
                    },
                    else => @panic("Invalid state"),
                }
                return .cont;
            }

            pub fn onIOReaderDone(this: *Cat, err: ?JSC.SystemError) void {
                const errno: ExitCode = if (err) |e| brk: {
                    defer e.deref();
                    break :brk @as(ExitCode, @intCast(@intFromEnum(e.getErrno())));
                } else 0;
                print("onIOReaderDone(0x{x}, {s}, errno={d})", .{ @intFromPtr(this), @tagName(this.state), errno });

                switch (this.state) {
                    .exec_stdin => {
                        this.state.exec_stdin.errno = errno;
                        this.state.exec_stdin.in_done = true;
                        if (errno != 0) {
                            if ((this.state.exec_stdin.chunks_done >= this.state.exec_stdin.chunks_queued) or !this.bltn.stdout.needsIO()) {
                                this.bltn.done(errno);
                                return;
                            }
                            this.bltn.stdout.fd.writer.cancelChunks(this);
                            return;
                        }
                        if ((this.state.exec_stdin.chunks_done >= this.state.exec_stdin.chunks_queued) or !this.bltn.stdout.needsIO()) {
                            this.bltn.done(0);
                        }
                    },
                    .exec_filepath_args => {
                        this.state.exec_filepath_args.in_done = true;
                        if (errno != 0) {
                            if (this.state.exec_filepath_args.out_done or !this.bltn.stdout.needsIO()) {
                                this.state.exec_filepath_args.deinit();
                                this.bltn.done(errno);
                                return;
                            }
                            this.bltn.stdout.fd.writer.cancelChunks(this);
                            return;
                        }
                        if (this.state.exec_filepath_args.out_done or (this.state.exec_filepath_args.chunks_done >= this.state.exec_filepath_args.chunks_queued) or !this.bltn.stdout.needsIO()) {
                            this.next();
                        }
                    },
                    .done, .waiting_write_err, .idle => {},
                }
            }

            pub fn deinit(this: *Cat) void {
                _ = this; // autofix
            }

            const Opts = struct {
                /// -b
                ///
                /// Number the non-blank output lines, starting at 1.
                number_nonblank: bool = false,

                /// -e
                ///
                /// Display non-printing characters and display a dollar sign ($) at the end of each line.
                show_ends: bool = false,

                /// -n
                ///
                /// Number the output lines, starting at 1.
                number_all: bool = false,

                /// -s
                ///
                /// Squeeze multiple adjacent empty lines, causing the output to be single spaced.
                squeeze_blank: bool = false,

                /// -t
                ///
                /// Display non-printing characters and display tab characters as ^I at the end of each line.
                show_tabs: bool = false,

                /// -u
                ///
                /// Disable output buffering.
                disable_output_buffering: bool = false,

                /// -v
                ///
                /// Displays non-printing characters so they are visible.
                show_nonprinting: bool = false,

                const Parse = FlagParser(*@This());

                pub fn parse(opts: *Opts, args: []const [*:0]const u8) Result(?[]const [*:0]const u8, ParseError) {
                    return Parse.parseFlags(opts, args);
                }

                pub fn parseLong(this: *Opts, flag: []const u8) ?ParseFlagResult {
                    _ = this; // autofix
                    _ = flag;
                    return null;
                }

                fn parseShort(this: *Opts, char: u8, smallflags: []const u8, i: usize) ?ParseFlagResult {
                    _ = this; // autofix
                    switch (char) {
                        'b' => {
                            return .{ .unsupported = unsupportedFlag("-b") };
                        },
                        'e' => {
                            return .{ .unsupported = unsupportedFlag("-e") };
                        },
                        'n' => {
                            return .{ .unsupported = unsupportedFlag("-n") };
                        },
                        's' => {
                            return .{ .unsupported = unsupportedFlag("-s") };
                        },
                        't' => {
                            return .{ .unsupported = unsupportedFlag("-t") };
                        },
                        'u' => {
                            return .{ .unsupported = unsupportedFlag("-u") };
                        },
                        'v' => {
                            return .{ .unsupported = unsupportedFlag("-v") };
                        },
                        else => {
                            return .{ .illegal_option = smallflags[1 + i ..] };
                        },
                    }

                    return null;
                }
            };
        };

        pub const Touch = struct {
            bltn: *Builtin,
            opts: Opts = .{},
            state: union(enum) {
                idle,
                exec: struct {
                    started: bool = false,
                    tasks_count: usize = 0,
                    tasks_done: usize = 0,
                    output_done: usize = 0,
                    output_waiting: usize = 0,
                    started_output_queue: bool = false,
                    args: []const [*:0]const u8,
                    err: ?JSC.SystemError = null,
                },
                waiting_write_err,
                done,
            } = .idle,

            pub fn format(this: *const Touch, comptime fmt: []const u8, opts: std.fmt.FormatOptions, writer: anytype) !void {
                _ = fmt; // autofix
                _ = opts; // autofix
                try writer.print("Touch(0x{x}, state={s})", .{ @intFromPtr(this), @tagName(this.state) });
            }

            pub fn deinit(this: *Touch) void {
                log("{} deinit", .{this});
            }

            pub fn start(this: *Touch) Maybe(void) {
                const filepath_args = switch (this.opts.parse(this.bltn.argsSlice())) {
                    .ok => |filepath_args| filepath_args,
                    .err => |e| {
                        const buf = switch (e) {
                            .illegal_option => |opt_str| this.bltn.fmtErrorArena(.touch, "illegal option -- {s}\n", .{opt_str}),
                            .show_usage => Builtin.Kind.touch.usageString(),
                            .unsupported => |unsupported| this.bltn.fmtErrorArena(.touch, "unsupported option, please open a GitHub issue -- {s}\n", .{unsupported}),
                        };

                        _ = this.writeFailingError(buf, 1);
                        return Maybe(void).success;
                    },
                } orelse {
                    _ = this.writeFailingError(Builtin.Kind.touch.usageString(), 1);
                    return Maybe(void).success;
                };

                this.state = .{
                    .exec = .{
                        .args = filepath_args,
                    },
                };

                _ = this.next();

                return Maybe(void).success;
            }

            pub fn next(this: *Touch) void {
                switch (this.state) {
                    .idle => @panic("Invalid state"),
                    .exec => {
                        var exec = &this.state.exec;
                        if (exec.started) {
                            if (this.state.exec.tasks_done >= this.state.exec.tasks_count and this.state.exec.output_done >= this.state.exec.output_waiting) {
                                const exit_code: ExitCode = if (this.state.exec.err != null) 1 else 0;
                                this.state = .done;
                                this.bltn.done(exit_code);
                                return;
                            }
                            return;
                        }

                        exec.started = true;
                        exec.tasks_count = exec.args.len;

                        for (exec.args) |dir_to_mk_| {
                            const dir_to_mk = dir_to_mk_[0..std.mem.len(dir_to_mk_) :0];
                            var task = ShellTouchTask.create(this, this.opts, dir_to_mk, this.bltn.parentCmd().base.shell.cwdZ());
                            task.schedule();
                        }
                    },
                    .waiting_write_err => return,
                    .done => this.bltn.done(0),
                }
            }

            pub fn onIOWriterChunk(this: *Touch, _: usize, e: ?JSC.SystemError) void {
                if (this.state == .waiting_write_err) {
                    return this.bltn.done(1);
                }

                if (e) |err| err.deref();

                this.next();
            }

            pub fn writeFailingError(this: *Touch, buf: []const u8, exit_code: ExitCode) Maybe(void) {
                if (this.bltn.stderr.needsIO()) {
                    this.state = .waiting_write_err;
                    this.bltn.stderr.enqueue(this, buf);
                    return Maybe(void).success;
                }

                _ = this.bltn.writeNoIO(.stderr, buf);

                this.bltn.done(exit_code);
                return Maybe(void).success;
            }

            pub fn onShellTouchTaskDone(this: *Touch, task: *ShellTouchTask) void {
                log("{} onShellTouchTaskDone {} tasks_done={d} tasks_count={d}", .{ this, task, this.state.exec.tasks_done, this.state.exec.tasks_count });

                defer bun.default_allocator.destroy(task);
                this.state.exec.tasks_done += 1;
                const err = task.err;

                if (err) |e| {
                    const output_task: *ShellTouchOutputTask = bun.new(ShellTouchOutputTask, .{
                        .parent = this,
                        .output = .{ .arrlist = .{} },
                        .state = .waiting_write_err,
                    });
                    const error_string = this.bltn.taskErrorToString(.touch, e);
                    this.state.exec.err = e;
                    output_task.start(error_string);
                    return;
                }

                this.next();
            }

            pub const ShellTouchOutputTask = OutputTask(Touch, .{
                .writeErr = ShellTouchOutputTaskVTable.writeErr,
                .onWriteErr = ShellTouchOutputTaskVTable.onWriteErr,
                .writeOut = ShellTouchOutputTaskVTable.writeOut,
                .onWriteOut = ShellTouchOutputTaskVTable.onWriteOut,
                .onDone = ShellTouchOutputTaskVTable.onDone,
            });

            const ShellTouchOutputTaskVTable = struct {
                pub fn writeErr(this: *Touch, childptr: anytype, errbuf: []const u8) CoroutineResult {
                    if (this.bltn.stderr.needsIO()) {
                        this.state.exec.output_waiting += 1;
                        this.bltn.stderr.enqueue(childptr, errbuf);
                        return .yield;
                    }
                    _ = this.bltn.writeNoIO(.stderr, errbuf);
                    return .cont;
                }

                pub fn onWriteErr(this: *Touch) void {
                    this.state.exec.output_done += 1;
                }

                pub fn writeOut(this: *Touch, childptr: anytype, output: *OutputSrc) CoroutineResult {
                    if (this.bltn.stdout.needsIO()) {
                        this.state.exec.output_waiting += 1;
                        const slice = output.slice();
                        log("THE SLICE: {d} {s}", .{ slice.len, slice });
                        this.bltn.stdout.enqueue(childptr, slice);
                        return .yield;
                    }
                    _ = this.bltn.writeNoIO(.stdout, output.slice());
                    return .cont;
                }

                pub fn onWriteOut(this: *Touch) void {
                    this.state.exec.output_done += 1;
                }

                pub fn onDone(this: *Touch) void {
                    this.next();
                }
            };

            pub const ShellTouchTask = struct {
                touch: *Touch,

                opts: Opts,
                filepath: [:0]const u8,
                cwd_path: [:0]const u8,

                err: ?JSC.SystemError = null,
                task: JSC.WorkPoolTask = .{ .callback = &runFromThreadPool },
                event_loop: JSC.EventLoopHandle,
                concurrent_task: JSC.EventLoopTask,

                pub fn format(this: *const ShellTouchTask, comptime fmt: []const u8, opts: std.fmt.FormatOptions, writer: anytype) !void {
                    _ = fmt; // autofix
                    _ = opts; // autofix
                    try writer.print("ShellTouchTask(0x{x}, filepath={s})", .{ @intFromPtr(this), this.filepath });
                }

                const print = bun.Output.scoped(.ShellTouchTask, true);

                pub fn deinit(this: *ShellTouchTask) void {
                    if (this.err) |e| {
                        e.deref();
                    }
                    bun.default_allocator.destroy(this);
                }

                pub fn create(touch: *Touch, opts: Opts, filepath: [:0]const u8, cwd_path: [:0]const u8) *ShellTouchTask {
                    const task = bun.default_allocator.create(ShellTouchTask) catch bun.outOfMemory();
                    task.* = ShellTouchTask{
                        .touch = touch,
                        .opts = opts,
                        .cwd_path = cwd_path,
                        .filepath = filepath,
                        .event_loop = touch.bltn.eventLoop(),
                        .concurrent_task = JSC.EventLoopTask.fromEventLoop(touch.bltn.eventLoop()),
                    };
                    return task;
                }

                pub fn schedule(this: *@This()) void {
                    print("{} schedule", .{this});
                    WorkPool.schedule(&this.task);
                }

                pub fn runFromMainThread(this: *@This()) void {
                    print("{} runFromJS", .{this});
                    this.touch.onShellTouchTaskDone(this);
                }

                pub fn runFromMainThreadMini(this: *@This(), _: *void) void {
                    this.runFromMainThread();
                }

                fn runFromThreadPool(task: *JSC.WorkPoolTask) void {
                    var this: *ShellTouchTask = @fieldParentPtr("task", task);
                    print("{} runFromThreadPool", .{this});

                    // We have to give an absolute path
                    const filepath: [:0]const u8 = brk: {
                        if (ResolvePath.Platform.auto.isAbsolute(this.filepath)) break :brk this.filepath;
                        const parts: []const []const u8 = &.{
                            this.cwd_path[0..],
                            this.filepath[0..],
                        };
                        break :brk ResolvePath.joinZ(parts, .auto);
                    };

                    var node_fs = JSC.Node.NodeFS{};
                    const milliseconds: f64 = @floatFromInt(std.time.milliTimestamp());
                    const atime: JSC.Node.TimeLike = if (bun.Environment.isWindows) milliseconds / 1000.0 else JSC.Node.TimeLike{
                        .tv_sec = @intFromFloat(@divFloor(milliseconds, std.time.ms_per_s)),
                        .tv_nsec = @intFromFloat(@mod(milliseconds, std.time.ms_per_s) * std.time.ns_per_ms),
                    };
                    const mtime = atime;
                    const args = JSC.Node.Arguments.Utimes{
                        .atime = atime,
                        .mtime = mtime,
                        .path = .{ .string = bun.PathString.init(filepath) },
                    };
                    if (node_fs.utimes(args, .callback).asErr()) |err| out: {
                        if (err.getErrno() == bun.C.E.NOENT) {
                            const perm = 0o664;
                            switch (Syscall.open(filepath, bun.O.CREAT | bun.O.WRONLY, perm)) {
                                .result => break :out,
                                .err => |e| {
                                    this.err = e.withPath(bun.default_allocator.dupe(u8, filepath) catch bun.outOfMemory()).toSystemError();
                                    break :out;
                                },
                            }
                        }
                        this.err = err.withPath(bun.default_allocator.dupe(u8, filepath) catch bun.outOfMemory()).toSystemError();
                    }

                    if (this.event_loop == .js) {
                        this.event_loop.js.enqueueTaskConcurrent(this.concurrent_task.js.from(this, .manual_deinit));
                    } else {
                        this.event_loop.mini.enqueueTaskConcurrent(this.concurrent_task.mini.from(this, "runFromMainThreadMini"));
                    }
                }
            };

            const Opts = struct {
                /// -a
                ///
                /// change only the access time
                access_time_only: bool = false,

                /// -c, --no-create
                ///
                /// do not create any files
                no_create: bool = false,

                /// -d, --date=STRING
                ///
                /// parse STRING and use it instead of current time
                date: ?[]const u8 = null,

                /// -h, --no-dereference
                ///
                /// affect each symbolic link instead of any referenced file
                /// (useful only on systems that can change the timestamps of a symlink)
                no_dereference: bool = false,

                /// -m
                ///
                /// change only the modification time
                modification_time_only: bool = false,

                /// -r, --reference=FILE
                ///
                /// use this file's times instead of current time
                reference: ?[]const u8 = null,

                /// -t STAMP
                ///
                /// use [[CC]YY]MMDDhhmm[.ss] instead of current time
                timestamp: ?[]const u8 = null,

                /// --time=WORD
                ///
                /// change the specified time:
                /// WORD is access, atime, or use: equivalent to -a
                /// WORD is modify or mtime: equivalent to -m
                time: ?[]const u8 = null,

                const Parse = FlagParser(*@This());

                pub fn parse(opts: *Opts, args: []const [*:0]const u8) Result(?[]const [*:0]const u8, ParseError) {
                    return Parse.parseFlags(opts, args);
                }

                pub fn parseLong(this: *Opts, flag: []const u8) ?ParseFlagResult {
                    _ = this;
                    if (bun.strings.eqlComptime(flag, "--no-create")) {
                        return .{
                            .unsupported = unsupportedFlag("--no-create"),
                        };
                    }

                    if (bun.strings.eqlComptime(flag, "--date")) {
                        return .{
                            .unsupported = unsupportedFlag("--date"),
                        };
                    }

                    if (bun.strings.eqlComptime(flag, "--reference")) {
                        return .{
                            .unsupported = unsupportedFlag("--reference=FILE"),
                        };
                    }

                    if (bun.strings.eqlComptime(flag, "--time")) {
                        return .{
                            .unsupported = unsupportedFlag("--reference=FILE"),
                        };
                    }

                    return null;
                }

                fn parseShort(this: *Opts, char: u8, smallflags: []const u8, i: usize) ?ParseFlagResult {
                    _ = this;
                    switch (char) {
                        'a' => {
                            return .{ .unsupported = unsupportedFlag("-a") };
                        },
                        'c' => {
                            return .{ .unsupported = unsupportedFlag("-c") };
                        },
                        'd' => {
                            return .{ .unsupported = unsupportedFlag("-d") };
                        },
                        'h' => {
                            return .{ .unsupported = unsupportedFlag("-h") };
                        },
                        'm' => {
                            return .{ .unsupported = unsupportedFlag("-m") };
                        },
                        'r' => {
                            return .{ .unsupported = unsupportedFlag("-r") };
                        },
                        't' => {
                            return .{ .unsupported = unsupportedFlag("-t") };
                        },
                        else => {
                            return .{ .illegal_option = smallflags[1 + i ..] };
                        },
                    }

                    return null;
                }
            };
        };

        pub const Mkdir = struct {
            bltn: *Builtin,
            opts: Opts = .{},
            state: union(enum) {
                idle,
                exec: struct {
                    started: bool = false,
                    tasks_count: usize = 0,
                    tasks_done: usize = 0,
                    output_waiting: u16 = 0,
                    output_done: u16 = 0,
                    args: []const [*:0]const u8,
                    err: ?JSC.SystemError = null,
                },
                waiting_write_err,
                done,
            } = .idle,

            pub fn onIOWriterChunk(this: *Mkdir, _: usize, e: ?JSC.SystemError) void {
                if (e) |err| err.deref();

                switch (this.state) {
                    .waiting_write_err => return this.bltn.done(1),
                    .exec => {
                        this.state.exec.output_done += 1;
                    },
                    .idle, .done => @panic("Invalid state"),
                }

                this.next();
            }
            pub fn writeFailingError(this: *Mkdir, buf: []const u8, exit_code: ExitCode) Maybe(void) {
                if (this.bltn.stderr.needsIO()) {
                    this.state = .waiting_write_err;
                    this.bltn.stderr.enqueue(this, buf);
                    return Maybe(void).success;
                }

                _ = this.bltn.writeNoIO(.stderr, buf);
                // if (this.bltn.writeNoIO(.stderr, buf).asErr()) |e| {
                //     return .{ .err = e };
                // }

                this.bltn.done(exit_code);
                return Maybe(void).success;
            }

            pub fn start(this: *Mkdir) Maybe(void) {
                const filepath_args = switch (this.opts.parse(this.bltn.argsSlice())) {
                    .ok => |filepath_args| filepath_args,
                    .err => |e| {
                        const buf = switch (e) {
                            .illegal_option => |opt_str| this.bltn.fmtErrorArena(.mkdir, "illegal option -- {s}\n", .{opt_str}),
                            .show_usage => Builtin.Kind.mkdir.usageString(),
                            .unsupported => |unsupported| this.bltn.fmtErrorArena(.mkdir, "unsupported option, please open a GitHub issue -- {s}\n", .{unsupported}),
                        };

                        _ = this.writeFailingError(buf, 1);
                        return Maybe(void).success;
                    },
                } orelse {
                    _ = this.writeFailingError(Builtin.Kind.mkdir.usageString(), 1);
                    return Maybe(void).success;
                };

                this.state = .{
                    .exec = .{
                        .args = filepath_args,
                    },
                };

                _ = this.next();

                return Maybe(void).success;
            }

            pub fn next(this: *Mkdir) void {
                switch (this.state) {
                    .idle => @panic("Invalid state"),
                    .exec => {
                        var exec = &this.state.exec;
                        if (exec.started) {
                            if (this.state.exec.tasks_done >= this.state.exec.tasks_count and this.state.exec.output_done >= this.state.exec.output_waiting) {
                                const exit_code: ExitCode = if (this.state.exec.err != null) 1 else 0;
                                if (this.state.exec.err) |e| e.deref();
                                this.state = .done;
                                this.bltn.done(exit_code);
                                return;
                            }
                            return;
                        }

                        exec.started = true;
                        exec.tasks_count = exec.args.len;

                        for (exec.args) |dir_to_mk_| {
                            const dir_to_mk = dir_to_mk_[0..std.mem.len(dir_to_mk_) :0];
                            var task = ShellMkdirTask.create(this, this.opts, dir_to_mk, this.bltn.parentCmd().base.shell.cwdZ());
                            task.schedule();
                        }
                    },
                    .waiting_write_err => return,
                    .done => this.bltn.done(0),
                }
            }

            pub fn onShellMkdirTaskDone(this: *Mkdir, task: *ShellMkdirTask) void {
                defer bun.default_allocator.destroy(task);
                this.state.exec.tasks_done += 1;
                var output = task.takeOutput();
                const err = task.err;
                const output_task: *ShellMkdirOutputTask = bun.new(ShellMkdirOutputTask, .{
                    .parent = this,
                    .output = .{ .arrlist = output.moveToUnmanaged() },
                    .state = .waiting_write_err,
                });

                if (err) |e| {
                    const error_string = this.bltn.taskErrorToString(.mkdir, e);
                    this.state.exec.err = e;
                    output_task.start(error_string);
                    return;
                }
                output_task.start(null);
            }

            pub const ShellMkdirOutputTask = OutputTask(Mkdir, .{
                .writeErr = ShellMkdirOutputTaskVTable.writeErr,
                .onWriteErr = ShellMkdirOutputTaskVTable.onWriteErr,
                .writeOut = ShellMkdirOutputTaskVTable.writeOut,
                .onWriteOut = ShellMkdirOutputTaskVTable.onWriteOut,
                .onDone = ShellMkdirOutputTaskVTable.onDone,
            });

            const ShellMkdirOutputTaskVTable = struct {
                pub fn writeErr(this: *Mkdir, childptr: anytype, errbuf: []const u8) CoroutineResult {
                    if (this.bltn.stderr.needsIO()) {
                        this.state.exec.output_waiting += 1;
                        this.bltn.stderr.enqueue(childptr, errbuf);
                        return .yield;
                    }
                    _ = this.bltn.writeNoIO(.stderr, errbuf);
                    return .cont;
                }

                pub fn onWriteErr(this: *Mkdir) void {
                    this.state.exec.output_done += 1;
                }

                pub fn writeOut(this: *Mkdir, childptr: anytype, output: *OutputSrc) CoroutineResult {
                    if (this.bltn.stdout.needsIO()) {
                        this.state.exec.output_waiting += 1;
                        const slice = output.slice();
                        log("THE SLICE: {d} {s}", .{ slice.len, slice });
                        this.bltn.stdout.enqueue(childptr, slice);
                        return .yield;
                    }
                    _ = this.bltn.writeNoIO(.stdout, output.slice());
                    return .cont;
                }

                pub fn onWriteOut(this: *Mkdir) void {
                    this.state.exec.output_done += 1;
                }

                pub fn onDone(this: *Mkdir) void {
                    this.next();
                }
            };

            pub fn deinit(this: *Mkdir) void {
                _ = this;
            }

            pub const ShellMkdirTask = struct {
                mkdir: *Mkdir,

                opts: Opts,
                filepath: [:0]const u8,
                cwd_path: [:0]const u8,
                created_directories: ArrayList(u8),

                err: ?JSC.SystemError = null,
                task: JSC.WorkPoolTask = .{ .callback = &runFromThreadPool },
                event_loop: JSC.EventLoopHandle,
                concurrent_task: JSC.EventLoopTask,

                const print = bun.Output.scoped(.ShellMkdirTask, true);

                fn takeOutput(this: *ShellMkdirTask) ArrayList(u8) {
                    const out = this.created_directories;
                    this.created_directories = ArrayList(u8).init(bun.default_allocator);
                    return out;
                }

                pub fn format(this: *const ShellMkdirTask, comptime fmt_: []const u8, options_: std.fmt.FormatOptions, writer: anytype) !void {
                    _ = fmt_; // autofix
                    _ = options_; // autofix
                    try writer.print("ShellMkdirTask(0x{x}, filepath={s})", .{ @intFromPtr(this), this.filepath });
                }

                pub fn create(
                    mkdir: *Mkdir,
                    opts: Opts,
                    filepath: [:0]const u8,
                    cwd_path: [:0]const u8,
                ) *ShellMkdirTask {
                    const task = bun.default_allocator.create(ShellMkdirTask) catch bun.outOfMemory();
                    const evtloop = mkdir.bltn.parentCmd().base.eventLoop();
                    task.* = ShellMkdirTask{
                        .mkdir = mkdir,
                        .opts = opts,
                        .cwd_path = cwd_path,
                        .filepath = filepath,
                        .created_directories = ArrayList(u8).init(bun.default_allocator),
                        .event_loop = evtloop,
                        .concurrent_task = JSC.EventLoopTask.fromEventLoop(evtloop),
                    };
                    return task;
                }

                pub fn schedule(this: *@This()) void {
                    print("{} schedule", .{this});
                    WorkPool.schedule(&this.task);
                }

                pub fn runFromMainThread(this: *@This()) void {
                    print("{} runFromJS", .{this});
                    this.mkdir.onShellMkdirTaskDone(this);
                }

                pub fn runFromMainThreadMini(this: *@This(), _: *void) void {
                    this.runFromMainThread();
                }

                fn runFromThreadPool(task: *JSC.WorkPoolTask) void {
                    var this: *ShellMkdirTask = @fieldParentPtr("task", task);
                    print("{} runFromThreadPool", .{this});

                    // We have to give an absolute path to our mkdir
                    // implementation for it to work with cwd
                    const filepath: [:0]const u8 = brk: {
                        if (ResolvePath.Platform.auto.isAbsolute(this.filepath)) break :brk this.filepath;
                        const parts: []const []const u8 = &.{
                            this.cwd_path[0..],
                            this.filepath[0..],
                        };
                        break :brk ResolvePath.joinZ(parts, .auto);
                    };

                    var node_fs = JSC.Node.NodeFS{};
                    // Recursive
                    if (this.opts.parents) {
                        const args = JSC.Node.Arguments.Mkdir{
                            .path = JSC.Node.PathLike{ .string = bun.PathString.init(filepath) },
                            .recursive = true,
                            .always_return_none = true,
                        };

                        var vtable = MkdirVerboseVTable{ .inner = this, .active = this.opts.verbose };

                        switch (node_fs.mkdirRecursiveImpl(args, .callback, *MkdirVerboseVTable, &vtable)) {
                            .result => {},
                            .err => |e| {
                                this.err = e.withPath(bun.default_allocator.dupe(u8, filepath) catch bun.outOfMemory()).toSystemError();
                                std.mem.doNotOptimizeAway(&node_fs);
                            },
                        }
                    } else {
                        const args = JSC.Node.Arguments.Mkdir{
                            .path = JSC.Node.PathLike{ .string = bun.PathString.init(filepath) },
                            .recursive = false,
                            .always_return_none = true,
                        };
                        switch (node_fs.mkdirNonRecursive(args, .callback)) {
                            .result => {
                                if (this.opts.verbose) {
                                    this.created_directories.appendSlice(filepath[0..filepath.len]) catch bun.outOfMemory();
                                    this.created_directories.append('\n') catch bun.outOfMemory();
                                }
                            },
                            .err => |e| {
                                this.err = e.withPath(bun.default_allocator.dupe(u8, filepath) catch bun.outOfMemory()).toSystemError();
                                std.mem.doNotOptimizeAway(&node_fs);
                            },
                        }
                    }

                    if (this.event_loop == .js) {
                        this.event_loop.js.enqueueTaskConcurrent(this.concurrent_task.js.from(this, .manual_deinit));
                    } else {
                        this.event_loop.mini.enqueueTaskConcurrent(this.concurrent_task.mini.from(this, "runFromMainThreadMini"));
                    }
                }

                const MkdirVerboseVTable = struct {
                    inner: *ShellMkdirTask,
                    active: bool,

                    pub fn onCreateDir(vtable: *@This(), dirpath: bun.OSPathSliceZ) void {
                        if (!vtable.active) return;
                        if (bun.Environment.isWindows) {
                            var buf: [bun.MAX_PATH_BYTES]u8 = undefined;
                            const str = bun.strings.fromWPath(&buf, dirpath[0..dirpath.len]);
                            vtable.inner.created_directories.appendSlice(str) catch bun.outOfMemory();
                            vtable.inner.created_directories.append('\n') catch bun.outOfMemory();
                        } else {
                            vtable.inner.created_directories.appendSlice(dirpath) catch bun.outOfMemory();
                            vtable.inner.created_directories.append('\n') catch bun.outOfMemory();
                        }
                        return;
                    }
                };
            };

            const Opts = struct {
                /// -m, --mode
                ///
                /// set file mode (as in chmod), not a=rwx - umask
                mode: ?u32 = null,

                /// -p, --parents
                ///
                /// no error if existing, make parent directories as needed,
                /// with their file modes unaffected by any -m option.
                parents: bool = false,

                /// -v, --verbose
                ///
                /// print a message for each created directory
                verbose: bool = false,

                const Parse = FlagParser(*@This());

                pub fn parse(opts: *Opts, args: []const [*:0]const u8) Result(?[]const [*:0]const u8, ParseError) {
                    return Parse.parseFlags(opts, args);
                }

                pub fn parseLong(this: *Opts, flag: []const u8) ?ParseFlagResult {
                    if (bun.strings.eqlComptime(flag, "--mode")) {
                        return .{ .unsupported = "--mode" };
                    } else if (bun.strings.eqlComptime(flag, "--parents")) {
                        this.parents = true;
                        return .continue_parsing;
                    } else if (bun.strings.eqlComptime(flag, "--vebose")) {
                        this.verbose = true;
                        return .continue_parsing;
                    }

                    return null;
                }

                fn parseShort(this: *Opts, char: u8, smallflags: []const u8, i: usize) ?ParseFlagResult {
                    switch (char) {
                        'm' => {
                            return .{ .unsupported = "-m " };
                        },
                        'p' => {
                            this.parents = true;
                        },
                        'v' => {
                            this.verbose = true;
                        },
                        else => {
                            return .{ .illegal_option = smallflags[1 + i ..] };
                        },
                    }

                    return null;
                }
            };
        };

        pub const Export = struct {
            bltn: *Builtin,
            printing: bool = false,

            const Entry = struct {
                key: EnvStr,
                value: EnvStr,

                pub fn compare(context: void, this: @This(), other: @This()) bool {
                    return bun.strings.cmpStringsAsc(context, this.key.slice(), other.key.slice());
                }
            };

            pub fn writeOutput(this: *Export, comptime io_kind: @Type(.EnumLiteral), comptime fmt: []const u8, args: anytype) Maybe(void) {
                if (!this.bltn.stdout.needsIO()) {
                    const buf = this.bltn.fmtErrorArena(.@"export", fmt, args);
                    _ = this.bltn.writeNoIO(io_kind, buf);
                    this.bltn.done(0);
                    return Maybe(void).success;
                }

                var output: *BuiltinIO.Output = &@field(this.bltn, @tagName(io_kind));
                this.printing = true;
                output.enqueueFmtBltn(this, .@"export", fmt, args);
                return Maybe(void).success;
            }

            pub fn onIOWriterChunk(this: *Export, _: usize, e: ?JSC.SystemError) void {
                if (comptime bun.Environment.allow_assert) {
                    std.debug.assert(this.printing);
                }

                const exit_code: ExitCode = if (e != null) brk: {
                    defer e.?.deref();
                    break :brk @intFromEnum(e.?.getErrno());
                } else 0;

                this.bltn.done(exit_code);
            }

            pub fn start(this: *Export) Maybe(void) {
                const args = this.bltn.argsSlice();

                // Calling `export` with no arguments prints all exported variables lexigraphically ordered
                if (args.len == 0) {
                    var arena = this.bltn.arena;

                    var keys = std.ArrayList(Entry).init(arena.allocator());
                    var iter = this.bltn.export_env.iterator();
                    while (iter.next()) |entry| {
                        keys.append(.{
                            .key = entry.key_ptr.*,
                            .value = entry.value_ptr.*,
                        }) catch bun.outOfMemory();
                    }

                    std.mem.sort(Entry, keys.items[0..], {}, Entry.compare);

                    const len = brk: {
                        var len: usize = 0;
                        for (keys.items) |entry| {
                            len += std.fmt.count("{s}={s}\n", .{ entry.key.slice(), entry.value.slice() });
                        }
                        break :brk len;
                    };
                    var buf = arena.allocator().alloc(u8, len) catch bun.outOfMemory();
                    {
                        var i: usize = 0;
                        for (keys.items) |entry| {
                            const written_slice = std.fmt.bufPrint(buf[i..], "{s}={s}\n", .{ entry.key.slice(), entry.value.slice() }) catch @panic("This should not happen");
                            i += written_slice.len;
                        }
                    }

                    if (!this.bltn.stdout.needsIO()) {
                        _ = this.bltn.writeNoIO(.stdout, buf);
                        this.bltn.done(0);
                        return Maybe(void).success;
                    }

                    this.printing = true;
                    this.bltn.stdout.enqueue(this, buf);

                    return Maybe(void).success;
                }

                for (args) |arg_raw| {
                    const arg_sentinel = arg_raw[0..std.mem.len(arg_raw) :0];
                    const arg = arg_sentinel[0..arg_sentinel.len];
                    if (arg.len == 0) continue;

                    const eqsign_idx = std.mem.indexOfScalar(u8, arg, '=') orelse {
                        if (!shell.isValidVarName(arg)) {
                            const buf = this.bltn.fmtErrorArena(.@"export", "`{s}`: not a valid identifier", .{arg});
                            return this.writeOutput(.stderr, "{s}\n", .{buf});
                        }
                        this.bltn.parentCmd().base.shell.assignVar(this.bltn.parentCmd().base.interpreter, EnvStr.initSlice(arg), EnvStr.initSlice(""), .exported);
                        continue;
                    };

                    const label = arg[0..eqsign_idx];
                    const value = arg_sentinel[eqsign_idx + 1 .. :0];
                    this.bltn.parentCmd().base.shell.assignVar(this.bltn.parentCmd().base.interpreter, EnvStr.initSlice(label), EnvStr.initSlice(value), .exported);
                }

                this.bltn.done(0);
                return Maybe(void).success;
            }

            pub fn deinit(this: *Export) void {
                log("({s}) deinit", .{@tagName(.@"export")});
                _ = this;
            }
        };

        pub const Echo = struct {
            bltn: *Builtin,

            /// Should be allocated with the arena from Builtin
            output: std.ArrayList(u8),

            state: union(enum) {
                idle,
                waiting,
                done,
            } = .idle,

            pub fn start(this: *Echo) Maybe(void) {
                const args = this.bltn.argsSlice();

                const args_len = args.len;
                for (args, 0..) |arg, i| {
                    const len = std.mem.len(arg);
                    this.output.appendSlice(arg[0..len]) catch bun.outOfMemory();
                    if (i < args_len - 1) {
                        this.output.append(' ') catch bun.outOfMemory();
                    }
                }

                this.output.append('\n') catch bun.outOfMemory();

                if (!this.bltn.stdout.needsIO()) {
                    _ = this.bltn.writeNoIO(.stdout, this.output.items[0..]);
                    this.state = .done;
                    this.bltn.done(0);
                    return Maybe(void).success;
                }

                this.state = .waiting;
                this.bltn.stdout.enqueue(this, this.output.items[0..]);
                return Maybe(void).success;
            }

            pub fn onIOWriterChunk(this: *Echo, _: usize, e: ?JSC.SystemError) void {
                if (comptime bun.Environment.allow_assert) {
                    std.debug.assert(this.state == .waiting);
                }

                if (e != null) {
                    defer e.?.deref();
                    this.bltn.done(e.?.getErrno());
                    return;
                }

                this.state = .done;
                this.bltn.done(0);
            }

            pub fn deinit(this: *Echo) void {
                log("({s}) deinit", .{@tagName(.echo)});
                this.output.deinit();
            }
        };

        /// 1 arg  => returns absolute path of the arg (not found becomes exit code 1)
        /// N args => returns absolute path of each separated by newline, if any path is not found, exit code becomes 1, but continues execution until all args are processed
        pub const Which = struct {
            bltn: *Builtin,

            state: union(enum) {
                idle,
                one_arg,
                multi_args: struct {
                    args_slice: []const [*:0]const u8,
                    arg_idx: usize,
                    had_not_found: bool = false,
                    state: union(enum) {
                        none,
                        waiting_write,
                    },
                },
                done,
                err: JSC.SystemError,
            } = .idle,

            pub fn start(this: *Which) Maybe(void) {
                const args = this.bltn.argsSlice();
                if (args.len == 0) {
                    if (!this.bltn.stdout.needsIO()) {
                        _ = this.bltn.writeNoIO(.stdout, "\n");
                        this.bltn.done(1);
                        return Maybe(void).success;
                    }
                    this.state = .one_arg;
                    this.bltn.stdout.enqueue(this, "\n");
                    return Maybe(void).success;
                }

                if (!this.bltn.stdout.needsIO()) {
                    var path_buf: [bun.MAX_PATH_BYTES]u8 = undefined;
                    const PATH = this.bltn.parentCmd().base.shell.export_env.get(EnvStr.initSlice("PATH")) orelse EnvStr.initSlice("");
                    var had_not_found = false;
                    for (args) |arg_raw| {
                        const arg = arg_raw[0..std.mem.len(arg_raw)];
                        const resolved = which(&path_buf, PATH.slice(), this.bltn.parentCmd().base.shell.cwdZ(), arg) orelse {
                            had_not_found = true;
                            const buf = this.bltn.fmtErrorArena(.which, "{s} not found\n", .{arg});
                            _ = this.bltn.writeNoIO(.stdout, buf);
                            continue;
                        };

                        _ = this.bltn.writeNoIO(.stdout, resolved);
                    }
                    this.bltn.done(@intFromBool(had_not_found));
                    return Maybe(void).success;
                }

                this.state = .{
                    .multi_args = .{
                        .args_slice = args,
                        .arg_idx = 0,
                        .state = .none,
                    },
                };
                this.next();
                return Maybe(void).success;
            }

            pub fn next(this: *Which) void {
                var multiargs = &this.state.multi_args;
                if (multiargs.arg_idx >= multiargs.args_slice.len) {
                    // Done
                    this.bltn.done(@intFromBool(multiargs.had_not_found));
                    return;
                }

                const arg_raw = multiargs.args_slice[multiargs.arg_idx];
                const arg = arg_raw[0..std.mem.len(arg_raw)];

                var path_buf: [bun.MAX_PATH_BYTES]u8 = undefined;
                const PATH = this.bltn.parentCmd().base.shell.export_env.get(EnvStr.initSlice("PATH")) orelse EnvStr.initSlice("");

                const resolved = which(&path_buf, PATH.slice(), this.bltn.parentCmd().base.shell.cwdZ(), arg) orelse {
                    multiargs.had_not_found = true;
                    if (!this.bltn.stdout.needsIO()) {
                        const buf = this.bltn.fmtErrorArena(null, "{s} not found\n", .{arg});
                        _ = this.bltn.writeNoIO(.stdout, buf);
                        this.argComplete();
                        return;
                    }
                    multiargs.state = .waiting_write;
                    this.bltn.stdout.enqueueFmtBltn(this, null, "{s} not found\n", .{arg});
                    // yield execution
                    return;
                };

                if (!this.bltn.stdout.needsIO()) {
                    const buf = this.bltn.fmtErrorArena(null, "{s}\n", .{resolved});
                    _ = this.bltn.writeNoIO(.stdout, buf);
                    this.argComplete();
                    return;
                }

                multiargs.state = .waiting_write;
                this.bltn.stdout.enqueueFmtBltn(this, null, "{s}\n", .{resolved});
                return;
            }

            fn argComplete(this: *Which) void {
                if (comptime bun.Environment.allow_assert) {
                    std.debug.assert(this.state == .multi_args and this.state.multi_args.state == .waiting_write);
                }

                this.state.multi_args.arg_idx += 1;
                this.state.multi_args.state = .none;
                this.next();
            }

            pub fn onIOWriterChunk(this: *Which, _: usize, e: ?JSC.SystemError) void {
                if (comptime bun.Environment.allow_assert) {
                    std.debug.assert(this.state == .one_arg or
                        (this.state == .multi_args and this.state.multi_args.state == .waiting_write));
                }

                if (e != null) {
                    this.state = .{ .err = e.? };
                    this.bltn.done(e.?.getErrno());
                    return;
                }

                if (this.state == .one_arg) {
                    // Calling which with on arguments returns exit code 1
                    this.bltn.done(1);
                    return;
                }

                this.argComplete();
            }

            pub fn deinit(this: *Which) void {
                log("({s}) deinit", .{@tagName(.which)});
                _ = this;
            }
        };

        /// Some additional behaviour beyond basic `cd <dir>`:
        /// - `cd` by itself or `cd ~` will always put the user in their home directory.
        /// - `cd ~username` will put the user in the home directory of the specified user
        /// - `cd -` will put the user in the previous directory
        pub const Cd = struct {
            bltn: *Builtin,
            state: union(enum) {
                idle,
                waiting_write_stderr,
                done,
                err: Syscall.Error,
            } = .idle,

            fn writeStderrNonBlocking(this: *Cd, comptime fmt: []const u8, args: anytype) void {
                this.state = .waiting_write_stderr;
                this.bltn.stderr.enqueueFmtBltn(this, .cd, fmt, args);
            }

            pub fn start(this: *Cd) Maybe(void) {
                const args = this.bltn.argsSlice();
                if (args.len > 1) {
                    this.writeStderrNonBlocking("too many arguments", .{});
                    // yield execution
                    return Maybe(void).success;
                }

                const first_arg = args[0][0..std.mem.len(args[0]) :0];
                switch (first_arg[0]) {
                    '-' => {
                        switch (this.bltn.parentCmd().base.shell.changePrevCwd(this.bltn.parentCmd().base.interpreter)) {
                            .result => {},
                            .err => |err| {
                                return this.handleChangeCwdErr(err, this.bltn.parentCmd().base.shell.prevCwdZ());
                            },
                        }
                    },
                    '~' => {
                        const homedir = this.bltn.parentCmd().base.shell.getHomedir();
                        homedir.deref();
                        switch (this.bltn.parentCmd().base.shell.changeCwd(this.bltn.parentCmd().base.interpreter, homedir.slice())) {
                            .result => {},
                            .err => |err| return this.handleChangeCwdErr(err, homedir.slice()),
                        }
                    },
                    else => {
                        switch (this.bltn.parentCmd().base.shell.changeCwd(this.bltn.parentCmd().base.interpreter, first_arg)) {
                            .result => {},
                            .err => |err| return this.handleChangeCwdErr(err, first_arg),
                        }
                    },
                }
                this.bltn.done(0);
                return Maybe(void).success;
            }

            fn handleChangeCwdErr(this: *Cd, err: Syscall.Error, new_cwd_: []const u8) Maybe(void) {
                const errno: usize = @intCast(err.errno);

                switch (errno) {
                    @as(usize, @intFromEnum(bun.C.E.NOTDIR)) => {
                        if (!this.bltn.stderr.needsIO()) {
                            const buf = this.bltn.fmtErrorArena(.cd, "not a directory: {s}", .{new_cwd_});
                            _ = this.bltn.writeNoIO(.stderr, buf);
                            this.state = .done;
                            this.bltn.done(1);
                            // yield execution
                            return Maybe(void).success;
                        }

                        this.writeStderrNonBlocking("not a directory: {s}", .{new_cwd_});
                        return Maybe(void).success;
                    },
                    @as(usize, @intFromEnum(bun.C.E.NOENT)) => {
                        if (!this.bltn.stderr.needsIO()) {
                            const buf = this.bltn.fmtErrorArena(.cd, "not a directory: {s}", .{new_cwd_});
                            _ = this.bltn.writeNoIO(.stderr, buf);
                            this.state = .done;
                            this.bltn.done(1);
                            // yield execution
                            return Maybe(void).success;
                        }

                        this.writeStderrNonBlocking("not a directory: {s}", .{new_cwd_});
                        return Maybe(void).success;
                    },
                    else => return Maybe(void).success,
                }
            }

            pub fn onIOWriterChunk(this: *Cd, _: usize, e: ?JSC.SystemError) void {
                if (comptime bun.Environment.allow_assert) {
                    std.debug.assert(this.state == .waiting_write_stderr);
                }

                if (e != null) {
                    defer e.?.deref();
                    this.bltn.done(e.?.getErrno());
                    return;
                }

                this.state = .done;
                this.bltn.done(0);
            }

            pub fn deinit(this: *Cd) void {
                log("({s}) deinit", .{@tagName(.cd)});
                _ = this;
            }
        };

        pub const Pwd = struct {
            bltn: *Builtin,
            state: union(enum) {
                idle,
                waiting_io: struct {
                    kind: enum { stdout, stderr },
                },
                err,
                done,
            } = .idle,

            pub fn start(this: *Pwd) Maybe(void) {
                const args = this.bltn.argsSlice();
                if (args.len > 0) {
                    const msg = "pwd: too many arguments\n";
                    if (this.bltn.stderr.needsIO()) {
                        this.state = .{ .waiting_io = .{ .kind = .stderr } };
                        this.bltn.stderr.enqueue(this, msg);
                        return Maybe(void).success;
                    }

                    _ = this.bltn.writeNoIO(.stderr, msg);
                    this.bltn.done(1);
                    return Maybe(void).success;
                }

                const cwd_str = this.bltn.parentCmd().base.shell.cwd();
                if (this.bltn.stdout.needsIO()) {
                    this.state = .{ .waiting_io = .{ .kind = .stdout } };
                    this.bltn.stdout.enqueueFmtBltn(this, null, "{s}\n", .{cwd_str});
                    return Maybe(void).success;
                }
                const buf = this.bltn.fmtErrorArena(null, "{s}\n", .{cwd_str});

                _ = this.bltn.writeNoIO(.stdout, buf);

                this.state = .done;
                this.bltn.done(0);
                return Maybe(void).success;
            }

            pub fn next(this: *Pwd) void {
                while (!(this.state == .err or this.state == .done)) {
                    switch (this.state) {
                        .waiting_io => return,
                        .idle, .done, .err => unreachable,
                    }
                }

                if (this.state == .done) {
                    this.bltn.done(0);
                    return;
                }

                if (this.state == .err) {
                    this.bltn.done(1);
                    return;
                }
            }

            pub fn onIOWriterChunk(this: *Pwd, _: usize, e: ?JSC.SystemError) void {
                if (comptime bun.Environment.allow_assert) {
                    std.debug.assert(this.state == .waiting_io);
                }

                if (e != null) {
                    defer e.?.deref();
                    this.state = .err;
                    this.next();
                    return;
                }

                this.state = switch (this.state.waiting_io.kind) {
                    .stdout => .done,
                    .stderr => .err,
                };

                this.next();
            }

            pub fn deinit(this: *Pwd) void {
                _ = this;
            }
        };

        pub const Ls = struct {
            bltn: *Builtin,
            opts: Opts = .{},

            state: union(enum) {
                idle,
                exec: struct {
                    err: ?Syscall.Error = null,
                    task_count: std.atomic.Value(usize),
                    tasks_done: usize = 0,
                    output_waiting: usize = 0,
                    output_done: usize = 0,
                },
                waiting_write_err,
                done,
            } = .idle,

            pub fn start(this: *Ls) Maybe(void) {
                this.next();
                return Maybe(void).success;
            }

            pub fn writeFailingError(this: *Ls, buf: []const u8, exit_code: ExitCode) Maybe(void) {
                if (this.bltn.stderr.needsIO()) {
                    this.state = .waiting_write_err;
                    this.bltn.stderr.enqueue(this, buf);
                    return Maybe(void).success;
                }

                _ = this.bltn.writeNoIO(.stderr, buf);

                this.bltn.done(exit_code);
                return Maybe(void).success;
            }

            fn next(this: *Ls) void {
                while (!(this.state == .done)) {
                    switch (this.state) {
                        .idle => {
                            // Will be null if called with no args, in which case we just run once with "." directory
                            const paths: ?[]const [*:0]const u8 = switch (this.parseOpts()) {
                                .ok => |paths| paths,
                                .err => |e| {
                                    const buf = switch (e) {
                                        .illegal_option => |opt_str| this.bltn.fmtErrorArena(.ls, "illegal option -- {s}\n", .{opt_str}),
                                        .show_usage => Builtin.Kind.ls.usageString(),
                                    };

                                    _ = this.writeFailingError(buf, 1);
                                    return;
                                },
                            };

                            const task_count = if (paths) |p| p.len else 1;

                            this.state = .{
                                .exec = .{
                                    .task_count = std.atomic.Value(usize).init(task_count),
                                },
                            };

                            const cwd = this.bltn.cwd;
                            if (paths) |p| {
                                for (p) |path_raw| {
                                    const path = path_raw[0..std.mem.len(path_raw) :0];
                                    var task = ShellLsTask.create(this, this.opts, &this.state.exec.task_count, cwd, path, this.bltn.eventLoop());
                                    task.schedule();
                                }
                            } else {
                                var task = ShellLsTask.create(this, this.opts, &this.state.exec.task_count, cwd, ".", this.bltn.eventLoop());
                                task.schedule();
                            }
                        },
                        .exec => {
                            // It's done
                            log("Ls(0x{x}, state=exec) Check: tasks_done={d} task_count={d} output_done={d} output_waiting={d}", .{
                                @intFromPtr(this),
                                this.state.exec.tasks_done,
                                this.state.exec.task_count.load(.monotonic),
                                this.state.exec.output_done,
                                this.state.exec.output_waiting,
                            });
                            if (this.state.exec.tasks_done >= this.state.exec.task_count.load(.monotonic) and this.state.exec.output_done >= this.state.exec.output_waiting) {
                                const exit_code: ExitCode = if (this.state.exec.err != null) 1 else 0;
                                this.state = .done;
                                this.bltn.done(exit_code);
                                return;
                            }
                            return;
                        },
                        .waiting_write_err => {
                            return;
                        },
                        .done => unreachable,
                    }
                }

                this.bltn.done(0);
                return;
            }

            pub fn deinit(this: *Ls) void {
                _ = this; // autofix
            }

            pub fn onIOWriterChunk(this: *Ls, _: usize, e: ?JSC.SystemError) void {
                if (e) |err| err.deref();
                if (this.state == .waiting_write_err) {
                    return this.bltn.done(1);
                }
                this.state.exec.output_done += 1;
                this.next();
            }

            pub fn onShellLsTaskDone(this: *Ls, task: *ShellLsTask) void {
                defer task.deinit(true);
                this.state.exec.tasks_done += 1;
                var output = task.takeOutput();
                const err_ = task.err;

                // TODO: Reuse the *ShellLsTask allocation
                const output_task: *ShellLsOutputTask = bun.new(ShellLsOutputTask, .{
                    .parent = this,
                    .output = .{ .arrlist = output.moveToUnmanaged() },
                    .state = .waiting_write_err,
                });

                if (err_) |err| {
                    this.state.exec.err = err;
                    const error_string = this.bltn.taskErrorToString(.ls, err);
                    output_task.start(error_string);
                    return;
                }
                output_task.start(null);
            }

            pub const ShellLsOutputTask = OutputTask(Ls, .{
                .writeErr = ShellLsOutputTaskVTable.writeErr,
                .onWriteErr = ShellLsOutputTaskVTable.onWriteErr,
                .writeOut = ShellLsOutputTaskVTable.writeOut,
                .onWriteOut = ShellLsOutputTaskVTable.onWriteOut,
                .onDone = ShellLsOutputTaskVTable.onDone,
            });

            const ShellLsOutputTaskVTable = struct {
                pub fn writeErr(this: *Ls, childptr: anytype, errbuf: []const u8) CoroutineResult {
                    if (this.bltn.stderr.needsIO()) {
                        this.state.exec.output_waiting += 1;
                        this.bltn.stderr.enqueue(childptr, errbuf);
                        return .yield;
                    }
                    _ = this.bltn.writeNoIO(.stderr, errbuf);
                    return .cont;
                }

                pub fn onWriteErr(this: *Ls) void {
                    this.state.exec.output_done += 1;
                }

                pub fn writeOut(this: *Ls, childptr: anytype, output: *OutputSrc) CoroutineResult {
                    if (this.bltn.stdout.needsIO()) {
                        this.state.exec.output_waiting += 1;
                        this.bltn.stdout.enqueue(childptr, output.slice());
                        return .yield;
                    }
                    _ = this.bltn.writeNoIO(.stdout, output.slice());
                    return .cont;
                }

                pub fn onWriteOut(this: *Ls) void {
                    this.state.exec.output_done += 1;
                }

                pub fn onDone(this: *Ls) void {
                    this.next();
                }
            };

            pub const ShellLsTask = struct {
                const print = bun.Output.scoped(.ShellLsTask, true);
                ls: *Ls,
                opts: Opts,

                is_root: bool = true,
                task_count: *std.atomic.Value(usize),

                cwd: bun.FileDescriptor,
                /// Should be allocated with bun.default_allocator
                path: [:0]const u8 = &[0:0]u8{},
                /// Should use bun.default_allocator
                output: std.ArrayList(u8),
                is_absolute: bool = false,
                err: ?Syscall.Error = null,
                result_kind: enum { file, dir, idk } = .idk,

                event_loop: JSC.EventLoopHandle,
                concurrent_task: JSC.EventLoopTask,
                task: JSC.WorkPoolTask = .{
                    .callback = workPoolCallback,
                },

                pub fn schedule(this: *@This()) void {
                    JSC.WorkPool.schedule(&this.task);
                }

                pub fn create(ls: *Ls, opts: Opts, task_count: *std.atomic.Value(usize), cwd: bun.FileDescriptor, path: [:0]const u8, event_loop: JSC.EventLoopHandle) *@This() {
                    const task = bun.default_allocator.create(@This()) catch bun.outOfMemory();
                    task.* = @This(){
                        .ls = ls,
                        .opts = opts,
                        .cwd = cwd,
                        .path = bun.default_allocator.dupeZ(u8, path[0..path.len]) catch bun.outOfMemory(),
                        .output = std.ArrayList(u8).init(bun.default_allocator),
                        .concurrent_task = JSC.EventLoopTask.fromEventLoop(event_loop),
                        .event_loop = event_loop,
                        .task_count = task_count,
                    };
                    return task;
                }

                pub fn enqueue(this: *@This(), path: [:0]const u8) void {
                    print("enqueue: {s}", .{path});
                    const new_path = this.join(
                        bun.default_allocator,
                        &[_][]const u8{
                            this.path[0..this.path.len],
                            path[0..path.len],
                        },
                        this.is_absolute,
                    );

                    var subtask = @This().create(this.ls, this.opts, this.task_count, this.cwd, new_path, this.event_loop);
                    _ = this.task_count.fetchAdd(1, .monotonic);
                    subtask.is_root = false;
                    subtask.schedule();
                }

                inline fn join(this: *@This(), alloc: Allocator, subdir_parts: []const []const u8, is_absolute: bool) [:0]const u8 {
                    _ = this; // autofix
                    if (!is_absolute) {
                        // If relative paths enabled, stdlib join is preferred over
                        // ResolvePath.joinBuf because it doesn't try to normalize the path
                        return std.fs.path.joinZ(alloc, subdir_parts) catch bun.outOfMemory();
                    }

                    const out = alloc.dupeZ(u8, bun.path.join(subdir_parts, .auto)) catch bun.outOfMemory();

                    return out;
                }

                pub fn run(this: *@This()) void {
                    const fd = switch (ShellSyscall.openat(this.cwd, this.path, bun.O.RDONLY | bun.O.DIRECTORY, 0)) {
                        .err => |e| {
                            switch (e.getErrno()) {
                                bun.C.E.NOENT => {
                                    this.err = this.errorWithPath(e, this.path);
                                },
                                bun.C.E.NOTDIR => {
                                    this.result_kind = .file;
                                    this.addEntry(this.path);
                                },
                                else => {
                                    this.err = this.errorWithPath(e, this.path);
                                },
                            }
                            return;
                        },
                        .result => |fd| fd,
                    };

                    defer {
                        _ = Syscall.close(fd);
                        print("run done", .{});
                    }

                    if (!this.opts.list_directories) {
                        if (!this.is_root) {
                            const writer = this.output.writer();
                            std.fmt.format(writer, "{s}:\n", .{this.path}) catch bun.outOfMemory();
                        }

                        var iterator = DirIterator.iterate(fd.asDir(), .u8);
                        var entry = iterator.next();

                        while (switch (entry) {
                            .err => |e| {
                                this.err = this.errorWithPath(e, this.path);
                                return;
                            },
                            .result => |ent| ent,
                        }) |current| : (entry = iterator.next()) {
                            this.addEntry(current.name.sliceAssumeZ());
                            if (current.kind == .directory and this.opts.recursive) {
                                this.enqueue(current.name.sliceAssumeZ());
                            }
                        }

                        return;
                    }

                    const writer = this.output.writer();
                    std.fmt.format(writer, "{s}\n", .{this.path}) catch bun.outOfMemory();
                    return;
                }

                fn shouldSkipEntry(this: *@This(), name: [:0]const u8) bool {
                    if (this.opts.show_all) return false;
                    if (this.opts.show_almost_all) {
                        if (bun.strings.eqlComptime(name[0..1], ".") or bun.strings.eqlComptime(name[0..2], "..")) return true;
                    }
                    return false;
                }

                // TODO more complex output like multi-column
                fn addEntry(this: *@This(), name: [:0]const u8) void {
                    const skip = this.shouldSkipEntry(name);
                    print("Entry: (skip={}) {s} :: {s}", .{ skip, this.path, name });
                    if (skip) return;
                    this.output.ensureUnusedCapacity(name.len + 1) catch bun.outOfMemory();
                    this.output.appendSlice(name) catch bun.outOfMemory();
                    this.output.append('\n') catch bun.outOfMemory();
                }

                fn errorWithPath(this: *@This(), err: Syscall.Error, path: [:0]const u8) Syscall.Error {
                    _ = this;
                    return err.withPath(bun.default_allocator.dupeZ(u8, path[0..path.len]) catch bun.outOfMemory());
                }

                pub fn workPoolCallback(task: *JSC.WorkPoolTask) void {
                    var this: *@This() = @fieldParentPtr("task", task);
                    this.run();
                    this.doneLogic();
                }

                fn doneLogic(this: *@This()) void {
                    print("Done", .{});
                    if (this.event_loop == .js) {
                        this.event_loop.js.enqueueTaskConcurrent(this.concurrent_task.js.from(this, .manual_deinit));
                    } else {
                        this.event_loop.mini.enqueueTaskConcurrent(this.concurrent_task.mini.from(this, "runFromMainThreadMini"));
                    }
                }

                pub fn takeOutput(this: *@This()) std.ArrayList(u8) {
                    const ret = this.output;
                    this.output = std.ArrayList(u8).init(bun.default_allocator);
                    return ret;
                }

                pub fn runFromMainThread(this: *@This()) void {
                    print("runFromMainThread", .{});
                    this.ls.onShellLsTaskDone(this);
                }

                pub fn runFromMainThreadMini(this: *@This(), _: *void) void {
                    this.runFromMainThread();
                }

                pub fn deinit(this: *@This(), comptime free_this: bool) void {
                    print("deinit {s}", .{if (free_this) "free_this=true" else "free_this=false"});
                    bun.default_allocator.free(this.path);
                    this.output.deinit();
                    if (comptime free_this) bun.default_allocator.destroy(this);
                }
            };

            const Opts = struct {
                /// `-a`, `--all`
                /// Do not ignore entries starting with .
                show_all: bool = false,

                /// `-A`, `--almost-all`
                /// Do not list implied . and ..
                show_almost_all: bool = true,

                /// `--author`
                /// With -l, print the author of each file
                show_author: bool = false,

                /// `-b`, `--escape`
                /// Print C-style escapes for nongraphic characters
                escape: bool = false,

                /// `--block-size=SIZE`
                /// With -l, scale sizes by SIZE when printing them; e.g., '--block-size=M'
                block_size: ?usize = null,

                /// `-B`, `--ignore-backups`
                /// Do not list implied entries ending with ~
                ignore_backups: bool = false,

                /// `-c`
                /// Sort by, and show, ctime (time of last change of file status information); affects sorting and display based on options
                use_ctime: bool = false,

                /// `-C`
                /// List entries by columns
                list_by_columns: bool = false,

                /// `--color[=WHEN]`
                /// Color the output; WHEN can be 'always', 'auto', or 'never'
                color: ?[]const u8 = null,

                /// `-d`, `--directory`
                /// List directories themselves, not their contents
                list_directories: bool = false,

                /// `-D`, `--dired`
                /// Generate output designed for Emacs' dired mode
                dired_mode: bool = false,

                /// `-f`
                /// List all entries in directory order
                unsorted: bool = false,

                /// `-F`, `--classify[=WHEN]`
                /// Append indicator (one of */=>@|) to entries; WHEN can be 'always', 'auto', or 'never'
                classify: ?[]const u8 = null,

                /// `--file-type`
                /// Likewise, except do not append '*'
                file_type: bool = false,

                /// `--format=WORD`
                /// Specify format: 'across', 'commas', 'horizontal', 'long', 'single-column', 'verbose', 'vertical'
                format: ?[]const u8 = null,

                /// `--full-time`
                /// Like -l --time-style=full-iso
                full_time: bool = false,

                /// `-g`
                /// Like -l, but do not list owner
                no_owner: bool = false,

                /// `--group-directories-first`
                /// Group directories before files
                group_directories_first: bool = false,

                /// `-G`, `--no-group`
                /// In a long listing, don't print group names
                no_group: bool = false,

                /// `-h`, `--human-readable`
                /// With -l and -s, print sizes like 1K 234M 2G etc.
                human_readable: bool = false,

                /// `--si`
                /// Use powers of 1000 not 1024 for sizes
                si_units: bool = false,

                /// `-H`, `--dereference-command-line`
                /// Follow symbolic links listed on the command line
                dereference_cmd_symlinks: bool = false,

                /// `--dereference-command-line-symlink-to-dir`
                /// Follow each command line symbolic link that points to a directory
                dereference_cmd_dir_symlinks: bool = false,

                /// `--hide=PATTERN`
                /// Do not list entries matching shell PATTERN
                hide_pattern: ?[]const u8 = null,

                /// `--hyperlink[=WHEN]`
                /// Hyperlink file names; WHEN can be 'always', 'auto', or 'never'
                hyperlink: ?[]const u8 = null,

                /// `--indicator-style=WORD`
                /// Append indicator with style to entry names: 'none', 'slash', 'file-type', 'classify'
                indicator_style: ?[]const u8 = null,

                /// `-i`, `--inode`
                /// Print the index number of each file
                show_inode: bool = false,

                /// `-I`, `--ignore=PATTERN`
                /// Do not list entries matching shell PATTERN
                ignore_pattern: ?[]const u8 = null,

                /// `-k`, `--kibibytes`
                /// Default to 1024-byte blocks for file system usage
                kibibytes: bool = false,

                /// `-l`
                /// Use a long listing format
                long_listing: bool = false,

                /// `-L`, `--dereference`
                /// Show information for the file the symbolic link references
                dereference: bool = false,

                /// `-m`
                /// Fill width with a comma separated list of entries
                comma_separated: bool = false,

                /// `-n`, `--numeric-uid-gid`
                /// Like -l, but list numeric user and group IDs
                numeric_uid_gid: bool = false,

                /// `-N`, `--literal`
                /// Print entry names without quoting
                literal: bool = false,

                /// `-o`
                /// Like -l, but do not list group information
                no_group_info: bool = false,

                /// `-p`, `--indicator-style=slash`
                /// Append / indicator to directories
                slash_indicator: bool = false,

                /// `-q`, `--hide-control-chars`
                /// Print ? instead of nongraphic characters
                hide_control_chars: bool = false,

                /// `--show-control-chars`
                /// Show nongraphic characters as-is
                show_control_chars: bool = false,

                /// `-Q`, `--quote-name`
                /// Enclose entry names in double quotes
                quote_name: bool = false,

                /// `--quoting-style=WORD`
                /// Use quoting style for entry names
                quoting_style: ?[]const u8 = null,

                /// `-r`, `--reverse`
                /// Reverse order while sorting
                reverse_order: bool = false,

                /// `-R`, `--recursive`
                /// List subdirectories recursively
                recursive: bool = false,

                /// `-s`, `--size`
                /// Print the allocated size of each file, in blocks
                show_size: bool = false,

                /// `-S`
                /// Sort by file size, largest first
                sort_by_size: bool = false,

                /// `--sort=WORD`
                /// Sort by a specified attribute
                sort_method: ?[]const u8 = null,

                /// `--time=WORD`
                /// Select which timestamp to use for display or sorting
                time_method: ?[]const u8 = null,

                /// `--time-style=TIME_STYLE`
                /// Time/date format with -l
                time_style: ?[]const u8 = null,

                /// `-t`
                /// Sort by time, newest first
                sort_by_time: bool = false,

                /// `-T`, `--tabsize=COLS`
                /// Assume tab stops at each specified number of columns
                tabsize: ?usize = null,

                /// `-u`
                /// Sort by, and show, access time
                use_atime: bool = false,

                /// `-U`
                /// Do not sort; list entries in directory order
                no_sort: bool = false,

                /// `-v`
                /// Natural sort of (version) numbers within text
                natural_sort: bool = false,

                /// `-w`, `--width=COLS`
                /// Set output width to specified number of columns
                output_width: ?usize = null,

                /// `-x`
                /// List entries by lines instead of by columns
                list_by_lines: bool = false,

                /// `-X`
                /// Sort alphabetically by entry extension
                sort_by_extension: bool = false,

                /// `-Z`, `--context`
                /// Print any security context of each file
                show_context: bool = false,

                /// `--zero`
                /// End each output line with NUL, not newline
                end_with_nul: bool = false,

                /// `-1`
                /// List one file per line
                one_file_per_line: bool = false,

                /// `--help`
                /// Display help and exit
                show_help: bool = false,

                /// `--version`
                /// Output version information and exit
                show_version: bool = false,

                /// Custom parse error for invalid options
                const ParseError = union(enum) {
                    illegal_option: []const u8,
                    show_usage,
                };
            };

            pub fn parseOpts(this: *Ls) Result(?[]const [*:0]const u8, Opts.ParseError) {
                return this.parseFlags();
            }

            pub fn parseFlags(this: *Ls) Result(?[]const [*:0]const u8, Opts.ParseError) {
                const args = this.bltn.argsSlice();
                var idx: usize = 0;
                if (args.len == 0) {
                    return .{ .ok = null };
                }

                while (idx < args.len) : (idx += 1) {
                    const flag = args[idx];
                    switch (this.parseFlag(flag[0..std.mem.len(flag)])) {
                        .done => {
                            const filepath_args = args[idx..];
                            return .{ .ok = filepath_args };
                        },
                        .continue_parsing => {},
                        .illegal_option => |opt_str| return .{ .err = .{ .illegal_option = opt_str } },
                    }
                }

                return .{ .err = .show_usage };
            }

            pub fn parseFlag(this: *Ls, flag: []const u8) union(enum) { continue_parsing, done, illegal_option: []const u8 } {
                if (flag.len == 0) return .done;
                if (flag[0] != '-') return .done;

                // FIXME windows
                if (flag.len == 1) return .{ .illegal_option = "-" };

                const small_flags = flag[1..];
                for (small_flags) |char| {
                    switch (char) {
                        'a' => {
                            this.opts.show_all = true;
                        },
                        'A' => {
                            this.opts.show_almost_all = true;
                        },
                        'b' => {
                            this.opts.escape = true;
                        },
                        'B' => {
                            this.opts.ignore_backups = true;
                        },
                        'c' => {
                            this.opts.use_ctime = true;
                        },
                        'C' => {
                            this.opts.list_by_columns = true;
                        },
                        'd' => {
                            this.opts.list_directories = true;
                        },
                        'D' => {
                            this.opts.dired_mode = true;
                        },
                        'f' => {
                            this.opts.unsorted = true;
                        },
                        'F' => {
                            this.opts.classify = "always";
                        },
                        'g' => {
                            this.opts.no_owner = true;
                        },
                        'G' => {
                            this.opts.no_group = true;
                        },
                        'h' => {
                            this.opts.human_readable = true;
                        },
                        'H' => {
                            this.opts.dereference_cmd_symlinks = true;
                        },
                        'i' => {
                            this.opts.show_inode = true;
                        },
                        'I' => {
                            this.opts.ignore_pattern = ""; // This will require additional logic to handle patterns
                        },
                        'k' => {
                            this.opts.kibibytes = true;
                        },
                        'l' => {
                            this.opts.long_listing = true;
                        },
                        'L' => {
                            this.opts.dereference = true;
                        },
                        'm' => {
                            this.opts.comma_separated = true;
                        },
                        'n' => {
                            this.opts.numeric_uid_gid = true;
                        },
                        'N' => {
                            this.opts.literal = true;
                        },
                        'o' => {
                            this.opts.no_group_info = true;
                        },
                        'p' => {
                            this.opts.slash_indicator = true;
                        },
                        'q' => {
                            this.opts.hide_control_chars = true;
                        },
                        'Q' => {
                            this.opts.quote_name = true;
                        },
                        'r' => {
                            this.opts.reverse_order = true;
                        },
                        'R' => {
                            this.opts.recursive = true;
                        },
                        's' => {
                            this.opts.show_size = true;
                        },
                        'S' => {
                            this.opts.sort_by_size = true;
                        },
                        't' => {
                            this.opts.sort_by_time = true;
                        },
                        'T' => {
                            this.opts.tabsize = 8; // Default tab size, needs additional handling for custom sizes
                        },
                        'u' => {
                            this.opts.use_atime = true;
                        },
                        'U' => {
                            this.opts.no_sort = true;
                        },
                        'v' => {
                            this.opts.natural_sort = true;
                        },
                        'w' => {
                            this.opts.output_width = 0; // Default to no limit, needs additional handling for custom widths
                        },
                        'x' => {
                            this.opts.list_by_lines = true;
                        },
                        'X' => {
                            this.opts.sort_by_extension = true;
                        },
                        'Z' => {
                            this.opts.show_context = true;
                        },
                        '1' => {
                            this.opts.one_file_per_line = true;
                        },
                        else => {
                            return .{ .illegal_option = flag[1..2] };
                        },
                    }
                }

                return .continue_parsing;
            }
        };

        pub const Mv = struct {
            bltn: *Builtin,
            opts: Opts = .{},
            args: struct {
                sources: []const [*:0]const u8 = &[_][*:0]const u8{},
                target: [:0]const u8 = &[0:0]u8{},
                target_fd: ?bun.FileDescriptor = null,
            } = .{},
            state: union(enum) {
                idle,
                check_target: struct {
                    task: ShellMvCheckTargetTask,
                    state: union(enum) {
                        running,
                        done,
                    },
                },
                executing: struct {
                    task_count: usize,
                    tasks_done: usize = 0,
                    error_signal: std.atomic.Value(bool),
                    tasks: []ShellMvBatchedTask,
                    err: ?Syscall.Error = null,
                },
                done,
                waiting_write_err: struct {
                    exit_code: ExitCode,
                },
                err,
            } = .idle,

            pub const ShellMvCheckTargetTask = struct {
                const print = bun.Output.scoped(.MvCheckTargetTask, true);
                mv: *Mv,

                cwd: bun.FileDescriptor,
                target: [:0]const u8,
                result: ?Maybe(?bun.FileDescriptor) = null,

                task: ShellTask(@This(), runFromThreadPool, runFromMainThread, print),

                pub fn runFromThreadPool(this: *@This()) void {
                    const fd = switch (ShellSyscall.openat(this.cwd, this.target, bun.O.RDONLY | bun.O.DIRECTORY, 0)) {
                        .err => |e| {
                            switch (e.getErrno()) {
                                bun.C.E.NOTDIR => {
                                    this.result = .{ .result = null };
                                },
                                else => {
                                    this.result = .{ .err = e };
                                },
                            }
                            return;
                        },
                        .result => |fd| fd,
                    };
                    this.result = .{ .result = fd };
                }

                pub fn runFromMainThread(this: *@This()) void {
                    this.mv.checkTargetTaskDone(this);
                }

                pub fn runFromMainThreadMini(this: *@This(), _: *void) void {
                    this.runFromMainThread();
                }
            };

            pub const ShellMvBatchedTask = struct {
                const BATCH_SIZE = 5;
                const print = bun.Output.scoped(.MvBatchedTask, true);

                mv: *Mv,
                sources: []const [*:0]const u8,
                target: [:0]const u8,
                target_fd: ?bun.FileDescriptor,
                cwd: bun.FileDescriptor,
                error_signal: *std.atomic.Value(bool),

                err: ?Syscall.Error = null,

                task: ShellTask(@This(), runFromThreadPool, runFromMainThread, print),
                event_loop: JSC.EventLoopHandle,

                pub fn runFromThreadPool(this: *@This()) void {
                    // Moving multiple entries into a directory
                    if (this.sources.len > 1) return this.moveMultipleIntoDir();

                    const src = this.sources[0][0..std.mem.len(this.sources[0]) :0];
                    // Moving entry into directory
                    if (this.target_fd) |fd| {
                        _ = fd;

                        var buf: [bun.MAX_PATH_BYTES]u8 = undefined;
                        _ = this.moveInDir(src, &buf);
                        return;
                    }

                    switch (Syscall.renameat(this.cwd, src, this.cwd, this.target)) {
                        .err => |e| {
                            if (e.getErrno() == .NOTDIR) {
                                this.err = e.withPath(this.target);
                            } else this.err = e;
                        },
                        else => {},
                    }
                }

                pub fn moveInDir(this: *@This(), src: [:0]const u8, buf: *[bun.MAX_PATH_BYTES]u8) bool {
                    const path_in_dir_ = bun.path.normalizeBuf(ResolvePath.basename(src), buf, .auto);
                    if (path_in_dir_.len + 1 >= buf.len) {
                        this.err = Syscall.Error.fromCode(bun.C.E.NAMETOOLONG, .rename);
                        return false;
                    }
                    buf[path_in_dir_.len] = 0;
                    const path_in_dir = buf[0..path_in_dir_.len :0];

                    switch (Syscall.renameat(this.cwd, src, this.target_fd.?, path_in_dir)) {
                        .err => |e| {
                            const target_path = ResolvePath.joinZ(&[_][]const u8{
                                this.target,
                                ResolvePath.basename(src),
                            }, .auto);

                            this.err = e.withPath(bun.default_allocator.dupeZ(u8, target_path[0..]) catch bun.outOfMemory());
                            return false;
                        },
                        else => {},
                    }

                    return true;
                }

                fn moveMultipleIntoDir(this: *@This()) void {
                    var buf: [bun.MAX_PATH_BYTES]u8 = undefined;
                    var fixed_alloc = std.heap.FixedBufferAllocator.init(buf[0..bun.MAX_PATH_BYTES]);

                    for (this.sources) |src_raw| {
                        if (this.error_signal.load(.seq_cst)) return;
                        defer fixed_alloc.reset();

                        const src = src_raw[0..std.mem.len(src_raw) :0];
                        if (!this.moveInDir(src, &buf)) {
                            return;
                        }
                    }
                }

                /// From the man pages of `mv`:
                /// ```txt
                /// As the rename(2) call does not work across file systems, mv uses cp(1) and rm(1) to accomplish the move.  The effect is equivalent to:
                ///     rm -f destination_path && \
                ///     cp -pRP source_file destination && \
                ///     rm -rf source_file
                /// ```
                fn moveAcrossFilesystems(this: *@This(), src: [:0]const u8, dest: [:0]const u8) void {
                    _ = this;
                    _ = src;
                    _ = dest;

                    // TODO
                }

                pub fn runFromMainThread(this: *@This()) void {
                    this.mv.batchedMoveTaskDone(this);
                }

                pub fn runFromMainThreadMini(this: *@This(), _: *void) void {
                    this.runFromMainThread();
                }
            };

            pub fn start(this: *Mv) Maybe(void) {
                return this.next();
            }

            pub fn writeFailingError(this: *Mv, buf: []const u8, exit_code: ExitCode) Maybe(void) {
                if (this.bltn.stderr.needsIO()) {
                    this.state = .{ .waiting_write_err = .{ .exit_code = exit_code } };
                    this.bltn.stderr.enqueue(this, buf);
                    return Maybe(void).success;
                }

                _ = this.bltn.writeNoIO(.stderr, buf);

                this.bltn.done(exit_code);
                return Maybe(void).success;
            }

            pub fn next(this: *Mv) Maybe(void) {
                while (!(this.state == .done or this.state == .err)) {
                    switch (this.state) {
                        .idle => {
                            if (this.parseOpts().asErr()) |e| {
                                const buf = switch (e) {
                                    .illegal_option => |opt_str| this.bltn.fmtErrorArena(.mv, "illegal option -- {s}\n", .{opt_str}),
                                    .show_usage => Builtin.Kind.mv.usageString(),
                                };

                                return this.writeFailingError(buf, 1);
                            }
                            this.state = .{
                                .check_target = .{
                                    .task = ShellMvCheckTargetTask{
                                        .mv = this,
                                        .cwd = this.bltn.parentCmd().base.shell.cwd_fd,
                                        .target = this.args.target,
                                        .task = .{
                                            .event_loop = this.bltn.parentCmd().base.eventLoop(),
                                            .concurrent_task = JSC.EventLoopTask.fromEventLoop(this.bltn.parentCmd().base.eventLoop()),
                                        },
                                    },
                                    .state = .running,
                                },
                            };
                            this.state.check_target.task.task.schedule();
                            return Maybe(void).success;
                        },
                        .check_target => {
                            if (this.state.check_target.state == .running) return Maybe(void).success;
                            const check_target = &this.state.check_target;

                            if (comptime bun.Environment.allow_assert) {
                                std.debug.assert(check_target.task.result != null);
                            }

                            const maybe_fd: ?bun.FileDescriptor = switch (check_target.task.result.?) {
                                .err => |e| brk: {
                                    switch (e.getErrno()) {
                                        bun.C.E.NOENT => {
                                            // Means we are renaming entry, not moving to a directory
                                            if (this.args.sources.len == 1) break :brk null;

                                            const buf = this.bltn.fmtErrorArena(.mv, "{s}: No such file or directory\n", .{this.args.target});
                                            return this.writeFailingError(buf, 1);
                                        },
                                        else => {
                                            const sys_err = e.toSystemError();
                                            const buf = this.bltn.fmtErrorArena(.mv, "{s}: {s}\n", .{ sys_err.path.byteSlice(), sys_err.message.byteSlice() });
                                            return this.writeFailingError(buf, 1);
                                        },
                                    }
                                },
                                .result => |maybe_fd| maybe_fd,
                            };

                            // Trying to move multiple files into a file
                            if (maybe_fd == null and this.args.sources.len > 1) {
                                const buf = this.bltn.fmtErrorArena(.mv, "{s} is not a directory\n", .{this.args.target});
                                return this.writeFailingError(buf, 1);
                            }

                            const count_per_task = ShellMvBatchedTask.BATCH_SIZE;

                            const task_count = brk: {
                                const sources_len: f64 = @floatFromInt(this.args.sources.len);
                                const batch_size: f64 = @floatFromInt(count_per_task);
                                const task_count: usize = @intFromFloat(@ceil(sources_len / batch_size));
                                break :brk task_count;
                            };

                            this.args.target_fd = maybe_fd;
                            const cwd_fd = this.bltn.parentCmd().base.shell.cwd_fd;
                            const tasks = this.bltn.arena.allocator().alloc(ShellMvBatchedTask, task_count) catch bun.outOfMemory();
                            // Initialize tasks
                            {
                                var i: usize = 0;
                                while (i < tasks.len) : (i += 1) {
                                    const start_idx = i * count_per_task;
                                    const end_idx = @min(start_idx + count_per_task, this.args.sources.len);
                                    const sources = this.args.sources[start_idx..end_idx];

                                    tasks[i] = ShellMvBatchedTask{
                                        .mv = this,
                                        .cwd = cwd_fd,
                                        .target = this.args.target,
                                        .target_fd = this.args.target_fd,
                                        .sources = sources,
                                        // We set this later
                                        .error_signal = undefined,
                                        .task = .{
                                            .event_loop = this.bltn.parentCmd().base.eventLoop(),
                                            .concurrent_task = JSC.EventLoopTask.fromEventLoop(this.bltn.parentCmd().base.eventLoop()),
                                        },
                                        .event_loop = this.bltn.parentCmd().base.eventLoop(),
                                    };
                                }
                            }

                            this.state = .{
                                .executing = .{
                                    .task_count = task_count,
                                    .error_signal = std.atomic.Value(bool).init(false),
                                    .tasks = tasks,
                                },
                            };

                            for (this.state.executing.tasks) |*t| {
                                t.error_signal = &this.state.executing.error_signal;
                                t.task.schedule();
                            }

                            return Maybe(void).success;
                        },
                        // Shouldn't happen
                        .executing => {},
                        .waiting_write_err => {
                            return Maybe(void).success;
                        },
                        .done, .err => unreachable,
                    }
                }

                if (this.state == .done) {
                    this.bltn.done(0);
                    return Maybe(void).success;
                }

                this.bltn.done(1);
                return Maybe(void).success;
            }

            pub fn onIOWriterChunk(this: *Mv, _: usize, e: ?JSC.SystemError) void {
                defer if (e) |err| err.deref();
                switch (this.state) {
                    .waiting_write_err => {
                        if (e != null) {
                            this.state = .err;
                            _ = this.next();
                            return;
                        }
                        this.bltn.done(this.state.waiting_write_err.exit_code);
                        return;
                    },
                    else => @panic("Invalid state"),
                }
            }

            pub fn checkTargetTaskDone(this: *Mv, task: *ShellMvCheckTargetTask) void {
                _ = task;

                if (comptime bun.Environment.allow_assert) {
                    std.debug.assert(this.state == .check_target);
                    std.debug.assert(this.state.check_target.task.result != null);
                }

                this.state.check_target.state = .done;
                _ = this.next();
                return;
            }

            pub fn batchedMoveTaskDone(this: *Mv, task: *ShellMvBatchedTask) void {
                if (comptime bun.Environment.allow_assert) {
                    std.debug.assert(this.state == .executing);
                    std.debug.assert(this.state.executing.tasks_done < this.state.executing.task_count);
                }

                var exec = &this.state.executing;

                if (task.err) |err| {
                    exec.error_signal.store(true, .seq_cst);
                    if (exec.err == null) {
                        exec.err = err;
                    } else {
                        bun.default_allocator.free(err.path);
                    }
                }

                exec.tasks_done += 1;
                if (exec.tasks_done >= exec.task_count) {
                    if (exec.err) |err| {
                        const e = err.toSystemError();
                        const buf = this.bltn.fmtErrorArena(.mv, "{}: {}\n", .{ e.path, e.message });
                        _ = this.writeFailingError(buf, err.errno);
                        return;
                    }
                    this.state = .done;

                    _ = this.next();
                    return;
                }
            }

            pub fn deinit(this: *Mv) void {
                if (this.args.target_fd != null and this.args.target_fd.? != bun.invalid_fd) {
                    _ = Syscall.close(this.args.target_fd.?);
                }
            }

            const Opts = struct {
                /// `-f`
                ///
                /// Do not prompt for confirmation before overwriting the destination path.  (The -f option overrides any previous -i or -n options.)
                force_overwrite: bool = true,
                /// `-h`
                ///
                /// If the target operand is a symbolic link to a directory, do not follow it.  This causes the mv utility to rename the file source to the destination path target rather than moving source into the
                /// directory referenced by target.
                no_dereference: bool = false,
                /// `-i`
                ///
                /// Cause mv to write a prompt to standard error before moving a file that would overwrite an existing file.  If the response from the standard input begins with the character ‘y’ or ‘Y’, the move is
                /// attempted.  (The -i option overrides any previous -f or -n options.)
                interactive_mode: bool = false,
                /// `-n`
                ///
                /// Do not overwrite an existing file.  (The -n option overrides any previous -f or -i options.)
                no_overwrite: bool = false,
                /// `-v`
                ///
                /// Cause mv to be verbose, showing files after they are moved.
                verbose_output: bool = false,

                const ParseError = union(enum) {
                    illegal_option: []const u8,
                    show_usage,
                };
            };

            pub fn parseOpts(this: *Mv) Result(void, Opts.ParseError) {
                const filepath_args = switch (this.parseFlags()) {
                    .ok => |args| args,
                    .err => |e| return .{ .err = e },
                };

                if (filepath_args.len < 2) {
                    return .{ .err = .show_usage };
                }

                this.args.sources = filepath_args[0 .. filepath_args.len - 1];
                this.args.target = std.mem.span(filepath_args[filepath_args.len - 1]);

                return .ok;
            }

            pub fn parseFlags(this: *Mv) Result([]const [*:0]const u8, Opts.ParseError) {
                const args = this.bltn.argsSlice();
                var idx: usize = 0;
                if (args.len == 0) {
                    return .{ .err = .show_usage };
                }

                while (idx < args.len) : (idx += 1) {
                    const flag = args[idx];
                    switch (this.parseFlag(flag[0..std.mem.len(flag)])) {
                        .done => {
                            const filepath_args = args[idx..];
                            return .{ .ok = filepath_args };
                        },
                        .continue_parsing => {},
                        .illegal_option => |opt_str| return .{ .err = .{ .illegal_option = opt_str } },
                    }
                }

                return .{ .err = .show_usage };
            }

            pub fn parseFlag(this: *Mv, flag: []const u8) union(enum) { continue_parsing, done, illegal_option: []const u8 } {
                if (flag.len == 0) return .done;
                if (flag[0] != '-') return .done;

                const small_flags = flag[1..];
                for (small_flags) |char| {
                    switch (char) {
                        'f' => {
                            this.opts.force_overwrite = true;
                            this.opts.interactive_mode = false;
                            this.opts.no_overwrite = false;
                        },
                        'h' => {
                            this.opts.no_dereference = true;
                        },
                        'i' => {
                            this.opts.interactive_mode = true;
                            this.opts.force_overwrite = false;
                            this.opts.no_overwrite = false;
                        },
                        'n' => {
                            this.opts.no_overwrite = true;
                            this.opts.force_overwrite = false;
                            this.opts.interactive_mode = false;
                        },
                        'v' => {
                            this.opts.verbose_output = true;
                        },
                        else => {
                            return .{ .illegal_option = "-" };
                        },
                    }
                }

                return .continue_parsing;
            }
        };

        pub const Rm = struct {
            bltn: *Builtin,
            opts: Opts,
            state: union(enum) {
                idle,
                parse_opts: struct {
                    args_slice: []const [*:0]const u8,
                    idx: u32 = 0,
                    state: union(enum) {
                        normal,
                        wait_write_err,
                    } = .normal,
                },
                exec: struct {
                    // task: RmTask,
                    filepath_args: []const [*:0]const u8,
                    total_tasks: usize,
                    err: ?Syscall.Error = null,
                    lock: std.Thread.Mutex = std.Thread.Mutex{},
                    error_signal: std.atomic.Value(bool) = .{ .raw = false },
                    output_done: std.atomic.Value(usize) = .{ .raw = 0 },
                    output_count: std.atomic.Value(usize) = .{ .raw = 0 },
                    state: union(enum) {
                        idle,
                        waiting: struct {
                            tasks_done: usize = 0,
                        },

                        pub fn tasksDone(this: *@This()) usize {
                            return switch (this.*) {
                                .idle => 0,
                                .waiting => this.waiting.tasks_done,
                            };
                        }
                    },

                    fn incrementOutputCount(this: *@This(), comptime thevar: @Type(.EnumLiteral)) void {
                        @fence(.seq_cst);
                        var atomicvar = &@field(this, @tagName(thevar));
                        const result = atomicvar.fetchAdd(1, .seq_cst);
                        log("[rm] {s}: {d} + 1", .{ @tagName(thevar), result });
                        return;
                    }

                    fn getOutputCount(this: *@This(), comptime thevar: @Type(.EnumLiteral)) usize {
                        @fence(.seq_cst);
                        var atomicvar = &@field(this, @tagName(thevar));
                        return atomicvar.load(.seq_cst);
                    }
                },
                done: struct { exit_code: ExitCode },
                err: ExitCode,
            } = .idle,

            pub const Opts = struct {
                /// `--no-preserve-root` / `--preserve-root`
                ///
                /// If set to false, then allow the recursive removal of the root directory.
                /// Safety feature to prevent accidental deletion of the root directory.
                preserve_root: bool = true,

                /// `-f`, `--force`
                ///
                /// Ignore nonexistent files and arguments, never prompt.
                force: bool = false,

                /// Configures how the user should be prompted on removal of files.
                prompt_behaviour: PromptBehaviour = .never,

                /// `-r`, `-R`, `--recursive`
                ///
                /// Remove directories and their contents recursively.
                recursive: bool = false,

                /// `-v`, `--verbose`
                ///
                /// Explain what is being done (prints which files/dirs are being deleted).
                verbose: bool = false,

                /// `-d`, `--dir`
                ///
                /// Remove empty directories. This option permits you to remove a directory
                /// without specifying `-r`/`-R`/`--recursive`, provided that the directory is
                /// empty.
                remove_empty_dirs: bool = false,

                const PromptBehaviour = union(enum) {
                    /// `--interactive=never`
                    ///
                    /// Default
                    never,

                    /// `-I`, `--interactive=once`
                    ///
                    /// Once before removing more than three files, or when removing recursively.
                    once: struct {
                        removed_count: u32 = 0,
                    },

                    /// `-i`, `--interactive=always`
                    ///
                    /// Prompt before every removal.
                    always,
                };
            };

            pub fn start(this: *Rm) Maybe(void) {
                return this.next();
            }

            pub noinline fn next(this: *Rm) Maybe(void) {
                while (this.state != .done and this.state != .err) {
                    switch (this.state) {
                        .idle => {
                            this.state = .{
                                .parse_opts = .{
                                    .args_slice = this.bltn.argsSlice(),
                                },
                            };
                            continue;
                        },
                        .parse_opts => {
                            var parse_opts = &this.state.parse_opts;
                            switch (parse_opts.state) {
                                .normal => {
                                    // This means there were no arguments or only
                                    // flag arguments meaning no positionals, in
                                    // either case we must print the usage error
                                    // string
                                    if (parse_opts.idx >= parse_opts.args_slice.len) {
                                        const error_string = Builtin.Kind.usageString(.rm);
                                        if (this.bltn.stderr.needsIO()) {
                                            parse_opts.state = .wait_write_err;
                                            this.bltn.stderr.enqueue(this, error_string);
                                            return Maybe(void).success;
                                        }

                                        _ = this.bltn.writeNoIO(.stderr, error_string);

                                        this.bltn.done(1);
                                        return Maybe(void).success;
                                    }

                                    const idx = parse_opts.idx;

                                    const arg_raw = parse_opts.args_slice[idx];
                                    const arg = arg_raw[0..std.mem.len(arg_raw)];

                                    switch (parseFlag(&this.opts, this.bltn, arg)) {
                                        .continue_parsing => {
                                            parse_opts.idx += 1;
                                            continue;
                                        },
                                        .done => {
                                            if (this.opts.recursive) {
                                                this.opts.remove_empty_dirs = true;
                                            }

                                            if (this.opts.prompt_behaviour != .never) {
                                                const buf = "rm: \"-i\" is not supported yet";
                                                if (this.bltn.stderr.needsIO()) {
                                                    parse_opts.state = .wait_write_err;
                                                    this.bltn.stderr.enqueue(this, buf);
                                                    continue;
                                                }

                                                _ = this.bltn.writeNoIO(.stderr, buf);

                                                this.bltn.done(1);
                                                return Maybe(void).success;
                                            }

                                            const filepath_args_start = idx;
                                            const filepath_args = parse_opts.args_slice[filepath_args_start..];

                                            // Check that non of the paths will delete the root
                                            {
                                                var buf: [bun.MAX_PATH_BYTES]u8 = undefined;
                                                const cwd = switch (Syscall.getcwd(&buf)) {
                                                    .err => |err| {
                                                        return .{ .err = err };
                                                    },
                                                    .result => |cwd| cwd,
                                                };

                                                for (filepath_args) |filepath| {
                                                    const path = filepath[0..bun.len(filepath)];
                                                    const resolved_path = if (ResolvePath.Platform.auto.isAbsolute(path)) path else bun.path.join(&[_][]const u8{ cwd, path }, .auto);
                                                    const is_root = brk: {
                                                        const normalized = bun.path.normalizeString(resolved_path, false, .auto);
                                                        const dirname = ResolvePath.dirname(normalized, .auto);
                                                        const is_root = std.mem.eql(u8, dirname, "");
                                                        break :brk is_root;
                                                    };

                                                    if (is_root) {
                                                        if (this.bltn.stderr.needsIO()) {
                                                            parse_opts.state = .wait_write_err;
                                                            this.bltn.stderr.enqueueFmtBltn(this, .rm, "\"{s}\" may not be removed\n", .{resolved_path});
                                                            return Maybe(void).success;
                                                        }

                                                        const error_string = this.bltn.fmtErrorArena(.rm, "\"{s}\" may not be removed\n", .{resolved_path});

                                                        _ = this.bltn.writeNoIO(.stderr, error_string);

                                                        this.bltn.done(1);
                                                        return Maybe(void).success;
                                                    }
                                                }
                                            }

                                            const total_tasks = filepath_args.len;
                                            this.state = .{
                                                .exec = .{
                                                    .filepath_args = filepath_args,
                                                    .total_tasks = total_tasks,
                                                    .state = .idle,
                                                    .output_done = std.atomic.Value(usize).init(0),
                                                    .output_count = std.atomic.Value(usize).init(0),
                                                },
                                            };
                                            // this.state.exec.task.schedule();
                                            // return Maybe(void).success;
                                            continue;
                                        },
                                        .illegal_option => {
                                            const error_string = "rm: illegal option -- -\n";
                                            if (this.bltn.stderr.needsIO()) {
                                                parse_opts.state = .wait_write_err;
                                                this.bltn.stderr.enqueue(this, error_string);
                                                return Maybe(void).success;
                                            }

                                            _ = this.bltn.writeNoIO(.stderr, error_string);

                                            this.bltn.done(1);
                                            return Maybe(void).success;
                                        },
                                        .illegal_option_with_flag => {
                                            const flag = arg;
                                            if (this.bltn.stderr.needsIO()) {
                                                parse_opts.state = .wait_write_err;
                                                this.bltn.stderr.enqueueFmtBltn(this, .rm, "illegal option -- {s}\n", .{flag[1..]});
                                                return Maybe(void).success;
                                            }
                                            const error_string = this.bltn.fmtErrorArena(.rm, "illegal option -- {s}\n", .{flag[1..]});

                                            _ = this.bltn.writeNoIO(.stderr, error_string);

                                            this.bltn.done(1);
                                            return Maybe(void).success;
                                        },
                                    }
                                },
                                .wait_write_err => {
                                    @panic("Invalid");
                                    // // Errored
                                    // if (parse_opts.state.wait_write_err.err) |e| {
                                    //     this.state = .{ .err = e };
                                    //     continue;
                                    // }

                                    // // Done writing
                                    // if (this.state.parse_opts.state.wait_write_err.remain() == 0) {
                                    //     this.state = .{ .done = .{ .exit_code = 0 } };
                                    //     continue;
                                    // }

                                    // // yield execution to continue writing
                                    // return Maybe(void).success;
                                },
                            }
                        },
                        .exec => {
                            const cwd = this.bltn.parentCmd().base.shell.cwd_fd;
                            // Schedule task
                            if (this.state.exec.state == .idle) {
                                this.state.exec.state = .{ .waiting = .{} };
                                for (this.state.exec.filepath_args) |root_raw| {
                                    const root = root_raw[0..std.mem.len(root_raw)];
                                    const root_path_string = bun.PathString.init(root[0..root.len]);
                                    const is_absolute = ResolvePath.Platform.auto.isAbsolute(root);
                                    var task = ShellRmTask.create(root_path_string, this, cwd, &this.state.exec.error_signal, is_absolute);
                                    task.schedule();
                                    // task.
                                }
                            }

                            // do nothing
                            return Maybe(void).success;
                        },
                        .done, .err => unreachable,
                    }
                }

                if (this.state == .done) {
                    this.bltn.done(0);
                    return Maybe(void).success;
                }

                if (this.state == .err) {
                    this.bltn.done(this.state.err);
                    return Maybe(void).success;
                }

                return Maybe(void).success;
            }

            pub fn onIOWriterChunk(this: *Rm, _: usize, e: ?JSC.SystemError) void {
                log("Rm(0x{x}).onIOWriterChunk()", .{@intFromPtr(this)});
                if (comptime bun.Environment.allow_assert) {
                    std.debug.assert((this.state == .parse_opts and this.state.parse_opts.state == .wait_write_err) or
                        (this.state == .exec and this.state.exec.state == .waiting and this.state.exec.output_count.load(.seq_cst) > 0));
                }

                if (this.state == .exec and this.state.exec.state == .waiting) {
                    log("Rm(0x{x}) output done={d} output count={d}", .{ @intFromPtr(this), this.state.exec.getOutputCount(.output_done), this.state.exec.getOutputCount(.output_count) });
                    this.state.exec.incrementOutputCount(.output_done);
                    if (this.state.exec.state.tasksDone() >= this.state.exec.total_tasks and this.state.exec.getOutputCount(.output_done) >= this.state.exec.getOutputCount(.output_count)) {
                        const code: ExitCode = if (this.state.exec.err != null) 1 else 0;
                        this.bltn.done(code);
                        return;
                    }
                    return;
                }

                if (e != null) {
                    defer e.?.deref();
                    this.state = .{ .err = @intFromEnum(e.?.getErrno()) };
                    this.bltn.done(e.?.getErrno());
                    return;
                }

                this.bltn.done(1);
                return;
            }

            // pub fn writeToStdoutFromAsyncTask(this: *Rm, comptime fmt: []const u8, args: anytype) Maybe(void) {
            //     const buf = this.rm.bltn.fmtErrorArena(null, fmt, args);
            //     if (!this.rm.bltn.stdout.needsIO()) {
            //         this.state.exec.lock.lock();
            //         defer this.state.exec.lock.unlock();
            //         _ = this.rm.bltn.writeNoIO(.stdout, buf);
            //         return Maybe(void).success;
            //     }

            //     var written: usize = 0;
            //     while (written < buf.len) : (written += switch (Syscall.write(this.rm.bltn.stdout.fd, buf)) {
            //         .err => |e| return Maybe(void).initErr(e),
            //         .result => |n| n,
            //     }) {}

            //     return Maybe(void).success;
            // }

            pub fn deinit(this: *Rm) void {
                _ = this;
            }

            const ParseFlagsResult = enum {
                continue_parsing,
                done,
                illegal_option,
                illegal_option_with_flag,
            };

            fn parseFlag(this: *Opts, bltn: *Builtin, flag: []const u8) ParseFlagsResult {
                _ = bltn;
                if (flag.len == 0) return .done;
                if (flag[0] != '-') return .done;
                if (flag.len > 2 and flag[1] == '-') {
                    if (bun.strings.eqlComptime(flag, "--preserve-root")) {
                        this.preserve_root = true;
                        return .continue_parsing;
                    } else if (bun.strings.eqlComptime(flag, "--no-preserve-root")) {
                        this.preserve_root = false;
                        return .continue_parsing;
                    } else if (bun.strings.eqlComptime(flag, "--recursive")) {
                        this.recursive = true;
                        return .continue_parsing;
                    } else if (bun.strings.eqlComptime(flag, "--verbose")) {
                        this.verbose = true;
                        return .continue_parsing;
                    } else if (bun.strings.eqlComptime(flag, "--dir")) {
                        this.remove_empty_dirs = true;
                        return .continue_parsing;
                    } else if (bun.strings.eqlComptime(flag, "--interactive=never")) {
                        this.prompt_behaviour = .never;
                        return .continue_parsing;
                    } else if (bun.strings.eqlComptime(flag, "--interactive=once")) {
                        this.prompt_behaviour = .{ .once = .{} };
                        return .continue_parsing;
                    } else if (bun.strings.eqlComptime(flag, "--interactive=always")) {
                        this.prompt_behaviour = .always;
                        return .continue_parsing;
                    }

                    return .illegal_option;
                }

                const small_flags = flag[1..];
                for (small_flags) |char| {
                    switch (char) {
                        'f' => {
                            this.force = true;
                            this.prompt_behaviour = .never;
                        },
                        'r', 'R' => {
                            this.recursive = true;
                        },
                        'v' => {
                            this.verbose = true;
                        },
                        'd' => {
                            this.remove_empty_dirs = true;
                        },
                        'i' => {
                            this.prompt_behaviour = .{ .once = .{} };
                        },
                        'I' => {
                            this.prompt_behaviour = .always;
                        },
                        else => {
                            return .illegal_option_with_flag;
                        },
                    }
                }

                return .continue_parsing;
            }

            pub fn onShellRmTaskDone(this: *Rm, task: *ShellRmTask) void {
                var exec = &this.state.exec;
                const tasks_done = switch (exec.state) {
                    .idle => @panic("Invalid state"),
                    .waiting => brk: {
                        exec.state.waiting.tasks_done += 1;
                        const amt = exec.state.waiting.tasks_done;
                        if (task.err) |err| {
                            exec.err = err;
                            const error_string = this.bltn.taskErrorToString(.rm, err);
                            if (!this.bltn.stderr.needsIO()) {
                                _ = this.bltn.writeNoIO(.stderr, error_string);
                            } else {
                                log("Rm(0x{x}) task=0x{x} ERROR={s}", .{ @intFromPtr(this), @intFromPtr(task), error_string });
                                exec.incrementOutputCount(.output_count);
                                this.bltn.stderr.enqueue(this, error_string);
                                return;
                            }
                        }
                        break :brk amt;
                    },
                };

                log("ShellRmTask(0x{x}, task={s})", .{ @intFromPtr(task), task.root_path });
                // Wait until all tasks done and all output is written
                if (tasks_done >= this.state.exec.total_tasks and
                    exec.getOutputCount(.output_done) >= exec.getOutputCount(.output_count))
                {
                    this.state = .{ .done = .{ .exit_code = if (exec.err) |theerr| theerr.errno else 0 } };
                    _ = this.next();
                    return;
                }
            }

            fn writeVerbose(this: *Rm, verbose: *ShellRmTask.DirTask) void {
                if (!this.bltn.stdout.needsIO()) {
                    _ = this.bltn.writeNoIO(.stdout, verbose.deleted_entries.items[0..]);
                    _ = this.state.exec.incrementOutputCount(.output_done);
                    if (this.state.exec.state.tasksDone() >= this.state.exec.total_tasks and this.state.exec.getOutputCount(.output_done) >= this.state.exec.getOutputCount(.output_count)) {
                        this.bltn.done(if (this.state.exec.err != null) @as(ExitCode, 1) else @as(ExitCode, 0));
                        return;
                    }
                    return;
                }
                const buf = verbose.takeDeletedEntries();
                defer buf.deinit();
                this.bltn.stdout.enqueue(this, buf.items[0..]);
            }

            pub const ShellRmTask = struct {
                const print = bun.Output.scoped(.AsyncRmTask, true);

                rm: *Rm,
                opts: Opts,

                cwd: bun.FileDescriptor,
                cwd_path: ?CwdPath = if (bun.Environment.isPosix) 0 else null,

                root_task: DirTask,
                root_path: bun.PathString = bun.PathString.empty,
                root_is_absolute: bool,

                error_signal: *std.atomic.Value(bool),
                err_mutex: bun.Lock = bun.Lock.init(),
                err: ?Syscall.Error = null,

                event_loop: JSC.EventLoopHandle,
                concurrent_task: JSC.EventLoopTask,
                task: JSC.WorkPoolTask = .{
                    .callback = workPoolCallback,
                },
                join_style: JoinStyle,

                /// On Windows we allow posix path separators
                /// But this results in weird looking paths if we use our path.join function which uses the platform separator:
                /// `foo/bar + baz -> foo/bar\baz`
                ///
                /// So detect which path separator the user is using and prefer that.
                /// If both are used, pick the first one.
                const JoinStyle = union(enum) {
                    posix,
                    windows,

                    pub fn fromPath(p: bun.PathString) JoinStyle {
                        if (comptime bun.Environment.isPosix) return .posix;
                        const backslash = std.mem.indexOfScalar(u8, p.slice(), '\\') orelse std.math.maxInt(usize);
                        const forwardslash = std.mem.indexOfScalar(u8, p.slice(), '/') orelse std.math.maxInt(usize);
                        if (forwardslash <= backslash)
                            return .posix;
                        return .windows;
                    }
                };

                const CwdPath = if (bun.Environment.isWindows) [:0]const u8 else u0;

                const ParentRmTask = @This();

                pub const DirTask = struct {
                    task_manager: *ParentRmTask,
                    parent_task: ?*DirTask,
                    path: [:0]const u8,
                    is_absolute: bool = false,
                    subtask_count: std.atomic.Value(usize),
                    need_to_wait: std.atomic.Value(bool) = std.atomic.Value(bool).init(false),
                    deleting_after_waiting_for_children: std.atomic.Value(bool) = std.atomic.Value(bool).init(false),
                    kind_hint: EntryKindHint,
                    task: JSC.WorkPoolTask = .{ .callback = runFromThreadPool },
                    deleted_entries: std.ArrayList(u8),
                    concurrent_task: JSC.EventLoopTask,

                    const EntryKindHint = enum { idk, dir, file };

                    pub fn takeDeletedEntries(this: *DirTask) std.ArrayList(u8) {
                        print("DirTask(0x{x} path={s}) takeDeletedEntries", .{ @intFromPtr(this), this.path });
                        const ret = this.deleted_entries;
                        this.deleted_entries = std.ArrayList(u8).init(ret.allocator);
                        return ret;
                    }

                    pub fn runFromMainThread(this: *DirTask) void {
                        print("DirTask(0x{x}, path={s}) runFromMainThread", .{ @intFromPtr(this), this.path });
                        this.task_manager.rm.writeVerbose(this);
                    }

                    pub fn runFromMainThreadMini(this: *DirTask, _: *void) void {
                        this.runFromMainThread();
                    }

                    pub fn runFromThreadPool(task: *JSC.WorkPoolTask) void {
                        var this: *DirTask = @fieldParentPtr("task", task);
                        this.runFromThreadPoolImpl();
                    }

                    fn runFromThreadPoolImpl(this: *DirTask) void {
                        defer {
                            if (!this.deleting_after_waiting_for_children.load(.seq_cst)) {
                                this.postRun();
                            }
                        }

                        // Root, get cwd path on windows
                        if (bun.Environment.isWindows) {
                            if (this.parent_task == null) {
                                var buf: [bun.MAX_PATH_BYTES]u8 = undefined;
                                const cwd_path = switch (Syscall.getFdPath(this.task_manager.cwd, &buf)) {
                                    .result => |p| bun.default_allocator.dupeZ(u8, p) catch bun.outOfMemory(),
                                    .err => |err| {
                                        print("[runFromThreadPoolImpl:getcwd] DirTask({x}) failed: {s}: {s}", .{ @intFromPtr(this), @tagName(err.getErrno()), err.path });
                                        this.task_manager.err_mutex.lock();
                                        defer this.task_manager.err_mutex.unlock();
                                        if (this.task_manager.err == null) {
                                            this.task_manager.err = err;
                                            this.task_manager.error_signal.store(true, .seq_cst);
                                        }
                                        return;
                                    },
                                };
                                this.task_manager.cwd_path = cwd_path;
                            }
                        }

                        print("DirTask: {s}", .{this.path});
                        this.is_absolute = ResolvePath.Platform.auto.isAbsolute(this.path[0..this.path.len]);
                        switch (this.task_manager.removeEntry(this, this.is_absolute)) {
                            .err => |err| {
                                print("[runFromThreadPoolImpl] DirTask({x}) failed: {s}: {s}", .{ @intFromPtr(this), @tagName(err.getErrno()), err.path });
                                this.task_manager.err_mutex.lock();
                                defer this.task_manager.err_mutex.unlock();
                                if (this.task_manager.err == null) {
                                    this.task_manager.err = err;
                                    this.task_manager.error_signal.store(true, .seq_cst);
                                } else {
                                    bun.default_allocator.free(err.path);
                                }
                            },
                            .result => {},
                        }
                    }

                    fn handleErr(this: *DirTask, err: Syscall.Error) void {
                        print("[handleErr] DirTask({x}) failed: {s}: {s}", .{ @intFromPtr(this), @tagName(err.getErrno()), err.path });
                        this.task_manager.err_mutex.lock();
                        defer this.task_manager.err_mutex.unlock();
                        if (this.task_manager.err == null) {
                            this.task_manager.err = err;
                            this.task_manager.error_signal.store(true, .seq_cst);
                        } else {
                            bun.default_allocator.free(err.path);
                        }
                    }

                    pub fn postRun(this: *DirTask) void {
                        print("DirTask(0x{x}, path={s}) postRun", .{ @intFromPtr(this), this.path });
                        // // This is true if the directory has subdirectories
                        // // that need to be deleted
                        if (this.need_to_wait.load(.seq_cst)) return;

                        // We have executed all the children of this task
                        if (this.subtask_count.fetchSub(1, .seq_cst) == 1) {
                            defer {
                                if (this.task_manager.opts.verbose)
                                    this.queueForWrite()
                                else
                                    this.deinit();
                            }

                            // If we have a parent and we are the last child, now we can delete the parent
                            if (this.parent_task != null) {
                                // It's possible that we queued this subdir task and it finished, while the parent
                                // was still in the `removeEntryDir` function
                                const tasks_left_before_decrement = this.parent_task.?.subtask_count.fetchSub(1, .seq_cst);
                                const parent_still_in_remove_entry_dir = !this.parent_task.?.need_to_wait.load(.monotonic);
                                if (!parent_still_in_remove_entry_dir and tasks_left_before_decrement == 2) {
                                    this.parent_task.?.deleteAfterWaitingForChildren();
                                }
                                return;
                            }

                            // Otherwise we are root task
                            this.task_manager.finishConcurrently();
                        }

                        // Otherwise need to wait
                    }

                    pub fn deleteAfterWaitingForChildren(this: *DirTask) void {
                        print("DirTask(0x{x}, path={s}) deleteAfterWaitingForChildren", .{ @intFromPtr(this), this.path });
                        // `runFromMainThreadImpl` has a `defer this.postRun()` so need to set this to true to skip that
                        this.deleting_after_waiting_for_children.store(true, .seq_cst);
                        this.need_to_wait.store(false, .seq_cst);
                        var do_post_run = true;
                        defer {
                            if (do_post_run) this.postRun();
                        }
                        if (this.task_manager.error_signal.load(.seq_cst)) {
                            return;
                        }

                        switch (this.task_manager.removeEntryDirAfterChildren(this)) {
                            .err => |e| {
                                print("[deleteAfterWaitingForChildren] DirTask({x}) failed: {s}: {s}", .{ @intFromPtr(this), @tagName(e.getErrno()), e.path });
                                this.task_manager.err_mutex.lock();
                                defer this.task_manager.err_mutex.unlock();
                                if (this.task_manager.err == null) {
                                    this.task_manager.err = e;
                                } else {
                                    bun.default_allocator.free(e.path);
                                }
                            },
                            .result => |deleted| {
                                if (!deleted) {
                                    do_post_run = false;
                                }
                            },
                        }
                    }

                    pub fn queueForWrite(this: *DirTask) void {
                        log("DirTask(0x{x}, path={s}) queueForWrite to_write={d}", .{ @intFromPtr(this), this.path, this.deleted_entries.items.len });
                        if (this.deleted_entries.items.len == 0) return;
                        if (this.task_manager.event_loop == .js) {
                            this.task_manager.event_loop.js.enqueueTaskConcurrent(this.concurrent_task.js.from(this, .manual_deinit));
                        } else {
                            this.task_manager.event_loop.mini.enqueueTaskConcurrent(this.concurrent_task.mini.from(this, "runFromMainThreadMini"));
                        }
                    }

                    pub fn deinit(this: *DirTask) void {
                        this.deleted_entries.deinit();
                        // The root's path string is from Rm's argv so don't deallocate it
                        // And the root task is actually a field on the struct of the AsyncRmTask so don't deallocate it either
                        if (this.parent_task != null) {
                            bun.default_allocator.free(this.path);
                            bun.default_allocator.destroy(this);
                        }
                    }
                };

                pub fn create(root_path: bun.PathString, rm: *Rm, cwd: bun.FileDescriptor, error_signal: *std.atomic.Value(bool), is_absolute: bool) *ShellRmTask {
                    const task = bun.default_allocator.create(ShellRmTask) catch bun.outOfMemory();
                    task.* = ShellRmTask{
                        .rm = rm,
                        .opts = rm.opts,
                        .cwd = cwd,
                        .root_path = root_path,
                        .root_task = DirTask{
                            .task_manager = task,
                            .parent_task = null,
                            .path = root_path.sliceAssumeZ(),
                            .subtask_count = std.atomic.Value(usize).init(1),
                            .kind_hint = .idk,
                            .deleted_entries = std.ArrayList(u8).init(bun.default_allocator),
                            .concurrent_task = JSC.EventLoopTask.fromEventLoop(rm.bltn.eventLoop()),
                        },
                        .event_loop = rm.bltn.parentCmd().base.eventLoop(),
                        .concurrent_task = JSC.EventLoopTask.fromEventLoop(rm.bltn.eventLoop()),
                        .error_signal = error_signal,
                        .root_is_absolute = is_absolute,
                        .join_style = JoinStyle.fromPath(root_path),
                    };
                    return task;
                }

                pub fn schedule(this: *@This()) void {
                    JSC.WorkPool.schedule(&this.task);
                }

                pub fn enqueue(this: *ShellRmTask, parent_dir: *DirTask, path: [:0]const u8, is_absolute: bool, kind_hint: DirTask.EntryKindHint) void {
                    if (this.error_signal.load(.seq_cst)) {
                        return;
                    }
                    const new_path = this.join(
                        bun.default_allocator,
                        &[_][]const u8{
                            parent_dir.path[0..parent_dir.path.len],
                            path[0..path.len],
                        },
                        is_absolute,
                    );
                    this.enqueueNoJoin(parent_dir, new_path, kind_hint);
                }

                pub fn enqueueNoJoin(this: *ShellRmTask, parent_task: *DirTask, path: [:0]const u8, kind_hint: DirTask.EntryKindHint) void {
                    defer print("enqueue: {s} {s}", .{ path, @tagName(kind_hint) });

                    if (this.error_signal.load(.seq_cst)) {
                        return;
                    }

                    var subtask = bun.default_allocator.create(DirTask) catch bun.outOfMemory();
                    subtask.* = DirTask{
                        .task_manager = this,
                        .path = path,
                        .parent_task = parent_task,
                        .subtask_count = std.atomic.Value(usize).init(1),
                        .kind_hint = kind_hint,
                        .deleted_entries = std.ArrayList(u8).init(bun.default_allocator),
                        .concurrent_task = JSC.EventLoopTask.fromEventLoop(this.event_loop),
                    };
                    std.debug.assert(parent_task.subtask_count.fetchAdd(1, .monotonic) > 0);

                    JSC.WorkPool.schedule(&subtask.task);
                }

                pub fn getcwd(this: *ShellRmTask) if (bun.Environment.isWindows) CwdPath else bun.FileDescriptor {
                    return if (bun.Environment.isWindows) this.cwd_path.? else bun.toFD(this.cwd);
                }

                pub fn verboseDeleted(this: *@This(), dir_task: *DirTask, path: [:0]const u8) Maybe(void) {
                    print("deleted: {s}", .{path[0..path.len]});
                    if (!this.opts.verbose) return Maybe(void).success;
                    if (dir_task.deleted_entries.items.len == 0) {
                        print("DirTask(0x{x}, {s}) Incrementing output count (deleted={s})", .{ @intFromPtr(dir_task), dir_task.path, path });
                        _ = this.rm.state.exec.incrementOutputCount(.output_count);
                    }
                    dir_task.deleted_entries.appendSlice(path[0..path.len]) catch bun.outOfMemory();
                    dir_task.deleted_entries.append('\n') catch bun.outOfMemory();
                    return Maybe(void).success;
                }

                pub fn finishConcurrently(this: *ShellRmTask) void {
                    print("finishConcurrently", .{});
                    if (this.event_loop == .js) {
                        this.event_loop.js.enqueueTaskConcurrent(this.concurrent_task.js.from(this, .manual_deinit));
                    } else {
                        this.event_loop.mini.enqueueTaskConcurrent(this.concurrent_task.mini.from(this, "runFromMainThreadMini"));
                    }
                }

                pub fn bufJoin(this: *ShellRmTask, buf: *[bun.MAX_PATH_BYTES]u8, parts: []const []const u8, syscall_tag: Syscall.Tag) Maybe([:0]const u8) {
                    _ = syscall_tag; // autofix

                    if (this.join_style == .posix) {
                        return .{ .result = ResolvePath.joinZBuf(buf, parts, .posix) };
                    } else return .{ .result = ResolvePath.joinZBuf(buf, parts, .windows) };
                }

                pub fn removeEntry(this: *ShellRmTask, dir_task: *DirTask, is_absolute: bool) Maybe(void) {
                    var remove_child_vtable = RemoveFileVTable{
                        .task = this,
                        .child_of_dir = false,
                    };
                    var buf: [bun.MAX_PATH_BYTES]u8 = undefined;
                    switch (dir_task.kind_hint) {
                        .idk, .file => return this.removeEntryFile(dir_task, dir_task.path, is_absolute, &buf, &remove_child_vtable),
                        .dir => return this.removeEntryDir(dir_task, is_absolute, &buf),
                    }
                }

                fn removeEntryDir(this: *ShellRmTask, dir_task: *DirTask, is_absolute: bool, buf: *[bun.MAX_PATH_BYTES]u8) Maybe(void) {
                    const path = dir_task.path;
                    const dirfd = this.cwd;
                    print("removeEntryDir({s})", .{path});

                    // If `-d` is specified without `-r` then we can just use `rmdirat`
                    if (this.opts.remove_empty_dirs and !this.opts.recursive) out_to_iter: {
                        var delete_state = RemoveFileParent{
                            .task = this,
                            .treat_as_dir = true,
                            .allow_enqueue = false,
                        };
                        while (delete_state.treat_as_dir) {
                            switch (ShellSyscall.rmdirat(dirfd, path)) {
                                .result => return Maybe(void).success,
                                .err => |e| {
                                    switch (e.getErrno()) {
                                        bun.C.E.NOENT => {
                                            if (this.opts.force) return this.verboseDeleted(dir_task, path);
                                            return .{ .err = this.errorWithPath(e, path) };
                                        },
                                        bun.C.E.NOTDIR => {
                                            delete_state.treat_as_dir = false;
                                            if (this.removeEntryFile(dir_task, dir_task.path, is_absolute, buf, &delete_state).asErr()) |err| {
                                                return .{ .err = this.errorWithPath(err, path) };
                                            }
                                            if (!delete_state.treat_as_dir) return Maybe(void).success;
                                            if (delete_state.treat_as_dir) break :out_to_iter;
                                        },
                                        else => return .{ .err = this.errorWithPath(e, path) },
                                    }
                                },
                            }
                        }
                    }

                    if (!this.opts.recursive) {
                        return Maybe(void).initErr(Syscall.Error.fromCode(bun.C.E.ISDIR, .TODO).withPath(bun.default_allocator.dupeZ(u8, dir_task.path) catch bun.outOfMemory()));
                    }

                    const flags = bun.O.DIRECTORY | bun.O.RDONLY;
                    const fd = switch (ShellSyscall.openat(dirfd, path, flags, 0)) {
                        .result => |fd| fd,
                        .err => |e| {
                            switch (e.getErrno()) {
                                bun.C.E.NOENT => {
                                    if (this.opts.force) return this.verboseDeleted(dir_task, path);
                                    return .{ .err = this.errorWithPath(e, path) };
                                },
                                bun.C.E.NOTDIR => {
                                    return this.removeEntryFile(dir_task, dir_task.path, is_absolute, buf, &DummyRemoveFile.dummy);
                                },
                                else => return .{ .err = this.errorWithPath(e, path) },
                            }
                        },
                    };

                    var close_fd = true;
                    defer {
                        // On posix we can close the file descriptor whenever, but on Windows
                        // we need to close it BEFORE we delete
                        if (close_fd) {
                            _ = Syscall.close(fd);
                        }
                    }

                    if (this.error_signal.load(.seq_cst)) {
                        return Maybe(void).success;
                    }

                    var iterator = DirIterator.iterate(fd.asDir(), .u8);
                    var entry = iterator.next();

                    var remove_child_vtable = RemoveFileVTable{
                        .task = this,
                        .child_of_dir = true,
                    };

                    var i: usize = 0;
                    while (switch (entry) {
                        .err => |err| {
                            return .{ .err = this.errorWithPath(err, path) };
                        },
                        .result => |ent| ent,
                    }) |current| : (entry = iterator.next()) {
                        print("dir({s}) entry({s}, {s})", .{ path, current.name.slice(), @tagName(current.kind) });
                        // TODO this seems bad maybe better to listen to kqueue/epoll event
                        if (fastMod(i, 4) == 0 and this.error_signal.load(.seq_cst)) return Maybe(void).success;

                        defer i += 1;
                        switch (current.kind) {
                            .directory => {
                                this.enqueue(dir_task, current.name.sliceAssumeZ(), is_absolute, .dir);
                            },
                            else => {
                                const name = current.name.sliceAssumeZ();
                                const file_path = switch (this.bufJoin(
                                    buf,
                                    &[_][]const u8{
                                        path[0..path.len],
                                        name[0..name.len],
                                    },
                                    .unlink,
                                )) {
                                    .err => |e| return .{ .err = e },
                                    .result => |p| p,
                                };

                                switch (this.removeEntryFile(dir_task, file_path, is_absolute, buf, &remove_child_vtable)) {
                                    .err => |e| return .{ .err = this.errorWithPath(e, current.name.sliceAssumeZ()) },
                                    .result => {},
                                }
                            },
                        }
                    }

                    // Need to wait for children to finish
                    if (dir_task.subtask_count.load(.seq_cst) > 1) {
                        close_fd = true;
                        dir_task.need_to_wait.store(true, .seq_cst);
                        return Maybe(void).success;
                    }

                    if (this.error_signal.load(.seq_cst)) return Maybe(void).success;

                    if (bun.Environment.isWindows) {
                        close_fd = false;
                        _ = Syscall.close(fd);
                    }

                    print("[removeEntryDir] remove after children {s}", .{path});
                    switch (ShellSyscall.unlinkatWithFlags(this.getcwd(), path, std.posix.AT.REMOVEDIR)) {
                        .result => {
                            switch (this.verboseDeleted(dir_task, path)) {
                                .err => |e| return .{ .err = e },
                                else => {},
                            }
                            return Maybe(void).success;
                        },
                        .err => |e| {
                            switch (e.getErrno()) {
                                bun.C.E.NOENT => {
                                    if (this.opts.force) {
                                        switch (this.verboseDeleted(dir_task, path)) {
                                            .err => |e2| return .{ .err = e2 },
                                            else => {},
                                        }
                                        return Maybe(void).success;
                                    }

                                    return .{ .err = this.errorWithPath(e, path) };
                                },
                                else => return .{ .err = e },
                            }
                        },
                    }
                }

                const DummyRemoveFile = struct {
                    var dummy: @This() = std.mem.zeroes(@This());

                    pub fn onIsDir(this: *@This(), parent_dir_task: *DirTask, path: [:0]const u8, is_absolute: bool, buf: *[bun.MAX_PATH_BYTES]u8) Maybe(void) {
                        _ = this; // autofix
                        _ = parent_dir_task; // autofix
                        _ = path; // autofix
                        _ = is_absolute; // autofix
                        _ = buf; // autofix

                        return Maybe(void).success;
                    }

                    pub fn onDirNotEmpty(this: *@This(), parent_dir_task: *DirTask, path: [:0]const u8, is_absolute: bool, buf: *[bun.MAX_PATH_BYTES]u8) Maybe(void) {
                        _ = this; // autofix
                        _ = parent_dir_task; // autofix
                        _ = path; // autofix
                        _ = is_absolute; // autofix
                        _ = buf; // autofix

                        return Maybe(void).success;
                    }
                };

                const RemoveFileVTable = struct {
                    task: *ShellRmTask,
                    child_of_dir: bool,

                    pub fn onIsDir(this: *@This(), parent_dir_task: *DirTask, path: [:0]const u8, is_absolute: bool, buf: *[bun.MAX_PATH_BYTES]u8) Maybe(void) {
                        if (this.child_of_dir) {
                            this.task.enqueueNoJoin(parent_dir_task, bun.default_allocator.dupeZ(u8, path) catch bun.outOfMemory(), .dir);
                            return Maybe(void).success;
                        }
                        return this.task.removeEntryDir(parent_dir_task, is_absolute, buf);
                    }

                    pub fn onDirNotEmpty(this: *@This(), parent_dir_task: *DirTask, path: [:0]const u8, is_absolute: bool, buf: *[bun.MAX_PATH_BYTES]u8) Maybe(void) {
                        if (this.child_of_dir) return .{ .result = this.task.enqueueNoJoin(parent_dir_task, bun.default_allocator.dupeZ(u8, path) catch bun.outOfMemory(), .dir) };
                        return this.task.removeEntryDir(parent_dir_task, is_absolute, buf);
                    }
                };

                const RemoveFileParent = struct {
                    task: *ShellRmTask,
                    treat_as_dir: bool,
                    allow_enqueue: bool = true,
                    enqueued: bool = false,

                    pub fn onIsDir(this: *@This(), parent_dir_task: *DirTask, path: [:0]const u8, is_absolute: bool, buf: *[bun.MAX_PATH_BYTES]u8) Maybe(void) {
                        _ = parent_dir_task; // autofix
                        _ = path; // autofix
                        _ = is_absolute; // autofix
                        _ = buf; // autofix

                        this.treat_as_dir = true;
                        return Maybe(void).success;
                    }

                    pub fn onDirNotEmpty(this: *@This(), parent_dir_task: *DirTask, path: [:0]const u8, is_absolute: bool, buf: *[bun.MAX_PATH_BYTES]u8) Maybe(void) {
                        _ = is_absolute; // autofix
                        _ = buf; // autofix

                        this.treat_as_dir = true;
                        if (this.allow_enqueue) {
                            this.task.enqueueNoJoin(parent_dir_task, path, .dir);
                            this.enqueued = true;
                        }
                        return Maybe(void).success;
                    }
                };

                fn removeEntryDirAfterChildren(this: *ShellRmTask, dir_task: *DirTask) Maybe(bool) {
                    print("remove entry after children: {s}", .{dir_task.path});
                    const dirfd = bun.toFD(this.cwd);
                    var state = RemoveFileParent{
                        .task = this,
                        .treat_as_dir = true,
                    };
                    while (true) {
                        if (state.treat_as_dir) {
                            log("rmdirat({}, {s})", .{ dirfd, dir_task.path });
                            switch (ShellSyscall.rmdirat(dirfd, dir_task.path)) {
                                .result => {
                                    _ = this.verboseDeleted(dir_task, dir_task.path);
                                    return .{ .result = true };
                                },
                                .err => |e| {
                                    switch (e.getErrno()) {
                                        bun.C.E.NOENT => {
                                            if (this.opts.force) {
                                                _ = this.verboseDeleted(dir_task, dir_task.path);
                                                return .{ .result = true };
                                            }
                                            return .{ .err = this.errorWithPath(e, dir_task.path) };
                                        },
                                        bun.C.E.NOTDIR => {
                                            state.treat_as_dir = false;
                                            continue;
                                        },
                                        else => return .{ .err = this.errorWithPath(e, dir_task.path) },
                                    }
                                },
                            }
                        } else {
                            var buf: [bun.MAX_PATH_BYTES]u8 = undefined;
                            if (this.removeEntryFile(dir_task, dir_task.path, dir_task.is_absolute, &buf, &state).asErr()) |e| {
                                return .{ .err = e };
                            }
                            if (state.enqueued) return .{ .result = false };
                            if (state.treat_as_dir) continue;
                            return .{ .result = true };
                        }
                    }
                }

                fn removeEntryFile(this: *ShellRmTask, parent_dir_task: *DirTask, path: [:0]const u8, is_absolute: bool, buf: *[bun.MAX_PATH_BYTES]u8, vtable: anytype) Maybe(void) {
                    const VTable = std.meta.Child(@TypeOf(vtable));
                    const Handler = struct {
                        pub fn onIsDir(vtable_: anytype, parent_dir_task_: *DirTask, path_: [:0]const u8, is_absolute_: bool, buf_: *[bun.MAX_PATH_BYTES]u8) Maybe(void) {
                            if (@hasDecl(VTable, "onIsDir")) {
                                return VTable.onIsDir(vtable_, parent_dir_task_, path_, is_absolute_, buf_);
                            }
                            return Maybe(void).success;
                        }

                        pub fn onDirNotEmpty(vtable_: anytype, parent_dir_task_: *DirTask, path_: [:0]const u8, is_absolute_: bool, buf_: *[bun.MAX_PATH_BYTES]u8) Maybe(void) {
                            if (@hasDecl(VTable, "onDirNotEmpty")) {
                                return VTable.onDirNotEmpty(vtable_, parent_dir_task_, path_, is_absolute_, buf_);
                            }
                            return Maybe(void).success;
                        }
                    };
                    const dirfd = bun.toFD(this.cwd);
                    _ = dirfd; // autofix
                    switch (ShellSyscall.unlinkatWithFlags(this.getcwd(), path, 0)) {
                        .result => return this.verboseDeleted(parent_dir_task, path),
                        .err => |e| {
                            print("unlinkatWithFlags({s}) = {s}", .{ path, @tagName(e.getErrno()) });
                            switch (e.getErrno()) {
                                bun.C.E.NOENT => {
                                    if (this.opts.force)
                                        return this.verboseDeleted(parent_dir_task, path);

                                    return .{ .err = this.errorWithPath(e, path) };
                                },
                                bun.C.E.ISDIR => {
                                    return Handler.onIsDir(vtable, parent_dir_task, path, is_absolute, buf);
                                },
                                // This might happen if the file is actually a directory
                                bun.C.E.PERM => {
                                    switch (builtin.os.tag) {
                                        // non-Linux POSIX systems and Windows return EPERM when trying to delete a directory, so
                                        // we need to handle that case specifically and translate the error
                                        .macos, .ios, .freebsd, .netbsd, .dragonfly, .openbsd, .solaris, .illumos, .windows => {
                                            // If we are allowed to delete directories then we can call `unlink`.
                                            // If `path` points to a directory, then it is deleted (if empty) or we handle it as a directory
                                            // If it's actually a file, we get an error so we don't need to call `stat` to check that.
                                            if (this.opts.recursive or this.opts.remove_empty_dirs) {
                                                return switch (ShellSyscall.unlinkatWithFlags(this.getcwd(), path, std.posix.AT.REMOVEDIR)) {
                                                    // it was empty, we saved a syscall
                                                    .result => return this.verboseDeleted(parent_dir_task, path),
                                                    .err => |e2| {
                                                        return switch (e2.getErrno()) {
                                                            // not empty, process directory as we would normally
                                                            bun.C.E.NOTEMPTY => {
                                                                // this.enqueueNoJoin(parent_dir_task, path, .dir);
                                                                // return Maybe(void).success;
                                                                return Handler.onDirNotEmpty(vtable, parent_dir_task, path, is_absolute, buf);
                                                            },
                                                            // actually a file, the error is a permissions error
                                                            bun.C.E.NOTDIR => .{ .err = this.errorWithPath(e, path) },
                                                            else => .{ .err = this.errorWithPath(e2, path) },
                                                        };
                                                    },
                                                };
                                            }

                                            // We don't know if it was an actual permissions error or it was a directory so we need to try to delete it as a directory
                                            return Handler.onIsDir(vtable, parent_dir_task, path, is_absolute, buf);
                                        },
                                        else => {},
                                    }

                                    return .{ .err = this.errorWithPath(e, path) };
                                },
                                else => return .{ .err = this.errorWithPath(e, path) },
                            }
                        },
                    }
                }

                fn errorWithPath(this: *ShellRmTask, err: Syscall.Error, path: [:0]const u8) Syscall.Error {
                    _ = this;
                    return err.withPath(bun.default_allocator.dupeZ(u8, path[0..path.len]) catch bun.outOfMemory());
                }

                inline fn join(this: *ShellRmTask, alloc: Allocator, subdir_parts: []const []const u8, is_absolute: bool) [:0]const u8 {
                    _ = this;
                    if (!is_absolute) {
                        // If relative paths enabled, stdlib join is preferred over
                        // ResolvePath.joinBuf because it doesn't try to normalize the path
                        return std.fs.path.joinZ(alloc, subdir_parts) catch bun.outOfMemory();
                    }

                    const out = alloc.dupeZ(u8, bun.path.join(subdir_parts, .auto)) catch bun.outOfMemory();

                    return out;
                }

                pub fn workPoolCallback(task: *JSC.WorkPoolTask) void {
                    var this: *ShellRmTask = @alignCast(@fieldParentPtr("task", task));
                    this.root_task.runFromThreadPoolImpl();
                }

                pub fn runFromMainThread(this: *ShellRmTask) void {
                    this.rm.onShellRmTaskDone(this);
                }

                pub fn runFromMainThreadMini(this: *ShellRmTask, _: *void) void {
                    this.rm.onShellRmTaskDone(this);
                }

                pub fn deinit(this: *ShellRmTask) void {
                    bun.default_allocator.destroy(this);
                }
            };
        };

        pub const Exit = struct {
            bltn: *Builtin,
            state: enum {
                idle,
                waiting_io,
                err,
                done,
            } = .idle,

            pub fn start(this: *Exit) Maybe(void) {
                const args = this.bltn.argsSlice();
                switch (args.len) {
                    0 => {
                        this.bltn.done(0);
                        return Maybe(void).success;
                    },
                    1 => {
                        const first_arg = args[0][0..std.mem.len(args[0]) :0];
                        const exit_code: ExitCode = std.fmt.parseInt(u8, first_arg, 10) catch |err| switch (err) {
                            error.Overflow => @intCast((std.fmt.parseInt(usize, first_arg, 10) catch return this.fail("exit: numeric argument required\n")) % 256),
                            error.InvalidCharacter => return this.fail("exit: numeric argument required\n"),
                        };
                        this.bltn.done(exit_code);
                        return Maybe(void).success;
                    },
                    else => {
                        return this.fail("exit: too many arguments\n");
                    },
                }
            }

            fn fail(this: *Exit, msg: string) Maybe(void) {
                if (this.bltn.stderr.needsIO()) {
                    this.state = .waiting_io;
                    this.bltn.stderr.enqueue(this, msg);
                    return Maybe(void).success;
                }
                _ = this.bltn.writeNoIO(.stderr, msg);
                this.bltn.done(1);
                return Maybe(void).success;
            }

            pub fn next(this: *Exit) void {
                switch (this.state) {
                    .idle => unreachable,
                    .waiting_io => {
                        return;
                    },
                    .err => {
                        this.bltn.done(1);
                        return;
                    },
                    .done => {
                        this.bltn.done(1);
                        return;
                    },
                }
            }

            pub fn onIOWriterChunk(this: *Exit, _: usize, maybe_e: ?JSC.SystemError) void {
                if (comptime bun.Environment.allow_assert) {
                    std.debug.assert(this.state == .waiting_io);
                }
                if (maybe_e) |e| {
                    defer e.deref();
                    this.state = .err;
                    this.next();
                    return;
                }
                this.state = .done;
                this.next();
            }

            pub fn deinit(this: *Exit) void {
                _ = this;
            }
        };

        pub const True = struct {
            bltn: *Builtin,

            pub fn start(this: *@This()) Maybe(void) {
                this.bltn.done(0);
                return Maybe(void).success;
            }

            pub fn onIOWriterChunk(_: *@This(), _: usize, _: ?JSC.SystemError) void {
                // no IO is done
            }

            pub fn deinit(this: *@This()) void {
                _ = this;
            }
        };

        pub const False = struct {
            bltn: *Builtin,

            pub fn start(this: *@This()) Maybe(void) {
                this.bltn.done(1);
                return Maybe(void).success;
            }

            pub fn onIOWriterChunk(_: *@This(), _: usize, _: ?JSC.SystemError) void {
                // no IO is done
            }

            pub fn deinit(this: *@This()) void {
                _ = this;
            }
        };

        pub const Yes = struct {
            bltn: *Builtin,
            state: enum { idle, waiting_io, err, done } = .idle,
            expletive: string = "y",
            task: YesTask = undefined,

            pub fn start(this: *@This()) Maybe(void) {
                const args = this.bltn.argsSlice();

                if (args.len > 0) {
                    this.expletive = std.mem.sliceTo(args[0], 0);
                }

                if (!this.bltn.stdout.needsIO()) {
                    var res: Maybe(usize) = undefined;
                    while (true) {
                        res = this.bltn.writeNoIO(.stdout, this.expletive);
                        if (res == .err) {
                            this.bltn.done(1);
                            return Maybe(void).success;
                        }
                        res = this.bltn.writeNoIO(.stdout, "\n");
                        if (res == .err) {
                            this.bltn.done(1);
                            return Maybe(void).success;
                        }
                    }
                    @compileError(unreachable);
                }
                const evtloop = this.bltn.eventLoop();
                this.task = .{
                    .evtloop = evtloop,
                    .concurrent_task = JSC.EventLoopTask.fromEventLoop(evtloop),
                };
                this.state = .waiting_io;
                this.bltn.stdout.enqueue(this, this.expletive);
                this.bltn.stdout.enqueue(this, "\n");
                this.task.enqueue();
                return Maybe(void).success;
            }

            pub fn onIOWriterChunk(this: *@This(), _: usize, maybe_e: ?JSC.SystemError) void {
                if (maybe_e) |e| {
                    defer e.deref();
                    this.state = .err;
                    this.bltn.done(1);
                    return;
                }
            }

            pub fn deinit(this: *@This()) void {
                _ = this;
            }

            pub const YesTask = struct {
                evtloop: JSC.EventLoopHandle,
                concurrent_task: JSC.EventLoopTask,

                pub fn enqueue(this: *@This()) void {
                    if (this.evtloop == .js) {
                        this.evtloop.js.tick();
                        this.evtloop.js.enqueueTaskConcurrent(this.concurrent_task.js.from(this, .manual_deinit));
                    } else {
                        this.evtloop.mini.loop.tick();
                        this.evtloop.mini.enqueueTaskConcurrent(this.concurrent_task.mini.from(this, "runFromMainThreadMini"));
                    }
                }

                pub fn runFromMainThread(this: *@This()) void {
                    const yes = @fieldParentPtr(Yes, "task", this);

                    yes.bltn.stdout.enqueue(yes, yes.expletive);
                    yes.bltn.stdout.enqueue(yes, "\n");

                    this.enqueue();
                }

                pub fn runFromMainThreadMini(this: *@This(), _: *void) void {
                    this.runFromMainThread();
                }
            };
        };

        pub const Seq = struct {
            bltn: *Builtin,
            state: enum { idle, waiting_io, err, done } = .idle,
            buf: std.ArrayListUnmanaged(u8) = .{},
            start: f32 = 1,
            end: f32 = 1,
            increment: f32 = 1,
            separator: string = "\n",
            terminator: string = "",
            fixed_width: bool = false,

            pub fn start(this: *@This()) Maybe(void) {
                const args = this.bltn.argsSlice();
                var iter = bun.SliceIterator([*:0]const u8).init(args);

                if (args.len == 0) {
                    return this.fail(Builtin.Kind.usageString(.seq));
                }
                while (iter.next()) |item| {
                    const arg = bun.sliceTo(item, 0);

                    if (std.mem.eql(u8, arg, "-s") or std.mem.eql(u8, arg, "--separator")) {
                        this.separator = bun.sliceTo(iter.next() orelse return this.fail("seq: option requires an argument -- s\n"), 0);
                        continue;
                    }
                    if (std.mem.startsWith(u8, arg, "-s")) {
                        this.separator = arg[2..];
                        continue;
                    }

                    if (std.mem.eql(u8, arg, "-t") or std.mem.eql(u8, arg, "--terminator")) {
                        this.terminator = bun.sliceTo(iter.next() orelse return this.fail("seq: option requires an argument -- t\n"), 0);
                        continue;
                    }
                    if (std.mem.startsWith(u8, arg, "-t")) {
                        this.terminator = arg[2..];
                        continue;
                    }

                    if (std.mem.eql(u8, arg, "-w") or std.mem.eql(u8, arg, "--fixed-width")) {
                        this.fixed_width = true;
                        continue;
                    }

                    iter.index -= 1;
                    break;
                }

                const maybe1 = iter.next().?;
                const int1 = bun.fmt.parseFloat(f32, bun.sliceTo(maybe1, 0)) catch return this.fail("seq: invalid argument\n");
                this.end = int1;
                if (this.start > this.end) this.increment = -1;

                const maybe2 = iter.next();
                if (maybe2 == null) return this.do();
                const int2 = bun.fmt.parseFloat(f32, bun.sliceTo(maybe2.?, 0)) catch return this.fail("seq: invalid argument\n");
                this.start = int1;
                this.end = int2;
                if (this.start < this.end) this.increment = 1;
                if (this.start > this.end) this.increment = -1;

                const maybe3 = iter.next();
                if (maybe3 == null) return this.do();
                const int3 = bun.fmt.parseFloat(f32, bun.sliceTo(maybe3.?, 0)) catch return this.fail("seq: invalid argument\n");
                this.start = int1;
                this.increment = int2;
                this.end = int3;

                if (this.increment == 0) return this.fail("seq: zero increment\n");
                if (this.start > this.end and this.increment > 0) return this.fail("seq: needs negative decrement\n");
                if (this.start < this.end and this.increment < 0) return this.fail("seq: needs positive increment\n");

                return this.do();
            }

            fn fail(this: *@This(), msg: string) Maybe(void) {
                if (this.bltn.stderr.needsIO()) {
                    this.state = .err;
                    this.bltn.stderr.enqueue(this, msg);
                    return Maybe(void).success;
                }
                _ = this.bltn.writeNoIO(.stderr, msg);
                this.bltn.done(1);
                return Maybe(void).success;
            }

            fn do(this: *@This()) Maybe(void) {
                var current = this.start;
                var arena = std.heap.ArenaAllocator.init(bun.default_allocator);
                defer arena.deinit();

                while (if (this.increment > 0) current <= this.end else current >= this.end) : (current += this.increment) {
                    const str = std.fmt.allocPrint(arena.allocator(), "{d}", .{current}) catch bun.outOfMemory();
                    defer _ = arena.reset(.retain_capacity);
                    _ = this.print(str);
                    _ = this.print(this.separator);
                }
                _ = this.print(this.terminator);

                this.state = .done;
                if (this.bltn.stdout.needsIO()) {
                    this.bltn.stdout.enqueue(this, this.buf.items);
                }
                return Maybe(void).success;
            }

            fn print(this: *@This(), msg: string) Maybe(void) {
                if (this.bltn.stdout.needsIO()) {
                    this.buf.appendSlice(bun.default_allocator, msg) catch bun.outOfMemory();
                    return Maybe(void).success;
                }
                const res = this.bltn.writeNoIO(.stdout, msg);
                if (res == .err) return Maybe(void).initErr(res.err);
                return Maybe(void).success;
            }

            pub fn onIOWriterChunk(this: *@This(), _: usize, maybe_e: ?JSC.SystemError) void {
                if (maybe_e) |e| {
                    defer e.deref();
                    this.state = .err;
                    this.bltn.done(1);
                    return;
                }
                if (this.state == .done) {
                    this.bltn.done(0);
                }
                if (this.state == .err) {
                    this.bltn.done(1);
                }
            }

            pub fn deinit(this: *@This()) void {
                this.buf.deinit(bun.default_allocator);
                //seq
            }
        };

        pub const Dirname = struct {
            bltn: *Builtin,
            state: enum { idle, waiting_io, err, done } = .idle,
            buf: std.ArrayListUnmanaged(u8) = .{},

            pub fn start(this: *@This()) Maybe(void) {
                const args = this.bltn.argsSlice();
                var iter = bun.SliceIterator([*:0]const u8).init(args);

                if (args.len == 0) return this.fail(Builtin.Kind.usageString(.dirname));

                while (iter.next()) |item| {
                    const arg = bun.sliceTo(item, 0);
                    _ = this.print(bun.path.dirname(arg, .posix));
                    _ = this.print("\n");
                }

                this.state = .done;
                if (this.bltn.stdout.needsIO()) {
                    this.bltn.stdout.enqueue(this, this.buf.items);
                }
                return Maybe(void).success;
            }

            pub fn deinit(this: *@This()) void {
                this.buf.deinit(bun.default_allocator);
                //dirname
            }

            fn fail(this: *@This(), msg: string) Maybe(void) {
                if (this.bltn.stderr.needsIO()) {
                    this.state = .err;
                    this.bltn.stderr.enqueue(this, msg);
                    return Maybe(void).success;
                }
                _ = this.bltn.writeNoIO(.stderr, msg);
                this.bltn.done(1);
                return Maybe(void).success;
            }

            fn print(this: *@This(), msg: string) Maybe(void) {
                if (this.bltn.stdout.needsIO()) {
                    this.buf.appendSlice(bun.default_allocator, msg) catch bun.outOfMemory();
                    return Maybe(void).success;
                }
                const res = this.bltn.writeNoIO(.stdout, msg);
                if (res == .err) return Maybe(void).initErr(res.err);
                return Maybe(void).success;
            }

            pub fn onIOWriterChunk(this: *@This(), _: usize, maybe_e: ?JSC.SystemError) void {
                if (maybe_e) |e| {
                    defer e.deref();
                    this.state = .err;
                    this.bltn.done(1);
                    return;
                }
                if (this.state == .done) {
                    this.bltn.done(0);
                }
                if (this.state == .err) {
                    this.bltn.done(1);
                }
            }
        };

        pub const Basename = struct {
            bltn: *Builtin,
            state: enum { idle, waiting_io, err, done } = .idle,
            buf: std.ArrayListUnmanaged(u8) = .{},

            pub fn start(this: *@This()) Maybe(void) {
                const args = this.bltn.argsSlice();
                var iter = bun.SliceIterator([*:0]const u8).init(args);

                if (args.len == 0) return this.fail(Builtin.Kind.usageString(.basename));

                while (iter.next()) |item| {
                    const arg = bun.sliceTo(item, 0);
                    _ = this.print(bun.path.basename(arg));
                    _ = this.print("\n");
                }

                this.state = .done;
                if (this.bltn.stdout.needsIO()) {
                    this.bltn.stdout.enqueue(this, this.buf.items);
                }
                return Maybe(void).success;
            }

            pub fn deinit(this: *@This()) void {
                this.buf.deinit(bun.default_allocator);
                //basename
            }

            fn fail(this: *@This(), msg: string) Maybe(void) {
                if (this.bltn.stderr.needsIO()) {
                    this.state = .err;
                    this.bltn.stderr.enqueue(this, msg);
                    return Maybe(void).success;
                }
                _ = this.bltn.writeNoIO(.stderr, msg);
                this.bltn.done(1);
                return Maybe(void).success;
            }

            fn print(this: *@This(), msg: string) Maybe(void) {
                if (this.bltn.stdout.needsIO()) {
                    this.buf.appendSlice(bun.default_allocator, msg) catch bun.outOfMemory();
                    return Maybe(void).success;
                }
                const res = this.bltn.writeNoIO(.stdout, msg);
                if (res == .err) return Maybe(void).initErr(res.err);
                return Maybe(void).success;
            }

            pub fn onIOWriterChunk(this: *@This(), _: usize, maybe_e: ?JSC.SystemError) void {
                if (maybe_e) |e| {
                    defer e.deref();
                    this.state = .err;
                    this.bltn.done(1);
                    return;
                }
                if (this.state == .done) {
                    this.bltn.done(0);
                }
                if (this.state == .err) {
                    this.bltn.done(1);
                }
            }
        };
    };

    /// This type is reference counted, but deinitialization is queued onto the event loop
    pub const IOReader = struct {
        fd: bun.FileDescriptor,
        reader: ReaderImpl,
        buf: std.ArrayListUnmanaged(u8) = .{},
        readers: Readers = .{ .inlined = .{} },
        read: usize = 0,
        ref_count: u32 = 1,
        err: ?JSC.SystemError = null,
        evtloop: JSC.EventLoopHandle,
        concurrent_task: JSC.EventLoopTask,
        async_deinit: AsyncDeinitReader,
        is_reading: if (bun.Environment.isWindows) bool else u0 = if (bun.Environment.isWindows) false else 0,

        pub const ChildPtr = IOReaderChildPtr;
        pub const ReaderImpl = bun.io.BufferedReader;

        pub const DEBUG_REFCOUNT_NAME: []const u8 = "IOReaderRefCount";
        pub usingnamespace bun.NewRefCounted(@This(), IOReader.asyncDeinit);

        const InitFlags = packed struct(u8) {
            pollable: bool = false,
            nonblocking: bool = false,
            socket: bool = false,
            __unused: u5 = 0,
        };

        pub fn refSelf(this: *IOReader) *IOReader {
            this.ref();
            return this;
        }

        pub fn eventLoop(this: *IOReader) JSC.EventLoopHandle {
            return this.evtloop;
        }

        pub fn loop(this: *IOReader) *bun.uws.Loop {
            return this.evtloop.loop();
        }

        pub fn init(fd: bun.FileDescriptor, evtloop: JSC.EventLoopHandle) *IOReader {
            const this = IOReader.new(.{
                .fd = fd,
                .reader = ReaderImpl.init(@This()),
                .evtloop = evtloop,
                .concurrent_task = JSC.EventLoopTask.fromEventLoop(evtloop),
                .async_deinit = .{},
            });
            log("IOReader(0x{x}, fd={}) create", .{ @intFromPtr(this), fd });

            if (bun.Environment.isPosix) {
                this.reader.flags.close_handle = false;
            }

            if (bun.Environment.isWindows) {
                this.reader.source = .{ .file = bun.io.Source.openFile(fd) };
            }
            this.reader.setParent(this);

            return this;
        }

        /// Idempotent function to start the reading
        pub fn start(this: *IOReader) void {
            if (bun.Environment.isPosix) {
                if (this.reader.handle == .closed or !this.reader.handle.poll.isRegistered()) {
                    if (this.reader.start(this.fd, true).asErr()) |e| {
                        this.onReaderError(e);
                    }
                }
                return;
            }

            if (this.is_reading) return;
            this.is_reading = true;
            if (this.reader.startWithCurrentPipe().asErr()) |e| {
                this.onReaderError(e);
            }
        }

        /// Only does things on windows
        pub inline fn setReading(this: *IOReader, reading: bool) void {
            if (bun.Environment.isWindows) {
                log("IOReader(0x{x}) setReading({any})", .{ @intFromPtr(this), reading });
                this.is_reading = reading;
            }
        }

        pub fn addReader(this: *IOReader, reader_: anytype) void {
            const reader: ChildPtr = switch (@TypeOf(reader_)) {
                ChildPtr => reader_,
                else => ChildPtr.init(reader_),
            };

            const slice = this.readers.slice();
            const usize_slice: []const usize = @as([*]const usize, @ptrCast(slice.ptr))[0..slice.len];
            const ptr_usize: usize = @intFromPtr(reader.ptr.ptr());
            // Only add if it hasn't been added yet
            if (std.mem.indexOfScalar(usize, usize_slice, ptr_usize) == null) {
                this.readers.append(reader);
            }
        }

        pub fn removeReader(this: *IOReader, reader_: anytype) void {
            const reader = switch (@TypeOf(reader_)) {
                ChildPtr => reader_,
                else => ChildPtr.init(reader_),
            };
            const slice = this.readers.slice();
            const usize_slice: []const usize = @as([*]const usize, @ptrCast(slice.ptr))[0..slice.len];
            const ptr_usize: usize = @intFromPtr(reader.ptr.ptr());
            if (std.mem.indexOfScalar(usize, usize_slice, ptr_usize)) |idx| {
                this.readers.swapRemove(idx);
            }
        }

        pub fn onReadChunk(ptr: *anyopaque, chunk: []const u8, has_more: bun.io.ReadState) bool {
            var this: *IOReader = @ptrCast(@alignCast(ptr));
            log("IOReader(0x{x}, fd={}) onReadChunk(chunk_len={d}, has_more={s})", .{ @intFromPtr(this), this.fd, chunk.len, @tagName(has_more) });
            this.setReading(false);

            var i: usize = 0;
            while (i < this.readers.len()) {
                var r = this.readers.get(i);
                switch (r.onReadChunk(chunk)) {
                    .cont => {
                        i += 1;
                    },
                    .stop_listening => {
                        this.readers.swapRemove(i);
                    },
                }
            }

            const should_continue = has_more != .eof;
            if (should_continue) {
                if (this.readers.len() > 0) {
                    this.setReading(true);
                    if (bun.Environment.isPosix)
                        this.reader.registerPoll()
                    else switch (this.reader.startWithCurrentPipe()) {
                        .err => |e| {
                            this.onReaderError(e);
                            return false;
                        },
                        else => {},
                    }
                }
            }

            return should_continue;
        }

        pub fn onReaderError(this: *IOReader, err: bun.sys.Error) void {
            this.setReading(false);
            this.err = err.toSystemError();
            for (this.readers.slice()) |r| {
                r.onReaderDone(if (this.err) |*e| brk: {
                    e.ref();
                    break :brk e.*;
                } else null);
            }
        }

        pub fn onReaderDone(this: *IOReader) void {
            log("IOReader(0x{x}) done", .{@intFromPtr(this)});
            this.setReading(false);
            for (this.readers.slice()) |r| {
                r.onReaderDone(if (this.err) |*err| brk: {
                    err.ref();
                    break :brk err.*;
                } else null);
            }
        }

        pub fn asyncDeinit(this: *@This()) void {
            log("IOReader(0x{x}) asyncDeinit", .{@intFromPtr(this)});
            this.async_deinit.enqueue();
        }

        pub fn __deinit(this: *@This()) void {
            if (this.fd != bun.invalid_fd) {
                // windows reader closes the file descriptor
                if (bun.Environment.isWindows) {
                    if (this.reader.source != null and !this.reader.source.?.isClosed()) {
                        this.reader.closeImpl(false);
                    }
                } else {
                    log("IOReader(0x{x}) __deinit fd={}", .{ @intFromPtr(this), this.fd });
                    _ = bun.sys.close(this.fd);
                }
            }
            this.buf.deinit(bun.default_allocator);
            this.reader.disableKeepingProcessAlive({});
            this.reader.deinit();
            bun.destroy(this);
        }

        pub const Reader = struct {
            ptr: ChildPtr,
        };

        pub const Readers = SmolList(ChildPtr, 4);
    };

    pub const AsyncDeinitWriter = struct {
        ran: bool = false,

        pub fn enqueue(this: *@This()) void {
            if (this.ran) return;
            this.ran = true;

            var iowriter = this.writer();

            if (iowriter.evtloop == .js) {
                iowriter.evtloop.js.enqueueTaskConcurrent(iowriter.concurrent_task.js.from(this, .manual_deinit));
            } else {
                iowriter.evtloop.mini.enqueueTaskConcurrent(iowriter.concurrent_task.mini.from(this, "runFromMainThreadMini"));
            }
        }

        pub fn writer(this: *@This()) *IOWriter {
            return @alignCast(@fieldParentPtr("async_deinit", this));
        }

        pub fn runFromMainThread(this: *@This()) void {
            this.writer().__deinit();
        }

        pub fn runFromMainThreadMini(this: *@This(), _: *void) void {
            this.runFromMainThread();
        }
    };

    pub const AsyncDeinitReader = struct {
        ran: bool = false,

        pub fn enqueue(this: *@This()) void {
            if (this.ran) return;
            this.ran = true;

            var ioreader = this.reader();
            if (ioreader.evtloop == .js) {
                ioreader.evtloop.js.enqueueTaskConcurrent(ioreader.concurrent_task.js.from(this, .manual_deinit));
            } else {
                ioreader.evtloop.mini.enqueueTaskConcurrent(ioreader.concurrent_task.mini.from(this, "runFromMainThreadMini"));
            }
        }

<<<<<<< HEAD
        pub fn reader(this: *AsyncDeinit) *IOReader {
            return @alignCast(@fieldParentPtr("async_deinit", this));
        }

        pub fn runFromMainThread(this: *AsyncDeinit) void {
            this.reader().__deinit();
=======
        pub fn reader(this: *AsyncDeinitReader) *IOReader {
            return @fieldParentPtr(IOReader, "async_deinit", this);
        }

        pub fn runFromMainThread(this: *AsyncDeinitReader) void {
            const ioreader = @fieldParentPtr(IOReader, "async_deinit", this);
            ioreader.__deinit();
>>>>>>> f014f355
        }

        pub fn runFromMainThreadMini(this: *AsyncDeinitReader, _: *void) void {
            this.runFromMainThread();
        }
    };

    pub const IOWriter = struct {
        writer: WriterImpl = if (bun.Environment.isWindows) .{} else .{
            .close_fd = false,
        },
        fd: bun.FileDescriptor,
        writers: Writers = .{ .inlined = .{} },
        buf: std.ArrayListUnmanaged(u8) = .{},
        /// quick hack to get windows working
        /// ideally this should be removed
        winbuf: if (bun.Environment.isWindows) std.ArrayListUnmanaged(u8) else u0 = if (bun.Environment.isWindows) .{} else 0,
        __idx: usize = 0,
        total_bytes_written: usize = 0,
        ref_count: u32 = 1,
        err: ?JSC.SystemError = null,
        evtloop: JSC.EventLoopHandle,
        concurrent_task: JSC.EventLoopTask,
        is_writing: if (bun.Environment.isWindows) bool else u0 = if (bun.Environment.isWindows) false else 0,
        async_deinit: AsyncDeinitWriter = .{},
        started: bool = false,
        flags: InitFlags = .{},

        pub const DEBUG_REFCOUNT_NAME: []const u8 = "IOWriterRefCount";

        const print = bun.Output.scoped(.IOWriter, true);

        const ChildPtr = IOWriterChildPtr;

        /// ~128kb
        /// We shrunk the `buf` when we reach the last writer,
        /// but if this never happens, we shrink `buf` when it exceeds this threshold
        const SHRINK_THRESHOLD = 1024 * 128;

        pub const auto_poll = false;

        pub usingnamespace bun.NewRefCounted(@This(), asyncDeinit);
        const This = @This();
        pub const WriterImpl = bun.io.BufferedWriter(
            This,
            onWrite,
            onError,
            onClose,
            getBuffer,
            null,
        );
        pub const Poll = WriterImpl;

        pub fn __onClose(_: *This) void {}
        pub fn __flush(_: *This) void {}

        pub fn refSelf(this: *This) *This {
            this.ref();
            return this;
        }

        pub const InitFlags = packed struct(u8) {
            pollable: bool = false,
            nonblocking: bool = false,
            is_socket: bool = false,
            __unused: u5 = 0,
        };

        pub fn init(fd: bun.FileDescriptor, flags: InitFlags, evtloop: JSC.EventLoopHandle) *This {
            const this = IOWriter.new(.{
                .fd = fd,
                .evtloop = evtloop,
                .concurrent_task = JSC.EventLoopTask.fromEventLoop(evtloop),
            });

            this.writer.parent = this;
            this.flags = flags;

            print("IOWriter(0x{x}, fd={}) init flags={any}", .{ @intFromPtr(this), fd, flags });

            return this;
        }

        pub fn __start(this: *This) Maybe(void) {
            print("IOWriter(0x{x}, fd={}) __start()", .{ @intFromPtr(this), this.fd });
            if (this.writer.start(this.fd, this.flags.pollable).asErr()) |e_| {
                const e: bun.sys.Error = e_;
                if (bun.Environment.isPosix) {
                    // We get this if we pass in a file descriptor that is not
                    // pollable, for example a special character device like
                    // /dev/null. If so, restart with polling disabled.
                    //
                    // It's also possible on Linux for EINVAL to be returned
                    // when registering multiple writable/readable polls for the
                    // same file descriptor. The shell code here makes sure to
                    // _not_ run into that case, but it is possible.
                    if (e.getErrno() == .INVAL) {
                        print("IOWriter(0x{x}, fd={}) got EINVAL", .{ @intFromPtr(this), this.fd });
                        this.flags.pollable = false;
                        this.flags.nonblocking = false;
                        this.flags.is_socket = false;
                        this.writer.handle = .{ .closed = {} };
                        return __start(this);
                    }

                    if (bun.Environment.isLinux) {
                        // On linux regular files are not pollable and return EPERM,
                        // so restart if that's the case with polling disabled.
                        if (e.getErrno() == .PERM) {
                            this.flags.pollable = false;
                            this.flags.nonblocking = false;
                            this.flags.is_socket = false;
                            this.writer.handle = .{ .closed = {} };
                            return __start(this);
                        }
                    }
                }

                if (bun.Environment.isWindows) {
                    // This might happen if the file descriptor points to NUL.
                    // On Windows GetFileType(NUL) returns FILE_TYPE_CHAR, so
                    // `this.writer.start()` will try to open it as a tty with
                    // uv_tty_init, but this returns EBADF. As a workaround,
                    // we'll try opening the file descriptor as a file.
                    if (e.getErrno() == .BADF) {
                        this.flags.pollable = false;
                        this.flags.nonblocking = false;
                        this.flags.is_socket = false;
                        return this.writer.startWithFile(this.fd);
                    }
                }
                return .{ .err = e };
            }
            if (comptime bun.Environment.isPosix) {
                if (this.flags.nonblocking) {
                    this.writer.getPoll().?.flags.insert(.nonblocking);
                }

                if (this.flags.is_socket) {
                    this.writer.getPoll().?.flags.insert(.socket);
                } else if (this.flags.pollable) {
                    this.writer.getPoll().?.flags.insert(.fifo);
                }
            }

            return Maybe(void).success;
        }

        pub fn eventLoop(this: *This) JSC.EventLoopHandle {
            return this.evtloop;
        }

        /// Idempotent write call
        pub fn write(this: *This) void {
            if (!this.started) {
                log("IOWriter(0x{x}, fd={}) starting", .{ @intFromPtr(this), this.fd });
                if (this.__start().asErr()) |e| {
                    this.onError(e);
                    return;
                }
                this.started = true;
                if (comptime bun.Environment.isPosix) {
                    if (this.writer.handle == .fd) {} else return;
                } else return;
            }
            if (bun.Environment.isWindows) {
                log("IOWriter(0x{x}, fd={}) write() is_writing={any}", .{ @intFromPtr(this), this.fd, this.is_writing });
                if (this.is_writing) return;
                this.is_writing = true;
                if (this.writer.startWithCurrentPipe().asErr()) |e| {
                    this.onError(e);
                    return;
                }
                return;
            }

            if (this.writer.handle == .poll) {
                if (!this.writer.handle.poll.isWatching()) {
                    log("IOWriter(0x{x}, fd={}) calling this.writer.write()", .{ @intFromPtr(this), this.fd });
                    this.writer.write();
                } else log("IOWriter(0x{x}, fd={}) poll already watching", .{ @intFromPtr(this), this.fd });
            } else {
                log("IOWriter(0x{x}, fd={}) no poll, calling write", .{ @intFromPtr(this), this.fd });
                this.writer.write();
            }
        }

        /// Cancel the chunks enqueued by the given writer by
        /// marking them as dead
        pub fn cancelChunks(this: *This, ptr_: anytype) void {
            const ptr = switch (@TypeOf(ptr_)) {
                ChildPtr => ptr_,
                else => ChildPtr.init(ptr_),
            };
            if (this.writers.len() == 0) return;
            const idx = this.__idx;
            const slice: []Writer = this.writers.sliceMutable();
            if (idx >= slice.len) return;
            for (slice[idx..]) |*w| {
                if (w.ptr.ptr.repr._ptr == ptr.ptr.repr._ptr) {
                    w.setDead();
                }
            }
        }

        const Writer = struct {
            ptr: ChildPtr,
            len: usize,
            written: usize = 0,
            bytelist: ?*bun.ByteList = null,

            pub fn rawPtr(this: Writer) ?*anyopaque {
                return this.ptr.ptr.ptr();
            }

            pub fn isDead(this: Writer) bool {
                return this.ptr.ptr.isNull();
            }

            pub fn setDead(this: *Writer) void {
                this.ptr.ptr = ChildPtr.ChildPtrRaw.Null;
            }
        };

        pub const Writers = SmolList(Writer, 2);

        /// Skips over dead children and increments `total_bytes_written` by the
        /// amount they would have written so the buf is skipped as well
        pub fn skipDead(this: *This) void {
            const slice = this.writers.slice();
            for (slice[this.__idx..]) |*w| {
                if (w.isDead()) {
                    this.__idx += 1;
                    this.total_bytes_written += w.len - w.written;
                    continue;
                }
                return;
            }
            return;
        }

        pub fn onWrite(this: *This, amount: usize, status: bun.io.WriteStatus) void {
            this.setWriting(false);
            print("IOWriter(0x{x}, fd={}) onWrite({d}, {})", .{ @intFromPtr(this), this.fd, amount, status });
            if (this.__idx >= this.writers.len()) return;
            const child = this.writers.get(this.__idx);
            if (child.isDead()) {
                this.bump(child);
            } else {
                if (child.bytelist) |bl| {
                    const written_slice = this.buf.items[this.total_bytes_written .. this.total_bytes_written + amount];
                    bl.append(bun.default_allocator, written_slice) catch bun.outOfMemory();
                }
                this.total_bytes_written += amount;
                child.written += amount;
                if (status == .end_of_file) {
                    const not_fully_written = !this.isLastIdx(this.__idx) or child.written < child.len;
                    if (bun.Environment.allow_assert and not_fully_written) {
                        bun.Output.debugWarn("IOWriter(0x{x}, fd={}) received done without fully writing data, check that onError is thrown", .{ @intFromPtr(this), this.fd });
                    }
                    return;
                }

                if (child.written >= child.len) {
                    this.bump(child);
                }
            }

            const wrote_everything: bool = this.total_bytes_written >= this.buf.items.len;

            log("IOWriter(0x{x}, fd={}) wrote_everything={}, idx={d} writers={d} next_len={d}", .{ @intFromPtr(this), this.fd, wrote_everything, this.__idx, this.writers.len(), if (this.writers.len() >= 1) this.writers.get(0).len else 0 });
            if (!wrote_everything and this.__idx < this.writers.len()) {
                print("IOWriter(0x{x}, fd={}) poll again", .{ @intFromPtr(this), this.fd });
                if (comptime bun.Environment.isWindows) {
                    this.setWriting(true);
                    this.writer.write();
                } else {
                    if (this.writer.handle == .poll)
                        this.writer.registerPoll()
                    else
                        this.writer.write();
                }
            }
        }

        pub fn onClose(this: *This) void {
            this.setWriting(false);
        }

        pub fn onError(this: *This, err__: bun.sys.Error) void {
            this.setWriting(false);
            const ee = err__.toSystemError();
            this.err = ee;
            log("IOWriter(0x{x}, fd={}) onError errno={s} errmsg={} errsyscall={}", .{ @intFromPtr(this), this.fd, @tagName(ee.getErrno()), ee.message, ee.syscall });
            var seen_alloc = std.heap.stackFallback(@sizeOf(usize) * 64, bun.default_allocator);
            var seen = std.ArrayList(usize).initCapacity(seen_alloc.get(), 64) catch bun.outOfMemory();
            defer seen.deinit();
            writer_loop: for (this.writers.slice()) |w| {
                if (w.isDead()) continue;
                const ptr = w.ptr.ptr.ptr();
                if (seen.items.len < 8) {
                    for (seen.items[0..]) |item| {
                        if (item == @intFromPtr(ptr)) {
                            continue :writer_loop;
                        }
                    }
                } else if (std.mem.indexOfScalar(usize, seen.items[0..], @intFromPtr(ptr)) != null) {
                    continue :writer_loop;
                }

                w.ptr.onWriteChunk(0, this.err);
                seen.append(@intFromPtr(ptr)) catch bun.outOfMemory();
            }
        }

        pub fn getBuffer(this: *This) []const u8 {
            const result = this.getBufferImpl();
            if (comptime bun.Environment.isWindows) {
                this.winbuf.clearRetainingCapacity();
                this.winbuf.appendSlice(bun.default_allocator, result) catch bun.outOfMemory();
                return this.winbuf.items;
            }
            log("IOWriter(0x{x}, fd={}) getBuffer = {d} bytes", .{ @intFromPtr(this), this.fd, result.len });
            return result;
        }

        fn getBufferImpl(this: *This) []const u8 {
            const writer = brk: {
                if (this.__idx >= this.writers.len()) {
                    log("IOWriter(0x{x}, fd={}) getBufferImpl all writes done", .{ @intFromPtr(this), this.fd });
                    return "";
                }
                log("IOWriter(0x{x}, fd={}) getBufferImpl idx={d} writer_len={d}", .{ @intFromPtr(this), this.fd, this.__idx, this.writers.len() });
                var writer = this.writers.get(this.__idx);
                if (!writer.isDead()) break :brk writer;
                log("IOWriter(0x{x}, fd={}) skipping dead", .{ @intFromPtr(this), this.fd });
                this.skipDead();
                if (this.__idx >= this.writers.len()) {
                    log("IOWriter(0x{x}, fd={}) getBufferImpl all writes done", .{ @intFromPtr(this), this.fd });
                    return "";
                }
                writer = this.writers.get(this.__idx);
                break :brk writer;
            };
            log("IOWriter(0x{x}, fd={}) getBufferImpl writer_len={} writer_written={}", .{ @intFromPtr(this), this.fd, writer.len, writer.written });
            const remaining = writer.len - writer.written;
            if (bun.Environment.allow_assert) {
                std.debug.assert(!(writer.len == writer.written));
            }
            return this.buf.items[this.total_bytes_written .. this.total_bytes_written + remaining];
        }

        pub fn bump(this: *This, current_writer: *Writer) void {
            log("IOWriter(0x{x}, fd={}) bump(0x{x} {s})", .{ @intFromPtr(this), this.fd, @intFromPtr(current_writer), @tagName(current_writer.ptr.ptr.tag()) });

            const is_dead = current_writer.isDead();
            const written = current_writer.written;
            const child_ptr = current_writer.ptr;

            defer {
                if (!is_dead) child_ptr.onWriteChunk(written, null);
            }

            if (is_dead) {
                this.skipDead();
            } else {
                if (bun.Environment.allow_assert) {
                    if (!is_dead) std.debug.assert(current_writer.written == current_writer.len);
                }
                this.__idx += 1;
            }

            if (this.__idx >= this.writers.len()) {
                log("IOWriter(0x{x}, fd={}) all writers complete: truncating", .{ @intFromPtr(this), this.fd });
                this.buf.clearRetainingCapacity();
                this.__idx = 0;
                this.writers.clearRetainingCapacity();
                this.total_bytes_written = 0;
                return;
            }

            if (this.total_bytes_written >= SHRINK_THRESHOLD) {
                const slice = this.buf.items[this.total_bytes_written..];
                const remaining_len = slice.len;
                log("IOWriter(0x{x}, fd={}) exceeded shrink threshold: truncating (new_len={d}, writer_starting_idx={d})", .{ @intFromPtr(this), this.fd, remaining_len, this.__idx });
                if (slice.len == 0) {
                    this.buf.clearRetainingCapacity();
                    this.total_bytes_written = 0;
                } else {
                    bun.copy(u8, this.buf.items[0..remaining_len], slice);
                    this.buf.items.len = remaining_len;
                    this.total_bytes_written = 0;
                }
                this.writers.truncate(this.__idx);
                this.__idx = 0;
                if (bun.Environment.allow_assert) {
                    if (this.writers.len() > 0) {
                        const first = this.writers.getConst(this.__idx);
                        std.debug.assert(this.buf.items.len >= first.len);
                    }
                }
            }
        }

        pub fn enqueue(this: *This, ptr: anytype, bytelist: ?*bun.ByteList, buf: []const u8) void {
            const childptr = if (@TypeOf(ptr) == ChildPtr) ptr else ChildPtr.init(ptr);
            if (buf.len == 0) {
                log("IOWriter(0x{x}, fd={}) enqueue EMPTY", .{ @intFromPtr(this), this.fd });
                childptr.onWriteChunk(0, null);
                return;
            }
            const writer: Writer = .{
                .ptr = childptr,
                .len = buf.len,
                .bytelist = bytelist,
            };
            log("IOWriter(0x{x}, fd={}) enqueue(0x{x} {s}, buf_len={d}, buf={s}, writer_len={d})", .{ @intFromPtr(this), this.fd, @intFromPtr(writer.rawPtr()), @tagName(writer.ptr.ptr.tag()), buf.len, buf[0..@min(128, buf.len)], this.writers.len() + 1 });
            this.buf.appendSlice(bun.default_allocator, buf) catch bun.outOfMemory();
            this.writers.append(writer);
            this.write();
        }

        pub fn enqueueFmtBltn(
            this: *This,
            ptr: anytype,
            bytelist: ?*bun.ByteList,
            comptime kind: ?Interpreter.Builtin.Kind,
            comptime fmt_: []const u8,
            args: anytype,
        ) void {
            const cmd_str = comptime if (kind) |k| @tagName(k) ++ ": " else "";
            const fmt__ = cmd_str ++ fmt_;
            this.enqueueFmt(ptr, bytelist, fmt__, args);
        }

        pub fn enqueueFmt(
            this: *This,
            ptr: anytype,
            bytelist: ?*bun.ByteList,
            comptime fmt: []const u8,
            args: anytype,
        ) void {
            var buf_writer = this.buf.writer(bun.default_allocator);
            const start = this.buf.items.len;
            buf_writer.print(fmt, args) catch bun.outOfMemory();
            const end = this.buf.items.len;
            const writer: Writer = .{
                .ptr = if (@TypeOf(ptr) == ChildPtr) ptr else ChildPtr.init(ptr),
                .len = end - start,
                .bytelist = bytelist,
            };
            log("IOWriter(0x{x}, fd={}) enqueue(0x{x} {s}, {s})", .{ @intFromPtr(this), this.fd, @intFromPtr(writer.rawPtr()), @tagName(writer.ptr.ptr.tag()), this.buf.items[start..end] });
            this.writers.append(writer);
            this.write();
        }

        pub fn asyncDeinit(this: *@This()) void {
            print("IOWriter(0x{x}, fd={}) asyncDeinit", .{ @intFromPtr(this), this.fd });
            this.async_deinit.enqueue();
        }

        pub fn __deinit(this: *This) void {
            print("IOWriter(0x{x}, fd={}) deinit", .{ @intFromPtr(this), this.fd });
            if (bun.Environment.allow_assert) std.debug.assert(this.ref_count == 0);
            this.buf.deinit(bun.default_allocator);
            if (comptime bun.Environment.isPosix) {
                if (this.writer.handle == .poll and this.writer.handle.poll.isRegistered()) {
                    this.writer.handle.closeImpl(null, {}, false);
                }
            } else this.winbuf.deinit(bun.default_allocator);
            if (this.fd != bun.invalid_fd) _ = bun.sys.close(this.fd);
            this.writer.disableKeepingProcessAlive(this.evtloop);
            this.destroy();
        }

        pub fn isLastIdx(this: *This, idx: usize) bool {
            return idx == this.writers.len() -| 1;
        }

        /// Only does things on windows
        pub inline fn setWriting(this: *This, writing: bool) void {
            if (bun.Environment.isWindows) {
                log("IOWriter(0x{x}, fd={}) setWriting({any})", .{ @intFromPtr(this), this.fd, writing });
                this.is_writing = writing;
            }
        }
    };
};

pub fn StatePtrUnion(comptime TypesValue: anytype) type {
    return struct {
        ptr: Ptr,

        const Ptr = TaggedPointerUnion(TypesValue);

        pub fn getChildPtrType(comptime Type: type) type {
            if (Type == Interpreter)
                return Interpreter.InterpreterChildPtr;
            if (!@hasDecl(Type, "ChildPtr")) {
                @compileError(@typeName(Type) ++ " does not have ChildPtr aksjdflkasjdflkasdjf");
            }
            return Type.ChildPtr;
        }

        pub fn start(this: @This()) void {
            const tags = comptime std.meta.fields(Ptr.Tag);
            inline for (tags) |tag| {
                if (this.tagInt() == tag.value) {
                    const Ty = comptime Ptr.typeFromTag(tag.value);
                    Ptr.assert_type(Ty);
                    var casted = this.as(Ty);
                    casted.start();
                    return;
                }
            }
            unknownTag(this.tagInt());
        }

        pub fn deinit(this: @This()) void {
            const tags = comptime std.meta.fields(Ptr.Tag);
            inline for (tags) |tag| {
                if (this.tagInt() == tag.value) {
                    const Ty = comptime Ptr.typeFromTag(tag.value);
                    Ptr.assert_type(Ty);
                    var casted = this.as(Ty);

                    casted.deinit();
                    return;
                }
            }
            unknownTag(this.tagInt());
        }

        pub fn childDone(this: @This(), child: anytype, exit_code: ExitCode) void {
            const tags = comptime std.meta.fields(Ptr.Tag);
            inline for (tags) |tag| {
                if (this.tagInt() == tag.value) {
                    const Ty = comptime Ptr.typeFromTag(tag.value);
                    Ptr.assert_type(Ty);
                    const child_ptr = brk: {
                        const ChildPtr = getChildPtrType(Ty);
                        break :brk ChildPtr.init(child);
                    };
                    var casted = this.as(Ty);
                    casted.childDone(child_ptr, exit_code);
                    return;
                }
            }
            unknownTag(this.tagInt());
        }

        fn unknownTag(tag: Ptr.TagInt) void {
            if (comptime bun.Environment.allow_assert) {
                std.debug.print("Bad tag: {d}\n", .{tag});
                @panic("Bad tag");
            }
        }

        fn tagInt(this: @This()) Ptr.TagInt {
            return @intFromEnum(this.ptr.tag());
        }

        fn tagName(this: @This()) []const u8 {
            return Ptr.typeNameFromTag(this.tagInt()).?;
        }

        pub fn init(_ptr: anytype) @This() {
            const tyinfo = @typeInfo(@TypeOf(_ptr));
            if (tyinfo != .Pointer) @compileError("Only pass pointers to StatePtrUnion.init(), you gave us a: " ++ @typeName(@TypeOf(_ptr)));
            const Type = std.meta.Child(@TypeOf(_ptr));
            Ptr.assert_type(Type);

            return .{ .ptr = Ptr.init(_ptr) };
        }

        pub inline fn as(this: @This(), comptime Type: type) *Type {
            return this.ptr.as(Type);
        }
    };
}

pub fn MaybeChild(comptime T: type) type {
    return switch (@typeInfo(T)) {
        .Array => |info| info.child,
        .Vector => |info| info.child,
        .Pointer => |info| info.child,
        .Optional => |info| info.child,
        else => T,
    };
}

fn closefd(fd: bun.FileDescriptor) void {
    if (Syscall.close2(fd)) |err| {
        log("ERR closefd: {}\n", .{err});
    }
}

const CmdEnvIter = struct {
    env: *const std.StringArrayHashMap([:0]const u8),
    iter: std.StringArrayHashMap([:0]const u8).Iterator,

    const Entry = struct {
        key: Key,
        value: Value,
    };

    const Value = struct {
        val: [:0]const u8,

        pub fn format(self: Value, comptime _: []const u8, _: std.fmt.FormatOptions, writer: anytype) !void {
            try writer.writeAll(self.val);
        }
    };

    const Key = struct {
        val: []const u8,

        pub fn format(self: Key, comptime _: []const u8, _: std.fmt.FormatOptions, writer: anytype) !void {
            try writer.writeAll(self.val);
        }

        pub fn eqlComptime(this: Key, comptime str: []const u8) bool {
            return bun.strings.eqlComptime(this.val, str);
        }
    };

    pub fn fromEnv(env: *const std.StringArrayHashMap([:0]const u8)) CmdEnvIter {
        const iter = env.iterator();
        return .{
            .env = env,
            .iter = iter,
        };
    }

    pub fn len(self: *const CmdEnvIter) usize {
        return self.env.unmanaged.entries.len;
    }

    pub fn next(self: *CmdEnvIter) !?Entry {
        const entry = self.iter.next() orelse return null;
        return .{
            .key = .{ .val = entry.key_ptr.* },
            .value = .{ .val = entry.value_ptr.* },
        };
    }
};

/// A concurrent task, the idea is that this task is not heap allocated because
/// it will be in a field of one of the Shell state structs which will be heap
/// allocated.
pub fn ShellTask(
    comptime Ctx: type,
    /// Function to be called when the thread pool starts the task, this could
    /// be on anyone of the thread pool threads so be mindful of concurrency
    /// nuances
    comptime runFromThreadPool_: fn (*Ctx) void,
    /// Function that is called on the main thread, once the event loop
    /// processes that the task is done
    comptime runFromMainThread_: fn (*Ctx) void,
    comptime print: fn (comptime fmt: []const u8, args: anytype) void,
) type {
    return struct {
        task: WorkPoolTask = .{ .callback = &runFromThreadPool },
        event_loop: JSC.EventLoopHandle,
        // This is a poll because we want it to enter the uSockets loop
        ref: bun.Async.KeepAlive = .{},
        concurrent_task: JSC.EventLoopTask,

        pub const InnerShellTask = @This();

        pub fn schedule(this: *@This()) void {
            print("schedule", .{});

            this.ref.ref(this.event_loop);
            WorkPool.schedule(&this.task);
        }

        pub fn onFinish(this: *@This()) void {
            print("onFinish", .{});
            if (this.event_loop == .js) {
                const ctx: *Ctx = @fieldParentPtr("task", this);
                this.event_loop.js.enqueueTaskConcurrent(this.concurrent_task.js.from(ctx, .manual_deinit));
            } else {
                const ctx = this;
                this.event_loop.mini.enqueueTaskConcurrent(this.concurrent_task.mini.from(ctx, "runFromMainThreadMini"));
            }
        }

        pub fn runFromThreadPool(task: *WorkPoolTask) void {
            print("runFromThreadPool", .{});
            var this: *@This() = @fieldParentPtr("task", task);
            const ctx: *Ctx = @fieldParentPtr("task", this);
            runFromThreadPool_(ctx);
            this.onFinish();
        }

        pub fn runFromMainThread(this: *@This()) void {
            print("runFromJS", .{});
            const ctx: *Ctx = @fieldParentPtr("task", this);
            this.ref.unref(this.event_loop);
            runFromMainThread_(ctx);
        }

        pub fn runFromMainThreadMini(this: *@This(), _: *void) void {
            this.runFromMainThread();
        }
    };
}

// pub const Builtin =

inline fn errnocast(errno: anytype) u16 {
    return @intCast(errno);
}

inline fn fastMod(val: anytype, comptime rhs: comptime_int) @TypeOf(val) {
    const Value = @typeInfo(@TypeOf(val));
    if (Value != .Int) @compileError("LHS of fastMod should be an int");
    if (Value.Int.signedness != .unsigned) @compileError("LHS of fastMod should be unsigned");
    if (!comptime std.math.isPowerOfTwo(rhs)) @compileError("RHS of fastMod should be power of 2");

    return val & (rhs - 1);
}

fn throwShellErr(e: *const bun.shell.ShellErr, event_loop: JSC.EventLoopHandle) void {
    switch (event_loop) {
        .mini => e.throwMini(),
        .js => e.throwJS(event_loop.js.global),
    }
}

pub const ReadChunkAction = enum {
    stop_listening,
    cont,
};

pub const IOReaderChildPtr = struct {
    ptr: ChildPtrRaw,

    pub const ChildPtrRaw = TaggedPointerUnion(.{
        Interpreter.Builtin.Cat,
    });

    pub fn init(p: anytype) IOReaderChildPtr {
        return .{
            .ptr = ChildPtrRaw.init(p),
            // .ptr = @ptrCast(p),
        };
    }

    /// Return true if the child should be deleted
    pub fn onReadChunk(this: IOReaderChildPtr, chunk: []const u8) ReadChunkAction {
        return this.ptr.call("onIOReaderChunk", .{chunk}, ReadChunkAction);
    }

    pub fn onReaderDone(this: IOReaderChildPtr, err: ?JSC.SystemError) void {
        return this.ptr.call("onIOReaderDone", .{err}, void);
    }
};

pub const IOWriterChildPtr = struct {
    ptr: ChildPtrRaw,

    pub const ChildPtrRaw = TaggedPointerUnion(.{
        Interpreter.Cmd,
        Interpreter.Pipeline,
        Interpreter.CondExpr,
        Interpreter.Subshell,
        Interpreter.Builtin.Cd,
        Interpreter.Builtin.Echo,
        Interpreter.Builtin.Export,
        Interpreter.Builtin.Ls,
        Interpreter.Builtin.Ls.ShellLsOutputTask,
        Interpreter.Builtin.Mv,
        Interpreter.Builtin.Pwd,
        Interpreter.Builtin.Rm,
        Interpreter.Builtin.Which,
        Interpreter.Builtin.Mkdir,
        Interpreter.Builtin.Mkdir.ShellMkdirOutputTask,
        Interpreter.Builtin.Touch,
        Interpreter.Builtin.Touch.ShellTouchOutputTask,
        Interpreter.Builtin.Cat,
        Interpreter.Builtin.Exit,
        Interpreter.Builtin.True,
        Interpreter.Builtin.False,
        Interpreter.Builtin.Yes,
        Interpreter.Builtin.Seq,
        Interpreter.Builtin.Dirname,
        Interpreter.Builtin.Basename,
        shell.subproc.PipeReader.CapturedWriter,
    });

    pub fn init(p: anytype) IOWriterChildPtr {
        return .{
            .ptr = ChildPtrRaw.init(p),
        };
    }

    /// Called when the IOWriter writes a complete chunk of data the child enqueued
    pub fn onWriteChunk(this: IOWriterChildPtr, amount: usize, err: ?JSC.SystemError) void {
        return this.ptr.call("onIOWriterChunk", .{ amount, err }, void);
    }
};

/// Shell modifications for syscalls, mostly to make windows work:
/// - Any function that returns a file descriptor will return a uv file descriptor
/// - Sometimes windows doesn't have `*at()` functions like `rmdirat` so we have to join the directory path with the target path
/// - Converts Posix absolute paths to Windows absolute paths on Windows
const ShellSyscall = struct {
    fn getPath(dirfd: anytype, to: [:0]const u8, buf: *[bun.MAX_PATH_BYTES]u8) Maybe([:0]const u8) {
        if (bun.Environment.isPosix) @compileError("Don't use this");
        if (bun.strings.eqlComptime(to[0..to.len], "/dev/null")) {
            return .{ .result = shell.WINDOWS_DEV_NULL };
        }
        if (ResolvePath.Platform.posix.isAbsolute(to[0..to.len])) {
            const dirpath = brk: {
                if (@TypeOf(dirfd) == bun.FileDescriptor) break :brk switch (Syscall.getFdPath(dirfd, buf)) {
                    .result => |path| path,
                    .err => |e| return .{ .err = e.withFd(dirfd) },
                };
                break :brk dirfd;
            };
            const source_root = ResolvePath.windowsFilesystemRoot(dirpath);
            std.mem.copyForwards(u8, buf[0..source_root.len], source_root);
            @memcpy(buf[source_root.len..][0 .. to.len - 1], to[1..]);
            buf[source_root.len + to.len - 1] = 0;
            return .{ .result = buf[0 .. source_root.len + to.len - 1 :0] };
        }
        if (ResolvePath.Platform.isAbsolute(.windows, to[0..to.len])) return .{ .result = to };

        const dirpath = brk: {
            if (@TypeOf(dirfd) == bun.FileDescriptor) break :brk switch (Syscall.getFdPath(dirfd, buf)) {
                .result => |path| path,
                .err => |e| return .{ .err = e.withFd(dirfd) },
            };
            @memcpy(buf[0..dirfd.len], dirfd[0..dirfd.len]);
            break :brk buf[0..dirfd.len];
        };

        const parts: []const []const u8 = &.{
            dirpath[0..dirpath.len],
            to[0..to.len],
        };
        const joined = ResolvePath.joinZBuf(buf, parts, .auto);
        return .{ .result = joined };
    }

    fn statat(dir: bun.FileDescriptor, path_: [:0]const u8) Maybe(bun.Stat) {
        if (bun.Environment.isWindows) {
            var buf: [bun.MAX_PATH_BYTES]u8 = undefined;
            const path = switch (getPath(dir, path_, &buf)) {
                .err => |e| return .{ .err = e },
                .result => |p| p,
            };

            return switch (Syscall.stat(path)) {
                .err => |e| .{ .err = e.clone(bun.default_allocator) catch bun.outOfMemory() },
                .result => |s| .{ .result = s },
            };
        }

        return Syscall.fstatat(dir, path_);
    }

    fn openat(dir: bun.FileDescriptor, path: [:0]const u8, flags: bun.Mode, perm: bun.Mode) Maybe(bun.FileDescriptor) {
        if (bun.Environment.isWindows) {
            if (flags & bun.O.DIRECTORY != 0) {
                if (ResolvePath.Platform.posix.isAbsolute(path[0..path.len])) {
                    var buf: [bun.MAX_PATH_BYTES]u8 = undefined;
                    const p = switch (getPath(dir, path, &buf)) {
                        .result => |p| p,
                        .err => |e| return .{ .err = e },
                    };
                    return switch (Syscall.openDirAtWindowsA(dir, p, .{ .iterable = true, .no_follow = flags & bun.O.NOFOLLOW != 0 })) {
                        .result => |fd| bun.sys.toLibUVOwnedFD(fd, .open, .close_on_fail),
                        .err => |e| .{ .err = e.withPath(path) },
                    };
                }
                return switch (Syscall.openDirAtWindowsA(dir, path, .{ .iterable = true, .no_follow = flags & bun.O.NOFOLLOW != 0 })) {
                    .result => |fd| bun.sys.toLibUVOwnedFD(fd, .open, .close_on_fail),
                    .err => |e| .{ .err = e.withPath(path) },
                };
            }

            var buf: [bun.MAX_PATH_BYTES]u8 = undefined;
            const p = switch (getPath(dir, path, &buf)) {
                .result => |p| p,
                .err => |e| return .{ .err = e },
            };
            return bun.sys.open(p, flags, perm);
        }

        const fd = switch (Syscall.openat(dir, path, flags, perm)) {
            .result => |fd| fd,
            .err => |e| return .{ .err = e.withPath(path) },
        };
        if (bun.Environment.isWindows) {
            return bun.sys.toLibUVOwnedFD(fd, .open, .close_on_fail);
        }
        return .{ .result = fd };
    }

    pub fn open(file_path: [:0]const u8, flags: bun.Mode, perm: bun.Mode) Maybe(bun.FileDescriptor) {
        const fd = switch (Syscall.open(file_path, flags, perm)) {
            .result => |fd| fd,
            .err => |e| return .{ .err = e },
        };
        if (bun.Environment.isWindows) {
            return bun.sys.toLibUVOwnedFD(fd, .open, .close_on_fail);
        }
        return .{ .result = fd };
    }

    pub fn dup(fd: bun.FileDescriptor) Maybe(bun.FileDescriptor) {
        if (bun.Environment.isWindows) {
            return switch (Syscall.dup(fd)) {
                .result => |duped_fd| bun.sys.toLibUVOwnedFD(duped_fd, .dup, .close_on_fail),
                .err => |e| .{ .err = e },
            };
        }
        return Syscall.dup(fd);
    }

    pub fn unlinkatWithFlags(dirfd: anytype, to: [:0]const u8, flags: c_uint) Maybe(void) {
        if (bun.Environment.isWindows) {
            if (flags & std.posix.AT.REMOVEDIR != 0) return ShellSyscall.rmdirat(dirfd, to);

            var buf: [bun.MAX_PATH_BYTES]u8 = undefined;
            const path = brk: {
                switch (ShellSyscall.getPath(dirfd, to, &buf)) {
                    .err => |e| return .{ .err = e },
                    .result => |p| break :brk p,
                }
            };

            return switch (Syscall.unlink(path)) {
                .result => return Maybe(void).success,
                .err => |e| {
                    log("unlinkatWithFlags({s}) = {s}", .{ path, @tagName(e.getErrno()) });
                    return .{ .err = e.withPath(bun.default_allocator.dupe(u8, path) catch bun.outOfMemory()) };
                },
            };
        }
        if (@TypeOf(dirfd) != bun.FileDescriptor) {
            @compileError("Bad type: " ++ @typeName(@TypeOf(dirfd)));
        }
        return Syscall.unlinkatWithFlags(dirfd, to, flags);
    }

    pub fn rmdirat(dirfd: anytype, to: [:0]const u8) Maybe(void) {
        if (bun.Environment.isWindows) {
            var buf: [bun.MAX_PATH_BYTES]u8 = undefined;
            const path: []const u8 = brk: {
                switch (getPath(dirfd, to, &buf)) {
                    .result => |p| break :brk p,
                    .err => |e| return .{ .err = e },
                }
            };
            var wide_buf: [windows.PATH_MAX_WIDE]u16 = undefined;
            const wpath = bun.strings.toWPath(&wide_buf, path);
            while (true) {
                if (windows.RemoveDirectoryW(wpath) == 0) {
                    const errno = Syscall.getErrno(420);
                    if (errno == .INTR) continue;
                    log("rmdirat({s}) = {d}: {s}", .{ path, @intFromEnum(errno), @tagName(errno) });
                    return .{ .err = Syscall.Error.fromCode(errno, .rmdir) };
                }
                log("rmdirat({s}) = {d}", .{ path, 0 });
                return Maybe(void).success;
            }
        }

        return Syscall.rmdirat(dirfd, to);
    }
};

/// A task that can write to stdout and/or stderr
pub fn OutputTask(
    comptime Parent: type,
    comptime vtable: struct {
        writeErr: *const fn (*Parent, childptr: anytype, []const u8) CoroutineResult,
        onWriteErr: *const fn (*Parent) void,
        writeOut: *const fn (*Parent, childptr: anytype, *OutputSrc) CoroutineResult,
        onWriteOut: *const fn (*Parent) void,
        onDone: *const fn (*Parent) void,
    },
) type {
    return struct {
        parent: *Parent,
        output: OutputSrc,
        state: enum {
            waiting_write_err,
            waiting_write_out,
            done,
        },

        pub fn deinit(this: *@This()) void {
            if (comptime bun.Environment.allow_assert) std.debug.assert(this.state == .done);
            vtable.onDone(this.parent);
            this.output.deinit();
            bun.destroy(this);
        }

        pub fn start(this: *@This(), errbuf: ?[]const u8) void {
            this.state = .waiting_write_err;
            if (errbuf) |err| {
                switch (vtable.writeErr(this.parent, this, err)) {
                    .cont => {
                        this.next();
                    },
                    .yield => return,
                }
                return;
            }
            this.state = .waiting_write_out;
            switch (vtable.writeOut(this.parent, this, &this.output)) {
                .cont => {
                    vtable.onWriteOut(this.parent);
                    this.state = .done;
                    this.deinit();
                },
                .yield => return,
            }
        }

        pub fn next(this: *@This()) void {
            switch (this.state) {
                .waiting_write_err => {
                    vtable.onWriteErr(this.parent);
                    this.state = .waiting_write_out;
                    switch (vtable.writeOut(this.parent, this, &this.output)) {
                        .cont => {
                            vtable.onWriteOut(this.parent);
                            this.state = .done;
                            this.deinit();
                        },
                        .yield => return,
                    }
                },
                .waiting_write_out => {
                    vtable.onWriteOut(this.parent);
                    this.state = .done;
                    this.deinit();
                },
                .done => @panic("Invalid state"),
            }
        }

        pub fn onIOWriterChunk(this: *@This(), _: usize, err: ?JSC.SystemError) void {
            if (err) |e| {
                e.deref();
            }

            switch (this.state) {
                .waiting_write_err => {
                    vtable.onWriteErr(this.parent);
                    this.state = .waiting_write_out;
                    switch (vtable.writeOut(this.parent, this, &this.output)) {
                        .cont => {
                            vtable.onWriteOut(this.parent);
                            this.state = .done;
                            this.deinit();
                        },
                        .yield => return,
                    }
                },
                .waiting_write_out => {
                    vtable.onWriteOut(this.parent);
                    this.state = .done;
                    this.deinit();
                },
                .done => @panic("Invalid state"),
            }
        }
    };
}

/// All owned memory is assumed to be allocated with `bun.default_allocator`
pub const OutputSrc = union(enum) {
    arrlist: std.ArrayListUnmanaged(u8),
    owned_buf: []const u8,
    borrowed_buf: []const u8,

    pub fn slice(this: *OutputSrc) []const u8 {
        return switch (this.*) {
            .arrlist => this.arrlist.items[0..],
            .owned_buf => this.owned_buf,
            .borrowed_buf => this.borrowed_buf,
        };
    }

    pub fn deinit(this: *OutputSrc) void {
        switch (this.*) {
            .arrlist => {
                this.arrlist.deinit(bun.default_allocator);
            },
            .owned_buf => {
                bun.default_allocator.free(this.owned_buf);
            },
            .borrowed_buf => {},
        }
    }
};

/// Custom parse error for invalid options
pub const ParseError = union(enum) {
    illegal_option: []const u8,
    unsupported: []const u8,
    show_usage,
};
pub fn unsupportedFlag(comptime name: []const u8) []const u8 {
    return "unsupported option, please open a GitHub issue -- " ++ name ++ "\n";
}
pub const ParseFlagResult = union(enum) { continue_parsing, done, illegal_option: []const u8, unsupported: []const u8, show_usage };
pub fn FlagParser(comptime Opts: type) type {
    return struct {
        pub const Result = @import("../result.zig").Result;

        pub fn parseFlags(opts: Opts, args: []const [*:0]const u8) Result(?[]const [*:0]const u8, ParseError) {
            var idx: usize = 0;
            if (args.len == 0) {
                return .{ .ok = null };
            }

            while (idx < args.len) : (idx += 1) {
                const flag = args[idx];
                switch (parseFlag(opts, flag[0..std.mem.len(flag)])) {
                    .done => {
                        const filepath_args = args[idx..];
                        return .{ .ok = filepath_args };
                    },
                    .continue_parsing => {},
                    .illegal_option => |opt_str| return .{ .err = .{ .illegal_option = opt_str } },
                    .unsupported => |unsp| return .{ .err = .{ .unsupported = unsp } },
                    .show_usage => return .{ .err = .show_usage },
                }
            }

            return .{ .err = .show_usage };
        }

        fn parseFlag(opts: Opts, flag: []const u8) ParseFlagResult {
            if (flag.len == 0) return .done;
            if (flag[0] != '-') return .done;

            if (flag.len == 1) return .{ .illegal_option = "-" };

            if (flag.len > 2 and flag[1] == '-') {
                if (opts.parseLong(flag)) |result| return result;
            }

            const small_flags = flag[1..];
            for (small_flags, 0..) |char, i| {
                if (opts.parseShort(char, small_flags, i)) |err| {
                    return err;
                }
            }

            return .continue_parsing;
        }
    };
}

pub fn isPollable(fd: bun.FileDescriptor, mode: bun.Mode) bool {
    if (bun.Environment.isWindows) return false;
    if (bun.Environment.isLinux) return posix.S.ISFIFO(mode) or posix.S.ISSOCK(mode) or posix.isatty(fd.int());
    // macos allows regular files to be pollable: ISREG(mode) == true
    return posix.S.ISFIFO(mode) or posix.S.ISSOCK(mode) or posix.isatty(fd.int()) or posix.S.ISREG(mode);
}<|MERGE_RESOLUTION|>--- conflicted
+++ resolved
@@ -9816,7 +9816,7 @@
                 }
 
                 pub fn runFromMainThread(this: *@This()) void {
-                    const yes = @fieldParentPtr(Yes, "task", this);
+                    const yes: *Yes = @fieldParentPtr("task", this);
 
                     yes.bltn.stdout.enqueue(yes, yes.expletive);
                     yes.bltn.stdout.enqueue(yes, "\n");
@@ -10349,22 +10349,13 @@
             }
         }
 
-<<<<<<< HEAD
-        pub fn reader(this: *AsyncDeinit) *IOReader {
+        pub fn reader(this: *AsyncDeinitReader) *IOReader {
             return @alignCast(@fieldParentPtr("async_deinit", this));
         }
 
-        pub fn runFromMainThread(this: *AsyncDeinit) void {
-            this.reader().__deinit();
-=======
-        pub fn reader(this: *AsyncDeinitReader) *IOReader {
-            return @fieldParentPtr(IOReader, "async_deinit", this);
-        }
-
         pub fn runFromMainThread(this: *AsyncDeinitReader) void {
-            const ioreader = @fieldParentPtr(IOReader, "async_deinit", this);
+            const ioreader: *IOReader = @alignCast(@fieldParentPtr("async_deinit", this));
             ioreader.__deinit();
->>>>>>> f014f355
         }
 
         pub fn runFromMainThreadMini(this: *AsyncDeinitReader, _: *void) void {
