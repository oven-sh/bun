--- conflicted
+++ resolved
@@ -1322,13 +1322,8 @@
     /// Allocated with lexer arena
     msg: []const u8,
 };
-<<<<<<< HEAD
 pub const LEX_JS_OBJREF_PREFIX = &[_]u8{8} ++ "__bun_";
 pub const LEX_JS_STRING_PREFIX = &[_]u8{8} ++ "__bunstr_";
-=======
-pub const LEX_JS_OBJREF_PREFIX = "~__bun_";
-pub const LEX_JS_STRING_PREFIX = "~__bunstr_";
->>>>>>> 80e47126
 
 pub fn NewLexer(comptime encoding: StringEncoding) type {
     const Chars = ShellCharIter(encoding);
@@ -1467,12 +1462,8 @@
                 const escaped = input.escaped;
 
                 // Special token to denote substituted JS variables
-<<<<<<< HEAD
                 // we use 8 or \b which is a non printable char
                 if (char == 8) {
-=======
-                if (char == '~') {
->>>>>>> 80e47126
                     if (self.looksLikeJSStringRef()) {
                         if (self.eatJSStringRef()) |bunstr| {
                             try self.break_word(false);
@@ -2042,15 +2033,9 @@
                 while (i < bytes.len) : (i += 1) {
                     switch (bytes[i]) {
                         '0'...'9' => {
-<<<<<<< HEAD
-                            if (digit_buf_count >= 32) {
-                                const ERROR_STR = "Invalid " ++ name ++ " (number too high): ";
-                                var error_buf: [ERROR_STR.len + 33]u8 = undefined;
-=======
                             if (digit_buf_count >= digit_buf.len) {
                                 const ERROR_STR = "Invalid " ++ name ++ " (number too high): ";
                                 var error_buf: [ERROR_STR.len + digit_buf.len + 1]u8 = undefined;
->>>>>>> 80e47126
                                 const error_msg = std.fmt.bufPrint(error_buf[0..], "{s} {s}{c}", .{ ERROR_STR, digit_buf[0..digit_buf_count], bytes[i] }) catch @panic("Should not happen");
                                 self.add_error(error_msg);
                                 return null;
@@ -2059,51 +2044,9 @@
                             digit_buf_count += 1;
                         },
                         else => break,
-<<<<<<< HEAD
-=======
                     }
                 }
 
-                if (digit_buf_count == 0) {
-                    self.add_error("Invalid " ++ name ++ " (no idx)");
-                    return null;
-                }
-
-                const idx = std.fmt.parseInt(usize, digit_buf[0..digit_buf_count], 10) catch {
-                    self.add_error("Invalid " ++ name ++ " ref ");
-                    return null;
-                };
-
-                if (!validate(self, idx)) return null;
-                // if (idx >= self.string_refs.len) {
-                //     self.add_error("Invalid " ++ name ++ " (out of bounds");
-                //     return null;
-                // }
-
-                // Bump the cursor
-                brk: {
-                    const new_idx = self.chars.cursorPos() + i;
-                    const prev_ascii_char: ?u7 = if (digit_buf_count == 1) null else @truncate(digit_buf[digit_buf_count - 2]);
-                    const cur_ascii_char: u7 = @truncate(digit_buf[digit_buf_count - 1]);
-                    if (comptime encoding == .ascii) {
-                        self.chars.src.i = new_idx;
-                        if (prev_ascii_char) |pc| self.chars.prev = .{ .char = pc };
-                        self.chars.current = .{ .char = cur_ascii_char };
-                        break :brk;
->>>>>>> 80e47126
-                    }
-                    self.chars.src.cursor = CodepointIterator.Cursor{
-                        .i = @intCast(new_idx),
-                        .c = cur_ascii_char,
-                        .width = 1,
-                    };
-                    self.chars.src.next_cursor = self.chars.src.cursor;
-                    SrcUnicode.nextCursor(&self.chars.src.iter, &self.chars.src.next_cursor);
-                    if (prev_ascii_char) |pc| self.chars.prev = .{ .char = pc };
-                    self.chars.current = .{ .char = cur_ascii_char };
-                }
-
-<<<<<<< HEAD
                 if (digit_buf_count == 0) {
                     self.add_error("Invalid " ++ name ++ " (no idx)");
                     return null;
@@ -2144,9 +2087,6 @@
 
                 // return self.string_refs[idx];
                 return idx;
-=======
-                // return self.string_refs[idx];
-                return idx;
             }
             return null;
         }
@@ -2178,45 +2118,10 @@
                 validateJSObjRefIdx,
             )) |idx| {
                 return .{ .JSObjRef = @intCast(idx) };
->>>>>>> 80e47126
             }
             return null;
         }
 
-<<<<<<< HEAD
-        /// __NOTE__: Do not store references to the returned bun.String, it does not have its ref count incremented
-        fn eatJSStringRef(self: *@This()) ?bun.String {
-            if (self.eatJSSubstitutionIdx(
-                LEX_JS_STRING_PREFIX,
-                "JS string ref",
-                validateJSStringRefIdx,
-            )) |idx| {
-                return self.string_refs[idx];
-            }
-            return null;
-        }
-
-        fn validateJSStringRefIdx(self: *@This(), idx: usize) bool {
-            if (idx >= self.string_refs.len) {
-                self.add_error("Invalid JS string ref (out of bounds");
-                return false;
-            }
-            return true;
-        }
-
-        fn eatJSObjRef(self: *@This()) ?Token {
-            if (self.eatJSSubstitutionIdx(
-                LEX_JS_OBJREF_PREFIX,
-                "JS object ref",
-                validateJSObjRefIdx,
-            )) |idx| {
-                return .{ .JSObjRef = @intCast(idx) };
-            }
-            return null;
-        }
-
-=======
->>>>>>> 80e47126
         fn validateJSObjRefIdx(self: *@This(), idx: usize) bool {
             if (idx >= std.math.maxInt(u32)) {
                 self.add_error("Invalid JS object ref (out of bounds)");
@@ -2884,12 +2789,7 @@
             while (array.next()) |arr| : (i += 1) {
                 if (!(try handleTemplateValue(globalThis, arr, out_jsobjs, out_script, jsstrings, jsobjref_buf))) return false;
                 if (i < last) {
-<<<<<<< HEAD
-                    const str = bun.String.init(" ");
-                    defer str.deref();
-=======
                     const str = bun.String.static(" ");
->>>>>>> 80e47126
                     if (!try builder.appendBunStr(str, false)) return false;
                 }
             }
@@ -3111,11 +3011,7 @@
         const char: u32 = brk: {
             if (i < non_ascii) {
                 i += 1;
-<<<<<<< HEAD
-                break :brk @intCast(str[i]);
-=======
                 break :brk str[i];
->>>>>>> 80e47126
             }
             const ret = bun.strings.utf16Codepoint([]const u16, str[i..]);
             if (ret.fail) return false;
