pub const SourceMap = @This();
const debug = bun.Output.scoped(.SourceMap, .visible);

/// Coordinates in source maps are stored using relative offsets for size
/// reasons. When joining together chunks of a source map that were emitted
/// in parallel for different parts of a file, we need to fix up the first
/// segment of each chunk to be relative to the end of the previous chunk.
pub const SourceMapState = struct {
    /// This isn't stored in the source map. It's only used by the bundler to join
    /// source map chunks together correctly.
    generated_line: i32 = 0,

    /// These are stored in the source map in VLQ format.
    generated_column: i32 = 0,
    source_index: i32 = 0,
    original_line: i32 = 0,
    original_column: i32 = 0,
};

sources: [][]const u8 = &[_][]u8{},
sources_content: []string,
mapping: Mapping.List = .{},
allocator: std.mem.Allocator,

/// Dictates what parseUrl/parseJSON return.
pub const ParseUrlResultHint = union(enum) {
    mappings_only,
    /// Source Index to fetch
    source_only: u32,
    /// In order to fetch source contents, you need to know the
    /// index, but you cant know the index until the mappings
    /// are loaded. So pass in line+col.
    all: struct {
        line: i32,
        column: i32,
        include_names: bool = false,
    },
};

pub const ParseUrl = struct {
    /// Populated when `mappings_only` or `all`.
    map: ?*ParsedSourceMap = null,
    /// Populated when `all`
    /// May be `null` even when requested.
    mapping: ?Mapping = null,
    /// Populated when `source_only` or `all`
    /// May be `null` even when requested, if did not exist in map.
    source_contents: ?[]const u8 = null,
};

/// Parses an inline source map url like `data:application/json,....`
/// Currently does not handle non-inline source maps.
///
/// `source` must be in UTF-8 and can be freed after this call.
/// The mappings are owned by the `alloc` allocator.
/// Temporary allocations are made to the `arena` allocator, which
/// should be an arena allocator (caller is assumed to call `deinit`).
pub fn parseUrl(
    alloc: std.mem.Allocator,
    arena: std.mem.Allocator,
    source: []const u8,
    hint: ParseUrlResultHint,
) !ParseUrl {
    const json_bytes = json_bytes: {
        const data_prefix = "data:application/json";

        if (bun.strings.hasPrefixComptime(source, data_prefix) and source.len > (data_prefix.len + 1)) try_data_url: {
            debug("parse (data url, {d} bytes)", .{source.len});
            switch (source[data_prefix.len]) {
                ';' => {
                    const encoding = bun.sliceTo(source[data_prefix.len + 1 ..], ',');
                    if (!bun.strings.eqlComptime(encoding, "base64")) break :try_data_url;
                    const base64_data = source[data_prefix.len + ";base64,".len ..];

                    const len = bun.base64.decodeLen(base64_data);
                    const bytes = bun.handleOom(arena.alloc(u8, len));
                    const decoded = bun.base64.decode(bytes, base64_data);
                    if (!decoded.isSuccessful()) {
                        return error.InvalidBase64;
                    }
                    break :json_bytes bytes[0..decoded.count];
                },
                ',' => break :json_bytes source[data_prefix.len + 1 ..],
                else => break :try_data_url,
            }
        }

        return error.UnsupportedFormat;
    };

    return parseJSON(alloc, arena, json_bytes, hint);
}

/// Parses a JSON source-map
///
/// `source` must be in UTF-8 and can be freed after this call.
/// The mappings are owned by the `alloc` allocator.
/// Temporary allocations are made to the `arena` allocator, which
/// should be an arena allocator (caller is assumed to call `deinit`).
pub fn parseJSON(
    alloc: std.mem.Allocator,
    arena: std.mem.Allocator,
    source: []const u8,
    hint: ParseUrlResultHint,
) !ParseUrl {
    const json_src = bun.logger.Source.initPathString("sourcemap.json", source);
    var log = bun.logger.Log.init(arena);
    defer log.deinit();

    // the allocator given to the JS parser is not respected for all parts
    // of the parse, so we need to remember to reset the ast store
    bun.ast.Expr.Data.Store.reset();
    bun.ast.Stmt.Data.Store.reset();
    defer {
        // the allocator given to the JS parser is not respected for all parts
        // of the parse, so we need to remember to reset the ast store
        bun.ast.Expr.Data.Store.reset();
        bun.ast.Stmt.Data.Store.reset();
    }
    debug("parse (JSON, {d} bytes)", .{source.len});
    var json = bun.json.parse(&json_src, &log, arena, false) catch {
        return error.InvalidJSON;
    };

    if (json.get("version")) |version| {
        if (version.data != .e_number or version.data.e_number.value != 3.0) {
            return error.UnsupportedVersion;
        }
    }

    const mappings_str = json.get("mappings") orelse {
        return error.UnsupportedVersion;
    };

    if (mappings_str.data != .e_string) {
        return error.InvalidSourceMap;
    }

    const sources_content = switch ((json.get("sourcesContent") orelse return error.InvalidSourceMap).data) {
        .e_array => |arr| arr,
        else => return error.InvalidSourceMap,
    };

    const sources_paths = switch ((json.get("sources") orelse return error.InvalidSourceMap).data) {
        .e_array => |arr| arr,
        else => return error.InvalidSourceMap,
    };

    if (sources_content.items.len != sources_paths.items.len) {
        return error.InvalidSourceMap;
    }

    var i: usize = 0;

    const source_paths_slice = if (hint != .source_only)
        bun.handleOom(alloc.alloc([]const u8, sources_content.items.len))
    else
        null;
    errdefer if (hint != .source_only) {
        for (source_paths_slice.?[0..i]) |item| alloc.free(item);
        alloc.free(source_paths_slice.?);
    };

    if (hint != .source_only) for (sources_paths.items.slice()) |item| {
        if (item.data != .e_string)
            return error.InvalidSourceMap;

        source_paths_slice.?[i] = try alloc.dupe(u8, try item.data.e_string.string(alloc));

        i += 1;
    };

    const map = if (hint != .source_only) map: {
        var map_data = switch (Mapping.parse(
            alloc,
            mappings_str.data.e_string.slice(arena),
            null,
            std.math.maxInt(i32),
            std.math.maxInt(i32),
            .{ .allow_names = hint == .all and hint.all.include_names, .sort = true },
        )) {
            .success => |x| x,
            .fail => |fail| return fail.err,
        };

        if (hint == .all and hint.all.include_names and map_data.mappings.impl == .with_names) {
            if (json.get("names")) |names| {
                if (names.data == .e_array) {
                    var names_list = try std.ArrayListUnmanaged(bun.Semver.String).initCapacity(alloc, names.data.e_array.items.len);
                    errdefer names_list.deinit(alloc);

                    var names_buffer = std.ArrayListUnmanaged(u8){};
                    errdefer names_buffer.deinit(alloc);

                    for (names.data.e_array.items.slice()) |*item| {
                        if (item.data != .e_string) {
                            return error.InvalidSourceMap;
                        }

                        const str = try item.data.e_string.string(arena);

                        names_list.appendAssumeCapacity(try bun.Semver.String.initAppendIfNeeded(alloc, &names_buffer, str));
                    }

                    map_data.mappings.names = names_list.items;
                    map_data.mappings.names_buffer = .moveFromList(&names_buffer);
                }
            }
        }

        const ptr = bun.new(ParsedSourceMap, map_data);
        ptr.external_source_names = source_paths_slice.?;

        break :map ptr;
    } else null;
    errdefer if (map) |m| m.deref();

    const mapping, const source_index = switch (hint) {
        .source_only => |index| .{ null, index },
        .all => |loc| brk: {
            const mapping = map.?.mappings.find(.fromZeroBased(loc.line), .fromZeroBased(loc.column)) orelse
                break :brk .{ null, null };
            break :brk .{ mapping, std.math.cast(u32, mapping.source_index) };
        },
        .mappings_only => .{ null, null },
    };

    const content_slice: ?[]const u8 = if (hint != .mappings_only and
        source_index != null and
        source_index.? < sources_content.items.len)
    content: {
        const item = sources_content.items.slice()[source_index.?];
        if (item.data != .e_string) {
            break :content null;
        }

        const str = bun.handleOom(item.data.e_string.string(arena));
        if (str.len == 0) {
            break :content null;
        }

        break :content try alloc.dupe(u8, str);
    } else null;

    return .{
        .map = map,
        .mapping = mapping,
        .source_contents = content_slice,
    };
}

/// Corresponds to a segment in the "mappings" field of a sourcemap
pub const Mapping = @import("./Mapping.zig");

pub const ParseResult = union(enum) {
    fail: struct {
        loc: Logger.Loc,
        err: anyerror,
        value: i32 = 0,
        msg: []const u8 = "",

        pub fn toData(this: @This(), path: []const u8) Logger.Data {
            return Logger.Data{
                .location = Logger.Location{
                    .file = path,
                    .offset = this.loc.toUsize(),
                    // TODO: populate correct line and column information
                    .line = -1,
                    .column = -1,
                },
                .text = this.msg,
            };
        }
    },
    success: ParsedSourceMap,
};

<<<<<<< HEAD
pub const ParsedSourceMap = struct {
    const RefCount = bun.ptr.ThreadSafeRefCount(@This(), "ref_count", deinit, .{});
    pub const ref = RefCount.ref;
    pub const deref = RefCount.deref;

    /// ParsedSourceMap can be acquired by different threads via the thread-safe
    /// source map store (SavedSourceMap), so the reference count must be thread-safe.
    ref_count: RefCount,

    input_line_count: usize = 0,
    mappings: Mapping.List = .{},

    /// If this is empty, this implies that the source code is a single file
    /// transpiled on-demand. If there are items, then it means this is a file
    /// loaded without transpilation but with external sources. This array
    /// maps `source_index` to the correct filename.
    external_source_names: []const []const u8 = &.{},
    /// In order to load source contents from a source-map after the fact,
    /// a handle to the underlying source provider is stored. Within this pointer,
    /// a flag is stored if it is known to be an inline or external source map.
    ///
    /// Source contents are large, we don't preserve them in memory. This has
    /// the downside of repeatedly re-decoding sourcemaps if multiple errors
    /// are emitted (specifically with Bun.inspect / unhandled; the ones that
    /// rely on source contents)
    underlying_provider: SourceContentPtr = .none,

    is_standalone_module_graph: bool = false,

    const SourceProviderKind = enum(u2) { zig, bake, dev_server };
    const AnySourceProvider = union(enum) {
        zig: *SourceProviderMap,
        bake: *BakeSourceProvider,
        dev_server: *DevServerSourceProvider,

        pub fn ptr(this: AnySourceProvider) *anyopaque {
            return switch (this) {
                .zig => @ptrCast(this.zig),
                .bake => @ptrCast(this.bake),
                .dev_server => @ptrCast(this.dev_server),
            };
        }

        pub fn getSourceMap(
            this: AnySourceProvider,
            source_filename: []const u8,
            load_hint: SourceMapLoadHint,
            result: ParseUrlResultHint,
        ) ?SourceMap.ParseUrl {
            return switch (this) {
                .zig => this.zig.getSourceMap(source_filename, load_hint, result),
                .bake => this.bake.getSourceMap(source_filename, load_hint, result),
                .dev_server => this.dev_server.getSourceMap(source_filename, load_hint, result),
            };
        }
    };

    const SourceContentPtr = packed struct(u64) {
        load_hint: SourceMapLoadHint,
        kind: SourceProviderKind,
        data: u60,

        pub const none: SourceContentPtr = .{ .load_hint = .none, .kind = .zig, .data = 0 };

        fn fromProvider(p: *SourceProviderMap) SourceContentPtr {
            return .{ .load_hint = .none, .data = @intCast(@intFromPtr(p)), .kind = .zig };
        }

        fn fromBakeProvider(p: *BakeSourceProvider) SourceContentPtr {
            return .{ .load_hint = .none, .data = @intCast(@intFromPtr(p)), .kind = .bake };
        }

        fn fromDevServerProvider(p: *DevServerSourceProvider) SourceContentPtr {
            return .{ .load_hint = .none, .data = @intCast(@intFromPtr(p)), .kind = .dev_server };
        }

        pub fn provider(sc: SourceContentPtr) ?AnySourceProvider {
            switch (sc.kind) {
                .zig => return .{ .zig = @ptrFromInt(sc.data) },
                .bake => return .{ .bake = @ptrFromInt(sc.data) },
                .dev_server => return .{ .dev_server = @ptrFromInt(sc.data) },
            }
        }
    };

    pub fn isExternal(psm: *ParsedSourceMap) bool {
        return psm.external_source_names.len != 0;
    }

    fn deinit(this: *ParsedSourceMap) void {
        const allocator = bun.default_allocator;

        this.mappings.deinit(allocator);

        if (this.external_source_names.len > 0) {
            for (this.external_source_names) |name|
                allocator.free(name);
            allocator.free(this.external_source_names);
        }

        bun.destroy(this);
    }

    fn standaloneModuleGraphData(this: *ParsedSourceMap) *bun.StandaloneModuleGraph.SerializedSourceMap.Loaded {
        bun.assert(this.is_standalone_module_graph);
        return @ptrFromInt(this.underlying_provider.data);
    }

    pub fn memoryCost(this: *const ParsedSourceMap) usize {
        return @sizeOf(ParsedSourceMap) + this.mappings.memoryCost() + this.external_source_names.len * @sizeOf([]const u8);
    }

    pub fn writeVLQs(map: *const ParsedSourceMap, writer: anytype) !void {
        var last_col: i32 = 0;
        var last_src: i32 = 0;
        var last_ol: i32 = 0;
        var last_oc: i32 = 0;
        var current_line: i32 = 0;
        for (
            map.mappings.generated(),
            map.mappings.original(),
            map.mappings.sourceIndex(),
            0..,
        ) |gen, orig, source_index, i| {
            if (current_line != gen.lines.zeroBased()) {
                assert(gen.lines.zeroBased() > current_line);
                const inc = gen.lines.zeroBased() - current_line;
                try writer.splatByteAll(';', @intCast(inc));
                current_line = gen.lines.zeroBased();
                last_col = 0;
            } else if (i != 0) {
                try writer.writeByte(',');
            }
            try VLQ.encode(gen.columns.zeroBased() - last_col).writeTo(writer);
            last_col = gen.columns.zeroBased();
            try VLQ.encode(source_index - last_src).writeTo(writer);
            last_src = source_index;
            try VLQ.encode(orig.lines.zeroBased() - last_ol).writeTo(writer);
            last_ol = orig.lines.zeroBased();
            try VLQ.encode(orig.columns.zeroBased() - last_oc).writeTo(writer);
            last_oc = orig.columns.zeroBased();
        }
    }

    pub fn formatVLQs(map: *const ParsedSourceMap) std.fmt.Alt(*const ParsedSourceMap, formatVLQsImpl) {
        return .{ .data = map };
    }

    fn formatVLQsImpl(map: *const ParsedSourceMap, w: *std.Io.Writer) !void {
        try map.writeVLQs(w);
    }
};
=======
pub const ParsedSourceMap = @import("./ParsedSourceMap.zig");
>>>>>>> 98c04e37

/// For some sourcemap loading code, this enum is used as a hint if it should
/// bother loading source code into memory. Most uses of source maps only care
/// about filenames and source mappings, and we should avoid loading contents
/// whenever possible.
pub const SourceContentHandling = enum(u1) {
    no_source_contents,
    source_contents,
};

/// For some sourcemap loading code, this enum is used as a hint if we already
/// know if the sourcemap is located on disk or inline in the source code.
pub const SourceMapLoadHint = enum(u2) {
    none,
    is_inline_map,
    is_external_map,
};

/// Always returns UTF-8
fn findSourceMappingURL(comptime T: type, source: []const T, alloc: std.mem.Allocator) ?bun.jsc.ZigString.Slice {
    const needle = comptime bun.strings.literal(T, "\n//# sourceMappingURL=");
    const found = std.mem.lastIndexOf(T, source, needle) orelse return null;
    const end = std.mem.indexOfScalarPos(T, source, found + needle.len, '\n') orelse source.len;
    const url = std.mem.trimRight(T, source[found + needle.len .. end], &.{ ' ', '\r' });
    return switch (T) {
        u8 => bun.jsc.ZigString.Slice.fromUTF8NeverFree(url),
        u16 => bun.jsc.ZigString.Slice.init(
            alloc,
            bun.handleOom(bun.strings.toUTF8Alloc(alloc, url)),
        ),
        else => @compileError("Not Supported"),
    };
}

/// The last two arguments to this specify loading hints
pub fn getSourceMapImpl(
    comptime SourceProviderKind: type,
    provider: *SourceProviderKind,
    source_filename: []const u8,
    load_hint: SourceMapLoadHint,
    result: ParseUrlResultHint,
) ?SourceMap.ParseUrl {
    // This was previously 65535 but that is a size that can risk stack overflow
    // and due to the many layers of indirections and wrappers this function is called in, it
    // is difficult to reason about how deeply nested of a callstack this
    // function is called in. 1024 is a safer number.
    //
    // TODO: Experiment in debug builds calculating how much stack space we have left and using that to
    //       adjust the size
    const STACK_SPACE_TO_USE = 1024;
    var sfb = std.heap.stackFallback(STACK_SPACE_TO_USE, bun.default_allocator);
    var arena = bun.ArenaAllocator.init(sfb.get());
    defer arena.deinit();
    const allocator = arena.allocator();

    const new_load_hint: SourceMapLoadHint, const parsed = parsed: {
        var inline_err: ?anyerror = null;

        // try to get an inline source map
        if (load_hint != .is_external_map) try_inline: {
            const source = SourceProviderKind.getSourceSlice(provider);
            defer source.deref();
            bun.assert(source.tag == .ZigString);

            const maybe_found_url = found_url: {
                if (source.is8Bit())
                    break :found_url findSourceMappingURL(u8, source.latin1(), allocator);

                break :found_url findSourceMappingURL(u16, source.utf16(), allocator);
            };

            const found_url = maybe_found_url orelse break :try_inline;
            defer found_url.deinit();

            const parsed = parseUrl(
                bun.default_allocator,
                allocator,
                found_url.slice(),
                result,
            ) catch |err| {
                inline_err = err;
                break :try_inline;
            };

            break :parsed .{
                .is_inline_map,
                parsed,
            };
        }

        // try to load a .map file
        if (load_hint != .is_inline_map) try_external: {
            if (comptime SourceProviderKind == DevServerSourceProvider) {
                // For DevServerSourceProvider, get the source map JSON directly
                const source_map_data = provider.getSourceMapJSON();

                if (source_map_data.length == 0) {
                    break :try_external;
                }

                const json_slice = source_map_data.ptr[0..source_map_data.length];

                // Parse the JSON source map
                break :parsed .{
                    .is_external_map,
                    parseJSON(
                        bun.default_allocator,
                        allocator,
                        json_slice,
                        result,
                    ) catch |err| {
                        // Print warning even if this came from non-visible code like
                        // calling `error.stack`. This message is only printed if
                        // the sourcemap has been found but is invalid, such as being
                        // invalid JSON text or corrupt mappings.
                        bun.Output.warn("Could not decode sourcemap in dev server runtime: {s} - {s}", .{
                            source_filename,
                            @errorName(err),
                        }); // Disable the "try using --sourcemap=external" hint
                        bun.jsc.SavedSourceMap.MissingSourceMapNoteInfo.seen_invalid = true;
                        return null;
                    },
                };
            }

            if (comptime SourceProviderKind == BakeSourceProvider) fallback_to_normal: {
                const global = bun.jsc.VirtualMachine.get().global;
                // If we're using bake's production build the global object will
                // be Bake::GlobalObject and we can fetch the sourcemap from it,
                // if not fallback to the normal way
                if (!BakeGlobalObject__isBakeGlobalObject(global)) {
                    break :fallback_to_normal;
                }
                const data = BakeSourceProvider.getExternal(
                    provider,
                    global,
                    source_filename,
                );
                break :parsed .{
                    .is_external_map,
                    parseJSON(
                        bun.default_allocator,
                        allocator,
                        data,
                        result,
                    ) catch |err| {
                        // Print warning even if this came from non-visible code like
                        // calling `error.stack`. This message is only printed if
                        // the sourcemap has been found but is invalid, such as being
                        // invalid JSON text or corrupt mappings.
                        bun.Output.warn("Could not decode sourcemap in '{s}': {s}", .{
                            source_filename,
                            @errorName(err),
                        }); // Disable the "try using --sourcemap=external" hint
                        bun.jsc.SavedSourceMap.MissingSourceMapNoteInfo.seen_invalid = true;
                        return null;
                    },
                };
            }
            var load_path_buf: *bun.PathBuffer = bun.path_buffer_pool.get();
            defer bun.path_buffer_pool.put(load_path_buf);
            if (source_filename.len + 4 > load_path_buf.len)
                break :try_external;
            @memcpy(load_path_buf[0..source_filename.len], source_filename);
            @memcpy(load_path_buf[source_filename.len..][0..4], ".map");

            const load_path = load_path_buf[0 .. source_filename.len + 4];
            const data = switch (bun.sys.File.readFrom(std.fs.cwd(), load_path, allocator)) {
                .err => break :try_external,
                .result => |data| data,
            };

            break :parsed .{
                .is_external_map,
                parseJSON(
                    bun.default_allocator,
                    allocator,
                    data,
                    result,
                ) catch |err| {
                    // Print warning even if this came from non-visible code like
                    // calling `error.stack`. This message is only printed if
                    // the sourcemap has been found but is invalid, such as being
                    // invalid JSON text or corrupt mappings.
                    bun.Output.warn("Could not decode sourcemap in '{s}': {s}", .{
                        source_filename,
                        @errorName(err),
                    }); // Disable the "try using --sourcemap=external" hint
                    bun.jsc.SavedSourceMap.MissingSourceMapNoteInfo.seen_invalid = true;
                    return null;
                },
            };
        }

        if (inline_err) |err| {
            bun.Output.warn("Could not decode sourcemap in '{s}': {s}", .{
                source_filename,
                @errorName(err),
            });
            // Disable the "try using --sourcemap=external" hint
            bun.jsc.SavedSourceMap.MissingSourceMapNoteInfo.seen_invalid = true;
            return null;
        }

        return null;
    };
    if (parsed.map) |ptr| {
        ptr.underlying_provider = SourceProviderKind.toSourceContentPtr(provider);
        ptr.underlying_provider.load_hint = new_load_hint;
    }
    return parsed;
}

/// This is a pointer to a ZigSourceProvider that may or may not have a `//# sourceMappingURL` comment
/// when we want to lookup this data, we will then resolve it to a ParsedSourceMap if it does.
///
/// This is used for files that were pre-bundled with `bun build --target=bun --sourcemap`
pub const SourceProviderMap = opaque {
    extern fn ZigSourceProvider__getSourceSlice(*SourceProviderMap) bun.String;
    pub const getSourceSlice = ZigSourceProvider__getSourceSlice;
    pub fn toSourceContentPtr(this: *SourceProviderMap) ParsedSourceMap.SourceContentPtr {
        return ParsedSourceMap.SourceContentPtr.fromProvider(this);
    }

    /// The last two arguments to this specify loading hints
    pub fn getSourceMap(
        provider: *SourceProviderMap,
        source_filename: []const u8,
        load_hint: SourceMapLoadHint,
        result: ParseUrlResultHint,
    ) ?SourceMap.ParseUrl {
        return getSourceMapImpl(
            SourceProviderMap,
            provider,
            source_filename,
            load_hint,
            result,
        );
    }
};

extern "c" fn BakeGlobalObject__isBakeGlobalObject(global: *bun.jsc.JSGlobalObject) bool;

extern "c" fn BakeGlobalObject__getPerThreadData(global: *bun.jsc.JSGlobalObject) *bun.bake.production.PerThread;

pub const BakeSourceProvider = opaque {
    extern fn BakeSourceProvider__getSourceSlice(*BakeSourceProvider) bun.String;
    pub const getSourceSlice = BakeSourceProvider__getSourceSlice;
    pub fn toSourceContentPtr(this: *BakeSourceProvider) ParsedSourceMap.SourceContentPtr {
        return ParsedSourceMap.SourceContentPtr.fromBakeProvider(this);
    }

    pub fn getExternal(_: *BakeSourceProvider, global: *bun.jsc.JSGlobalObject, source_filename: []const u8) []const u8 {
        bun.assert(BakeGlobalObject__isBakeGlobalObject(global));
        const pt = BakeGlobalObject__getPerThreadData(global);
        if (pt.source_maps.get(source_filename)) |value| {
            return pt.bundled_outputs[value.get()].value.asSlice();
        }
        return "";
    }

    /// The last two arguments to this specify loading hints
    pub fn getSourceMap(
        provider: *BakeSourceProvider,
        source_filename: []const u8,
        load_hint: SourceMap.SourceMapLoadHint,
        result: SourceMap.ParseUrlResultHint,
    ) ?SourceMap.ParseUrl {
        return getSourceMapImpl(
            BakeSourceProvider,
            provider,
            source_filename,
            load_hint,
            result,
        );
    }
};

pub const DevServerSourceProvider = opaque {
    pub const SourceMapData = extern struct {
        ptr: [*]const u8,
        length: usize,
    };

    extern fn DevServerSourceProvider__getSourceSlice(*DevServerSourceProvider) bun.String;
    extern fn DevServerSourceProvider__getSourceMapJSON(*DevServerSourceProvider) SourceMapData;

    pub const getSourceSlice = DevServerSourceProvider__getSourceSlice;
    pub const getSourceMapJSON = DevServerSourceProvider__getSourceMapJSON;

    pub fn toSourceContentPtr(this: *DevServerSourceProvider) ParsedSourceMap.SourceContentPtr {
        return ParsedSourceMap.SourceContentPtr.fromDevServerProvider(this);
    }

    /// The last two arguments to this specify loading hints
    pub fn getSourceMap(
        provider: *DevServerSourceProvider,
        source_filename: []const u8,
        load_hint: SourceMap.SourceMapLoadHint,
        result: SourceMap.ParseUrlResultHint,
    ) ?SourceMap.ParseUrl {
        return getSourceMapImpl(
            DevServerSourceProvider,
            provider,
            source_filename,
            load_hint,
            result,
        );
    }
};

/// The sourcemap spec says line and column offsets are zero-based
pub const LineColumnOffset = struct {
    /// The zero-based line offset
    lines: bun.Ordinal = bun.Ordinal.start,
    /// The zero-based column offset
    columns: bun.Ordinal = bun.Ordinal.start,

    pub const Optional = union(enum) {
        null: void,
        value: LineColumnOffset,

        pub fn advance(this: *Optional, input: []const u8) void {
            switch (this.*) {
                .null => {},
                .value => |*v| v.advance(input),
            }
        }

        pub fn reset(this: *Optional) void {
            switch (this.*) {
                .null => {},
                .value => this.* = .{ .value = .{} },
            }
        }
    };

    pub fn add(this: *LineColumnOffset, b: LineColumnOffset) void {
        if (b.lines.zeroBased() == 0) {
            this.columns = this.columns.add(b.columns);
        } else {
            this.lines = this.lines.add(b.lines);
            this.columns = b.columns;
        }
    }

    pub fn advance(this_ptr: *LineColumnOffset, input: []const u8) void {
        // Instead of mutating `this_ptr` directly, copy the state to the stack and do
        // all the work here, then move it back to the input pointer. When sourcemaps
        // are enabled, this function is extremely hot.
        var this = this_ptr.*;
        defer this_ptr.* = this;

        var offset: u32 = 0;
        while (strings.indexOfNewlineOrNonASCII(input, offset)) |i| {
            assert(i >= offset);
            assert(i < input.len);

            var iter = strings.CodepointIterator.initOffset(input, i);
            var cursor = strings.CodepointIterator.Cursor{ .i = @as(u32, @truncate(iter.i)) };
            _ = iter.next(&cursor);

            // Given a null byte, cursor.width becomes 0
            // This can lead to integer overflow, crashes, or hangs.
            // https://github.com/oven-sh/bun/issues/10624
            if (cursor.width == 0) {
                this.columns = this.columns.addScalar(1);
                offset = i + 1;
                continue;
            }

            offset = i + cursor.width;

            switch (cursor.c) {
                '\r', '\n', 0x2028, 0x2029 => {
                    // Handle Windows-specific "\r\n" newlines
                    if (cursor.c == '\r' and input.len > i + 1 and input[i + 1] == '\n') {
                        this.columns = this.columns.addScalar(1);
                        continue;
                    }

                    this.lines = this.lines.addScalar(1);
                    this.columns = bun.Ordinal.start;
                },
                else => |c| {
                    // Mozilla's "source-map" library counts columns using UTF-16 code units
                    this.columns = this.columns.addScalar(switch (c) {
                        0...0xFFFF => 1,
                        else => 2,
                    });
                },
            }
        }

        const remain = input[offset..];

        if (bun.Environment.allow_assert) {
            assert(bun.strings.isAllASCII(remain));
            assert(!bun.strings.containsChar(remain, '\n'));
            assert(!bun.strings.containsChar(remain, '\r'));
        }

        this.columns = this.columns.addScalar(@intCast(remain.len));
    }

    pub fn comesBefore(a: LineColumnOffset, b: LineColumnOffset) bool {
        return a.lines.zeroBased() < b.lines.zeroBased() or (a.lines.zeroBased() == b.lines.zeroBased() and a.columns.zeroBased() < b.columns.zeroBased());
    }

    pub fn cmp(_: void, a: LineColumnOffset, b: LineColumnOffset) std.math.Order {
        if (a.lines.zeroBased() != b.lines.zeroBased()) {
            return std.math.order(a.lines.zeroBased(), b.lines.zeroBased());
        }

        return std.math.order(a.columns.zeroBased(), b.columns.zeroBased());
    }
};

pub const SourceContent = struct {
    value: []const u16 = &[_]u16{},
    quoted: []const u8 = &[_]u8{},
};

pub fn find(
    this: *const SourceMap,
    line: bun.Ordinal,
    column: bun.Ordinal,
) ?Mapping {
    return this.mapping.find(line, column);
}

pub const SourceMapShifts = struct {
    before: LineColumnOffset,
    after: LineColumnOffset,
};

pub const SourceMapPieces = struct {
    prefix: std.array_list.Managed(u8),
    mappings: std.array_list.Managed(u8),
    suffix: std.array_list.Managed(u8),

    pub fn init(allocator: std.mem.Allocator) SourceMapPieces {
        return .{
            .prefix = std.array_list.Managed(u8).init(allocator),
            .mappings = std.array_list.Managed(u8).init(allocator),
            .suffix = std.array_list.Managed(u8).init(allocator),
        };
    }

    pub fn hasContent(this: *SourceMapPieces) bool {
        return (this.prefix.items.len + this.mappings.items.len + this.suffix.items.len) > 0;
    }

    pub fn finalize(this: *SourceMapPieces, allocator: std.mem.Allocator, _shifts: []SourceMapShifts) ![]const u8 {
        var shifts = _shifts;
        var start_of_run: usize = 0;
        var current: usize = 0;
        var generated = LineColumnOffset{};
        var prev_shift_column_delta: i32 = 0;

        // the joiner's node allocator contains string join nodes as well as some vlq encodings
        // it doesnt contain json payloads or source code, so 16kb is probably going to cover
        // most applications.
        var sfb = std.heap.stackFallback(16384, bun.default_allocator);
        var j = StringJoiner{ .allocator = sfb.get() };

        j.pushStatic(this.prefix.items);
        const mappings = this.mappings.items;

        while (current < mappings.len) {
            if (mappings[current] == ';') {
                generated.lines = generated.lines.addScalar(1);
                generated.columns = bun.Ordinal.start;
                prev_shift_column_delta = 0;
                current += 1;
                continue;
            }

            const potential_end_of_run = current;

            const decode_result = decodeVLQ(mappings, current);
            generated.columns = generated.columns.addScalar(decode_result.value);
            current = decode_result.start;

            const potential_start_of_run = current;

            current = decodeVLQAssumeValid(mappings, current).start;
            current = decodeVLQAssumeValid(mappings, current).start;
            current = decodeVLQAssumeValid(mappings, current).start;

            if (current < mappings.len) {
                const c = mappings[current];
                if (c != ',' and c != ';') {
                    current = decodeVLQAssumeValid(mappings, current).start;
                }
            }

            if (current < mappings.len and mappings[current] == ',') {
                current += 1;
            }

            var did_cross_boundary = false;
            if (shifts.len > 1 and shifts[1].before.comesBefore(generated)) {
                shifts = shifts[1..];
                did_cross_boundary = true;
            }

            if (!did_cross_boundary) {
                continue;
            }

            const shift = shifts[0];
            if (shift.after.lines.zeroBased() != generated.lines.zeroBased()) {
                continue;
            }

            j.pushStatic(mappings[start_of_run..potential_end_of_run]);

            assert(shift.before.lines.zeroBased() == shift.after.lines.zeroBased());

            const shift_column_delta = shift.after.columns.zeroBased() - shift.before.columns.zeroBased();
            const vlq_value = decode_result.value + shift_column_delta - prev_shift_column_delta;
            const encode = VLQ.encode(vlq_value);
            j.pushCloned(encode.slice());
            prev_shift_column_delta = shift_column_delta;

            start_of_run = potential_start_of_run;
        }

        j.pushStatic(mappings[start_of_run..]);

        const str = try j.doneWithEnd(allocator, this.suffix.items);
        bun.assert(str[0] == '{'); // invalid json
        return str;
    }
};

// -- comment from esbuild --
// Source map chunks are computed in parallel for speed. Each chunk is relative
// to the zero state instead of being relative to the end state of the previous
// chunk, since it's impossible to know the end state of the previous chunk in
// a parallel computation.
//
// After all chunks are computed, they are joined together in a second pass.
// This rewrites the first mapping in each chunk to be relative to the end
// state of the previous chunk.
pub fn appendSourceMapChunk(
    j: *StringJoiner,
    allocator: std.mem.Allocator,
    prev_end_state_: SourceMapState,
    start_state_: SourceMapState,
    source_map_: []const u8,
) !void {
    var prev_end_state = prev_end_state_;
    var start_state = start_state_;
    // Handle line breaks in between this mapping and the previous one
    if (start_state.generated_line != 0) {
        j.push(try strings.repeatingAlloc(allocator, @intCast(start_state.generated_line), ';'), allocator);
        prev_end_state.generated_column = 0;
    }

    // Skip past any leading semicolons, which indicate line breaks
    var source_map = source_map_;
    if (strings.indexOfNotChar(source_map, ';')) |semicolons| {
        if (semicolons > 0) {
            j.pushStatic(source_map[0..semicolons]);
            source_map = source_map[semicolons..];
            prev_end_state.generated_column = 0;
            start_state.generated_column = 0;
        }
    }

    // Strip off the first mapping from the buffer. The first mapping should be
    // for the start of the original file (the printer always generates one for
    // the start of the file).
    var i: usize = 0;
    const generated_column = decodeVLQAssumeValid(source_map, i);
    i = generated_column.start;
    const source_index = decodeVLQAssumeValid(source_map, i);
    i = source_index.start;
    const original_line = decodeVLQAssumeValid(source_map, i);
    i = original_line.start;
    const original_column = decodeVLQAssumeValid(source_map, i);
    i = original_column.start;

    source_map = source_map[i..];

    // Rewrite the first mapping to be relative to the end state of the previous
    // chunk. We now know what the end state is because we're in the second pass
    // where all chunks have already been generated.
    start_state.source_index += source_index.value;
    start_state.generated_column += generated_column.value;
    start_state.original_line += original_line.value;
    start_state.original_column += original_column.value;

    var str = MutableString.initEmpty(allocator);
    appendMappingToBuffer(&str, j.lastByte(), prev_end_state, start_state);
    j.push(str.slice(), allocator);

    // Then append everything after that without modification.
    j.pushStatic(source_map);
}

pub fn appendSourceMappingURLRemote(
    origin: URL,
    source: *const Logger.Source,
    asset_prefix_path: []const u8,
    comptime Writer: type,
    writer: Writer,
) !void {
    try writer.writeAll("\n//# sourceMappingURL=");
    try writer.writeAll(strings.withoutTrailingSlash(origin.href));
    if (asset_prefix_path.len > 0)
        try writer.writeAll(asset_prefix_path);
    if (source.path.pretty.len > 0 and source.path.pretty[0] != '/') {
        try writer.writeAll("/");
    }
    try writer.writeAll(source.path.pretty);
    try writer.writeAll(".map");
}

/// This function is extremely hot.
pub fn appendMappingToBuffer(buffer: *MutableString, last_byte: u8, prev_state: SourceMapState, current_state: SourceMapState) void {
    const needs_comma = last_byte != 0 and last_byte != ';' and last_byte != '"';

    const vlqs = [_]VLQ{
        // Record the generated column (the line is recorded using ';' elsewhere)
        .encode(current_state.generated_column -| prev_state.generated_column),
        // Record the generated source
        .encode(current_state.source_index -| prev_state.source_index),
        // Record the original line
        .encode(current_state.original_line -| prev_state.original_line),
        // Record the original column
        .encode(current_state.original_column -| prev_state.original_column),
    };

    // Count exactly how many bytes we need to write
    const total_len = @as(usize, vlqs[0].len) +
        @as(usize, vlqs[1].len) +
        @as(usize, vlqs[2].len) +
        @as(usize, vlqs[3].len);

    // Instead of updating .len 5 times, we only need to update it once.
    var writable = buffer.writableNBytes(total_len + @as(usize, @intFromBool(needs_comma))) catch unreachable;

    // Put commas in between mappings
    if (needs_comma) {
        writable[0] = ',';
        writable = writable[1..];
    }

    inline for (&vlqs) |item| {
        @memcpy(writable[0..item.len], item.slice());
        writable = writable[item.len..];
    }
}

pub const Chunk = @import("./Chunk.zig");

/// https://sentry.engineering/blog/the-case-for-debug-ids
/// https://github.com/mitsuhiko/source-map-rfc/blob/proposals/debug-id/proposals/debug-id.md
/// https://github.com/source-map/source-map-rfc/pull/20
/// https://github.com/getsentry/rfcs/blob/main/text/0081-sourcemap-debugid.md#the-debugid-format
pub const DebugIDFormatter = struct {
    id: u64 = 0,

    pub fn format(self: DebugIDFormatter, writer: *std.Io.Writer) !void {
        // The RFC asks for a UUID, which is 128 bits (32 hex chars). Our hashes are only 64 bits.
        // We fill the end of the id with "bun!bun!" hex encoded
        var buf: [32]u8 = undefined;
        const formatter = bun.fmt.hexIntUpper(self.id);
        _ = std.fmt.bufPrint(&buf, "{f}64756E2164756E21", .{formatter}) catch unreachable;
        try writer.writeAll(&buf);
    }
};

pub const coverage = @import("./CodeCoverage.zig");
pub const VLQ = @import("./VLQ.zig");
pub const LineOffsetTable = @import("./LineOffsetTable.zig");
pub const JSSourceMap = @import("./JSSourceMap.zig");

const decodeVLQAssumeValid = VLQ.decodeAssumeValid;
const decodeVLQ = VLQ.decode;

const string = []const u8;

const std = @import("std");

const bun = @import("bun");
const Logger = bun.logger;
const MutableString = bun.MutableString;
const StringJoiner = bun.StringJoiner;
const URL = bun.URL;
const assert = bun.assert;
const strings = bun.strings;<|MERGE_RESOLUTION|>--- conflicted
+++ resolved
@@ -275,162 +275,7 @@
     success: ParsedSourceMap,
 };
 
-<<<<<<< HEAD
-pub const ParsedSourceMap = struct {
-    const RefCount = bun.ptr.ThreadSafeRefCount(@This(), "ref_count", deinit, .{});
-    pub const ref = RefCount.ref;
-    pub const deref = RefCount.deref;
-
-    /// ParsedSourceMap can be acquired by different threads via the thread-safe
-    /// source map store (SavedSourceMap), so the reference count must be thread-safe.
-    ref_count: RefCount,
-
-    input_line_count: usize = 0,
-    mappings: Mapping.List = .{},
-
-    /// If this is empty, this implies that the source code is a single file
-    /// transpiled on-demand. If there are items, then it means this is a file
-    /// loaded without transpilation but with external sources. This array
-    /// maps `source_index` to the correct filename.
-    external_source_names: []const []const u8 = &.{},
-    /// In order to load source contents from a source-map after the fact,
-    /// a handle to the underlying source provider is stored. Within this pointer,
-    /// a flag is stored if it is known to be an inline or external source map.
-    ///
-    /// Source contents are large, we don't preserve them in memory. This has
-    /// the downside of repeatedly re-decoding sourcemaps if multiple errors
-    /// are emitted (specifically with Bun.inspect / unhandled; the ones that
-    /// rely on source contents)
-    underlying_provider: SourceContentPtr = .none,
-
-    is_standalone_module_graph: bool = false,
-
-    const SourceProviderKind = enum(u2) { zig, bake, dev_server };
-    const AnySourceProvider = union(enum) {
-        zig: *SourceProviderMap,
-        bake: *BakeSourceProvider,
-        dev_server: *DevServerSourceProvider,
-
-        pub fn ptr(this: AnySourceProvider) *anyopaque {
-            return switch (this) {
-                .zig => @ptrCast(this.zig),
-                .bake => @ptrCast(this.bake),
-                .dev_server => @ptrCast(this.dev_server),
-            };
-        }
-
-        pub fn getSourceMap(
-            this: AnySourceProvider,
-            source_filename: []const u8,
-            load_hint: SourceMapLoadHint,
-            result: ParseUrlResultHint,
-        ) ?SourceMap.ParseUrl {
-            return switch (this) {
-                .zig => this.zig.getSourceMap(source_filename, load_hint, result),
-                .bake => this.bake.getSourceMap(source_filename, load_hint, result),
-                .dev_server => this.dev_server.getSourceMap(source_filename, load_hint, result),
-            };
-        }
-    };
-
-    const SourceContentPtr = packed struct(u64) {
-        load_hint: SourceMapLoadHint,
-        kind: SourceProviderKind,
-        data: u60,
-
-        pub const none: SourceContentPtr = .{ .load_hint = .none, .kind = .zig, .data = 0 };
-
-        fn fromProvider(p: *SourceProviderMap) SourceContentPtr {
-            return .{ .load_hint = .none, .data = @intCast(@intFromPtr(p)), .kind = .zig };
-        }
-
-        fn fromBakeProvider(p: *BakeSourceProvider) SourceContentPtr {
-            return .{ .load_hint = .none, .data = @intCast(@intFromPtr(p)), .kind = .bake };
-        }
-
-        fn fromDevServerProvider(p: *DevServerSourceProvider) SourceContentPtr {
-            return .{ .load_hint = .none, .data = @intCast(@intFromPtr(p)), .kind = .dev_server };
-        }
-
-        pub fn provider(sc: SourceContentPtr) ?AnySourceProvider {
-            switch (sc.kind) {
-                .zig => return .{ .zig = @ptrFromInt(sc.data) },
-                .bake => return .{ .bake = @ptrFromInt(sc.data) },
-                .dev_server => return .{ .dev_server = @ptrFromInt(sc.data) },
-            }
-        }
-    };
-
-    pub fn isExternal(psm: *ParsedSourceMap) bool {
-        return psm.external_source_names.len != 0;
-    }
-
-    fn deinit(this: *ParsedSourceMap) void {
-        const allocator = bun.default_allocator;
-
-        this.mappings.deinit(allocator);
-
-        if (this.external_source_names.len > 0) {
-            for (this.external_source_names) |name|
-                allocator.free(name);
-            allocator.free(this.external_source_names);
-        }
-
-        bun.destroy(this);
-    }
-
-    fn standaloneModuleGraphData(this: *ParsedSourceMap) *bun.StandaloneModuleGraph.SerializedSourceMap.Loaded {
-        bun.assert(this.is_standalone_module_graph);
-        return @ptrFromInt(this.underlying_provider.data);
-    }
-
-    pub fn memoryCost(this: *const ParsedSourceMap) usize {
-        return @sizeOf(ParsedSourceMap) + this.mappings.memoryCost() + this.external_source_names.len * @sizeOf([]const u8);
-    }
-
-    pub fn writeVLQs(map: *const ParsedSourceMap, writer: anytype) !void {
-        var last_col: i32 = 0;
-        var last_src: i32 = 0;
-        var last_ol: i32 = 0;
-        var last_oc: i32 = 0;
-        var current_line: i32 = 0;
-        for (
-            map.mappings.generated(),
-            map.mappings.original(),
-            map.mappings.sourceIndex(),
-            0..,
-        ) |gen, orig, source_index, i| {
-            if (current_line != gen.lines.zeroBased()) {
-                assert(gen.lines.zeroBased() > current_line);
-                const inc = gen.lines.zeroBased() - current_line;
-                try writer.splatByteAll(';', @intCast(inc));
-                current_line = gen.lines.zeroBased();
-                last_col = 0;
-            } else if (i != 0) {
-                try writer.writeByte(',');
-            }
-            try VLQ.encode(gen.columns.zeroBased() - last_col).writeTo(writer);
-            last_col = gen.columns.zeroBased();
-            try VLQ.encode(source_index - last_src).writeTo(writer);
-            last_src = source_index;
-            try VLQ.encode(orig.lines.zeroBased() - last_ol).writeTo(writer);
-            last_ol = orig.lines.zeroBased();
-            try VLQ.encode(orig.columns.zeroBased() - last_oc).writeTo(writer);
-            last_oc = orig.columns.zeroBased();
-        }
-    }
-
-    pub fn formatVLQs(map: *const ParsedSourceMap) std.fmt.Alt(*const ParsedSourceMap, formatVLQsImpl) {
-        return .{ .data = map };
-    }
-
-    fn formatVLQsImpl(map: *const ParsedSourceMap, w: *std.Io.Writer) !void {
-        try map.writeVLQs(w);
-    }
-};
-=======
 pub const ParsedSourceMap = @import("./ParsedSourceMap.zig");
->>>>>>> 98c04e37
 
 /// For some sourcemap loading code, this enum is used as a hint if it should
 /// bother loading source code into memory. Most uses of source maps only care
