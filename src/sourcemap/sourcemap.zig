--- conflicted
+++ resolved
@@ -1100,7 +1100,6 @@
 
         // try to load a .map file
         if (load_hint != .is_inline_map) try_external: {
-<<<<<<< HEAD
             if (comptime SourceProviderKind == BakeSourceProvider) fallback_to_normal: {
                 const global = bun.JSC.VirtualMachine.get().global;
                 // If we're using bake's production build the global object will
@@ -1135,12 +1134,8 @@
                     },
                 };
             }
-            var load_path_buf: *bun.PathBuffer = bun.PathBufferPool.get();
-            defer bun.PathBufferPool.put(load_path_buf);
-=======
             var load_path_buf: *bun.PathBuffer = bun.path_buffer_pool.get();
             defer bun.path_buffer_pool.put(load_path_buf);
->>>>>>> 45a05593
             if (source_filename.len + 4 > load_path_buf.len)
                 break :try_external;
             @memcpy(load_path_buf[0..source_filename.len], source_filename);
