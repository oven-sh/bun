pub const VLQ_BASE_SHIFT: u32 = 5;
pub const VLQ_BASE: u32 = 1 << VLQ_BASE_SHIFT;
pub const VLQ_BASE_MASK: u32 = VLQ_BASE - 1;
pub const VLQ_CONTINUATION_BIT: u32 = VLQ_BASE;
pub const VLQ_CONTINUATION_MASK: u32 = 1 << VLQ_CONTINUATION_BIT;
const std = @import("std");
const bun = @import("root").bun;
const string = bun.string;
const JSAst = bun.JSAst;
const BabyList = JSAst.BabyList;
const Logger = bun.logger;
const strings = bun.strings;
const MutableString = bun.MutableString;
const StringJoiner = bun.StringJoiner;
const JSPrinter = bun.js_printer;
const URL = bun.URL;
const FileSystem = bun.fs.FileSystem;

const SourceMap = @This();
const debug = bun.Output.scoped(.SourceMap, false);

/// Coordinates in source maps are stored using relative offsets for size
/// reasons. When joining together chunks of a source map that were emitted
/// in parallel for different parts of a file, we need to fix up the first
/// segment of each chunk to be relative to the end of the previous chunk.
pub const SourceMapState = struct {
    /// This isn't stored in the source map. It's only used by the bundler to join
    /// source map chunks together correctly.
    generated_line: i32 = 0,

    /// These are stored in the source map in VLQ format.
    generated_column: i32 = 0,
    source_index: i32 = 0,
    original_line: i32 = 0,
    original_column: i32 = 0,
};

sources: [][]const u8 = &[_][]u8{},
sources_content: []string,
mapping: Mapping.List = .{},
allocator: std.mem.Allocator,

/// Dictates what parseUrl/parseJSON return.
pub const ParseUrlResultHint = union(enum) {
    mappings_only,
    /// Source Index to fetch
    source_only: u32,
    /// In order to fetch source contents, you need to know the
    /// index, but you cant know the index until the mappings
    /// are loaded. So pass in line+col.
    all: struct { line: i32, column: i32 },
};

pub const ParseUrl = struct {
    /// Populated when `mappings_only` or `all`.
    map: ?*ParsedSourceMap = null,
    /// Populated when `all`
    /// May be `null` even when requested.
    mapping: ?Mapping = null,
    /// Populated when `source_only` or `all`
    /// May be `null` even when requested, if did not exist in map.
    source_contents: ?[]const u8 = null,
};

/// Parses an inline source map url like `data:application/json,....`
/// Currently does not handle non-inline source maps.
///
/// `source` must be in UTF-8 and can be freed after this call.
/// The mappings are owned by the `alloc` allocator.
/// Temporary allocations are made to the `arena` allocator, which
/// should be an arena allocator (caller is assumed to call `deinit`).
pub fn parseUrl(
    alloc: std.mem.Allocator,
    arena: std.mem.Allocator,
    source: []const u8,
    hint: ParseUrlResultHint,
) !ParseUrl {
    const json_bytes = json_bytes: {
        const data_prefix = "data:application/json";

        if (bun.strings.hasPrefixComptime(source, data_prefix) and source.len > (data_prefix.len + 1)) try_data_url: {
            debug("parse (data url, {d} bytes)", .{source.len});
            switch (source[data_prefix.len]) {
                ';' => {
                    const encoding = bun.sliceTo(source[data_prefix.len + 1 ..], ',');
                    if (!bun.strings.eqlComptime(encoding, "base64")) break :try_data_url;
                    const base64_data = source[data_prefix.len + ";base64,".len ..];

                    const len = bun.base64.decodeLen(base64_data);
                    const bytes = arena.alloc(u8, len) catch bun.outOfMemory();
                    const decoded = bun.base64.decode(bytes, base64_data);
                    if (!decoded.isSuccessful()) {
                        return error.InvalidBase64;
                    }
                    break :json_bytes bytes[0..decoded.count];
                },
                ',' => break :json_bytes source[data_prefix.len + 1 ..],
                else => break :try_data_url,
            }
        }

        return error.UnsupportedFormat;
    };

    return parseJSON(alloc, arena, json_bytes, hint);
}

/// Parses a JSON source-map
///
/// `source` must be in UTF-8 and can be freed after this call.
/// The mappings are owned by the `alloc` allocator.
/// Temporary allocations are made to the `arena` allocator, which
/// should be an arena allocator (caller is assumed to call `deinit`).
pub fn parseJSON(
    alloc: std.mem.Allocator,
    arena: std.mem.Allocator,
    source: []const u8,
    hint: ParseUrlResultHint,
) !ParseUrl {
    const json_src = bun.logger.Source.initPathString("sourcemap.json", source);
    var log = bun.logger.Log.init(arena);
    defer log.deinit();

    // the allocator given to the JS parser is not respected for all parts
    // of the parse, so we need to remember to reset the ast store
    bun.JSAst.Expr.Data.Store.reset();
    bun.JSAst.Stmt.Data.Store.reset();
    defer {
        // the allocator given to the JS parser is not respected for all parts
        // of the parse, so we need to remember to reset the ast store
        bun.JSAst.Expr.Data.Store.reset();
        bun.JSAst.Stmt.Data.Store.reset();
    }
    debug("parse (JSON, {d} bytes)", .{source.len});
<<<<<<< HEAD
    var json = bun.JSON.parseJSON(&json_src, &log, arena) catch {
=======
    var json = bun.JSON.ParseJSON(&json_src, &log, arena, false) catch {
>>>>>>> 5e97fb8d
        return error.InvalidJSON;
    };

    if (json.get("version")) |version| {
        if (version.data != .e_number or version.data.e_number.value != 3.0) {
            return error.UnsupportedVersion;
        }
    }

    const mappings_str = json.get("mappings") orelse {
        return error.UnsupportedVersion;
    };

    if (mappings_str.data != .e_string) {
        return error.InvalidSourceMap;
    }

    const sources_content = switch ((json.get("sourcesContent") orelse return error.InvalidSourceMap).data) {
        .e_array => |arr| arr,
        else => return error.InvalidSourceMap,
    };

    const sources_paths = switch ((json.get("sources") orelse return error.InvalidSourceMap).data) {
        .e_array => |arr| arr,
        else => return error.InvalidSourceMap,
    };

    if (sources_content.items.len != sources_paths.items.len) {
        return error.InvalidSourceMap;
    }

    var i: usize = 0;

    const source_paths_slice = if (hint != .source_only)
        alloc.alloc([]const u8, sources_content.items.len) catch bun.outOfMemory()
    else
        null;
    errdefer if (hint != .source_only) {
        for (source_paths_slice.?[0..i]) |item| alloc.free(item);
        alloc.free(source_paths_slice.?);
    };

    if (hint != .source_only) for (sources_paths.items.slice()) |item| {
        if (item.data != .e_string)
            return error.InvalidSourceMap;

        const utf16_decode = try bun.js_lexer.decodeStringLiteralEscapeSequencesToUTF16(item.data.e_string.string(arena) catch bun.outOfMemory(), arena);
        defer arena.free(utf16_decode);
        source_paths_slice.?[i] = bun.strings.toUTF8Alloc(alloc, utf16_decode) catch
            return error.InvalidSourceMap;

        i += 1;
    };

    const map = if (hint != .source_only) map: {
        const map_data = switch (Mapping.parse(
            alloc,
            mappings_str.data.e_string.slice(arena),
            null,
            std.math.maxInt(i32),
            std.math.maxInt(i32),
        )) {
            .success => |x| x,
            .fail => |fail| return fail.err,
        };

        const ptr = ParsedSourceMap.new(map_data);
        ptr.external_source_names = source_paths_slice.?;
        break :map ptr;
    } else null;
    errdefer if (map) |m| m.deref();

    const mapping, const source_index = switch (hint) {
        .source_only => |index| .{ null, index },
        .all => |loc| brk: {
            const mapping = Mapping.find(map.?.mappings, loc.line, loc.column) orelse
                break :brk .{ null, null };
            break :brk .{ mapping, std.math.cast(u32, mapping.source_index) };
        },
        .mappings_only => .{ null, null },
    };

    const content_slice: ?[]const u8 = if (hint != .mappings_only and
        source_index != null and
        source_index.? < sources_content.items.len)
    content: {
        const item = sources_content.items.slice()[source_index.?];
        if (item.data != .e_string) {
            break :content null;
        }

        const str = item.data.e_string.string(arena) catch bun.outOfMemory();
        if (str.len == 0) {
            break :content null;
        }

        const utf16_decode = try bun.js_lexer.decodeStringLiteralEscapeSequencesToUTF16(str, arena);
        defer arena.free(utf16_decode);

        break :content bun.strings.toUTF8Alloc(alloc, utf16_decode) catch
            return error.InvalidSourceMap;
    } else null;

    return .{
        .map = map,
        .mapping = mapping,
        .source_contents = content_slice,
    };
}

pub const Mapping = struct {
    generated: LineColumnOffset,
    original: LineColumnOffset,
    source_index: i32,

    pub const List = bun.MultiArrayList(Mapping);

    pub const Lookup = struct {
        mapping: Mapping,
        source_map: ?*ParsedSourceMap = null,
        /// Owned by default_allocator always
        /// use `getSourceCode` to access this as a Slice
        prefetched_source_code: ?[]const u8,

        /// This creates a bun.String if the source remap *changes* the source url,
        /// which is only possible if the executed file differs from the source file:
        ///
        /// - `bun build --sourcemap`, it is another file on disk
        /// - `bun build --compile --sourcemap`, it is an embedded file.
        pub fn displaySourceURLIfNeeded(lookup: Lookup, base_filename: []const u8) ?bun.String {
            const source_map = lookup.source_map orelse return null;
            // See doc comment on `external_source_names`
            if (source_map.external_source_names.len == 0)
                return null;
            if (lookup.mapping.source_index >= source_map.external_source_names.len)
                return null;

            const name = source_map.external_source_names[@intCast(lookup.mapping.source_index)];

            if (source_map.is_standalone_module_graph) {
                return bun.String.createUTF8(name);
            }

            if (std.fs.path.isAbsolute(base_filename)) {
                const dir = bun.path.dirname(base_filename, .auto);
                return bun.String.createUTF8(bun.path.joinAbs(dir, .auto, name));
            }

            return bun.String.init(name);
        }

        /// Only valid if `lookup.source_map.isExternal()`
        /// This has the possibility of invoking a call to the filesystem.
        ///
        /// This data is freed after printed on the assumption that printing
        /// errors to the console are rare (this isnt used for error.stack)
        pub fn getSourceCode(lookup: Lookup, base_filename: []const u8) ?bun.JSC.ZigString.Slice {
            const bytes = bytes: {
                if (lookup.prefetched_source_code) |code| {
                    break :bytes code;
                }

                const source_map = lookup.source_map orelse return null;
                assert(source_map.isExternal());

                const provider = source_map.underlying_provider.provider() orelse
                    return null;

                const index = lookup.mapping.source_index;

                // Standalone module graph source maps are stored (in memory) compressed.
                // They are decompressed on demand.
                if (source_map.is_standalone_module_graph) {
                    const serialized = source_map.standaloneModuleGraphData();
                    if (index >= source_map.external_source_names.len)
                        return null;

                    const code = serialized.sourceFileContents(@intCast(index));

                    return bun.JSC.ZigString.Slice.fromUTF8NeverFree(code orelse return null);
                }

                if (provider.getSourceMap(
                    base_filename,
                    source_map.underlying_provider.load_hint,
                    .{ .source_only = @intCast(index) },
                )) |parsed|
                    if (parsed.source_contents) |contents|
                        break :bytes contents;

                if (index >= source_map.external_source_names.len)
                    return null;

                const name = source_map.external_source_names[@intCast(index)];

                var buf: bun.PathBuffer = undefined;
                const normalized = bun.path.joinAbsStringBufZ(
                    bun.path.dirname(base_filename, .auto),
                    &buf,
                    &.{name},
                    .loose,
                );
                switch (bun.sys.File.readFrom(
                    std.fs.cwd(),
                    normalized,
                    bun.default_allocator,
                )) {
                    .result => |r| break :bytes r,
                    .err => return null,
                }
            };

            return bun.JSC.ZigString.Slice.init(bun.default_allocator, bytes);
        }
    };

    pub inline fn generatedLine(mapping: Mapping) i32 {
        return mapping.generated.lines;
    }

    pub inline fn generatedColumn(mapping: Mapping) i32 {
        return mapping.generated.columns;
    }

    pub inline fn sourceIndex(mapping: Mapping) i32 {
        return mapping.source_index;
    }

    pub inline fn originalLine(mapping: Mapping) i32 {
        return mapping.original.lines;
    }

    pub inline fn originalColumn(mapping: Mapping) i32 {
        return mapping.original.columns;
    }

    pub fn find(mappings: Mapping.List, line: i32, column: i32) ?Mapping {
        if (findIndex(mappings, line, column)) |i| {
            return mappings.get(i);
        }

        return null;
    }

    pub fn findIndex(mappings: Mapping.List, line: i32, column: i32) ?usize {
        const generated = mappings.items(.generated);

        var count = generated.len;
        var index: usize = 0;
        while (count > 0) {
            const step = count / 2;
            const i: usize = index + step;
            const mapping = generated[i];
            if (mapping.lines < line or (mapping.lines == line and mapping.columns <= column)) {
                index = i + 1;
                count -|= step + 1;
            } else {
                count = step;
            }
        }

        if (index > 0) {
            if (generated[index - 1].lines == line) {
                return index - 1;
            }
        }

        return null;
    }

    pub fn parse(
        allocator: std.mem.Allocator,
        bytes: []const u8,
        estimated_mapping_count: ?usize,
        sources_count: i32,
        input_line_count: usize,
    ) ParseResult {
        debug("parse mappings ({d} bytes)", .{bytes.len});

        var mapping = Mapping.List{};
        if (estimated_mapping_count) |count| {
            mapping.ensureTotalCapacity(allocator, count) catch unreachable;
        }

        var generated = LineColumnOffset{ .lines = 0, .columns = 0 };
        var original = LineColumnOffset{ .lines = 0, .columns = 0 };
        var source_index: i32 = 0;
        var needs_sort = false;
        var remain = bytes;
        while (remain.len > 0) {
            if (remain[0] == ';') {
                generated.columns = 0;

                while (strings.hasPrefixComptime(
                    remain,
                    comptime [_]u8{';'} ** (@sizeOf(usize) / 2),
                )) {
                    generated.lines += (@sizeOf(usize) / 2);
                    remain = remain[@sizeOf(usize) / 2 ..];
                }

                while (remain.len > 0 and remain[0] == ';') {
                    generated.lines += 1;
                    remain = remain[1..];
                }

                if (remain.len == 0) {
                    break;
                }
            }

            // Read the generated column
            const generated_column_delta = decodeVLQ(remain, 0);

            if (generated_column_delta.start == 0) {
                return .{
                    .fail = .{
                        .msg = "Missing generated column value",
                        .err = error.MissingGeneratedColumnValue,
                        .value = generated.columns,
                        .loc = .{ .start = @as(i32, @intCast(bytes.len - remain.len)) },
                    },
                };
            }

            needs_sort = needs_sort or generated_column_delta.value < 0;

            generated.columns += generated_column_delta.value;
            if (generated.columns < 0) {
                return .{
                    .fail = .{
                        .msg = "Invalid generated column value",
                        .err = error.InvalidGeneratedColumnValue,
                        .value = generated.columns,
                        .loc = .{ .start = @as(i32, @intCast(bytes.len - remain.len)) },
                    },
                };
            }

            remain = remain[generated_column_delta.start..];

            // According to the specification, it's valid for a mapping to have 1,
            // 4, or 5 variable-length fields. Having one field means there's no
            // original location information, which is pretty useless. Just ignore
            // those entries.
            if (remain.len == 0)
                break;

            switch (remain[0]) {
                ',' => {
                    remain = remain[1..];
                    continue;
                },
                ';' => {
                    continue;
                },
                else => {},
            }

            // Read the original source
            const source_index_delta = decodeVLQ(remain, 0);
            if (source_index_delta.start == 0) {
                return .{
                    .fail = .{
                        .msg = "Invalid source index delta",
                        .err = error.InvalidSourceIndexDelta,
                        .loc = .{ .start = @as(i32, @intCast(bytes.len - remain.len)) },
                    },
                };
            }
            source_index += source_index_delta.value;

            if (source_index < 0 or source_index > sources_count) {
                return .{
                    .fail = .{
                        .msg = "Invalid source index value",
                        .err = error.InvalidSourceIndexValue,
                        .value = source_index,
                        .loc = .{ .start = @as(i32, @intCast(bytes.len - remain.len)) },
                    },
                };
            }
            remain = remain[source_index_delta.start..];

            // Read the original line
            const original_line_delta = decodeVLQ(remain, 0);
            if (original_line_delta.start == 0) {
                return .{
                    .fail = .{
                        .msg = "Missing original line",
                        .err = error.MissingOriginalLine,
                        .loc = .{ .start = @as(i32, @intCast(bytes.len - remain.len)) },
                    },
                };
            }

            original.lines += original_line_delta.value;
            if (original.lines < 0) {
                return .{
                    .fail = .{
                        .msg = "Invalid original line value",
                        .err = error.InvalidOriginalLineValue,
                        .value = original.lines,
                        .loc = .{ .start = @as(i32, @intCast(bytes.len - remain.len)) },
                    },
                };
            }
            remain = remain[original_line_delta.start..];

            // Read the original column
            const original_column_delta = decodeVLQ(remain, 0);
            if (original_column_delta.start == 0) {
                return .{
                    .fail = .{
                        .msg = "Missing original column value",
                        .err = error.MissingOriginalColumnValue,
                        .value = original.columns,
                        .loc = .{ .start = @as(i32, @intCast(bytes.len - remain.len)) },
                    },
                };
            }

            original.columns += original_column_delta.value;
            if (original.columns < 0) {
                return .{
                    .fail = .{
                        .msg = "Invalid original column value",
                        .err = error.InvalidOriginalColumnValue,
                        .value = original.columns,
                        .loc = .{ .start = @as(i32, @intCast(bytes.len - remain.len)) },
                    },
                };
            }
            remain = remain[original_column_delta.start..];

            if (remain.len > 0) {
                switch (remain[0]) {
                    ',' => {
                        remain = remain[1..];
                    },
                    ';' => {},
                    else => |c| {
                        return .{
                            .fail = .{
                                .msg = "Invalid character after mapping",
                                .err = error.InvalidSourceMap,
                                .value = @as(i32, @intCast(c)),
                                .loc = .{ .start = @as(i32, @intCast(bytes.len - remain.len)) },
                            },
                        };
                    },
                }
            }
            mapping.append(allocator, .{
                .generated = generated,
                .original = original,
                .source_index = source_index,
            }) catch unreachable;
        }

        return ParseResult{
            .success = .{
                .mappings = mapping,
                .input_line_count = input_line_count,
            },
        };
    }
};

pub const ParseResult = union(enum) {
    fail: struct {
        loc: Logger.Loc,
        err: anyerror,
        value: i32 = 0,
        msg: []const u8 = "",

        pub fn toData(this: @This(), path: []const u8) Logger.Data {
            return Logger.Data{
                .location = Logger.Location{
                    .file = path,
                    .offset = this.loc.toUsize(),
                },
                .text = this.msg,
            };
        }
    },
    success: ParsedSourceMap,
};

pub const ParsedSourceMap = struct {
    input_line_count: usize = 0,
    mappings: Mapping.List = .{},
    /// If this is empty, this implies that the source code is a single file
    /// transpiled on-demand. If there are items, then it means this is a file
    /// loaded without transpilation but with external sources. This array
    /// maps `source_index` to the correct filename.
    external_source_names: []const []const u8 = &.{},
    /// In order to load source contents from a source-map after the fact,
    // / a handle to the underlying source provider is stored. Within this pointer,
    /// a flag is stored if it is known to be an inline or external source map.
    ///
    /// Source contents are large, we don't preserve them in memory. This has
    /// the downside of repeatedly re-decoding sourcemaps if multiple errors
    /// are emitted (specifically with Bun.inspect / unhandled; the ones that
    /// rely on source contents)
    underlying_provider: SourceContentPtr = .{ .data = 0 },

    ref_count: std.atomic.Value(u32) = std.atomic.Value(u32).init(1),

    is_standalone_module_graph: bool = false,

    pub usingnamespace bun.NewThreadSafeRefCounted(ParsedSourceMap, deinitFn);

    const SourceContentPtr = packed struct(u64) {
        load_hint: SourceMapLoadHint = .none,
        data: u62,

        fn fromProvider(p: *SourceProviderMap) SourceContentPtr {
            return .{ .data = @intCast(@intFromPtr(p)) };
        }

        pub fn provider(sc: SourceContentPtr) ?*SourceProviderMap {
            return @ptrFromInt(sc.data);
        }
    };

    pub fn isExternal(psm: *ParsedSourceMap) bool {
        return psm.external_source_names.len != 0;
    }

    fn deinitFn(this: *ParsedSourceMap) void {
        this.deinitWithAllocator(bun.default_allocator);
    }

    fn deinitWithAllocator(this: *ParsedSourceMap, allocator: std.mem.Allocator) void {
        this.mappings.deinit(allocator);

        if (this.external_source_names.len > 0) {
            for (this.external_source_names) |name|
                allocator.free(name);
            allocator.free(this.external_source_names);
        }

        this.destroy();
    }

    fn standaloneModuleGraphData(this: *ParsedSourceMap) *bun.StandaloneModuleGraph.SerializedSourceMap.Loaded {
        bun.assert(this.is_standalone_module_graph);
        return @ptrFromInt(this.underlying_provider.data);
    }

    pub fn writeVLQs(map: ParsedSourceMap, writer: anytype) !void {
        var last_col: i32 = 0;
        var last_src: i32 = 0;
        var last_ol: i32 = 0;
        var last_oc: i32 = 0;
        var current_line: i32 = 0;
        for (
            map.mappings.items(.generated),
            map.mappings.items(.original),
            map.mappings.items(.source_index),
            0..,
        ) |gen, orig, source_index, i| {
            if (current_line != gen.lines) {
                assert(gen.lines > current_line);
                const inc = gen.lines - current_line;
                try writer.writeByteNTimes(';', @intCast(inc));
                current_line = gen.lines;
                last_col = 0;
            } else if (i != 0) {
                try writer.writeByte(',');
            }
            try encodeVLQ(gen.columns - last_col).writeTo(writer);
            last_col = gen.columns;
            try encodeVLQ(source_index - last_src).writeTo(writer);
            last_src = source_index;
            try encodeVLQ(orig.lines - last_ol).writeTo(writer);
            last_ol = orig.lines;
            try encodeVLQ(orig.columns - last_oc).writeTo(writer);
            last_oc = orig.columns;
        }
    }

    pub fn formatVLQs(map: *const ParsedSourceMap) std.fmt.Formatter(formatVLQsImpl) {
        return .{ .data = map };
    }

    fn formatVLQsImpl(map: *const ParsedSourceMap, comptime _: []const u8, _: std.fmt.FormatOptions, w: anytype) !void {
        try map.writeVLQs(w);
    }
};

/// For some sourcemap loading code, this enum is used as a hint if it should
/// bother loading source code into memory. Most uses of source maps only care
/// about filenames and source mappings, and we should avoid loading contents
/// whenever possible.
pub const SourceContentHandling = enum(u1) {
    no_source_contents,
    source_contents,
};

/// For some sourcemap loading code, this enum is used as a hint if we already
/// know if the sourcemap is located on disk or inline in the source code.
pub const SourceMapLoadHint = enum(u2) {
    none,
    is_inline_map,
    is_external_map,
};

/// This is a pointer to a ZigSourceProvider that may or may not have a `//# sourceMappingURL` comment
/// when we want to lookup this data, we will then resolve it to a ParsedSourceMap if it does.
///
/// This is used for files that were pre-bundled with `bun build --target=bun --sourcemap`
pub const SourceProviderMap = opaque {
    extern fn ZigSourceProvider__getSourceSlice(*SourceProviderMap) bun.String;

    fn findSourceMappingURL(comptime T: type, source: []const T, alloc: std.mem.Allocator) ?bun.JSC.ZigString.Slice {
        const needle = comptime bun.strings.literal(T, "\n//# sourceMappingURL=");
        const found = bun.strings.indexOfT(T, source, needle) orelse return null;
        const end = std.mem.indexOfScalarPos(T, source, found + needle.len, '\n') orelse source.len;
        const url = std.mem.trimRight(T, source[found + needle.len .. end], &.{ ' ', '\r' });
        return switch (T) {
            u8 => bun.JSC.ZigString.Slice.fromUTF8NeverFree(url),
            u16 => bun.JSC.ZigString.Slice.init(
                alloc,
                bun.strings.toUTF8Alloc(alloc, url) catch bun.outOfMemory(),
            ),
            else => @compileError("Not Supported"),
        };
    }

    /// The last two arguments to this specify loading hints
    pub fn getSourceMap(
        provider: *SourceProviderMap,
        source_filename: []const u8,
        load_hint: SourceMapLoadHint,
        result: ParseUrlResultHint,
    ) ?SourceMap.ParseUrl {
        var sfb = std.heap.stackFallback(65536, bun.default_allocator);
        var arena = bun.ArenaAllocator.init(sfb.get());
        defer arena.deinit();
        const allocator = arena.allocator();

        const new_load_hint: SourceMapLoadHint, const parsed = parsed: {
            var inline_err: ?anyerror = null;

            // try to get an inline source map
            if (load_hint != .is_external_map) try_inline: {
                const source = ZigSourceProvider__getSourceSlice(provider);
                defer source.deref();
                bun.assert(source.tag == .ZigString);

                const found_url = (if (source.is8Bit())
                    findSourceMappingURL(u8, source.latin1(), allocator)
                else
                    findSourceMappingURL(u16, source.utf16(), allocator)) orelse
                    break :try_inline;
                defer found_url.deinit();

                break :parsed .{
                    .is_inline_map,
                    parseUrl(
                        bun.default_allocator,
                        allocator,
                        found_url.slice(),
                        result,
                    ) catch |err| {
                        inline_err = err;
                        break :try_inline;
                    },
                };
            }

            // try to load a .map file
            if (load_hint != .is_inline_map) try_external: {
                var load_path_buf: bun.PathBuffer = undefined;
                if (source_filename.len + 4 > load_path_buf.len)
                    break :try_external;
                @memcpy(load_path_buf[0..source_filename.len], source_filename);
                @memcpy(load_path_buf[source_filename.len..][0..4], ".map");

                const load_path = load_path_buf[0 .. source_filename.len + 4];
                const data = switch (bun.sys.File.readFrom(std.fs.cwd(), load_path, allocator)) {
                    .err => break :try_external,
                    .result => |data| data,
                };

                break :parsed .{
                    .is_external_map,
                    parseJSON(
                        bun.default_allocator,
                        allocator,
                        data,
                        result,
                    ) catch |err| {
                        // Print warning even if this came from non-visible code like
                        // calling `error.stack`. This message is only printed if
                        // the sourcemap has been found but is invalid, such as being
                        // invalid JSON text or corrupt mappings.
                        bun.Output.warn("Could not decode sourcemap in '{s}': {s}", .{
                            source_filename,
                            @errorName(err),
                        }); // Disable the "try using --sourcemap=external" hint
                        bun.JSC.SavedSourceMap.MissingSourceMapNoteInfo.seen_invalid = true;
                        return null;
                    },
                };
            }

            if (inline_err) |err| {
                bun.Output.warn("Could not decode sourcemap in '{s}': {s}", .{
                    source_filename,
                    @errorName(err),
                });
                // Disable the "try using --sourcemap=external" hint
                bun.JSC.SavedSourceMap.MissingSourceMapNoteInfo.seen_invalid = true;
                return null;
            }

            return null;
        };
        if (parsed.map) |ptr| {
            ptr.underlying_provider = ParsedSourceMap.SourceContentPtr.fromProvider(provider);
            ptr.underlying_provider.load_hint = new_load_hint;
        }
        return parsed;
    }
};

pub const LineColumnOffset = struct {
    lines: i32 = 0,
    columns: i32 = 0,

    pub const Optional = union(enum) {
        null: void,
        value: LineColumnOffset,

        pub fn advance(this: *Optional, input: []const u8) void {
            switch (this.*) {
                .null => {},
                .value => |*v| v.advance(input),
            }
        }

        pub fn reset(this: *Optional) void {
            switch (this.*) {
                .null => {},
                .value => this.* = .{ .value = .{} },
            }
        }
    };

    pub fn add(this: *LineColumnOffset, b: LineColumnOffset) void {
        if (b.lines == 0) {
            this.columns += b.columns;
        } else {
            this.lines += b.lines;
            this.columns = b.columns;
        }
    }

    pub fn advance(this_ptr: *LineColumnOffset, input: []const u8) void {
        // Instead of mutating `this_ptr` directly, copy the state to the stack and do
        // all the work here, then move it back to the input pointer. When sourcemaps
        // are enabled, this function is extremely hot.
        var this = this_ptr.*;
        defer this_ptr.* = this;

        var offset: u32 = 0;
        while (strings.indexOfNewlineOrNonASCII(input, offset)) |i| {
            assert(i >= offset);
            assert(i < input.len);

            var iter = strings.CodepointIterator.initOffset(input, i);
            var cursor = strings.CodepointIterator.Cursor{ .i = @as(u32, @truncate(iter.i)) };
            _ = iter.next(&cursor);

            // Given a null byte, cursor.width becomes 0
            // This can lead to integer overflow, crashes, or hangs.
            // https://github.com/oven-sh/bun/issues/10624
            if (cursor.width == 0) {
                this.columns += 1;
                offset = i + 1;
                continue;
            }

            offset = i + cursor.width;

            switch (cursor.c) {
                '\r', '\n', 0x2028, 0x2029 => {
                    // Handle Windows-specific "\r\n" newlines
                    if (cursor.c == '\r' and input.len > i + 1 and input[i + 1] == '\n') {
                        this.columns += 1;
                        continue;
                    }

                    this.lines += 1;
                    this.columns = 0;
                },
                else => |c| {
                    // Mozilla's "source-map" library counts columns using UTF-16 code units
                    this.columns += switch (c) {
                        0...0xFFFF => 1,
                        else => 2,
                    };
                },
            }
        }

        const remain = input[offset..];

        if (bun.Environment.allow_assert) {
            assert(bun.strings.isAllASCII(remain));
            assert(!bun.strings.containsChar(remain, '\n'));
            assert(!bun.strings.containsChar(remain, '\r'));
        }

        this.columns += @intCast(remain.len);
    }

    pub fn comesBefore(a: LineColumnOffset, b: LineColumnOffset) bool {
        return a.lines < b.lines or (a.lines == b.lines and a.columns < b.columns);
    }

    pub fn cmp(_: void, a: LineColumnOffset, b: LineColumnOffset) std.math.Order {
        if (a.lines != b.lines) {
            return std.math.order(a.lines, b.lines);
        }

        return std.math.order(a.columns, b.columns);
    }
};

pub const SourceContent = struct {
    value: []const u16 = &[_]u16{},
    quoted: []const u8 = &[_]u8{},
};

pub fn find(
    this: *const SourceMap,
    line: i32,
    column: i32,
) ?Mapping {
    return Mapping.find(this.mapping, line, column);
}

pub const SourceMapShifts = struct {
    before: LineColumnOffset,
    after: LineColumnOffset,
};

pub const SourceMapPieces = struct {
    prefix: std.ArrayList(u8),
    mappings: std.ArrayList(u8),
    suffix: std.ArrayList(u8),

    pub fn init(allocator: std.mem.Allocator) SourceMapPieces {
        return .{
            .prefix = std.ArrayList(u8).init(allocator),
            .mappings = std.ArrayList(u8).init(allocator),
            .suffix = std.ArrayList(u8).init(allocator),
        };
    }

    pub fn hasContent(this: *SourceMapPieces) bool {
        return (this.prefix.items.len + this.mappings.items.len + this.suffix.items.len) > 0;
    }

    pub fn finalize(this: *SourceMapPieces, allocator: std.mem.Allocator, _shifts: []SourceMapShifts) ![]const u8 {
        var shifts = _shifts;
        var start_of_run: usize = 0;
        var current: usize = 0;
        var generated = LineColumnOffset{};
        var prev_shift_column_delta: i32 = 0;

        // the joiner's node allocator contains string join nodes as well as some vlq encodings
        // it doesnt contain json payloads or source code, so 16kb is probably going to cover
        // most applications.
        var sfb = std.heap.stackFallback(16384, bun.default_allocator);
        var j = StringJoiner{ .allocator = sfb.get() };

        j.pushStatic(this.prefix.items);
        const mappings = this.mappings.items;

        while (current < mappings.len) {
            if (mappings[current] == ';') {
                generated.lines += 1;
                generated.columns = 0;
                prev_shift_column_delta = 0;
                current += 1;
                continue;
            }

            const potential_end_of_run = current;

            const decode_result = decodeVLQ(mappings, current);
            generated.columns += decode_result.value;
            current = decode_result.start;

            const potential_start_of_run = current;

            current = decodeVLQAssumeValid(mappings, current).start;
            current = decodeVLQAssumeValid(mappings, current).start;
            current = decodeVLQAssumeValid(mappings, current).start;

            if (current < mappings.len) {
                const c = mappings[current];
                if (c != ',' and c != ';') {
                    current = decodeVLQAssumeValid(mappings, current).start;
                }
            }

            if (current < mappings.len and mappings[current] == ',') {
                current += 1;
            }

            var did_cross_boundary = false;
            if (shifts.len > 1 and shifts[1].before.comesBefore(generated)) {
                shifts = shifts[1..];
                did_cross_boundary = true;
            }

            if (!did_cross_boundary) {
                continue;
            }

            const shift = shifts[0];
            if (shift.after.lines != generated.lines) {
                continue;
            }

            j.pushStatic(mappings[start_of_run..potential_end_of_run]);

            assert(shift.before.lines == shift.after.lines);

            const shift_column_delta = shift.after.columns - shift.before.columns;
            const vlq_value = decode_result.value + shift_column_delta - prev_shift_column_delta;
            const encode = encodeVLQ(vlq_value);
            j.pushCloned(encode.bytes[0..encode.len]);
            prev_shift_column_delta = shift_column_delta;

            start_of_run = potential_start_of_run;
        }

        j.pushStatic(mappings[start_of_run..]);

        const str = try j.doneWithEnd(allocator, this.suffix.items);
        bun.assert(str[0] == '{'); // invalid json
        return str;
    }
};

// -- comment from esbuild --
// Source map chunks are computed in parallel for speed. Each chunk is relative
// to the zero state instead of being relative to the end state of the previous
// chunk, since it's impossible to know the end state of the previous chunk in
// a parallel computation.
//
// After all chunks are computed, they are joined together in a second pass.
// This rewrites the first mapping in each chunk to be relative to the end
// state of the previous chunk.
pub fn appendSourceMapChunk(j: *StringJoiner, allocator: std.mem.Allocator, prev_end_state_: SourceMapState, start_state_: SourceMapState, source_map_: bun.string) !void {
    var prev_end_state = prev_end_state_;
    var start_state = start_state_;
    // Handle line breaks in between this mapping and the previous one
    if (start_state.generated_line != 0) {
        j.push(try strings.repeatingAlloc(allocator, @intCast(start_state.generated_line), ';'), allocator);
        prev_end_state.generated_column = 0;
    }

    // Skip past any leading semicolons, which indicate line breaks
    var source_map = source_map_;
    if (strings.indexOfNotChar(source_map, ';')) |semicolons| {
        if (semicolons > 0) {
            j.pushStatic(source_map[0..semicolons]);
            source_map = source_map[semicolons..];
            prev_end_state.generated_column = 0;
            start_state.generated_column = 0;
        }
    }

    // Strip off the first mapping from the buffer. The first mapping should be
    // for the start of the original file (the printer always generates one for
    // the start of the file).
    var i: usize = 0;
    const generated_column = decodeVLQAssumeValid(source_map, i);
    i = generated_column.start;
    const source_index = decodeVLQAssumeValid(source_map, i);
    i = source_index.start;
    const original_line = decodeVLQAssumeValid(source_map, i);
    i = original_line.start;
    const original_column = decodeVLQAssumeValid(source_map, i);
    i = original_column.start;

    source_map = source_map[i..];

    // Rewrite the first mapping to be relative to the end state of the previous
    // chunk. We now know what the end state is because we're in the second pass
    // where all chunks have already been generated.
    start_state.source_index += source_index.value;
    start_state.generated_column += generated_column.value;
    start_state.original_line += original_line.value;
    start_state.original_column += original_column.value;

    j.push(
        appendMappingToBuffer(
            MutableString.initEmpty(allocator),
            j.lastByte(),
            prev_end_state,
            start_state,
        ).list.items,
        allocator,
    );

    // Then append everything after that without modification.
    j.pushStatic(source_map);
}

const vlq_lookup_table: [256]VLQ = brk: {
    var entries: [256]VLQ = undefined;
    var i: usize = 0;
    var j: i32 = 0;
    while (i < 256) : (i += 1) {
        entries[i] = encodeVLQ(j);
        j += 1;
    }
    break :brk entries;
};

const vlq_max_in_bytes = 8;
pub const VLQ = struct {
    // We only need to worry about i32
    // That means the maximum VLQ-encoded value is 8 bytes
    // because there are only 4 bits of number inside each VLQ value
    // and it expects i32
    // therefore, it can never be more than 32 bits long
    // I believe the actual number is 7 bytes long, however we can add an extra byte to be more cautious
    bytes: [vlq_max_in_bytes]u8,
    len: u4 = 0,

    pub fn writeTo(self: VLQ, writer: anytype) !void {
        try writer.writeAll(self.bytes[0..self.len]);
    }
};

pub fn encodeVLQWithLookupTable(value: i32) VLQ {
    return if (value >= 0 and value <= 255)
        vlq_lookup_table[@as(usize, @intCast(value))]
    else
        encodeVLQ(value);
}

// A single base 64 digit can contain 6 bits of data. For the base 64 variable
// length quantities we use in the source map spec, the first bit is the sign,
// the next four bits are the actual value, and the 6th bit is the continuation
// bit. The continuation bit tells us whether there are more digits in this
// value following this digit.
//
//   Continuation
//   |    Sign
//   |    |
//   V    V
//   101011
//
pub fn encodeVLQ(value: i32) VLQ {
    var len: u4 = 0;
    var bytes: [vlq_max_in_bytes]u8 = undefined;

    var vlq: u32 = if (value >= 0)
        @as(u32, @bitCast(value << 1))
    else
        @as(u32, @bitCast((-value << 1) | 1));

    // source mappings are limited to i32
    comptime var i: usize = 0;
    inline while (i < vlq_max_in_bytes) : (i += 1) {
        var digit = vlq & 31;
        vlq >>= 5;

        // If there are still more digits in this value, we must make sure the
        // continuation bit is marked
        if (vlq != 0) {
            digit |= 32;
        }

        bytes[len] = base64[digit];
        len += 1;

        if (vlq == 0) {
            return .{ .bytes = bytes, .len = len };
        }
    }

    return .{ .bytes = bytes, .len = 0 };
}

pub const VLQResult = struct {
    value: i32 = 0,
    start: usize = 0,
};

const base64 = "ABCDEFGHIJKLMNOPQRSTUVWXYZabcdefghijklmnopqrstuvwxyz0123456789+/";

// base64 stores values up to 7 bits
const base64_lut: [std.math.maxInt(u7)]u7 = brk: {
    @setEvalBranchQuota(9999);
    var bytes = [_]u7{std.math.maxInt(u7)} ** std.math.maxInt(u7);

    for (base64, 0..) |c, i| {
        bytes[c] = i;
    }

    break :brk bytes;
};

pub fn decodeVLQ(encoded: []const u8, start: usize) VLQResult {
    var shift: u8 = 0;
    var vlq: u32 = 0;

    // hint to the compiler what the maximum value is
    const encoded_ = encoded[start..][0..@min(encoded.len - start, comptime (vlq_max_in_bytes + 1))];

    // inlining helps for the 1 or 2 byte case, hurts a little for larger
    comptime var i: usize = 0;
    inline while (i < vlq_max_in_bytes + 1) : (i += 1) {
        const index = @as(u32, base64_lut[@as(u7, @truncate(encoded_[i]))]);

        // decode a byte
        vlq |= (index & 31) << @as(u5, @truncate(shift));
        shift += 5;

        // Stop if there's no continuation bit
        if ((index & 32) == 0) {
            return VLQResult{
                .start = start + comptime (i + 1),
                .value = if ((vlq & 1) == 0)
                    @as(i32, @intCast(vlq >> 1))
                else
                    -@as(i32, @intCast((vlq >> 1))),
            };
        }
    }

    return VLQResult{ .start = start + encoded_.len, .value = 0 };
}

pub fn decodeVLQAssumeValid(encoded: []const u8, start: usize) VLQResult {
    var shift: u8 = 0;
    var vlq: u32 = 0;

    // hint to the compiler what the maximum value is
    const encoded_ = encoded[start..][0..@min(encoded.len - start, comptime (vlq_max_in_bytes + 1))];

    // inlining helps for the 1 or 2 byte case, hurts a little for larger
    comptime var i: usize = 0;
    inline while (i < vlq_max_in_bytes + 1) : (i += 1) {
        bun.assert(encoded_[i] < std.math.maxInt(u7)); // invalid base64 character
        const index = @as(u32, base64_lut[@as(u7, @truncate(encoded_[i]))]);
        bun.assert(index != std.math.maxInt(u7)); // invalid base64 character

        // decode a byte
        vlq |= (index & 31) << @as(u5, @truncate(shift));
        shift += 5;

        // Stop if there's no continuation bit
        if ((index & 32) == 0) {
            return VLQResult{
                .start = start + comptime (i + 1),
                .value = if ((vlq & 1) == 0)
                    @as(i32, @intCast(vlq >> 1))
                else
                    -@as(i32, @intCast((vlq >> 1))),
            };
        }
    }

    return VLQResult{ .start = start + encoded_.len, .value = 0 };
}

pub const LineOffsetTable = struct {
    /// The source map specification is very loose and does not specify what
    /// column numbers actually mean. The popular "source-map" library from Mozilla
    /// appears to interpret them as counts of UTF-16 code units, so we generate
    /// those too for compatibility.
    ///
    /// We keep mapping tables around to accelerate conversion from byte offsets
    /// to UTF-16 code unit counts. However, this mapping takes up a lot of memory
    /// and takes up a lot of memory. Since most JavaScript is ASCII and the
    /// mapping for ASCII is 1:1, we avoid creating a table for ASCII-only lines
    /// as an optimization.
    ///
    columns_for_non_ascii: BabyList(i32) = .{},
    byte_offset_to_first_non_ascii: u32 = 0,
    byte_offset_to_start_of_line: u32 = 0,

    pub const List = std.MultiArrayList(LineOffsetTable);

    pub fn findLine(byte_offsets_to_start_of_line: []const u32, loc: Logger.Loc) i32 {
        assert(loc.start > -1); // checked by caller
        var original_line: usize = 0;
        const loc_start = @as(usize, @intCast(loc.start));

        {
            var count = @as(usize, @truncate(byte_offsets_to_start_of_line.len));
            var i: usize = 0;
            while (count > 0) {
                const step = count / 2;
                i = original_line + step;
                if (byte_offsets_to_start_of_line[i] <= loc_start) {
                    original_line = i + 1;
                    count = count - step - 1;
                } else {
                    count = step;
                }
            }
        }

        return @as(i32, @intCast(original_line)) - 1;
    }

    pub fn findIndex(byte_offsets_to_start_of_line: []const u32, loc: Logger.Loc) ?usize {
        assert(loc.start > -1); // checked by caller
        var original_line: usize = 0;
        const loc_start = @as(usize, @intCast(loc.start));

        var count = @as(usize, @truncate(byte_offsets_to_start_of_line.len));
        var i: usize = 0;
        while (count > 0) {
            const step = count / 2;
            i = original_line + step;
            const byte_offset = byte_offsets_to_start_of_line[i];
            if (byte_offset == loc_start) {
                return i;
            }
            if (i + 1 < byte_offsets_to_start_of_line.len) {
                const next_byte_offset = byte_offsets_to_start_of_line[i + 1];
                if (byte_offset < loc_start and loc_start < next_byte_offset) {
                    return i;
                }
            }

            if (byte_offset < loc_start) {
                original_line = i + 1;
                count = count - step - 1;
            } else {
                count = step;
            }
        }

        return null;
    }

    pub fn generate(allocator: std.mem.Allocator, contents: []const u8, approximate_line_count: i32) List {
        var list = List{};
        // Preallocate the top-level table using the approximate line count from the lexer
        list.ensureUnusedCapacity(allocator, @as(usize, @intCast(@max(approximate_line_count, 1)))) catch unreachable;
        var column: i32 = 0;
        var byte_offset_to_first_non_ascii: u32 = 0;
        var column_byte_offset: u32 = 0;
        var line_byte_offset: u32 = 0;

        // the idea here is:
        // we want to avoid re-allocating this array _most_ of the time
        // when lines _do_ have unicode characters, they probably still won't be longer than 255 much
        var stack_fallback = std.heap.stackFallback(@sizeOf(i32) * 256, allocator);
        var columns_for_non_ascii = std.ArrayList(i32).initCapacity(stack_fallback.get(), 120) catch unreachable;
        const reset_end_index = stack_fallback.fixed_buffer_allocator.end_index;
        const initial_columns_for_non_ascii = columns_for_non_ascii;

        var remaining = contents;
        while (remaining.len > 0) {
            const len_ = strings.wtf8ByteSequenceLengthWithInvalid(remaining[0]);
            const c = strings.decodeWTF8RuneT(remaining.ptr[0..4], len_, i32, 0);
            const cp_len = @as(usize, len_);

            if (column == 0) {
                line_byte_offset = @as(
                    u32,
                    @truncate(@intFromPtr(remaining.ptr) - @intFromPtr(contents.ptr)),
                );
            }

            if (c > 0x7F and columns_for_non_ascii.items.len == 0) {
                assert(@intFromPtr(
                    remaining.ptr,
                ) >= @intFromPtr(
                    contents.ptr,
                ));
                // we have a non-ASCII character, so we need to keep track of the
                // mapping from byte offsets to UTF-16 code unit counts
                columns_for_non_ascii.appendAssumeCapacity(column);
                column_byte_offset = @as(
                    u32,
                    @intCast((@intFromPtr(
                        remaining.ptr,
                    ) - @intFromPtr(
                        contents.ptr,
                    )) - line_byte_offset),
                );
                byte_offset_to_first_non_ascii = column_byte_offset;
            }

            // Update the per-byte column offsets
            if (columns_for_non_ascii.items.len > 0) {
                const line_bytes_so_far = @as(u32, @intCast(@as(
                    u32,
                    @truncate(@intFromPtr(remaining.ptr) - @intFromPtr(contents.ptr)),
                ))) - line_byte_offset;
                columns_for_non_ascii.ensureUnusedCapacity((line_bytes_so_far - column_byte_offset) + 1) catch unreachable;
                while (column_byte_offset <= line_bytes_so_far) : (column_byte_offset += 1) {
                    columns_for_non_ascii.appendAssumeCapacity(column);
                }
            } else {
                switch (c) {
                    (@max('\r', '\n') + 1)...127 => {
                        // skip ahead to the next newline or non-ascii character
                        if (strings.indexOfNewlineOrNonASCIICheckStart(remaining, @as(u32, len_), false)) |j| {
                            column += @as(i32, @intCast(j));
                            remaining = remaining[j..];
                        } else {
                            // if there are no more lines, we are done!
                            column += @as(i32, @intCast(remaining.len));
                            remaining = remaining[remaining.len..];
                        }

                        continue;
                    },
                    else => {},
                }
            }

            switch (c) {
                '\r', '\n', 0x2028, 0x2029 => {
                    // windows newline
                    if (c == '\r' and remaining.len > 1 and remaining[1] == '\n') {
                        column += 1;
                        remaining = remaining[1..];
                        continue;
                    }

                    // We don't call .toOwnedSlice() because it is expensive to
                    // reallocate the array AND when inside an Arena, it's
                    // hideously expensive
                    var owned = columns_for_non_ascii.items;
                    if (stack_fallback.fixed_buffer_allocator.ownsSlice(std.mem.sliceAsBytes(owned))) {
                        owned = allocator.dupe(i32, owned) catch unreachable;
                    }

                    list.append(allocator, .{
                        .byte_offset_to_start_of_line = line_byte_offset,
                        .byte_offset_to_first_non_ascii = byte_offset_to_first_non_ascii,
                        .columns_for_non_ascii = BabyList(i32).init(owned),
                    }) catch unreachable;

                    column = 0;
                    byte_offset_to_first_non_ascii = 0;
                    column_byte_offset = 0;
                    line_byte_offset = 0;

                    // reset the list to use the stack-allocated memory
                    stack_fallback.fixed_buffer_allocator.reset();
                    stack_fallback.fixed_buffer_allocator.end_index = reset_end_index;
                    columns_for_non_ascii = initial_columns_for_non_ascii;
                },
                else => {
                    // Mozilla's "source-map" library counts columns using UTF-16 code units
                    column += @as(i32, @intFromBool(c > 0xFFFF)) + 1;
                },
            }

            remaining = remaining[cp_len..];
        }

        // Mark the start of the next line
        if (column == 0) {
            line_byte_offset = @as(u32, @intCast(contents.len));
        }

        if (columns_for_non_ascii.items.len > 0) {
            const line_bytes_so_far = @as(u32, @intCast(contents.len)) - line_byte_offset;
            columns_for_non_ascii.ensureUnusedCapacity((line_bytes_so_far - column_byte_offset) + 1) catch unreachable;
            while (column_byte_offset <= line_bytes_so_far) : (column_byte_offset += 1) {
                columns_for_non_ascii.appendAssumeCapacity(column);
            }
        }
        {
            var owned = columns_for_non_ascii.toOwnedSlice() catch unreachable;
            if (stack_fallback.fixed_buffer_allocator.ownsSlice(std.mem.sliceAsBytes(owned))) {
                owned = allocator.dupe(i32, owned) catch unreachable;
            }
            list.append(allocator, .{
                .byte_offset_to_start_of_line = line_byte_offset,
                .byte_offset_to_first_non_ascii = byte_offset_to_first_non_ascii,
                .columns_for_non_ascii = BabyList(i32).init(owned),
            }) catch unreachable;
        }

        if (list.capacity > list.len) {
            list.shrinkAndFree(allocator, list.len);
        }
        return list;
    }
};

pub fn appendSourceMappingURLRemote(
    origin: URL,
    source: Logger.Source,
    asset_prefix_path: []const u8,
    comptime Writer: type,
    writer: Writer,
) !void {
    try writer.writeAll("\n//# sourceMappingURL=");
    try writer.writeAll(strings.withoutTrailingSlash(origin.href));
    if (asset_prefix_path.len > 0)
        try writer.writeAll(asset_prefix_path);
    if (source.path.pretty.len > 0 and source.path.pretty[0] != '/') {
        try writer.writeAll("/");
    }
    try writer.writeAll(source.path.pretty);
    try writer.writeAll(".map");
}

pub fn appendMappingToBuffer(buffer_: MutableString, last_byte: u8, prev_state: SourceMapState, current_state: SourceMapState) MutableString {
    var buffer = buffer_;
    const needs_comma = last_byte != 0 and last_byte != ';' and last_byte != '"';

    const vlq = [_]VLQ{
        // Record the generated column (the line is recorded using ';' elsewhere)
        encodeVLQWithLookupTable(current_state.generated_column -| prev_state.generated_column),
        // Record the generated source
        encodeVLQWithLookupTable(current_state.source_index -| prev_state.source_index),
        // Record the original line
        encodeVLQWithLookupTable(current_state.original_line -| prev_state.original_line),
        // Record the original column
        encodeVLQWithLookupTable(current_state.original_column -| prev_state.original_column),
    };

    // Count exactly how many bytes we need to write
    const total_len = @as(u32, vlq[0].len) +
        @as(u32, vlq[1].len) +
        @as(u32, vlq[2].len) +
        @as(u32, vlq[3].len);
    buffer.growIfNeeded(total_len + @as(u32, @intFromBool(needs_comma))) catch unreachable;

    // Put commas in between mappings
    if (needs_comma) {
        buffer.appendCharAssumeCapacity(',');
    }

    inline for (vlq) |item| {
        buffer.appendAssumeCapacity(item.bytes[0..item.len]);
    }

    return buffer;
}

pub const Chunk = struct {
    buffer: MutableString,

    mappings_count: usize = 0,

    /// This end state will be used to rewrite the start of the following source
    /// map chunk so that the delta-encoded VLQ numbers are preserved.
    end_state: SourceMapState = .{},

    /// There probably isn't a source mapping at the end of the file (nor should
    /// there be) but if we're appending another source map chunk after this one,
    /// we'll need to know how many characters were in the last line we generated.
    final_generated_column: i32 = 0,

    /// ignore empty chunks
    should_ignore: bool = true,

    pub fn printSourceMapContents(
        chunk: Chunk,
        source: Logger.Source,
        mutable: MutableString,
        include_sources_contents: bool,
        comptime ascii_only: bool,
    ) !MutableString {
        return printSourceMapContentsAtOffset(
            chunk,
            source,
            mutable,
            include_sources_contents,
            0,
            ascii_only,
        );
    }

    pub fn printSourceMapContentsAtOffset(
        chunk: Chunk,
        source: Logger.Source,
        mutable: MutableString,
        include_sources_contents: bool,
        offset: usize,
        comptime ascii_only: bool,
    ) !MutableString {
        var output = mutable;

        // attempt to pre-allocate

        var filename_buf: bun.PathBuffer = undefined;
        var filename = source.path.text;
        if (strings.hasPrefix(source.path.text, FileSystem.instance.top_level_dir)) {
            filename = filename[FileSystem.instance.top_level_dir.len - 1 ..];
        } else if (filename.len > 0 and filename[0] != '/') {
            filename_buf[0] = '/';
            @memcpy(filename_buf[1..][0..filename.len], filename);
            filename = filename_buf[0 .. filename.len + 1];
        }

        output.growIfNeeded(
            filename.len + 2 + (source.contents.len * @as(usize, @intFromBool(include_sources_contents))) + (chunk.buffer.list.items.len - offset) + 32 + 39 + 29 + 22 + 20,
        ) catch unreachable;
        try output.append("{\n  \"version\":3,\n  \"sources\": [");

        output = try JSPrinter.quoteForJSON(filename, output, ascii_only);

        if (include_sources_contents) {
            try output.append("],\n  \"sourcesContent\": [");
            output = try JSPrinter.quoteForJSON(source.contents, output, ascii_only);
        }

        try output.append("],\n  \"mappings\": ");
        output = try JSPrinter.quoteForJSON(chunk.buffer.list.items[offset..], output, ascii_only);
        try output.append(", \"names\": []\n}");

        return output;
    }

    pub fn SourceMapFormat(comptime Type: type) type {
        return struct {
            ctx: Type,
            const Format = @This();

            pub fn init(allocator: std.mem.Allocator, prepend_count: bool) Format {
                return Format{ .ctx = Type.init(allocator, prepend_count) };
            }

            pub inline fn appendLineSeparator(this: *Format) anyerror!void {
                try this.ctx.appendLineSeparator();
            }

            pub inline fn append(this: *Format, current_state: SourceMapState, prev_state: SourceMapState) anyerror!void {
                try this.ctx.append(current_state, prev_state);
            }

            pub inline fn shouldIgnore(this: Format) bool {
                return this.ctx.shouldIgnore();
            }

            pub inline fn getBuffer(this: Format) MutableString {
                return this.ctx.getBuffer();
            }

            pub inline fn getCount(this: Format) usize {
                return this.ctx.getCount();
            }
        };
    }

    pub const VLQSourceMap = struct {
        data: MutableString,
        count: usize = 0,
        offset: usize = 0,
        approximate_input_line_count: usize = 0,

        pub const Format = SourceMapFormat(VLQSourceMap);

        pub fn init(allocator: std.mem.Allocator, prepend_count: bool) VLQSourceMap {
            var map = VLQSourceMap{
                .data = MutableString.initEmpty(allocator),
            };

            // For bun.js, we store the number of mappings and how many bytes the final list is at the beginning of the array
            if (prepend_count) {
                map.offset = 24;
                map.data.append(&([_]u8{0} ** 24)) catch unreachable;
            }

            return map;
        }

        pub fn appendLineSeparator(this: *VLQSourceMap) anyerror!void {
            try this.data.appendChar(';');
        }

        pub fn append(this: *VLQSourceMap, current_state: SourceMapState, prev_state: SourceMapState) anyerror!void {
            const last_byte: u8 = if (this.data.list.items.len > this.offset)
                this.data.list.items[this.data.list.items.len - 1]
            else
                0;

            this.data = appendMappingToBuffer(this.data, last_byte, prev_state, current_state);
            this.count += 1;
        }

        pub fn shouldIgnore(this: VLQSourceMap) bool {
            return this.count == 0;
        }

        pub fn getBuffer(this: VLQSourceMap) MutableString {
            return this.data;
        }

        pub fn getCount(this: VLQSourceMap) usize {
            return this.count;
        }
    };

    pub fn NewBuilder(comptime SourceMapFormatType: type) type {
        return struct {
            const ThisBuilder = @This();
            input_source_map: ?*SourceMap = null,
            source_map: SourceMapper,
            line_offset_tables: LineOffsetTable.List = .{},
            prev_state: SourceMapState = SourceMapState{},
            last_generated_update: u32 = 0,
            generated_column: i32 = 0,
            prev_loc: Logger.Loc = Logger.Loc.Empty,
            has_prev_state: bool = false,

            line_offset_table_byte_offset_list: []const u32 = &.{},

            // This is a workaround for a bug in the popular "source-map" library:
            // https://github.com/mozilla/source-map/issues/261. The library will
            // sometimes return null when querying a source map unless every line
            // starts with a mapping at column zero.
            //
            // The workaround is to replicate the previous mapping if a line ends
            // up not starting with a mapping. This is done lazily because we want
            // to avoid replicating the previous mapping if we don't need to.
            line_starts_with_mapping: bool = false,
            cover_lines_without_mappings: bool = false,

            approximate_input_line_count: usize = 0,

            /// When generating sourcemappings for bun, we store a count of how many mappings there were
            prepend_count: bool = false,

            pub const SourceMapper = SourceMapFormat(SourceMapFormatType);

            pub noinline fn generateChunk(b: *ThisBuilder, output: []const u8) Chunk {
                b.updateGeneratedLineAndColumn(output);
                if (b.prepend_count) {
                    b.source_map.getBuffer().list.items[0..8].* = @as([8]u8, @bitCast(b.source_map.getBuffer().list.items.len));
                    b.source_map.getBuffer().list.items[8..16].* = @as([8]u8, @bitCast(b.source_map.getCount()));
                    b.source_map.getBuffer().list.items[16..24].* = @as([8]u8, @bitCast(b.approximate_input_line_count));
                }
                return Chunk{
                    .buffer = b.source_map.getBuffer(),
                    .mappings_count = b.source_map.getCount(),
                    .end_state = b.prev_state,
                    .final_generated_column = b.generated_column,
                    .should_ignore = b.source_map.shouldIgnore(),
                };
            }

            // Scan over the printed text since the last source mapping and update the
            // generated line and column numbers
            pub fn updateGeneratedLineAndColumn(b: *ThisBuilder, output: []const u8) void {
                const slice = output[b.last_generated_update..];
                var needs_mapping = b.cover_lines_without_mappings and !b.line_starts_with_mapping and b.has_prev_state;

                var i: usize = 0;
                const n = @as(usize, @intCast(slice.len));
                var c: i32 = 0;
                while (i < n) {
                    const len = strings.wtf8ByteSequenceLengthWithInvalid(slice[i]);
                    c = strings.decodeWTF8RuneT(slice[i..].ptr[0..4], len, i32, strings.unicode_replacement);
                    i += @as(usize, len);

                    switch (c) {
                        14...127 => {
                            if (strings.indexOfNewlineOrNonASCII(slice, @as(u32, @intCast(i)))) |j| {
                                b.generated_column += @as(i32, @intCast((@as(usize, j) - i) + 1));
                                i = j;
                                continue;
                            } else {
                                b.generated_column += @as(i32, @intCast(slice[i..].len)) + 1;
                                i = n;
                                break;
                            }
                        },
                        '\r', '\n', 0x2028, 0x2029 => {
                            // windows newline
                            if (c == '\r') {
                                const newline_check = b.last_generated_update + i + 1;
                                if (newline_check < output.len and output[newline_check] == '\n') {
                                    continue;
                                }
                            }

                            // If we're about to move to the next line and the previous line didn't have
                            // any mappings, add a mapping at the start of the previous line.
                            if (needs_mapping) {
                                b.appendMappingWithoutRemapping(.{
                                    .generated_line = b.prev_state.generated_line,
                                    .generated_column = 0,
                                    .source_index = b.prev_state.source_index,
                                    .original_line = b.prev_state.original_line,
                                    .original_column = b.prev_state.original_column,
                                });
                            }

                            b.prev_state.generated_line += 1;
                            b.prev_state.generated_column = 0;
                            b.generated_column = 0;
                            b.source_map.appendLineSeparator() catch unreachable;

                            // This new line doesn't have a mapping yet
                            b.line_starts_with_mapping = false;

                            needs_mapping = b.cover_lines_without_mappings and !b.line_starts_with_mapping and b.has_prev_state;
                        },

                        else => {
                            // Mozilla's "source-map" library counts columns using UTF-16 code units
                            b.generated_column += @as(i32, @intFromBool(c > 0xFFFF)) + 1;
                        },
                    }
                }

                b.last_generated_update = @as(u32, @truncate(output.len));
            }

            pub fn appendMapping(b: *ThisBuilder, current_state_: SourceMapState) void {
                var current_state = current_state_;
                // If the input file had a source map, map all the way back to the original
                if (b.input_source_map) |input| {
                    if (input.find(current_state.original_line, current_state.original_column)) |mapping| {
                        current_state.source_index = mapping.sourceIndex();
                        current_state.original_line = mapping.originalLine();
                        current_state.original_column = mapping.originalColumn();
                    }
                }

                b.appendMappingWithoutRemapping(current_state);
            }

            pub fn appendMappingWithoutRemapping(b: *ThisBuilder, current_state: SourceMapState) void {
                b.source_map.append(current_state, b.prev_state) catch unreachable;
                b.prev_state = current_state;
                b.has_prev_state = true;
            }

            pub fn addSourceMapping(b: *ThisBuilder, loc: Logger.Loc, output: []const u8) void {
                if (
                // don't insert mappings for same location twice
                b.prev_loc.eql(loc) or
                    // exclude generated code from source
                    loc.start == Logger.Loc.Empty.start)
                    return;

                b.prev_loc = loc;
                const list = b.line_offset_tables;

                // We have no sourcemappings.
                // This happens for example when importing an asset which does not support sourcemaps
                // like a png or a jpg
                //
                // import foo from "./foo.png";
                //
                if (list.len == 0) {
                    return;
                }

                const original_line = LineOffsetTable.findLine(b.line_offset_table_byte_offset_list, loc);
                const line = list.get(@as(usize, @intCast(@max(original_line, 0))));

                // Use the line to compute the column
                var original_column = loc.start - @as(i32, @intCast(line.byte_offset_to_start_of_line));
                if (line.columns_for_non_ascii.len > 0 and original_column >= @as(i32, @intCast(line.byte_offset_to_first_non_ascii))) {
                    original_column = line.columns_for_non_ascii.slice()[@as(u32, @intCast(original_column)) - line.byte_offset_to_first_non_ascii];
                }

                b.updateGeneratedLineAndColumn(output);

                // If this line doesn't start with a mapping and we're about to add a mapping
                // that's not at the start, insert a mapping first so the line starts with one.
                if (b.cover_lines_without_mappings and !b.line_starts_with_mapping and b.generated_column > 0 and b.has_prev_state) {
                    b.appendMappingWithoutRemapping(.{
                        .generated_line = b.prev_state.generated_line,
                        .generated_column = 0,
                        .source_index = b.prev_state.source_index,
                        .original_line = b.prev_state.original_line,
                        .original_column = b.prev_state.original_column,
                    });
                }

                b.appendMapping(.{
                    .generated_line = b.prev_state.generated_line,
                    .generated_column = @max(b.generated_column, 0),
                    .source_index = b.prev_state.source_index,
                    .original_line = @max(original_line, 0),
                    .original_column = @max(original_column, 0),
                });

                // This line now has a mapping on it, so don't insert another one
                b.line_starts_with_mapping = true;
            }
        };
    }

    pub const Builder = NewBuilder(VLQSourceMap);
};

/// https://sentry.engineering/blog/the-case-for-debug-ids
/// https://github.com/mitsuhiko/source-map-rfc/blob/proposals/debug-id/proposals/debug-id.md
/// https://github.com/source-map/source-map-rfc/pull/20
/// https://github.com/getsentry/rfcs/blob/main/text/0081-sourcemap-debugid.md#the-debugid-format
pub const DebugIDFormatter = struct {
    id: u64 = 0,

    pub fn format(self: DebugIDFormatter, comptime _: []const u8, _: std.fmt.FormatOptions, writer: anytype) !void {
        // The RFC asks for a UUID, which is 128 bits (32 hex chars). Our hashes are only 64 bits.
        // We fill the end of the id with "bun!bun!" hex encoded
        var buf: [32]u8 = undefined;
        const formatter = bun.fmt.hexIntUpper(self.id);
        _ = std.fmt.bufPrint(&buf, "{}64756E2164756E21", .{formatter}) catch unreachable;
        try writer.writeAll(&buf);
    }
};

const assert = bun.assert;

pub usingnamespace @import("./CodeCoverage.zig");<|MERGE_RESOLUTION|>--- conflicted
+++ resolved
@@ -132,11 +132,7 @@
         bun.JSAst.Stmt.Data.Store.reset();
     }
     debug("parse (JSON, {d} bytes)", .{source.len});
-<<<<<<< HEAD
-    var json = bun.JSON.parseJSON(&json_src, &log, arena) catch {
-=======
-    var json = bun.JSON.ParseJSON(&json_src, &log, arena, false) catch {
->>>>>>> 5e97fb8d
+    var json = bun.JSON.parseJSON(&json_src, &log, arena, false) catch {
         return error.InvalidJSON;
     };
 
