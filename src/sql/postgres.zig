const bun = @import("root").bun;
const JSC = bun.JSC;
const String = bun.String;
const uws = bun.uws;
const std = @import("std");
pub const debug = bun.Output.scoped(.Postgres, false);
pub const int4 = u32;
pub const PostgresInt32 = int4;
pub const int8 = i64;
pub const PostgresInt64 = int8;
pub const short = u16;
pub const PostgresShort = u16;
const Crypto = JSC.API.Bun.Crypto;
const JSValue = JSC.JSValue;
const BoringSSL = @import("../boringssl.zig");
pub const AnyPostgresError = error{
    ConnectionClosed,
    ExpectedRequest,
    ExpectedStatement,
    InvalidBackendKeyData,
    InvalidBinaryData,
    InvalidByteSequence,
    InvalidByteSequenceForEncoding,
    InvalidCharacter,
    InvalidMessage,
    InvalidMessageLength,
    InvalidQueryBinding,
    InvalidServerKey,
    InvalidServerSignature,
    JSError,
    MultidimensionalArrayNotSupportedYet,
    NullsInArrayNotSupportedYet,
    OutOfMemory,
    Overflow,
    PBKDFD2,
    SASL_SIGNATURE_MISMATCH,
    SASL_SIGNATURE_INVALID_BASE64,
    SASL_NO_KNOWN_MECHANISM,
    ShortRead,
    TLSNotAvailable,
    TLSUpgradeFailed,
    UnexpectedMessage,
    UNKNOWN_AUTHENTICATION_METHOD,
    UNSUPPORTED_AUTHENTICATION_METHOD,
    UnsupportedByteaFormat,
    UnsupportedIntegerSize,
    UnsupportedArrayFormat,
};

pub fn postgresErrorToJS(globalObject: *JSC.JSGlobalObject, message: ?[]const u8, err: AnyPostgresError) JSValue {
    const error_code: JSC.Error = switch (err) {
        error.ConnectionClosed => JSC.Error.ERR_POSTGRES_CONNECTION_CLOSED,
        error.ExpectedRequest => JSC.Error.ERR_POSTGRES_EXPECTED_REQUEST,
        error.ExpectedStatement => JSC.Error.ERR_POSTGRES_EXPECTED_STATEMENT,
        error.InvalidBackendKeyData => JSC.Error.ERR_POSTGRES_INVALID_BACKEND_KEY_DATA,
        error.InvalidBinaryData => JSC.Error.ERR_POSTGRES_INVALID_BINARY_DATA,
        error.InvalidByteSequence => JSC.Error.ERR_POSTGRES_INVALID_BYTE_SEQUENCE,
        error.InvalidByteSequenceForEncoding => JSC.Error.ERR_POSTGRES_INVALID_BYTE_SEQUENCE_FOR_ENCODING,
        error.InvalidCharacter => JSC.Error.ERR_POSTGRES_INVALID_CHARACTER,
        error.InvalidMessage => JSC.Error.ERR_POSTGRES_INVALID_MESSAGE,
        error.InvalidMessageLength => JSC.Error.ERR_POSTGRES_INVALID_MESSAGE_LENGTH,
        error.InvalidQueryBinding => JSC.Error.ERR_POSTGRES_INVALID_QUERY_BINDING,
        error.InvalidServerKey => JSC.Error.ERR_POSTGRES_INVALID_SERVER_KEY,
        error.InvalidServerSignature => JSC.Error.ERR_POSTGRES_INVALID_SERVER_SIGNATURE,
        error.MultidimensionalArrayNotSupportedYet => JSC.Error.ERR_POSTGRES_MULTIDIMENSIONAL_ARRAY_NOT_SUPPORTED_YET,
        error.NullsInArrayNotSupportedYet => JSC.Error.ERR_POSTGRES_NULLS_IN_ARRAY_NOT_SUPPORTED_YET,
        error.Overflow => JSC.Error.ERR_POSTGRES_OVERFLOW,
        error.PBKDFD2 => JSC.Error.ERR_POSTGRES_AUTHENTICATION_FAILED_PBKDF2,
        error.SASL_SIGNATURE_MISMATCH => JSC.Error.ERR_POSTGRES_SASL_SIGNATURE_MISMATCH,
        error.SASL_SIGNATURE_INVALID_BASE64 => JSC.Error.ERR_POSTGRES_SASL_SIGNATURE_INVALID_BASE64,
        error.TLSNotAvailable => JSC.Error.ERR_POSTGRES_TLS_NOT_AVAILABLE,
        error.TLSUpgradeFailed => JSC.Error.ERR_POSTGRES_TLS_UPGRADE_FAILED,
        error.UnexpectedMessage => JSC.Error.ERR_POSTGRES_UNEXPECTED_MESSAGE,
        error.UNKNOWN_AUTHENTICATION_METHOD => JSC.Error.ERR_POSTGRES_UNKNOWN_AUTHENTICATION_METHOD,
        error.UNSUPPORTED_AUTHENTICATION_METHOD => JSC.Error.ERR_POSTGRES_UNSUPPORTED_AUTHENTICATION_METHOD,
        error.UnsupportedByteaFormat => JSC.Error.ERR_POSTGRES_UNSUPPORTED_BYTEA_FORMAT,
        error.UnsupportedArrayFormat => JSC.Error.ERR_POSTGRES_UNSUPPORTED_ARRAY_FORMAT,
        error.UnsupportedIntegerSize => JSC.Error.ERR_POSTGRES_UNSUPPORTED_INTEGER_SIZE,
        error.JSError => {
            return globalObject.takeException(error.JSError);
        },
        error.OutOfMemory => {
            // TODO: add binding for creating an out of memory error?
            return globalObject.takeException(globalObject.throwOutOfMemory());
        },
        error.ShortRead => {
            bun.unreachablePanic("Assertion failed: ShortRead should be handled by the caller in postgres", .{});
        },
    };
    if (message) |msg| {
        return error_code.fmt(globalObject, "{s}", .{msg});
    }
    return error_code.fmt(globalObject, "Failed to bind query: {s}", .{@errorName(err)});
}

pub const SSLMode = enum(u8) {
    disable = 0,
    prefer = 1,
    require = 2,
    verify_ca = 3,
    verify_full = 4,
};

pub const Data = union(enum) {
    owned: bun.ByteList,
    temporary: []const u8,
    empty: void,

    pub const Empty: Data = .{ .empty = {} };

    pub fn toOwned(this: @This()) !bun.ByteList {
        return switch (this) {
            .owned => this.owned,
            .temporary => bun.ByteList.init(try bun.default_allocator.dupe(u8, this.temporary)),
            .empty => bun.ByteList.init(&.{}),
        };
    }

    pub fn deinit(this: *@This()) void {
        switch (this.*) {
            .owned => this.owned.deinitWithAllocator(bun.default_allocator),
            .temporary => {},
            .empty => {},
        }
    }

    /// Zero bytes before deinit
    /// Generally, for security reasons.
    pub fn zdeinit(this: *@This()) void {
        switch (this.*) {
            .owned => {

                // Zero bytes before deinit
                @memset(this.owned.slice(), 0);

                this.owned.deinitWithAllocator(bun.default_allocator);
            },
            .temporary => {},
            .empty => {},
        }
    }

    pub fn slice(this: @This()) []const u8 {
        return switch (this) {
            .owned => this.owned.slice(),
            .temporary => this.temporary,
            .empty => "",
        };
    }

    pub fn substring(this: @This(), start_index: usize, end_index: usize) Data {
        return switch (this) {
            .owned => .{ .temporary = this.owned.slice()[start_index..end_index] },
            .temporary => .{ .temporary = this.temporary[start_index..end_index] },
            .empty => .{ .empty = {} },
        };
    }

    pub fn sliceZ(this: @This()) [:0]const u8 {
        return switch (this) {
            .owned => this.owned.slice()[0..this.owned.len :0],
            .temporary => this.temporary[0..this.temporary.len :0],
            .empty => "",
        };
    }
};
pub const protocol = @import("./postgres/postgres_protocol.zig");
pub const types = @import("./postgres/postgres_types.zig");

const Socket = uws.AnySocket;
const PreparedStatementsMap = std.HashMapUnmanaged(u64, *PostgresSQLStatement, bun.IdentityContext(u64), 80);

const SocketMonitor = struct {
    const DebugSocketMonitorWriter = struct {
        var file: std.fs.File = undefined;
        var enabled = false;
        var check = std.once(load);
        pub fn write(data: []const u8) void {
            file.writeAll(data) catch {};
        }

        fn load() void {
            if (bun.getenvZAnyCase("BUN_POSTGRES_SOCKET_MONITOR")) |monitor| {
                enabled = true;
                file = std.fs.cwd().createFile(monitor, .{ .truncate = true }) catch {
                    enabled = false;
                    return;
                };
                debug("writing to {s}", .{monitor});
            }
        }
    };

    const DebugSocketMonitorReader = struct {
        var file: std.fs.File = undefined;
        var enabled = false;
        var check = std.once(load);

        fn load() void {
            if (bun.getenvZAnyCase("BUN_POSTGRES_SOCKET_MONITOR_READER")) |monitor| {
                enabled = true;
                file = std.fs.cwd().createFile(monitor, .{ .truncate = true }) catch {
                    enabled = false;
                    return;
                };
                debug("duplicating reads to {s}", .{monitor});
            }
        }

        pub fn write(data: []const u8) void {
            file.writeAll(data) catch {};
        }
    };

    pub fn write(data: []const u8) void {
        if (comptime bun.Environment.isDebug) {
            DebugSocketMonitorWriter.check.call();
            if (DebugSocketMonitorWriter.enabled) {
                DebugSocketMonitorWriter.write(data);
            }
        }
    }

    pub fn read(data: []const u8) void {
        if (comptime bun.Environment.isDebug) {
            DebugSocketMonitorReader.check.call();
            if (DebugSocketMonitorReader.enabled) {
                DebugSocketMonitorReader.write(data);
            }
        }
    }
};

pub const PostgresSQLContext = struct {
    tcp: ?*uws.SocketContext = null,

    onQueryResolveFn: JSC.Strong = .{},
    onQueryRejectFn: JSC.Strong = .{},

    pub fn init(globalObject: *JSC.JSGlobalObject, callframe: *JSC.CallFrame) bun.JSError!JSC.JSValue {
        var ctx = &globalObject.bunVM().rareData().postgresql_context;
        ctx.onQueryResolveFn.set(globalObject, callframe.argument(0));
        ctx.onQueryRejectFn.set(globalObject, callframe.argument(1));

        return .undefined;
    }

    comptime {
        const js_init = JSC.toJSHostFunction(init);
        @export(&js_init, .{ .name = "PostgresSQLContext__init" });
    }
};
pub const PostgresSQLQueryResultMode = enum(u8) {
    objects = 0,
    values = 1,
    raw = 2,
};

const JSRef = union(enum) {
    weak: JSC.JSValue,
    strong: JSC.Strong,

    pub fn initWeak(value: JSC.JSValue) @This() {
        return .{ .weak = value };
    }

    pub fn initStrong(value: JSC.JSValue, globalThis: *JSC.JSGlobalObject) @This() {
        return .{ .strong = JSC.Strong.create(value, globalThis) };
    }

    pub fn empty() @This() {
        return .{ .weak = .zero };
    }

    pub fn get(this: *@This()) JSC.JSValue {
        return switch (this.*) {
            .weak => this.weak,
            .strong => this.strong.get() orelse .zero,
        };
    }
    pub fn setWeak(this: *@This(), value: JSC.JSValue) void {
        if (this == .strong) {
            this.strong.deinit();
        }
        this.* = .{ .weak = value };
    }

    pub fn setStrong(this: *@This(), value: JSC.JSValue, globalThis: *JSC.JSGlobalObject) void {
        if (this == .strong) {
            this.strong.set(globalThis, value);
            return;
        }
        this.* = .{ .strong = JSC.Strong.create(value, globalThis) };
    }

    pub fn upgrade(this: *@This(), globalThis: *JSC.JSGlobalObject) void {
        switch (this.*) {
            .weak => {
                bun.assert(this.weak != .zero);
                this.* = .{ .strong = JSC.Strong.create(this.weak, globalThis) };
            },
            .strong => {},
        }
    }

    pub fn deinit(this: *@This()) void {
        switch (this.*) {
            .weak => {
                this.weak = .zero;
            },
            .strong => {
                this.strong.deinit();
            },
        }
    }
};
pub const PostgresSQLQuery = struct {
    statement: ?*PostgresSQLStatement = null,
    query: bun.String = bun.String.empty,
    cursor_name: bun.String = bun.String.empty,

    thisValue: JSRef = JSRef.empty(),

    status: Status = Status.pending,

    ref_count: std.atomic.Value(u32) = std.atomic.Value(u32).init(1),

    flags: packed struct {
        is_done: bool = false,
        binary: bool = false,
        bigint: bool = false,
        result_mode: PostgresSQLQueryResultMode = .objects,
    } = .{},

    pub usingnamespace JSC.Codegen.JSPostgresSQLQuery;
    pub fn getTarget(this: *PostgresSQLQuery, globalObject: *JSC.JSGlobalObject) JSC.JSValue {
        const thisValue = this.thisValue.get();
        if (thisValue == .zero) {
            return .zero;
        }
        const target = PostgresSQLQuery.targetGetCached(thisValue) orelse return .zero;
        PostgresSQLQuery.targetSetCached(thisValue, globalObject, .zero);
        return target;
    }

    pub const Status = enum(u8) {
        /// The query was just enqueued, statement status can be checked for more details
        pending,
        /// The query is being bound to the statement
        binding,
        /// The query is running
        running,
        /// The query was successful
        success,
        /// The query failed
        fail,

        pub fn isRunning(this: Status) bool {
            return @intFromEnum(this) > @intFromEnum(Status.pending) and @intFromEnum(this) < @intFromEnum(Status.success);
        }
    };

    pub fn hasPendingActivity(this: *@This()) bool {
        return this.ref_count.load(.monotonic) > 1;
    }

    pub fn deinit(this: *@This()) void {
        this.thisValue.deinit();
        if (this.statement) |statement| {
            statement.deref();
        }
        this.query.deref();
        this.cursor_name.deref();
        bun.default_allocator.destroy(this);
    }

    pub fn finalize(this: *@This()) void {
        debug("PostgresSQLQuery finalize", .{});
        if (this.thisValue == .weak) {
            // clean up if is a weak reference, if is a strong reference we need to wait until the query is done
            // if we are a strong reference, here is probably a bug because GC'd should not happen
            this.thisValue.weak = .zero;
        }
        this.deref();
    }

    pub fn deref(this: *@This()) void {
        const ref_count = this.ref_count.fetchSub(1, .monotonic);

        if (ref_count == 1) {
            this.deinit();
        }
    }

    pub fn ref(this: *@This()) void {
        bun.assert(this.ref_count.fetchAdd(1, .monotonic) > 0);
    }

    pub fn onWriteFail(
        this: *@This(),
        err: AnyPostgresError,
        globalObject: *JSC.JSGlobalObject,
        queries_array: JSValue,
    ) void {
        this.status = .fail;
        const thisValue = this.thisValue.get();
        defer this.thisValue.deinit();
        const targetValue = this.getTarget(globalObject);
        if (thisValue == .zero or targetValue == .zero) {
            return;
        }

        const vm = JSC.VirtualMachine.get();
        const function = vm.rareData().postgresql_context.onQueryRejectFn.get().?;
        const event_loop = vm.eventLoop();
        event_loop.runCallback(function, globalObject, thisValue, &.{
            targetValue,
            postgresErrorToJS(globalObject, null, err),
            queries_array,
        });
    }
    pub fn onJSError(this: *@This(), err: JSC.JSValue, globalObject: *JSC.JSGlobalObject) void {
        this.status = .fail;
        this.ref();
        defer this.deref();

        const thisValue = this.thisValue.get();
        defer this.thisValue.deinit();
        const targetValue = this.getTarget(globalObject);
        if (thisValue == .zero or targetValue == .zero) {
            return;
        }

        var vm = JSC.VirtualMachine.get();
        const function = vm.rareData().postgresql_context.onQueryRejectFn.get().?;
        const event_loop = vm.eventLoop();
        event_loop.runCallback(function, globalObject, thisValue, &.{
            targetValue,
            err,
        });
    }
    pub fn onError(this: *@This(), err: PostgresSQLStatement.Error, globalObject: *JSC.JSGlobalObject) void {
        this.onJSError(err.toJS(globalObject), globalObject);
    }

    const CommandTag = union(enum) {
        // For an INSERT command, the tag is INSERT oid rows, where rows is the
        // number of rows inserted. oid used to be the object ID of the inserted
        // row if rows was 1 and the target table had OIDs, but OIDs system
        // columns are not supported anymore; therefore oid is always 0.
        INSERT: u64,
        // For a DELETE command, the tag is DELETE rows where rows is the number
        // of rows deleted.
        DELETE: u64,
        // For an UPDATE command, the tag is UPDATE rows where rows is the
        // number of rows updated.
        UPDATE: u64,
        // For a MERGE command, the tag is MERGE rows where rows is the number
        // of rows inserted, updated, or deleted.
        MERGE: u64,
        // For a SELECT or CREATE TABLE AS command, the tag is SELECT rows where
        // rows is the number of rows retrieved.
        SELECT: u64,
        // For a MOVE command, the tag is MOVE rows where rows is the number of
        // rows the cursor's position has been changed by.
        MOVE: u64,
        // For a FETCH command, the tag is FETCH rows where rows is the number
        // of rows that have been retrieved from the cursor.
        FETCH: u64,
        // For a COPY command, the tag is COPY rows where rows is the number of
        // rows copied. (Note: the row count appears only in PostgreSQL 8.2 and
        // later.)
        COPY: u64,

        other: []const u8,

        pub fn toJSTag(this: CommandTag, globalObject: *JSC.JSGlobalObject) JSValue {
            return switch (this) {
                .INSERT => JSValue.jsNumber(1),
                .DELETE => JSValue.jsNumber(2),
                .UPDATE => JSValue.jsNumber(3),
                .MERGE => JSValue.jsNumber(4),
                .SELECT => JSValue.jsNumber(5),
                .MOVE => JSValue.jsNumber(6),
                .FETCH => JSValue.jsNumber(7),
                .COPY => JSValue.jsNumber(8),
                .other => |tag| JSC.ZigString.init(tag).toJS(globalObject),
            };
        }

        pub fn toJSNumber(this: CommandTag) JSValue {
            return switch (this) {
                .other => JSValue.jsNumber(0),
                inline else => |val| JSValue.jsNumber(val),
            };
        }

        const KnownCommand = enum {
            INSERT,
            DELETE,
            UPDATE,
            MERGE,
            SELECT,
            MOVE,
            FETCH,
            COPY,

            pub const Map = bun.ComptimeEnumMap(KnownCommand);
        };

        pub fn init(tag: []const u8) CommandTag {
            const first_space_index = bun.strings.indexOfChar(tag, ' ') orelse return .{ .other = tag };
            const cmd = KnownCommand.Map.get(tag[0..first_space_index]) orelse return .{
                .other = tag,
            };

            const number = brk: {
                switch (cmd) {
                    .INSERT => {
                        var remaining = tag[@min(first_space_index + 1, tag.len)..];
                        const second_space = bun.strings.indexOfChar(remaining, ' ') orelse return .{ .other = tag };
                        remaining = remaining[@min(second_space + 1, remaining.len)..];
                        break :brk std.fmt.parseInt(u64, remaining, 0) catch |err| {
                            debug("CommandTag failed to parse number: {s}", .{@errorName(err)});
                            return .{ .other = tag };
                        };
                    },
                    else => {
                        const after_tag = tag[@min(first_space_index + 1, tag.len)..];
                        break :brk std.fmt.parseInt(u64, after_tag, 0) catch |err| {
                            debug("CommandTag failed to parse number: {s}", .{@errorName(err)});
                            return .{ .other = tag };
                        };
                    },
                }
            };

            switch (cmd) {
                inline else => |t| return @unionInit(CommandTag, @tagName(t), number),
            }
        }
    };

    pub fn allowGC(thisValue: JSC.JSValue, globalObject: *JSC.JSGlobalObject) void {
        if (thisValue == .zero) {
            return;
        }

        defer thisValue.ensureStillAlive();
        PostgresSQLQuery.bindingSetCached(thisValue, globalObject, .zero);
        PostgresSQLQuery.pendingValueSetCached(thisValue, globalObject, .zero);
        PostgresSQLQuery.targetSetCached(thisValue, globalObject, .zero);
    }

    fn consumePendingValue(thisValue: JSC.JSValue, globalObject: *JSC.JSGlobalObject) ?JSValue {
        const pending_value = PostgresSQLQuery.pendingValueGetCached(thisValue) orelse return null;
        PostgresSQLQuery.pendingValueSetCached(thisValue, globalObject, .zero);
        return pending_value;
    }

    pub fn onSuccess(this: *@This(), command_tag_str: []const u8, globalObject: *JSC.JSGlobalObject, connection: JSC.JSValue) void {
        this.status = .success;
        this.ref();
        defer this.deref();

        const thisValue = this.thisValue.get();
        defer this.thisValue.deinit();
        const targetValue = this.getTarget(globalObject);
        defer allowGC(thisValue, globalObject);
        if (thisValue == .zero or targetValue == .zero) {
            return;
        }

        const tag = CommandTag.init(command_tag_str);

        const vm = JSC.VirtualMachine.get();
        const function = vm.rareData().postgresql_context.onQueryResolveFn.get().?;
        const event_loop = vm.eventLoop();

        event_loop.runCallback(function, globalObject, thisValue, &.{
            targetValue,
            consumePendingValue(thisValue, globalObject) orelse .undefined,
            tag.toJSTag(globalObject),
            tag.toJSNumber(),
            if (connection == .zero) .undefined else PostgresSQLConnection.queriesGetCached(connection) orelse .undefined,
        });
    }

    pub fn constructor(globalThis: *JSC.JSGlobalObject, callframe: *JSC.CallFrame) bun.JSError!*PostgresSQLQuery {
        _ = callframe;
        return globalThis.throw("PostgresSQLQuery cannot be constructed directly", .{});
    }

    pub fn estimatedSize(this: *PostgresSQLQuery) usize {
        _ = this;
        return @sizeOf(PostgresSQLQuery);
    }

    pub fn call(globalThis: *JSC.JSGlobalObject, callframe: *JSC.CallFrame) bun.JSError!JSC.JSValue {
        const arguments = callframe.arguments_old(5).slice();
        var args = JSC.Node.ArgumentsSlice.init(globalThis.bunVM(), arguments);
        defer args.deinit();
        const query = args.nextEat() orelse {
            return globalThis.throw("query must be a string", .{});
        };
        const values = args.nextEat() orelse {
            return globalThis.throw("values must be an array", .{});
        };

        if (!query.isString()) {
            return globalThis.throw("query must be a string", .{});
        }

        if (values.jsType() != .Array) {
            return globalThis.throw("values must be an array", .{});
        }

        const pending_value = args.nextEat() orelse .undefined;
        const columns = args.nextEat() orelse .undefined;
        const js_bigint = args.nextEat() orelse .false;
        const bigint = js_bigint.isBoolean() and js_bigint.asBoolean();

        if (!pending_value.jsType().isArrayLike()) {
            return globalThis.throwInvalidArgumentType("query", "pendingValue", "Array");
        }

        var ptr = try bun.default_allocator.create(PostgresSQLQuery);

        const this_value = ptr.toJS(globalThis);
        this_value.ensureStillAlive();

        ptr.* = .{
            .query = query.toBunString(globalThis),
            .thisValue = JSRef.initWeak(this_value),
            .flags = .{
                .bigint = bigint,
            },
        };

        PostgresSQLQuery.bindingSetCached(this_value, globalThis, values);
        PostgresSQLQuery.pendingValueSetCached(this_value, globalThis, pending_value);
        if (columns != .undefined) {
            PostgresSQLQuery.columnsSetCached(this_value, globalThis, columns);
        }

        return this_value;
    }

    pub fn push(this: *PostgresSQLQuery, globalThis: *JSC.JSGlobalObject, value: JSValue) void {
        var pending_value = this.pending_value.get() orelse return;
        pending_value.push(globalThis, value);
    }

    pub fn doDone(this: *@This(), globalObject: *JSC.JSGlobalObject, _: *JSC.CallFrame) bun.JSError!JSValue {
        _ = globalObject;
        this.flags.is_done = true;
        return .undefined;
    }
    pub fn setMode(this: *PostgresSQLQuery, globalObject: *JSC.JSGlobalObject, callframe: *JSC.CallFrame) bun.JSError!JSValue {
        const js_mode = callframe.argument(0);
        if (js_mode.isEmptyOrUndefinedOrNull() or !js_mode.isNumber()) {
            return globalObject.throwInvalidArgumentType("setMode", "mode", "Number");
        }

        const mode = js_mode.coerce(i32, globalObject);
        this.flags.result_mode = std.meta.intToEnum(PostgresSQLQueryResultMode, mode) catch {
            return globalObject.throwInvalidArgumentTypeValue("mode", "Number", js_mode);
        };
        return .undefined;
    }
    pub fn doRun(this: *PostgresSQLQuery, globalObject: *JSC.JSGlobalObject, callframe: *JSC.CallFrame) bun.JSError!JSValue {
        var arguments_ = callframe.arguments_old(2);
        const arguments = arguments_.slice();
        const connection: *PostgresSQLConnection = arguments[0].as(PostgresSQLConnection) orelse {
            return globalObject.throw("connection must be a PostgresSQLConnection", .{});
        };

        connection.poll_ref.ref(globalObject.bunVM());
        var query = arguments[1];

        if (!query.isObject()) {
            return globalObject.throwInvalidArgumentType("run", "query", "Query");
        }

        const this_value = callframe.this();
        const binding_value = PostgresSQLQuery.bindingGetCached(this_value) orelse .zero;
        var query_str = this.query.toUTF8(bun.default_allocator);
        defer query_str.deinit();
        const columns_value = PostgresSQLQuery.columnsGetCached(this_value) orelse .undefined;

        var signature = Signature.generate(globalObject, query_str.slice(), binding_value, columns_value, connection.prepared_statement_id) catch |err| {
            if (!globalObject.hasException())
                return globalObject.throwError(err, "failed to generate signature");
            return error.JSError;
        };

        var writer = connection.writer();
        const entry = connection.statements.getOrPut(bun.default_allocator, bun.hash(signature.name)) catch |err| {
            signature.deinit();
            return globalObject.throwError(err, "failed to allocate statement");
        };

        const has_params = signature.fields.len > 0;
        var did_write = false;
        enqueue: {
            if (entry.found_existing) {
                this.statement = entry.value_ptr.*;
                this.statement.?.ref();
                signature.deinit();

                switch (this.statement.?.status) {
                    .failed => {
                        // If the statement failed, we need to throw the error
                        return globalObject.throwValue(this.statement.?.error_response.?.toJS(globalObject));
                    },
                    .prepared => {
                        if (!connection.hasQueryRunning()) {
                            this.flags.binary = this.statement.?.fields.len > 0;
                            debug("bindAndExecute", .{});
                            // bindAndExecute will bind + execute, it will change to running after binding is complete
                            PostgresRequest.bindAndExecute(globalObject, this.statement.?, binding_value, columns_value, PostgresSQLConnection.Writer, writer) catch |err| {
                                if (!globalObject.hasException())
                                    return globalObject.throwValue(postgresErrorToJS(globalObject, "failed to bind and execute query", err));
                                return error.JSError;
                            };
                            this.status = .binding;

                            did_write = true;
                        }
                    },
                    .parsing, .pending => {},
                }

                break :enqueue;
            }

            const can_execute = !connection.hasQueryRunning();

            if (can_execute) {
                // If it does not have params, we can write and execute immediately in one go
                if (!has_params) {
                    debug("prepareAndQueryWithSignature", .{});
                    // prepareAndQueryWithSignature will write + bind + execute, it will change to running after binding is complete
                    PostgresRequest.prepareAndQueryWithSignature(globalObject, query_str.slice(), binding_value, PostgresSQLConnection.Writer, writer, &signature) catch |err| {
                        signature.deinit();
                        if (!globalObject.hasException())
                            return globalObject.throwValue(postgresErrorToJS(globalObject, "failed to prepare and query", err));
                        return error.JSError;
                    };
                    this.status = .binding;
                    did_write = true;
                } else {
                    debug("writeQuery", .{});
                    PostgresRequest.writeQuery(query_str.slice(), signature.prepared_statement_name, signature.fields, PostgresSQLConnection.Writer, writer) catch |err| {
                        signature.deinit();
                        if (!globalObject.hasException())
                            return globalObject.throwValue(postgresErrorToJS(globalObject, "failed to write query", err));
                        return error.JSError;
                    };
                    writer.write(&protocol.Sync) catch |err| {
                        signature.deinit();
                        if (!globalObject.hasException())
                            return globalObject.throwValue(postgresErrorToJS(globalObject, "failed to flush", err));
                        return error.JSError;
                    };
                    did_write = true;
                }
            }
            {
                const stmt = bun.default_allocator.create(PostgresSQLStatement) catch {
                    return globalObject.throwOutOfMemory();
                };
                connection.prepared_statement_id += 1;
                stmt.* = .{ .signature = signature, .ref_count = 2, .status = if (can_execute) .parsing else .pending };
                this.statement = stmt;
                entry.value_ptr.* = stmt;
            }
        }
        // We need a strong reference to the query so that it doesn't get GC'd
        connection.requests.writeItem(this) catch return globalObject.throwOutOfMemory();
        this.ref();
        this.thisValue.upgrade(globalObject);

        PostgresSQLQuery.targetSetCached(this_value, globalObject, query);
        if (did_write) {
            connection.flushDataAndResetTimeout();
        } else {
            connection.resetConnectionTimeout();
        }
        return .undefined;
    }

    pub fn doCancel(this: *PostgresSQLQuery, globalObject: *JSC.JSGlobalObject, callframe: *JSC.CallFrame) bun.JSError!JSValue {
        _ = callframe;
        _ = globalObject;
        _ = this;

        return .undefined;
    }

    comptime {
        const jscall = JSC.toJSHostFunction(call);
        @export(&jscall, .{ .name = "PostgresSQLQuery__createInstance" });
    }
};

pub const PostgresRequest = struct {
    pub fn writeBind(
        name: []const u8,
        cursor_name: bun.String,
        globalObject: *JSC.JSGlobalObject,
        values_array: JSValue,
        columns_value: JSValue,
        parameter_fields: []const int4,
        result_fields: []const protocol.FieldDescription,
        comptime Context: type,
        writer: protocol.NewWriter(Context),
    ) !void {
        try writer.write("B");
        const length = try writer.length();

        try writer.String(cursor_name);
        try writer.string(name);

        const len: u32 = @truncate(parameter_fields.len);

        // The number of parameter format codes that follow (denoted C
        // below). This can be zero to indicate that there are no
        // parameters or that the parameters all use the default format
        // (text); or one, in which case the specified format code is
        // applied to all parameters; or it can equal the actual number
        // of parameters.
        try writer.short(len);

        var iter = QueryBindingIterator.init(values_array, columns_value, globalObject);
        for (0..len) |i| {
            const tag: types.Tag = @enumFromInt(@as(short, @intCast(parameter_fields[i])));

            const force_text = tag.isBinaryFormatSupported() and brk: {
                iter.to(@truncate(i));
                if (iter.next()) |value| {
                    break :brk value.isString();
                }
                if (iter.anyFailed()) {
                    return error.InvalidQueryBinding;
                }
                break :brk false;
            };

            if (force_text) {
                // If they pass a value as a string, let's avoid attempting to
                // convert it to the binary representation. This minimizes the room
                // for mistakes on our end, such as stripping the timezone
                // differently than what Postgres does when given a timestamp with
                // timezone.
                try writer.short(0);
                continue;
            }

            try writer.short(
                tag.formatCode(),
            );
        }

        // The number of parameter values that follow (possibly zero). This
        // must match the number of parameters needed by the query.
        try writer.short(len);

        debug("Bind: {} ({d} args)", .{ bun.fmt.quote(name), len });
        iter.to(0);
        var i: usize = 0;
        while (iter.next()) |value| : (i += 1) {
            const tag: types.Tag = @enumFromInt(@as(short, @intCast(parameter_fields[i])));
            if (value.isEmptyOrUndefinedOrNull()) {
                debug("  -> NULL", .{});
                //  As a special case, -1 indicates a
                // NULL parameter value. No value bytes follow in the NULL case.
                try writer.int4(@bitCast(@as(i32, -1)));
                continue;
            }
            if (comptime bun.Environment.enable_logs) {
                debug("  -> {s}", .{tag.tagName() orelse "(unknown)"});
            }

            switch (
            // If they pass a value as a string, let's avoid attempting to
            // convert it to the binary representation. This minimizes the room
            // for mistakes on our end, such as stripping the timezone
            // differently than what Postgres does when given a timestamp with
            // timezone.
            if (tag.isBinaryFormatSupported() and value.isString()) .text else tag) {
                .jsonb, .json => {
                    var str = bun.String.empty;
                    defer str.deref();
                    value.jsonStringify(globalObject, 0, &str);
                    const slice = str.toUTF8WithoutRef(bun.default_allocator);
                    defer slice.deinit();
                    const l = try writer.length();
                    try writer.write(slice.slice());
                    try l.writeExcludingSelf();
                },
                .bool => {
                    const l = try writer.length();
                    try writer.write(&[1]u8{@intFromBool(value.toBoolean())});
                    try l.writeExcludingSelf();
                },
                .timestamp, .timestamptz => {
                    const l = try writer.length();
                    try writer.int8(types.date.fromJS(globalObject, value));
                    try l.writeExcludingSelf();
                },
                .bytea => {
                    var bytes: []const u8 = "";
                    if (value.asArrayBuffer(globalObject)) |buf| {
                        bytes = buf.byteSlice();
                    }
                    const l = try writer.length();
                    debug("    {d} bytes", .{bytes.len});

                    try writer.write(bytes);
                    try l.writeExcludingSelf();
                },
                .int4 => {
                    const l = try writer.length();
                    try writer.int4(@bitCast(value.coerceToInt32(globalObject)));
                    try l.writeExcludingSelf();
                },
                .int4_array => {
                    const l = try writer.length();
                    try writer.int4(@bitCast(value.coerceToInt32(globalObject)));
                    try l.writeExcludingSelf();
                },
                .float8 => {
                    const l = try writer.length();
                    try writer.f64(@bitCast(value.coerceToDouble(globalObject)));
                    try l.writeExcludingSelf();
                },

                else => {
                    const str = try String.fromJSRef(value, globalObject);
                    defer str.deref();
                    const slice = str.toUTF8WithoutRef(bun.default_allocator);
                    defer slice.deinit();
                    const l = try writer.length();
                    try writer.write(slice.slice());
                    try l.writeExcludingSelf();
                },
            }
        }

        var any_non_text_fields: bool = false;
        for (result_fields) |field| {
            if (field.typeTag().isBinaryFormatSupported()) {
                any_non_text_fields = true;
                break;
            }
        }

        if (any_non_text_fields) {
            try writer.short(result_fields.len);
            for (result_fields) |field| {
                try writer.short(
                    field.typeTag().formatCode(),
                );
            }
        } else {
            try writer.short(0);
        }

        try length.write();
    }

    pub fn writeQuery(
        query: []const u8,
        name: []const u8,
        params: []const int4,
        comptime Context: type,
        writer: protocol.NewWriter(Context),
    ) AnyPostgresError!void {
        {
            var q = protocol.Parse{
                .name = name,
                .params = params,
                .query = query,
            };
            try q.writeInternal(Context, writer);
            debug("Parse: {}", .{bun.fmt.quote(query)});
        }

        {
            var d = protocol.Describe{
                .p = .{
                    .prepared_statement = name,
                },
            };
            try d.writeInternal(Context, writer);
            debug("Describe: {}", .{bun.fmt.quote(name)});
        }
    }

    pub fn prepareAndQueryWithSignature(
        globalObject: *JSC.JSGlobalObject,
        query: []const u8,
        array_value: JSValue,
        comptime Context: type,
        writer: protocol.NewWriter(Context),
        signature: *Signature,
    ) AnyPostgresError!void {
        try writeQuery(query, signature.prepared_statement_name, signature.fields, Context, writer);
        try writeBind(signature.prepared_statement_name, bun.String.empty, globalObject, array_value, .zero, &.{}, &.{}, Context, writer);
        var exec = protocol.Execute{
            .p = .{
                .prepared_statement = signature.prepared_statement_name,
            },
        };
        try exec.writeInternal(Context, writer);

        try writer.write(&protocol.Flush);
        try writer.write(&protocol.Sync);
    }

    pub fn bindAndExecute(
        globalObject: *JSC.JSGlobalObject,
        statement: *PostgresSQLStatement,
        array_value: JSValue,
        columns_value: JSValue,
        comptime Context: type,
        writer: protocol.NewWriter(Context),
    ) !void {
        try writeBind(statement.signature.prepared_statement_name, bun.String.empty, globalObject, array_value, columns_value, statement.parameters, statement.fields, Context, writer);
        var exec = protocol.Execute{
            .p = .{
                .prepared_statement = statement.signature.prepared_statement_name,
            },
        };
        try exec.writeInternal(Context, writer);

        try writer.write(&protocol.Flush);
        try writer.write(&protocol.Sync);
    }

    pub fn onData(
        connection: *PostgresSQLConnection,
        comptime Context: type,
        reader: protocol.NewReader(Context),
    ) !void {
        while (true) {
            reader.markMessageStart();
            const c = try reader.int(u8);
            debug("read: {c}", .{c});
            switch (c) {
                'D' => try connection.on(.DataRow, Context, reader),
                'd' => try connection.on(.CopyData, Context, reader),
                'S' => {
                    if (connection.tls_status == .message_sent) {
                        bun.debugAssert(connection.tls_status.message_sent == 8);
                        connection.tls_status = .ssl_ok;
                        connection.setupTLS();
                        return;
                    }

                    try connection.on(.ParameterStatus, Context, reader);
                },
                'Z' => try connection.on(.ReadyForQuery, Context, reader),
                'C' => try connection.on(.CommandComplete, Context, reader),
                '2' => try connection.on(.BindComplete, Context, reader),
                '1' => try connection.on(.ParseComplete, Context, reader),
                't' => try connection.on(.ParameterDescription, Context, reader),
                'T' => try connection.on(.RowDescription, Context, reader),
                'R' => try connection.on(.Authentication, Context, reader),
                'n' => try connection.on(.NoData, Context, reader),
                'K' => try connection.on(.BackendKeyData, Context, reader),
                'E' => try connection.on(.ErrorResponse, Context, reader),
                's' => try connection.on(.PortalSuspended, Context, reader),
                '3' => try connection.on(.CloseComplete, Context, reader),
                'G' => try connection.on(.CopyInResponse, Context, reader),
                'N' => {
                    if (connection.tls_status == .message_sent) {
                        connection.tls_status = .ssl_not_available;
                        debug("Server does not support SSL", .{});
                        if (connection.ssl_mode == .require) {
                            connection.fail("Server does not support SSL", error.TLSNotAvailable);
                            return;
                        }
                        continue;
                    }

                    try connection.on(.NoticeResponse, Context, reader);
                },
                'I' => try connection.on(.EmptyQueryResponse, Context, reader),
                'H' => try connection.on(.CopyOutResponse, Context, reader),
                'c' => try connection.on(.CopyDone, Context, reader),
                'W' => try connection.on(.CopyBothResponse, Context, reader),

                else => {
                    debug("Unknown message: {c}", .{c});
                    const to_skip = try reader.length() -| 1;
                    debug("to_skip: {d}", .{to_skip});
                    try reader.skip(@intCast(@max(to_skip, 0)));
                },
            }
        }
    }

    pub const Queue = std.fifo.LinearFifo(*PostgresSQLQuery, .Dynamic);
};

pub const PostgresSQLConnection = struct {
    socket: Socket,
    status: Status = Status.connecting,
    ref_count: u32 = 1,

    write_buffer: bun.OffsetByteList = .{},
    read_buffer: bun.OffsetByteList = .{},
    last_message_start: u32 = 0,
    requests: PostgresRequest.Queue,

    poll_ref: bun.Async.KeepAlive = .{},
    globalObject: *JSC.JSGlobalObject,

    statements: PreparedStatementsMap,
    prepared_statement_id: u64 = 0,
    pending_activity_count: std.atomic.Value(u32) = std.atomic.Value(u32).init(0),
    js_value: JSValue = JSValue.undefined,

    backend_parameters: bun.StringMap = bun.StringMap.init(bun.default_allocator, true),
    backend_key_data: protocol.BackendKeyData = .{},

    database: []const u8 = "",
    user: []const u8 = "",
    password: []const u8 = "",
    options: []const u8 = "",
    options_buf: []const u8 = "",

    authentication_state: AuthenticationState = .{ .pending = {} },

    tls_ctx: ?*uws.SocketContext = null,
    tls_config: JSC.API.ServerConfig.SSLConfig = .{},
    tls_status: TLSStatus = .none,
    ssl_mode: SSLMode = .disable,
    tls_peer_cert_hash: [BoringSSL.EVP_MAX_MD_SIZE]u8 = undefined,
    tls_peer_cert_hash_size: c_uint = 0,

    idle_timeout_interval_ms: u32 = 0,
    connection_timeout_ms: u32 = 0,

    flags: ConnectionFlags = .{},

    /// Before being connected, this is a connection timeout timer.
    /// After being connected, this is an idle timeout timer.
    timer: JSC.BunTimer.EventLoopTimer = .{
        .tag = .PostgresSQLConnectionTimeout,
        .next = .{
            .sec = 0,
            .nsec = 0,
        },
    },

    /// This timer controls the maximum lifetime of a connection.
    /// It starts when the connection successfully starts (i.e. after handshake is complete).
    /// It stops when the connection is closed.
    max_lifetime_interval_ms: u32 = 0,
    max_lifetime_timer: JSC.BunTimer.EventLoopTimer = .{
        .tag = .PostgresSQLConnectionMaxLifetime,
        .next = .{
            .sec = 0,
            .nsec = 0,
        },
    },

    pub const ConnectionFlags = packed struct {
        is_ready_for_query: bool = false,
        is_processing_data: bool = false,
    };

    pub const TLSStatus = union(enum) {
        none,
        pending,

        /// Number of bytes sent of the 8-byte SSL request message.
        /// Since we may send a partial message, we need to know how many bytes were sent.
        message_sent: u8,

        ssl_not_available,
        ssl_ok,
    };

    pub const AuthenticationState = union(enum) {
        pending: void,
        none: void,
        ok: void,
        SASL: SASL,
        md5: void,

        pub fn zero(this: *AuthenticationState) void {
            switch (this.*) {
                .SASL => |*sasl| {
                    sasl.deinit();
                },
                else => {},
            }
            this.* = .{ .none = {} };
        }
    };

    pub const SASL = struct {
        const nonce_byte_len = 18;
        const nonce_base64_len = bun.base64.encodeLenFromSize(nonce_byte_len);

        const server_signature_byte_len = 32;
        const server_signature_base64_len = bun.base64.encodeLenFromSize(server_signature_byte_len);

        const salted_password_byte_len = 32;

        nonce_base64_bytes: [nonce_base64_len]u8 = .{0} ** nonce_base64_len,
        nonce_len: u8 = 0,

        server_signature_base64_bytes: [server_signature_base64_len]u8 = .{0} ** server_signature_base64_len,
        server_signature_len: u8 = 0,

        salted_password_bytes: [salted_password_byte_len]u8 = .{0} ** salted_password_byte_len,
        salted_password_created: bool = false,

        status: SASLStatus = .init,
        channel_binding: bool = false,

        pub const SASLStatus = enum {
            init,
            @"continue",
        };

        fn hmac(password: []const u8, data: []const u8) ?[32]u8 {
            var buf = std.mem.zeroes([bun.BoringSSL.EVP_MAX_MD_SIZE]u8);

            // TODO: I don't think this is failable.
            const result = bun.hmac.generate(password, data, .sha256, &buf) orelse return null;

            assert(result.len == 32);
            return buf[0..32].*;
        }

        pub fn computeSaltedPassword(this: *SASL, salt_bytes: []const u8, iteration_count: u32, connection: *PostgresSQLConnection) !void {
            this.salted_password_created = true;
            if (Crypto.EVP.pbkdf2(&this.salted_password_bytes, connection.password, salt_bytes, iteration_count, .sha256) == null) {
                return error.PBKDFD2;
            }
        }

        pub fn saltedPassword(this: *const SASL) []const u8 {
            assert(this.salted_password_created);
            return this.salted_password_bytes[0..salted_password_byte_len];
        }

        pub fn serverSignature(this: *const SASL) []const u8 {
            assert(this.server_signature_len > 0);
            return this.server_signature_base64_bytes[0..this.server_signature_len];
        }

        pub fn computeServerSignature(this: *SASL, auth_string: []const u8) !void {
            assert(this.server_signature_len == 0);

            const server_key = hmac(this.saltedPassword(), "Server Key") orelse return error.InvalidServerKey;
            const server_signature_bytes = hmac(&server_key, auth_string) orelse return error.InvalidServerSignature;
            this.server_signature_len = @intCast(bun.base64.encode(&this.server_signature_base64_bytes, &server_signature_bytes));
        }

        pub fn clientKey(this: *const SASL) [32]u8 {
            return hmac(this.saltedPassword(), "Client Key").?;
        }

        pub fn clientKeySignature(_: *const SASL, client_key: []const u8, auth_string: []const u8) [32]u8 {
            var sha_digest = std.mem.zeroes(bun.sha.SHA256.Digest);
            bun.sha.SHA256.hash(client_key, &sha_digest, JSC.VirtualMachine.get().rareData().boringEngine());
            return hmac(&sha_digest, auth_string).?;
        }

        pub fn nonce(this: *SASL) []const u8 {
            if (this.nonce_len == 0) {
                var bytes: [nonce_byte_len]u8 = .{0} ** nonce_byte_len;
                bun.rand(&bytes);
                this.nonce_len = @intCast(bun.base64.encode(&this.nonce_base64_bytes, &bytes));
            }
            return this.nonce_base64_bytes[0..this.nonce_len];
        }

        pub fn deinit(this: *SASL) void {
            this.nonce_len = 0;
            this.salted_password_created = false;
            this.server_signature_len = 0;
            this.status = .init;
        }
    };

    pub const Status = enum {
        disconnected,
        connecting,
        // Prevent sending the startup message multiple times.
        // Particularly relevant for TLS connections.
        sent_startup_message,
        connected,
        failed,
    };

    pub usingnamespace JSC.Codegen.JSPostgresSQLConnection;

    fn getTimeoutInterval(this: *const PostgresSQLConnection) u32 {
        return switch (this.status) {
            .connected => this.idle_timeout_interval_ms,
            .failed => 0,
            else => this.connection_timeout_ms,
        };
    }
    pub fn disableConnectionTimeout(this: *PostgresSQLConnection) void {
        if (this.timer.state == .ACTIVE) {
            this.globalObject.bunVM().timer.remove(&this.timer);
        }
        this.timer.state = .CANCELLED;
    }
    pub fn resetConnectionTimeout(this: *PostgresSQLConnection) void {
        // if we are processing data, don't reset the timeout, wait for the data to be processed
        if (this.flags.is_processing_data) return;
        const interval = this.getTimeoutInterval();
        if (this.timer.state == .ACTIVE) {
            this.globalObject.bunVM().timer.remove(&this.timer);
        }
        if (interval == 0) {
            return;
        }

        this.timer.next = bun.timespec.msFromNow(@intCast(interval));
        this.globalObject.bunVM().timer.insert(&this.timer);
    }

    pub fn getQueries(_: *PostgresSQLConnection, thisValue: JSC.JSValue, globalObject: *JSC.JSGlobalObject) JSC.JSValue {
        if (PostgresSQLConnection.queriesGetCached(thisValue)) |value| {
            return value;
        }

        const array = JSC.JSValue.createEmptyArray(globalObject, 0);
        PostgresSQLConnection.queriesSetCached(thisValue, globalObject, array);

        return array;
    }

    pub fn getOnConnect(_: *PostgresSQLConnection, thisValue: JSC.JSValue, _: *JSC.JSGlobalObject) JSC.JSValue {
        if (PostgresSQLConnection.onconnectGetCached(thisValue)) |value| {
            return value;
        }

        return .undefined;
    }

    pub fn setOnConnect(_: *PostgresSQLConnection, thisValue: JSC.JSValue, globalObject: *JSC.JSGlobalObject, value: JSC.JSValue) bool {
        PostgresSQLConnection.onconnectSetCached(thisValue, globalObject, value);
        return true;
    }

    pub fn getOnClose(_: *PostgresSQLConnection, thisValue: JSC.JSValue, _: *JSC.JSGlobalObject) JSC.JSValue {
        if (PostgresSQLConnection.oncloseGetCached(thisValue)) |value| {
            return value;
        }

        return .undefined;
    }

    pub fn setOnClose(_: *PostgresSQLConnection, thisValue: JSC.JSValue, globalObject: *JSC.JSGlobalObject, value: JSC.JSValue) bool {
        PostgresSQLConnection.oncloseSetCached(thisValue, globalObject, value);
        return true;
    }

    pub fn setupTLS(this: *PostgresSQLConnection) void {
        debug("setupTLS", .{});
        const new_socket = uws.us_socket_upgrade_to_tls(this.socket.SocketTCP.socket.connected, this.tls_ctx.?, this.tls_config.server_name) orelse {
            this.fail("Failed to upgrade to TLS", error.TLSUpgradeFailed);
            return;
        };
        this.socket = .{
            .SocketTLS = .{
                .socket = .{
                    .connected = new_socket,
                },
            },
        };

        this.start();
    }
    fn setupMaxLifetimeTimerIfNecessary(this: *PostgresSQLConnection) void {
        if (this.max_lifetime_interval_ms == 0) return;
        if (this.max_lifetime_timer.state == .ACTIVE) return;

        this.max_lifetime_timer.next = bun.timespec.msFromNow(@intCast(this.max_lifetime_interval_ms));
        this.globalObject.bunVM().timer.insert(&this.max_lifetime_timer);
    }

    pub fn onConnectionTimeout(this: *PostgresSQLConnection) JSC.BunTimer.EventLoopTimer.Arm {
        debug("onConnectionTimeout", .{});

        this.timer.state = .FIRED;
        if (this.flags.is_processing_data) {
            return .disarm;
        }

        if (this.getTimeoutInterval() == 0) {
            this.resetConnectionTimeout();
            return .disarm;
        }

        switch (this.status) {
            .connected => {
                this.failFmt(.ERR_POSTGRES_IDLE_TIMEOUT, "Idle timeout reached after {}", .{bun.fmt.fmtDurationOneDecimal(@as(u64, this.idle_timeout_interval_ms) *| std.time.ns_per_ms)});
            },
            else => {
                this.failFmt(.ERR_POSTGRES_CONNECTION_TIMEOUT, "Connection timeout after {}", .{bun.fmt.fmtDurationOneDecimal(@as(u64, this.connection_timeout_ms) *| std.time.ns_per_ms)});
            },
            .sent_startup_message => {
                this.failFmt(.ERR_POSTGRES_CONNECTION_TIMEOUT, "Connection timed out after {} (sent startup message, but never received response)", .{bun.fmt.fmtDurationOneDecimal(@as(u64, this.connection_timeout_ms) *| std.time.ns_per_ms)});
            },
        }
        return .disarm;
    }

    pub fn onMaxLifetimeTimeout(this: *PostgresSQLConnection) JSC.BunTimer.EventLoopTimer.Arm {
        debug("onMaxLifetimeTimeout", .{});
        this.max_lifetime_timer.state = .FIRED;
        if (this.status == .failed) return .disarm;
        this.failFmt(.ERR_POSTGRES_LIFETIME_TIMEOUT, "Max lifetime timeout reached after {}", .{bun.fmt.fmtDurationOneDecimal(@as(u64, this.max_lifetime_interval_ms) *| std.time.ns_per_ms)});
        return .disarm;
    }

    fn start(this: *PostgresSQLConnection) void {
        this.setupMaxLifetimeTimerIfNecessary();
        this.resetConnectionTimeout();
        this.sendStartupMessage();

        const event_loop = this.globalObject.bunVM().eventLoop();
        event_loop.enter();
        defer event_loop.exit();
        this.flushData();
    }

    pub fn hasPendingActivity(this: *PostgresSQLConnection) bool {
        return this.pending_activity_count.load(.acquire) > 0;
    }

    fn updateHasPendingActivity(this: *PostgresSQLConnection) void {
        const a: u32 = if (this.requests.readableLength() > 0) 1 else 0;
        const b: u32 = if (this.status != .disconnected) 1 else 0;
        this.pending_activity_count.store(a + b, .release);
    }

    pub fn setStatus(this: *PostgresSQLConnection, status: Status) void {
        if (this.status == status) return;
        defer this.updateHasPendingActivity();

        this.status = status;
        this.resetConnectionTimeout();

        switch (status) {
            .connected => {
                const on_connect = this.consumeOnConnectCallback(this.globalObject) orelse return;
                const js_value = this.js_value;
                js_value.ensureStillAlive();
                this.globalObject.queueMicrotask(on_connect, &[_]JSValue{ JSValue.jsNull(), js_value });
                this.poll_ref.unref(this.globalObject.bunVM());
            },
            else => {},
        }
    }

    pub fn finalize(this: *PostgresSQLConnection) void {
        debug("PostgresSQLConnection finalize", .{});
        this.stopTimers();
        this.js_value = .zero;
        this.deref();
    }

    pub fn flushDataAndResetTimeout(this: *PostgresSQLConnection) void {
        this.resetConnectionTimeout();
        this.flushData();
    }

    pub fn flushData(this: *PostgresSQLConnection) void {
        const chunk = this.write_buffer.remaining();
        if (chunk.len == 0) return;
        const wrote = this.socket.write(chunk, false);
        if (wrote > 0) {
            SocketMonitor.write(chunk[0..@intCast(wrote)]);
            this.write_buffer.consume(@intCast(wrote));
        }
    }

    pub fn failWithJSValue(this: *PostgresSQLConnection, value: JSValue) void {
        defer this.updateHasPendingActivity();
        this.stopTimers();
        if (this.status == .failed) return;

        this.status = .failed;

        this.ref();
        defer this.deref();
        // we defer the refAndClose so the on_close will be called first before we reject the pending requests
        defer this.refAndClose(value);
        const on_close = this.consumeOnCloseCallback(this.globalObject) orelse return;

        const loop = this.globalObject.bunVM().eventLoop();
        loop.enter();
        defer loop.exit();
        _ = on_close.call(
            this.globalObject,
            this.js_value,
            &[_]JSValue{
                value,
                this.getQueriesArray(),
            },
        ) catch |e| this.globalObject.reportActiveExceptionAsUnhandled(e);
    }

    pub fn failFmt(this: *PostgresSQLConnection, comptime error_code: JSC.Error, comptime fmt: [:0]const u8, args: anytype) void {
        this.failWithJSValue(error_code.fmt(this.globalObject, fmt, args));
    }

    pub fn fail(this: *PostgresSQLConnection, message: []const u8, err: AnyPostgresError) void {
        debug("failed: {s}: {s}", .{ message, @errorName(err) });

        const globalObject = this.globalObject;
<<<<<<< HEAD
        const error_code: JSC.Error = switch (err) {
            error.ConnectionClosed => JSC.Error.ERR_POSTGRES_CONNECTION_CLOSED,
            error.ExpectedRequest => JSC.Error.ERR_POSTGRES_EXPECTED_REQUEST,
            error.ExpectedStatement => JSC.Error.ERR_POSTGRES_EXPECTED_STATEMENT,
            error.InvalidBackendKeyData => JSC.Error.ERR_POSTGRES_INVALID_BACKEND_KEY_DATA,
            error.InvalidBinaryData => JSC.Error.ERR_POSTGRES_INVALID_BINARY_DATA,
            error.InvalidByteSequence => JSC.Error.ERR_POSTGRES_INVALID_BYTE_SEQUENCE,
            error.InvalidByteSequenceForEncoding => JSC.Error.ERR_POSTGRES_INVALID_BYTE_SEQUENCE_FOR_ENCODING,
            error.InvalidCharacter => JSC.Error.ERR_POSTGRES_INVALID_CHARACTER,
            error.InvalidMessage => JSC.Error.ERR_POSTGRES_INVALID_MESSAGE,
            error.InvalidMessageLength => JSC.Error.ERR_POSTGRES_INVALID_MESSAGE_LENGTH,
            error.InvalidQueryBinding => JSC.Error.ERR_POSTGRES_INVALID_QUERY_BINDING,
            error.InvalidServerKey => JSC.Error.ERR_POSTGRES_INVALID_SERVER_KEY,
            error.InvalidServerSignature => JSC.Error.ERR_POSTGRES_INVALID_SERVER_SIGNATURE,
            error.MultidimensionalArrayNotSupportedYet => JSC.Error.ERR_POSTGRES_MULTIDIMENSIONAL_ARRAY_NOT_SUPPORTED_YET,
            error.NullsInArrayNotSupportedYet => JSC.Error.ERR_POSTGRES_NULLS_IN_ARRAY_NOT_SUPPORTED_YET,
            error.Overflow => JSC.Error.ERR_POSTGRES_OVERFLOW,
            error.PBKDFD2 => JSC.Error.ERR_POSTGRES_AUTHENTICATION_FAILED_PBKDF2,
            error.SASL_NO_KNOWN_MECHANISM => JSC.Error.ERR_POSTGRES_SASL_NO_KNOWN_MECHANISM,
            error.SASL_SIGNATURE_MISMATCH => JSC.Error.ERR_POSTGRES_SASL_SIGNATURE_MISMATCH,
            error.SASL_SIGNATURE_INVALID_BASE64 => JSC.Error.ERR_POSTGRES_SASL_SIGNATURE_INVALID_BASE64,
            error.TLSNotAvailable => JSC.Error.ERR_POSTGRES_TLS_NOT_AVAILABLE,
            error.TLSUpgradeFailed => JSC.Error.ERR_POSTGRES_TLS_UPGRADE_FAILED,
            error.UnexpectedMessage => JSC.Error.ERR_POSTGRES_UNEXPECTED_MESSAGE,
            error.UNKNOWN_AUTHENTICATION_METHOD => JSC.Error.ERR_POSTGRES_UNKNOWN_AUTHENTICATION_METHOD,
            error.UNSUPPORTED_AUTHENTICATION_METHOD => JSC.Error.ERR_POSTGRES_UNSUPPORTED_AUTHENTICATION_METHOD,
            error.UnsupportedByteaFormat => JSC.Error.ERR_POSTGRES_UNSUPPORTED_BYTEA_FORMAT,
            error.UnsupportedIntegerSize => JSC.Error.ERR_POSTGRES_UNSUPPORTED_INTEGER_SIZE,
            error.JSError => {
                this.failWithJSValue(globalObject.takeException(error.JSError));
                return;
            },
            error.OutOfMemory => {
                // TODO: add binding for creating an out of memory error?
                this.failWithJSValue(globalObject.takeException(globalObject.throwOutOfMemory()));
                return;
            },
            error.ShortRead => {
                bun.unreachablePanic("Assertion failed: ShortRead should be handled by the caller in postgres", .{});
            },
        };
        this.failWithJSValue(error_code.fmt(globalObject, "{s}", .{message}));
=======

        this.failWithJSValue(postgresErrorToJS(globalObject, message, err));
>>>>>>> ba857349
    }

    pub fn onClose(this: *PostgresSQLConnection) void {
        var vm = this.globalObject.bunVM();
        const loop = vm.eventLoop();
        loop.enter();
        defer loop.exit();
        this.poll_ref.unref(this.globalObject.bunVM());

        this.fail("Connection closed", error.ConnectionClosed);
    }

    fn sendStartupMessage(this: *PostgresSQLConnection) void {
        if (this.status != .connecting) return;
        debug("sendStartupMessage", .{});
        this.status = .sent_startup_message;
        var msg = protocol.StartupMessage{
            .user = Data{ .temporary = this.user },
            .database = Data{ .temporary = this.database },
            .options = Data{ .temporary = this.options },
        };
        msg.writeInternal(Writer, this.writer()) catch |err| {
            this.fail("Failed to write startup message", err);
        };
    }

    fn startTLS(this: *PostgresSQLConnection, socket: uws.AnySocket) void {
        debug("startTLS", .{});
        const offset = switch (this.tls_status) {
            .message_sent => |count| count,
            else => 0,
        };
        const ssl_request = [_]u8{
            0x00, 0x00, 0x00, 0x08, // Length
            0x04, 0xD2, 0x16, 0x2F, // SSL request code
        };

        const written = socket.write(ssl_request[offset..], false);
        if (written > 0) {
            this.tls_status = .{
                .message_sent = offset + @as(u8, @intCast(written)),
            };
        } else {
            this.tls_status = .{
                .message_sent = offset,
            };
        }
    }

    pub fn onOpen(this: *PostgresSQLConnection, socket: uws.AnySocket) void {
        this.socket = socket;

        this.poll_ref.ref(this.globalObject.bunVM());
        this.updateHasPendingActivity();

        if (this.tls_status == .message_sent or this.tls_status == .pending) {
            this.startTLS(socket);
            return;
        }

        this.start();
    }

    pub fn onHandshake(this: *PostgresSQLConnection, success: i32, ssl_error: uws.us_bun_verify_error_t) void {
        debug("onHandshake: {d} {d}", .{ success, ssl_error.error_no });
        const handshake_success = if (success == 1) true else false;
        if (handshake_success) {
            if (this.tls_config.reject_unauthorized != 0) {
                // only reject the connection if reject_unauthorized == true
                switch (this.ssl_mode) {
                    // https://github.com/porsager/postgres/blob/6ec85a432b17661ccacbdf7f765c651e88969d36/src/connection.js#L272-L279

                    .verify_ca, .verify_full => {
                        if (ssl_error.error_no != 0) {
                            this.failWithJSValue(ssl_error.toJS(this.globalObject));
                            return;
                        }

<<<<<<< HEAD
        const ssl_ptr = @as(*BoringSSL.SSL, @ptrCast(this.socket.getNativeHandle()));

        if (BoringSSL.SSL_get_peer_certificate(ssl_ptr)) |peer_cert| {
            const sig_NID = BoringSSL.X509_get_signature_nid(peer_cert);
            if (sig_NID != BoringSSL.NID_undef) {
                var digest_NID: c_int = 0;
                const found_digest = BoringSSL.OBJ_find_sigid_algs(sig_NID, &digest_NID, null);
                if (found_digest == 1 and digest_NID != BoringSSL.NID_undef) {
                    const digest_type = switch (digest_NID) {
                        BoringSSL.NID_md5, BoringSSL.NID_sha1 => BoringSSL.EVP_sha256(),
                        else => BoringSSL.EVP_get_digestbynid(digest_NID),
                    };
                    if (digest_type != null) {
                        const hashed = BoringSSL.X509_digest(peer_cert, digest_type, &this.tls_peer_cert_hash, &this.tls_peer_cert_hash_size);
                        if (hashed == 0) this.tls_peer_cert_hash_size = 0; // unnecessary?
                    }
                }
            }
            BoringSSL.X509_free(peer_cert);
        }

        if (this.tls_config.reject_unauthorized == 0) {
            return;
        }

        const do_tls_verification = switch (this.ssl_mode) {
            // https://github.com/porsager/postgres/blob/6ec85a432b17661ccacbdf7f765c651e88969d36/src/connection.js#L272-L279
            .verify_ca, .verify_full => true,
            else => false,
        };

        if (!do_tls_verification) {
            return;
        }

        if (success != 1) {
            this.failWithJSValue(ssl_error.toJS(this.globalObject));
            return;
        }

        if (ssl_error.error_no != 0) {
            this.failWithJSValue(ssl_error.toJS(this.globalObject));
            return;
        }

        if (BoringSSL.SSL_get_servername(ssl_ptr, 0)) |servername| {
            const hostname = servername[0..bun.len(servername)];
            if (!BoringSSL.checkServerIdentity(ssl_ptr, hostname)) {
                this.failWithJSValue(ssl_error.toJS(this.globalObject));
=======
                        const ssl_ptr = @as(*BoringSSL.SSL, @ptrCast(this.socket.getNativeHandle()));
                        if (BoringSSL.SSL_get_servername(ssl_ptr, 0)) |servername| {
                            const hostname = servername[0..bun.len(servername)];
                            if (!BoringSSL.checkServerIdentity(ssl_ptr, hostname)) {
                                this.failWithJSValue(ssl_error.toJS(this.globalObject));
                            }
                        }
                    },
                    else => {
                        return;
                    },
                }
>>>>>>> ba857349
            }
        } else {
            // if we are here is because server rejected us, and the error_no is the cause of this
            // no matter if reject_unauthorized is false because we are disconnected by the server
            this.failWithJSValue(ssl_error.toJS(this.globalObject));
        }
    }

    pub fn onTimeout(this: *PostgresSQLConnection) void {
        _ = this; // autofix
        debug("onTimeout", .{});
    }

    pub fn onDrain(this: *PostgresSQLConnection) void {

        // Don't send any other messages while we're waiting for TLS.
        if (this.tls_status == .message_sent) {
            if (this.tls_status.message_sent < 8) {
                this.startTLS(this.socket);
            }

            return;
        }

        const event_loop = this.globalObject.bunVM().eventLoop();
        event_loop.enter();
        defer event_loop.exit();
        this.flushData();
    }

    pub fn onData(this: *PostgresSQLConnection, data: []const u8) void {
        this.ref();
        this.flags.is_processing_data = true;
        const vm = this.globalObject.bunVM();

        this.disableConnectionTimeout();
        defer {
            if (this.status == .connected and !this.hasQueryRunning() and this.write_buffer.remaining().len == 0) {
                // Don't keep the process alive when there's nothing to do.
                this.poll_ref.unref(vm);
            } else if (this.status == .connected) {
                // Keep the process alive if there's something to do.
                this.poll_ref.ref(vm);
            }
            this.flags.is_processing_data = false;

            // reset the connection timeout after we're done processing the data
            this.resetConnectionTimeout();
            this.deref();
        }

        const event_loop = vm.eventLoop();
        event_loop.enter();
        defer event_loop.exit();
        SocketMonitor.read(data);
        // reset the head to the last message so remaining reflects the right amount of bytes
        this.read_buffer.head = this.last_message_start;

        if (this.read_buffer.remaining().len == 0) {
            var consumed: usize = 0;
            var offset: usize = 0;
            const reader = protocol.StackReader.init(data, &consumed, &offset);
            PostgresRequest.onData(this, protocol.StackReader, reader) catch |err| {
                if (err == error.ShortRead) {
                    if (comptime bun.Environment.allow_assert) {
                        debug("read_buffer: empty and received short read: last_message_start: {d}, head: {d}, len: {d}", .{
                            offset,
                            consumed,
                            data.len,
                        });
                    }

                    this.read_buffer.head = 0;
                    this.last_message_start = 0;
                    this.read_buffer.byte_list.len = 0;
                    this.read_buffer.write(bun.default_allocator, data[offset..]) catch @panic("failed to write to read buffer");
                } else {
                    bun.handleErrorReturnTrace(err, @errorReturnTrace());

                    this.fail("Failed to read data", err);
                }
            };
            // no need to reset anything, its already empty
            return;
        }
        // read buffer is not empty, so we need to write the data to the buffer and then read it
        this.read_buffer.write(bun.default_allocator, data) catch @panic("failed to write to read buffer");
        PostgresRequest.onData(this, Reader, this.bufferedReader()) catch |err| {
            if (err != error.ShortRead) {
                bun.handleErrorReturnTrace(err, @errorReturnTrace());
                this.fail("Failed to read data", err);
                return;
            }

            if (comptime bun.Environment.allow_assert) {
                debug("read_buffer: not empty and received short read: last_message_start: {d}, head: {d}, len: {d}", .{
                    this.last_message_start,
                    this.read_buffer.head,
                    this.read_buffer.byte_list.len,
                });
            }
            return;
        };

        debug("clean read_buffer", .{});
        // success, we read everything! let's reset the last message start and the head
        this.last_message_start = 0;
        this.read_buffer.head = 0;
    }

    pub fn constructor(globalObject: *JSC.JSGlobalObject, callframe: *JSC.CallFrame) bun.JSError!*PostgresSQLConnection {
        _ = callframe;
        return globalObject.throw("PostgresSQLConnection cannot be constructed directly", .{});
    }

    comptime {
        const jscall = JSC.toJSHostFunction(call);
        @export(&jscall, .{ .name = "PostgresSQLConnection__createInstance" });
    }

    pub fn call(globalObject: *JSC.JSGlobalObject, callframe: *JSC.CallFrame) bun.JSError!JSC.JSValue {
        var vm = globalObject.bunVM();
        const arguments = callframe.arguments_old(13).slice();
        const hostname_str = arguments[0].toBunString(globalObject);
        defer hostname_str.deref();
        const port = arguments[1].coerce(i32, globalObject);

        const username_str = arguments[2].toBunString(globalObject);
        defer username_str.deref();
        const password_str = arguments[3].toBunString(globalObject);
        defer password_str.deref();
        const database_str = arguments[4].toBunString(globalObject);
        defer database_str.deref();
        const ssl_mode: SSLMode = switch (arguments[5].toInt32()) {
            0 => .disable,
            1 => .prefer,
            2 => .require,
            3 => .verify_ca,
            4 => .verify_full,
            else => .disable,
        };

        const tls_object = arguments[6];

        var tls_config: JSC.API.ServerConfig.SSLConfig = .{};
        var tls_ctx: ?*uws.SocketContext = null;
        if (ssl_mode != .disable) {
            tls_config = if (tls_object.isBoolean() and tls_object.toBoolean())
                .{}
            else if (tls_object.isObject())
                (JSC.API.ServerConfig.SSLConfig.fromJS(vm, globalObject, tls_object) catch return .zero) orelse .{}
            else {
                return globalObject.throwInvalidArguments("tls must be a boolean or an object", .{});
            };

            if (globalObject.hasException()) {
                tls_config.deinit();
                return .zero;
            }

            // we always request the cert so we can verify it and also we manually abort the connection if the hostname doesn't match
            const original_reject_unauthorized = tls_config.reject_unauthorized;
            tls_config.reject_unauthorized = 0;
            tls_config.request_cert = 1;
            // We create it right here so we can throw errors early.
            const context_options = tls_config.asUSockets();
            var err: uws.create_bun_socket_error_t = .none;
            tls_ctx = uws.us_create_bun_socket_context(1, vm.uwsLoop(), @sizeOf(*PostgresSQLConnection), context_options, &err) orelse {
                if (err != .none) {
                    return globalObject.throw("failed to create TLS context", .{});
                } else {
                    return globalObject.throwValue(err.toJS(globalObject));
                }
            };
            // restore the original reject_unauthorized
            tls_config.reject_unauthorized = original_reject_unauthorized;
            if (err != .none) {
                tls_config.deinit();
                if (tls_ctx) |ctx| {
                    ctx.deinit(true);
                }
                return globalObject.throwValue(err.toJS(globalObject));
            }

            uws.NewSocketHandler(true).configure(tls_ctx.?, true, *PostgresSQLConnection, SocketHandler(true));
        }

        var username: []const u8 = "";
        var password: []const u8 = "";
        var database: []const u8 = "";
        var options: []const u8 = "";

        const options_str = arguments[7].toBunString(globalObject);
        defer options_str.deref();

        const options_buf: []u8 = brk: {
            var b = bun.StringBuilder{};
            b.cap += username_str.utf8ByteLength() + 1 + password_str.utf8ByteLength() + 1 + database_str.utf8ByteLength() + 1 + options_str.utf8ByteLength() + 1;

            b.allocate(bun.default_allocator) catch {};
            var u = username_str.toUTF8WithoutRef(bun.default_allocator);
            defer u.deinit();
            username = b.append(u.slice());

            var p = password_str.toUTF8WithoutRef(bun.default_allocator);
            defer p.deinit();
            password = b.append(p.slice());

            var d = database_str.toUTF8WithoutRef(bun.default_allocator);
            defer d.deinit();
            database = b.append(d.slice());

            var o = options_str.toUTF8WithoutRef(bun.default_allocator);
            defer o.deinit();
            options = b.append(o.slice());

            break :brk b.allocatedSlice();
        };

        const on_connect = arguments[8];
        const on_close = arguments[9];
        const idle_timeout = arguments[10].toInt32();
        const connection_timeout = arguments[11].toInt32();
        const max_lifetime = arguments[12].toInt32();

        const ptr: *PostgresSQLConnection = try bun.default_allocator.create(PostgresSQLConnection);

        ptr.* = PostgresSQLConnection{
            .globalObject = globalObject,

            .database = database,
            .user = username,
            .password = password,
            .options = options,
            .options_buf = options_buf,
            .socket = .{ .SocketTCP = .{ .socket = .{ .detached = {} } } },
            .requests = PostgresRequest.Queue.init(bun.default_allocator),
            .statements = PreparedStatementsMap{},
            .tls_config = tls_config,
            .tls_ctx = tls_ctx,
            .ssl_mode = ssl_mode,
            .tls_status = if (ssl_mode != .disable) .pending else .none,
            .idle_timeout_interval_ms = @intCast(idle_timeout),
            .connection_timeout_ms = @intCast(connection_timeout),
            .max_lifetime_interval_ms = @intCast(max_lifetime),
        };

        ptr.updateHasPendingActivity();
        ptr.poll_ref.ref(vm);
        const js_value = ptr.toJS(globalObject);
        js_value.ensureStillAlive();
        ptr.js_value = js_value;

        PostgresSQLConnection.onconnectSetCached(js_value, globalObject, on_connect);
        PostgresSQLConnection.oncloseSetCached(js_value, globalObject, on_close);
        bun.analytics.Features.postgres_connections += 1;

        {
            const hostname = hostname_str.toUTF8(bun.default_allocator);
            defer hostname.deinit();

            const ctx = vm.rareData().postgresql_context.tcp orelse brk: {
                var err: uws.create_bun_socket_error_t = .none;
                const ctx_ = uws.us_create_bun_socket_context(0, vm.uwsLoop(), @sizeOf(*PostgresSQLConnection), uws.us_bun_socket_context_options_t{}, &err).?;
                uws.NewSocketHandler(false).configure(ctx_, true, *PostgresSQLConnection, SocketHandler(false));
                vm.rareData().postgresql_context.tcp = ctx_;
                break :brk ctx_;
            };

            ptr.socket = .{
                .SocketTCP = uws.SocketTCP.connectAnon(hostname.slice(), port, ctx, ptr, false) catch |err| {
                    tls_config.deinit();
                    if (tls_ctx) |tls| {
                        tls.deinit(true);
                    }
                    ptr.deinit();
                    return globalObject.throwError(err, "failed to connect to postgresql");
                },
            };

            ptr.resetConnectionTimeout();
        }

        return js_value;
    }

    fn SocketHandler(comptime ssl: bool) type {
        return struct {
            const SocketType = uws.NewSocketHandler(ssl);
            fn _socket(s: SocketType) Socket {
                if (comptime ssl) {
                    return Socket{ .SocketTLS = s };
                }

                return Socket{ .SocketTCP = s };
            }
            pub fn onOpen(this: *PostgresSQLConnection, socket: SocketType) void {
                this.onOpen(_socket(socket));
            }

            fn onHandshake_(this: *PostgresSQLConnection, _: anytype, success: i32, ssl_error: uws.us_bun_verify_error_t) void {
                this.onHandshake(success, ssl_error);
            }

            pub const onHandshake = if (ssl) onHandshake_ else null;

            pub fn onClose(this: *PostgresSQLConnection, socket: SocketType, _: i32, _: ?*anyopaque) void {
                _ = socket;
                this.onClose();
            }

            pub fn onEnd(this: *PostgresSQLConnection, socket: SocketType) void {
                _ = socket;
                this.onClose();
            }

            pub fn onConnectError(this: *PostgresSQLConnection, socket: SocketType, _: i32) void {
                _ = socket;
                this.onClose();
            }

            pub fn onTimeout(this: *PostgresSQLConnection, socket: SocketType) void {
                _ = socket;
                this.onTimeout();
            }

            pub fn onData(this: *PostgresSQLConnection, socket: SocketType, data: []const u8) void {
                _ = socket;
                this.onData(data);
            }

            pub fn onWritable(this: *PostgresSQLConnection, socket: SocketType) void {
                _ = socket;
                this.onDrain();
            }
        };
    }

    pub fn ref(this: *@This()) void {
        bun.assert(this.ref_count > 0);
        this.ref_count += 1;
    }

    pub fn doRef(this: *@This(), _: *JSC.JSGlobalObject, _: *JSC.CallFrame) bun.JSError!JSValue {
        this.poll_ref.ref(this.globalObject.bunVM());
        this.updateHasPendingActivity();
        return .undefined;
    }

    pub fn doUnref(this: *@This(), _: *JSC.JSGlobalObject, _: *JSC.CallFrame) bun.JSError!JSValue {
        this.poll_ref.unref(this.globalObject.bunVM());
        this.updateHasPendingActivity();
        return .undefined;
    }

    pub fn deref(this: *@This()) void {
        const ref_count = this.ref_count;
        this.ref_count -= 1;

        if (ref_count == 1) {
            this.disconnect();
            this.deinit();
        }
    }

    pub fn doClose(this: *@This(), globalObject: *JSC.JSGlobalObject, _: *JSC.CallFrame) bun.JSError!JSValue {
        _ = globalObject;
        this.disconnect();
        this.write_buffer.deinit(bun.default_allocator);

        return .undefined;
    }

    pub fn stopTimers(this: *PostgresSQLConnection) void {
        if (this.timer.state == .ACTIVE) {
            this.globalObject.bunVM().timer.remove(&this.timer);
        }
        if (this.max_lifetime_timer.state == .ACTIVE) {
            this.globalObject.bunVM().timer.remove(&this.max_lifetime_timer);
        }
    }

    pub fn deinit(this: *@This()) void {
        this.stopTimers();
        var iter = this.statements.valueIterator();
        while (iter.next()) |stmt_ptr| {
            var stmt = stmt_ptr.*;
            stmt.deref();
        }
        this.statements.deinit(bun.default_allocator);
        this.write_buffer.deinit(bun.default_allocator);
        this.read_buffer.deinit(bun.default_allocator);
        this.backend_parameters.deinit();
        bun.default_allocator.free(this.options_buf);
        this.tls_config.deinit();
        bun.default_allocator.destroy(this);
    }

    fn refAndClose(this: *@This(), js_reason: ?JSC.JSValue) void {
        // refAndClose is always called when we wanna to disconnect or when we are closed

        if (!this.socket.isClosed()) {
            // event loop need to be alive to close the socket
            this.poll_ref.ref(this.globalObject.bunVM());
            // will unref on socket close
            this.socket.close();
        }

        // cleanup requests
        while (this.current()) |request| {
            switch (request.status) {
                // pending we will fail the request and the stmt will be marked as error ConnectionClosed too
                .pending => {
                    const stmt = request.statement orelse continue;
                    stmt.error_response = .{ .postgres_error = AnyPostgresError.ConnectionClosed };
                    stmt.status = .failed;
                    if (js_reason) |reason| {
                        request.onJSError(reason, this.globalObject);
                    } else {
                        request.onError(.{ .postgres_error = AnyPostgresError.ConnectionClosed }, this.globalObject);
                    }
                },
                // in the middle of running
                .binding,
                .running,
                => {
                    if (js_reason) |reason| {
                        request.onJSError(reason, this.globalObject);
                    } else {
                        request.onError(.{ .postgres_error = AnyPostgresError.ConnectionClosed }, this.globalObject);
                    }
                },
                // just ignore success and fail cases
                .success, .fail => {},
            }
            request.deref();
            this.requests.discard(1);
        }
    }

    pub fn disconnect(this: *@This()) void {
        this.stopTimers();

        if (this.status == .connected) {
            this.status = .disconnected;
            this.refAndClose(null);
        }
    }

    fn current(this: *PostgresSQLConnection) ?*PostgresSQLQuery {
        if (this.requests.readableLength() == 0) {
            return null;
        }

        return this.requests.peekItem(0);
    }

    fn hasQueryRunning(this: *PostgresSQLConnection) bool {
        return !this.flags.is_ready_for_query or this.current() != null;
    }

    pub const Writer = struct {
        connection: *PostgresSQLConnection,

        pub fn write(this: Writer, data: []const u8) AnyPostgresError!void {
            var buffer = &this.connection.write_buffer;
            try buffer.write(bun.default_allocator, data);
        }

        pub fn pwrite(this: Writer, data: []const u8, index: usize) AnyPostgresError!void {
            @memcpy(this.connection.write_buffer.byte_list.slice()[index..][0..data.len], data);
        }

        pub fn offset(this: Writer) usize {
            return this.connection.write_buffer.len();
        }
    };

    pub fn writer(this: *PostgresSQLConnection) protocol.NewWriter(Writer) {
        return .{
            .wrapped = .{
                .connection = this,
            },
        };
    }

    pub const Reader = struct {
        connection: *PostgresSQLConnection,

        pub fn markMessageStart(this: Reader) void {
            this.connection.last_message_start = this.connection.read_buffer.head;
        }

        pub const ensureLength = ensureCapacity;

        pub fn peek(this: Reader) []const u8 {
            return this.connection.read_buffer.remaining();
        }
        pub fn skip(this: Reader, count: usize) void {
            this.connection.read_buffer.head = @min(this.connection.read_buffer.head + @as(u32, @truncate(count)), this.connection.read_buffer.byte_list.len);
        }
        pub fn ensureCapacity(this: Reader, count: usize) bool {
            return @as(usize, this.connection.read_buffer.head) + count <= @as(usize, this.connection.read_buffer.byte_list.len);
        }
        pub fn read(this: Reader, count: usize) AnyPostgresError!Data {
            var remaining = this.connection.read_buffer.remaining();
            if (@as(usize, remaining.len) < count) {
                return error.ShortRead;
            }

            this.skip(count);
            return Data{
                .temporary = remaining[0..count],
            };
        }
        pub fn readZ(this: Reader) AnyPostgresError!Data {
            const remain = this.connection.read_buffer.remaining();

            if (bun.strings.indexOfChar(remain, 0)) |zero| {
                this.skip(zero + 1);
                return Data{
                    .temporary = remain[0..zero],
                };
            }

            return error.ShortRead;
        }
    };

    pub fn bufferedReader(this: *PostgresSQLConnection) protocol.NewReader(Reader) {
        return .{
            .wrapped = .{ .connection = this },
        };
    }

    pub const DataCell = extern struct {
        tag: Tag,

        value: Value,
        free_value: u8 = 0,
        isIndexedColumn: u8 = 0,
        index: u32 = 0,

        pub const Tag = enum(u8) {
            null = 0,
            string = 1,
            float8 = 2,
            int4 = 3,
            int8 = 4,
            bool = 5,
            date = 6,
            date_with_time_zone = 7,
            bytea = 8,
            json = 9,
            array = 10,
            typed_array = 11,
            raw = 12,
            uint4 = 13,
        };

        pub const Value = extern union {
            null: u8,
            string: ?bun.WTF.StringImpl,
            float8: f64,
            int4: i32,
            int8: i64,
            bool: u8,
            date: f64,
            date_with_time_zone: f64,
            bytea: [2]usize,
            json: ?bun.WTF.StringImpl,
            array: Array,
            typed_array: TypedArray,
            raw: Raw,
            uint4: u32,
        };

        pub const Array = extern struct {
            ptr: ?[*]DataCell = null,
            len: u32,
            cap: u32,
            pub fn slice(this: *Array) []DataCell {
                const ptr = this.ptr orelse return &.{};
                return ptr[0..this.len];
            }

            pub fn allocatedSlice(this: *Array) []DataCell {
                const ptr = this.ptr orelse return &.{};
                return ptr[0..this.cap];
            }

            pub fn deinit(this: *Array) void {
                const allocated = this.allocatedSlice();
                this.ptr = null;
                this.len = 0;
                this.cap = 0;
                bun.default_allocator.free(allocated);
            }
        };
        pub const Raw = extern struct {
            ptr: ?[*]const u8 = null,
            len: u64,
        };
        pub const TypedArray = extern struct {
            head_ptr: ?[*]u8 = null,
            ptr: ?[*]u8 = null,
            len: u32,
            byte_len: u32,
            type: JSValue.JSType,

            pub fn slice(this: *TypedArray) []u8 {
                const ptr = this.ptr orelse return &.{};
                return ptr[0..this.len];
            }

            pub fn byteSlice(this: *TypedArray) []u8 {
                const ptr = this.head_ptr orelse return &.{};
                return ptr[0..this.len];
            }
        };

        pub fn deinit(this: *DataCell) void {
            if (this.free_value == 0) return;

            switch (this.tag) {
                .string => {
                    if (this.value.string) |str| {
                        str.deref();
                    }
                },
                .json => {
                    if (this.value.json) |str| {
                        str.deref();
                    }
                },
                .bytea => {
                    if (this.value.bytea[1] == 0) return;
                    const slice = @as([*]u8, @ptrFromInt(this.value.bytea[0]))[0..this.value.bytea[1]];
                    bun.default_allocator.free(slice);
                },
                .array => {
                    for (this.value.array.slice()) |*cell| {
                        cell.deinit();
                    }
                    this.value.array.deinit();
                },
                .typed_array => {
                    bun.default_allocator.free(this.value.typed_array.byteSlice());
                },

                else => {},
            }
        }
        pub fn raw(optional_bytes: ?*Data) DataCell {
            if (optional_bytes) |bytes| {
                const bytes_slice = bytes.slice();
                return DataCell{
                    .tag = .raw,
                    .value = .{ .raw = .{ .ptr = @ptrCast(bytes_slice.ptr), .len = bytes_slice.len } },
                };
            }
            // TODO: check empty and null fields
            return DataCell{
                .tag = .null,
                .value = .{ .null = 0 },
            };
        }

        fn parseBytea(hex: []const u8) !DataCell {
            const len = hex.len / 2;
            const buf = try bun.default_allocator.alloc(u8, len);
            errdefer bun.default_allocator.free(buf);

            return DataCell{
                .tag = .bytea,
                .value = .{
                    .bytea = .{
                        @intFromPtr(buf.ptr),
                        try bun.strings.decodeHexToBytes(buf, u8, hex),
                    },
                },
                .free_value = 1,
            };
        }

        fn unescapePostgresString(input: []const u8, buffer: []u8) ![]u8 {
            var out_index: usize = 0;
            var i: usize = 0;

            while (i < input.len) : (i += 1) {
                if (out_index >= buffer.len) return error.BufferTooSmall;

                if (input[i] == '\\' and i + 1 < input.len) {
                    i += 1;
                    switch (input[i]) {
                        // Common escapes
                        'b' => buffer[out_index] = '\x08', // Backspace
                        'f' => buffer[out_index] = '\x0C', // Form feed
                        'n' => buffer[out_index] = '\n', // Line feed
                        'r' => buffer[out_index] = '\r', // Carriage return
                        't' => buffer[out_index] = '\t', // Tab
                        '"' => buffer[out_index] = '"', // Double quote
                        '\\' => buffer[out_index] = '\\', // Backslash
                        '\'' => buffer[out_index] = '\'', // Single quote

                        // JSON allows forward slash escaping
                        '/' => buffer[out_index] = '/',

                        // PostgreSQL hex escapes (used for unicode too)
                        'x' => {
                            if (i + 2 >= input.len) return error.InvalidEscapeSequence;
                            const hex_value = try std.fmt.parseInt(u8, input[i + 1 .. i + 3], 16);
                            buffer[out_index] = hex_value;
                            i += 2;
                        },

                        else => return error.UnknownEscapeSequence,
                    }
                } else {
                    buffer[out_index] = input[i];
                }
                out_index += 1;
            }

            return buffer[0..out_index];
        }
        fn trySlice(slice: []const u8, count: usize) []const u8 {
            if (slice.len <= count) return "";
            return slice[count..];
        }
        fn parseArray(bytes: []const u8, bigint: bool, comptime arrayType: types.Tag, globalObject: *JSC.JSGlobalObject, offset: ?*usize, comptime is_json_sub_array: bool) !DataCell {
            const closing_brace = if (is_json_sub_array) ']' else '}';
            const opening_brace = if (is_json_sub_array) '[' else '{';
            if (bytes.len < 2 or bytes[0] != opening_brace) {
                return error.UnsupportedArrayFormat;
            }
            // empty array
            if (bytes.len == 2 and bytes[1] == closing_brace) {
                if (offset) |offset_ptr| {
                    offset_ptr.* = 2;
                }
                return DataCell{ .tag = .array, .value = .{ .array = .{ .ptr = null, .len = 0, .cap = 0 } } };
            }

            var array = std.ArrayListUnmanaged(DataCell){};
            var stack_buffer: [16 * 1024]u8 = undefined;

            errdefer {
                if (array.capacity > 0) array.deinit(bun.default_allocator);
            }
            var slice = bytes[1..];
            var reached_end = false;
            const separator = switch (arrayType) {
                .box_array => ';',
                else => ',',
            };
            while (slice.len > 0) {
                switch (slice[0]) {
                    closing_brace => {
                        if (reached_end) {
                            // cannot reach end twice
                            return error.UnsupportedArrayFormat;
                        }
                        // end of array
                        reached_end = true;
                        slice = trySlice(slice, 1);
                        break;
                    },
                    opening_brace => {
                        var sub_array_offset: usize = 0;
                        const sub_array = try parseArray(slice, bigint, arrayType, globalObject, &sub_array_offset, is_json_sub_array);
                        try array.append(bun.default_allocator, sub_array);
                        slice = trySlice(slice, sub_array_offset);
                        continue;
                    },
                    '"' => {
                        // parse string
                        var current_idx: usize = 0;
                        const source = slice[1..];
                        // simple escape check to avoid something like "\\\\" and "\""
                        var is_escaped = false;
                        for (source, 0..source.len) |byte, index| {
                            if (byte == '"' and !is_escaped) {
                                current_idx = index + 1;
                                break;
                            }
                            is_escaped = !is_escaped and byte == '\\';
                        }
                        // did not find a closing quote
                        if (current_idx == 0) return error.UnsupportedArrayFormat;
                        switch (arrayType) {
                            .bytea_array => {
                                // this is a bytea array so we need to parse the bytea strings
                                const bytea_bytes = slice[1..current_idx];
                                if (bun.strings.startsWith(bytea_bytes, "\\\\x")) {
                                    // its a bytea string lets parse it as a bytea
                                    try array.append(bun.default_allocator, try parseBytea(bytea_bytes[3..][0 .. bytea_bytes.len - 3]));
                                    slice = trySlice(slice, current_idx + 1);
                                    continue;
                                }
                                // invalid bytea array
                                return error.UnsupportedByteaFormat;
                            },
                            .timestamptz_array,
                            .timestamp_array,
                            .date_array,
                            => {
                                const date_str = slice[1..current_idx];
                                var str = bun.String.init(date_str);
                                defer str.deref();
                                try array.append(bun.default_allocator, DataCell{ .tag = .date, .value = .{ .date = str.parseDate(globalObject) } });

                                slice = trySlice(slice, current_idx + 1);
                                continue;
                            },
                            .json_array,
                            .jsonb_array,
                            => {
                                const str_bytes = slice[1..current_idx];
                                const needs_dynamic_buffer = str_bytes.len < stack_buffer.len;
                                const buffer = if (needs_dynamic_buffer) try bun.default_allocator.alloc(u8, str_bytes.len) else stack_buffer[0..];
                                defer if (needs_dynamic_buffer) bun.default_allocator.free(buffer);
                                const unescaped = unescapePostgresString(str_bytes, buffer) catch return error.InvalidByteSequence;
                                try array.append(bun.default_allocator, DataCell{ .tag = .json, .value = .{ .json = if (unescaped.len > 0) String.createUTF8(unescaped).value.WTFStringImpl else null }, .free_value = 1 });
                                slice = trySlice(slice, current_idx + 1);
                                continue;
                            },
                            else => {},
                        }
                        const str_bytes = slice[1..current_idx];
                        if (str_bytes.len == 0) {
                            // empty string
                            try array.append(bun.default_allocator, DataCell{ .tag = .string, .value = .{ .string = null }, .free_value = 1 });
                            slice = trySlice(slice, current_idx + 1);
                            continue;
                        }
                        const needs_dynamic_buffer = str_bytes.len < stack_buffer.len;
                        const buffer = if (needs_dynamic_buffer) try bun.default_allocator.alloc(u8, str_bytes.len) else stack_buffer[0..];
                        defer if (needs_dynamic_buffer) bun.default_allocator.free(buffer);
                        const string_bytes = unescapePostgresString(str_bytes, buffer) catch return error.InvalidByteSequence;
                        try array.append(bun.default_allocator, DataCell{ .tag = .string, .value = .{ .string = if (string_bytes.len > 0) String.createUTF8(string_bytes).value.WTFStringImpl else null }, .free_value = 1 });

                        slice = trySlice(slice, current_idx + 1);
                        continue;
                    },
                    separator => {
                        // next element or positive number, just advance
                        slice = trySlice(slice, 1);
                        continue;
                    },
                    else => {
                        switch (arrayType) {
                            // timez, date, time, interval are handled like single string cases
                            .timetz_array,
                            .date_array,
                            .time_array,
                            .interval_array,
                            // text array types
                            .bpchar_array,
                            .varchar_array,
                            .char_array,
                            .text_array,
                            .name_array,
                            .numeric_array,
                            .money_array,
                            .varbit_array,
                            .int2vector_array,
                            .bit_array,
                            .path_array,
                            .xml_array,
                            .point_array,
                            .lseg_array,
                            .box_array,
                            .polygon_array,
                            .line_array,
                            .cidr_array,
                            .circle_array,
                            .macaddr8_array,
                            .macaddr_array,
                            .inet_array,
                            .aclitem_array,
                            .pg_database_array,
                            .pg_database_array2,
                            => {
                                // this is also a string until we reach "," or "}" but a single word string like Bun
                                var current_idx: usize = 0;

                                for (slice, 0..slice.len) |byte, index| {
                                    switch (byte) {
                                        '}', separator => {
                                            current_idx = index;
                                            break;
                                        },
                                        else => {},
                                    }
                                }
                                if (current_idx == 0) return error.UnsupportedArrayFormat;
                                const element = slice[0..current_idx];
                                // lets handle NULL case here, if is a string "NULL" it will have quotes, if its a NULL it will be just NULL
                                if (bun.strings.eqlComptime(element, "NULL")) {
                                    try array.append(bun.default_allocator, DataCell{ .tag = .null, .value = .{ .null = 0 } });
                                    slice = trySlice(slice, current_idx);
                                    continue;
                                }
                                if (arrayType == .date_array) {
                                    var str = bun.String.init(element);
                                    defer str.deref();
                                    try array.append(bun.default_allocator, DataCell{ .tag = .date, .value = .{ .date = str.parseDate(globalObject) } });
                                } else {
                                    // the only escape sequency possible here is \b
                                    if (bun.strings.eqlComptime(element, "\\b")) {
                                        try array.append(bun.default_allocator, DataCell{ .tag = .string, .value = .{ .string = bun.String.static("\x08").value.WTFStringImpl }, .free_value = 1 });
                                    } else {
                                        try array.append(bun.default_allocator, DataCell{ .tag = .string, .value = .{ .string = if (element.len > 0) bun.String.createUTF8(element).value.WTFStringImpl else null }, .free_value = 1 });
                                    }
                                }
                                slice = trySlice(slice, current_idx);
                                continue;
                            },
                            else => {
                                // non text array, NaN, Null, False, True etc are special cases here
                                switch (slice[0]) {
                                    'N' => {
                                        // null or nan
                                        if (slice.len < 3) return error.UnsupportedArrayFormat;
                                        if (slice.len >= 4) {
                                            if (bun.strings.eqlComptime(slice[0..4], "NULL")) {
                                                try array.append(bun.default_allocator, DataCell{ .tag = .null, .value = .{ .null = 0 } });
                                                slice = trySlice(slice, 4);
                                                continue;
                                            }
                                        }
                                        if (bun.strings.eqlComptime(slice[0..3], "NaN")) {
                                            try array.append(bun.default_allocator, DataCell{ .tag = .float8, .value = .{ .float8 = std.math.nan(f64) } });
                                            slice = trySlice(slice, 3);
                                            continue;
                                        }
                                        return error.UnsupportedArrayFormat;
                                    },
                                    'f' => {
                                        // false
                                        if (arrayType == .json_array or arrayType == .jsonb_array) {
                                            if (slice.len < 5) return error.UnsupportedArrayFormat;
                                            if (bun.strings.eqlComptime(slice[0..5], "false")) {
                                                try array.append(bun.default_allocator, DataCell{ .tag = .bool, .value = .{ .bool = 0 } });
                                                slice = trySlice(slice, 5);
                                                continue;
                                            }
                                        } else {
                                            try array.append(bun.default_allocator, DataCell{ .tag = .bool, .value = .{ .bool = 0 } });
                                            slice = trySlice(slice, 1);
                                            continue;
                                        }
                                    },
                                    't' => {
                                        // true
                                        if (arrayType == .json_array or arrayType == .jsonb_array) {
                                            if (slice.len < 4) return error.UnsupportedArrayFormat;
                                            if (bun.strings.eqlComptime(slice[0..4], "true")) {
                                                try array.append(bun.default_allocator, DataCell{ .tag = .bool, .value = .{ .bool = 1 } });
                                                slice = trySlice(slice, 4);
                                                continue;
                                            }
                                        } else {
                                            try array.append(bun.default_allocator, DataCell{ .tag = .bool, .value = .{ .bool = 1 } });
                                            slice = trySlice(slice, 1);
                                            continue;
                                        }
                                    },
                                    'I',
                                    'i',
                                    => {
                                        // infinity
                                        if (slice.len < 8) return error.UnsupportedArrayFormat;

                                        if (bun.strings.eqlCaseInsensitiveASCII(slice[0..8], "Infinity", false)) {
                                            if (arrayType == .date_array or arrayType == .timestamp_array or arrayType == .timestamptz_array) {
                                                try array.append(bun.default_allocator, DataCell{ .tag = .date, .value = .{ .date = std.math.inf(f64) } });
                                            } else {
                                                try array.append(bun.default_allocator, DataCell{ .tag = .float8, .value = .{ .float8 = std.math.inf(f64) } });
                                            }
                                            slice = trySlice(slice, 8);
                                            continue;
                                        }

                                        return error.UnsupportedArrayFormat;
                                    },
                                    '+' => {
                                        slice = trySlice(slice, 1);
                                        continue;
                                    },
                                    '-', '0'...'9' => {
                                        // parse number, detect float, int, if starts with - it can be -Infinity or -Infinity
                                        var is_negative = false;
                                        var is_float = false;
                                        var current_idx: usize = 0;
                                        var is_infinity = false;
                                        // track exponent stuff (1.1e-12, 1.1e+12)
                                        var has_exponent = false;
                                        var has_negative_sign = false;
                                        var has_positive_sign = false;
                                        for (slice, 0..slice.len) |byte, index| {
                                            switch (byte) {
                                                '0'...'9' => {},
                                                closing_brace, separator => {
                                                    current_idx = index;
                                                    // end of element
                                                    break;
                                                },
                                                'e' => {
                                                    if (!is_float) return error.UnsupportedArrayFormat;
                                                    if (has_exponent) return error.UnsupportedArrayFormat;
                                                    has_exponent = true;
                                                    continue;
                                                },
                                                '+' => {
                                                    if (!has_exponent) return error.UnsupportedArrayFormat;
                                                    if (has_positive_sign) return error.UnsupportedArrayFormat;
                                                    has_positive_sign = true;
                                                    continue;
                                                },
                                                '-' => {
                                                    if (index == 0) {
                                                        is_negative = true;
                                                        continue;
                                                    }
                                                    if (!has_exponent) return error.UnsupportedArrayFormat;
                                                    if (has_negative_sign) return error.UnsupportedArrayFormat;
                                                    has_negative_sign = true;
                                                    continue;
                                                },
                                                '.' => {
                                                    // we can only have one dot and the dot must be before the exponent
                                                    if (is_float) return error.UnsupportedArrayFormat;
                                                    is_float = true;
                                                },
                                                'I', 'i' => {
                                                    // infinity
                                                    is_infinity = true;
                                                    const element = if (is_negative) slice[1..] else slice;
                                                    if (element.len < 8) return error.UnsupportedArrayFormat;
                                                    if (bun.strings.eqlCaseInsensitiveASCII(element[0..8], "Infinity", false)) {
                                                        if (arrayType == .date_array or arrayType == .timestamp_array or arrayType == .timestamptz_array) {
                                                            try array.append(bun.default_allocator, DataCell{ .tag = .date, .value = .{ .date = if (is_negative) -std.math.inf(f64) else std.math.inf(f64) } });
                                                        } else {
                                                            try array.append(bun.default_allocator, DataCell{ .tag = .float8, .value = .{ .float8 = if (is_negative) -std.math.inf(f64) else std.math.inf(f64) } });
                                                        }
                                                        slice = trySlice(slice, 8 + @as(usize, @intFromBool(is_negative)));
                                                        break;
                                                    }

                                                    return error.UnsupportedArrayFormat;
                                                },
                                                else => {
                                                    return error.UnsupportedArrayFormat;
                                                },
                                            }
                                        }
                                        if (is_infinity) {
                                            continue;
                                        }
                                        if (current_idx == 0) return error.UnsupportedArrayFormat;
                                        const element = slice[0..current_idx];
                                        if (is_float or arrayType == .float8_array) {
                                            try array.append(bun.default_allocator, DataCell{ .tag = .float8, .value = .{ .float8 = bun.parseDouble(element) catch std.math.nan(f64) } });
                                            slice = trySlice(slice, current_idx);
                                            continue;
                                        }
                                        switch (arrayType) {
                                            .int8_array => {
                                                if (bigint) {
                                                    try array.append(bun.default_allocator, DataCell{ .tag = .int8, .value = .{ .int8 = bun.fmt.parseInt(i64, element, 0) catch return error.UnsupportedArrayFormat } });
                                                } else {
                                                    try array.append(bun.default_allocator, DataCell{ .tag = .string, .value = .{ .string = if (element.len > 0) bun.String.createUTF8(element).value.WTFStringImpl else null }, .free_value = 1 });
                                                }
                                                slice = trySlice(slice, current_idx);
                                                continue;
                                            },
                                            .cid_array, .xid_array, .oid_array => {
                                                try array.append(bun.default_allocator, DataCell{ .tag = .uint4, .value = .{ .uint4 = bun.fmt.parseInt(u32, element, 0) catch 0 } });
                                                slice = trySlice(slice, current_idx);
                                                continue;
                                            },
                                            else => {
                                                const value = bun.fmt.parseInt(i32, element, 0) catch return error.UnsupportedArrayFormat;

                                                try array.append(bun.default_allocator, DataCell{ .tag = .int4, .value = .{ .int4 = @intCast(value) } });
                                                slice = trySlice(slice, current_idx);
                                                continue;
                                            },
                                        }
                                    },
                                    else => {
                                        if (arrayType == .json_array or arrayType == .jsonb_array) {
                                            if (slice[0] == '[') {
                                                var sub_array_offset: usize = 0;
                                                const sub_array = try parseArray(slice, bigint, arrayType, globalObject, &sub_array_offset, true);
                                                try array.append(bun.default_allocator, sub_array);
                                                slice = trySlice(slice, sub_array_offset);
                                                continue;
                                            }
                                        }
                                        return error.UnsupportedArrayFormat;
                                    },
                                }
                            },
                        }
                    },
                }
            }

            if (offset) |offset_ptr| {
                offset_ptr.* = bytes.len - slice.len;
            }

            // postgres dont really support arrays with more than 2^31 elements, 2ˆ32 is the max we support, but users should never reach this branch
            if (!reached_end or array.items.len > std.math.maxInt(u32)) {
                @branchHint(.unlikely);

                return error.UnsupportedArrayFormat;
            }
            return DataCell{ .tag = .array, .value = .{ .array = .{ .ptr = array.items.ptr, .len = @truncate(array.items.len), .cap = @truncate(array.capacity) } } };
        }

        pub fn fromBytes(binary: bool, bigint: bool, oid: int4, bytes: []const u8, globalObject: *JSC.JSGlobalObject) !DataCell {
            switch (@as(types.Tag, @enumFromInt(@as(short, @intCast(oid))))) {
                // TODO: .int2_array, .float8_array
                inline .int4_array, .float4_array => |tag| {
                    if (binary) {
                        if (bytes.len < 16) {
                            return error.InvalidBinaryData;
                        }
                        // https://github.com/postgres/postgres/blob/master/src/backend/utils/adt/arrayfuncs.c#L1549-L1645
                        const dimensions_raw: int4 = @bitCast(bytes[0..4].*);
                        const contains_nulls: int4 = @bitCast(bytes[4..8].*);

                        const dimensions = @byteSwap(dimensions_raw);
                        if (dimensions > 1) {
                            return error.MultidimensionalArrayNotSupportedYet;
                        }

                        if (contains_nulls != 0) {
                            return error.NullsInArrayNotSupportedYet;
                        }

                        if (dimensions == 0) {
                            return DataCell{
                                .tag = .typed_array,
                                .value = .{
                                    .typed_array = .{
                                        .ptr = null,
                                        .len = 0,
                                        .byte_len = 0,
                                        .type = try tag.toJSTypedArrayType(),
                                    },
                                },
                            };
                        }

                        const elements = (try tag.pgArrayType()).init(bytes).slice();

                        return DataCell{
                            .tag = .typed_array,
                            .value = .{
                                .typed_array = .{
                                    .head_ptr = if (bytes.len > 0) @constCast(bytes.ptr) else null,
                                    .ptr = if (elements.len > 0) @ptrCast(elements.ptr) else null,
                                    .len = @truncate(elements.len),
                                    .byte_len = @truncate(bytes.len),
                                    .type = try tag.toJSTypedArrayType(),
                                },
                            },
                        };
                    } else {
                        return try parseArray(bytes, bigint, tag, globalObject, null, false);
                    }
                },
                .int2 => {
                    if (binary) {
                        return DataCell{ .tag = .int4, .value = .{ .int4 = try parseBinary(.int2, i16, bytes) } };
                    } else {
                        return DataCell{ .tag = .int4, .value = .{ .int4 = bun.fmt.parseInt(i32, bytes, 0) catch 0 } };
                    }
                },
                .cid, .xid, .oid => {
                    if (binary) {
                        return DataCell{ .tag = .uint4, .value = .{ .uint4 = try parseBinary(.oid, u32, bytes) } };
                    } else {
                        return DataCell{ .tag = .uint4, .value = .{ .uint4 = bun.fmt.parseInt(u32, bytes, 0) catch 0 } };
                    }
                },
                .int4 => {
                    if (binary) {
                        return DataCell{ .tag = .int4, .value = .{ .int4 = try parseBinary(.int4, i32, bytes) } };
                    } else {
                        return DataCell{ .tag = .int4, .value = .{ .int4 = bun.fmt.parseInt(i32, bytes, 0) catch 0 } };
                    }
                },
                // postgres when reading bigint as int8 it returns a string unless type: { bigint: postgres.BigInt is set
                .int8 => {
                    if (bigint) {
                        // .int8 is a 64-bit integer always string
                        return DataCell{ .tag = .int8, .value = .{ .int8 = bun.fmt.parseInt(i64, bytes, 0) catch 0 } };
                    } else {
                        return DataCell{ .tag = .string, .value = .{ .string = if (bytes.len > 0) bun.String.createUTF8(bytes).value.WTFStringImpl else null }, .free_value = 1 };
                    }
                },
                .float8 => {
                    if (binary and bytes.len == 8) {
                        return DataCell{ .tag = .float8, .value = .{ .float8 = try parseBinary(.float8, f64, bytes) } };
                    } else {
                        const float8: f64 = bun.parseDouble(bytes) catch std.math.nan(f64);
                        return DataCell{ .tag = .float8, .value = .{ .float8 = float8 } };
                    }
                },
                .float4 => {
                    if (binary and bytes.len == 4) {
                        return DataCell{ .tag = .float8, .value = .{ .float8 = try parseBinary(.float4, f32, bytes) } };
                    } else {
                        const float4: f64 = bun.parseDouble(bytes) catch std.math.nan(f64);
                        return DataCell{ .tag = .float8, .value = .{ .float8 = float4 } };
                    }
                },
                .jsonb, .json => {
                    return DataCell{ .tag = .json, .value = .{ .json = if (bytes.len > 0) String.createUTF8(bytes).value.WTFStringImpl else null }, .free_value = 1 };
                },
                .bool => {
                    if (binary) {
                        return DataCell{ .tag = .bool, .value = .{ .bool = @intFromBool(bytes.len > 0 and bytes[0] == 1) } };
                    } else {
                        return DataCell{ .tag = .bool, .value = .{ .bool = @intFromBool(bytes.len > 0 and bytes[0] == 't') } };
                    }
                },
                .date, .timestamp, .timestamptz => |tag| {
                    if (binary and bytes.len == 8) {
                        switch (tag) {
                            .timestamptz => return DataCell{ .tag = .date_with_time_zone, .value = .{ .date_with_time_zone = types.date.fromBinary(bytes) } },
                            .timestamp => return DataCell{ .tag = .date, .value = .{ .date = types.date.fromBinary(bytes) } },
                            else => unreachable,
                        }
                    } else {
                        var str = bun.String.init(bytes);
                        defer str.deref();
                        return DataCell{ .tag = .date, .value = .{ .date = str.parseDate(globalObject) } };
                    }
                },

                .bytea => {
                    if (binary) {
                        return DataCell{ .tag = .bytea, .value = .{ .bytea = .{ @intFromPtr(bytes.ptr), bytes.len } } };
                    } else {
                        if (bun.strings.hasPrefixComptime(bytes, "\\x")) {
                            return try parseBytea(bytes[2..]);
                        }
                        return error.UnsupportedByteaFormat;
                    }
                },
                // text array types
                inline .bpchar_array,
                .varchar_array,
                .char_array,
                .text_array,
                .name_array,
                .json_array,
                .jsonb_array,
                // special types handled as text array
                .path_array,
                .xml_array,
                .point_array,
                .lseg_array,
                .box_array,
                .polygon_array,
                .line_array,
                .cidr_array,
                .numeric_array,
                .money_array,
                .varbit_array,
                .bit_array,
                .int2vector_array,
                .circle_array,
                .macaddr8_array,
                .macaddr_array,
                .inet_array,
                .aclitem_array,
                .tid_array,
                .pg_database_array,
                .pg_database_array2,
                // numeric array types
                .int8_array,
                .int2_array,
                .float8_array,
                .oid_array,
                .xid_array,
                .cid_array,

                // special types
                .bool_array,
                .bytea_array,

                //time types
                .time_array,
                .date_array,
                .timetz_array,
                .timestamp_array,
                .timestamptz_array,
                .interval_array,
                => |tag| {
                    return try parseArray(bytes, bigint, tag, globalObject, null, false);
                },
                else => {
                    return DataCell{ .tag = .string, .value = .{ .string = if (bytes.len > 0) bun.String.createUTF8(bytes).value.WTFStringImpl else null }, .free_value = 1 };
                },
            }
        }

        // #define pg_hton16(x)        (x)
        // #define pg_hton32(x)        (x)
        // #define pg_hton64(x)        (x)

        // #define pg_ntoh16(x)        (x)
        // #define pg_ntoh32(x)        (x)
        // #define pg_ntoh64(x)        (x)

        fn pg_ntoT(comptime IntSize: usize, i: anytype) std.meta.Int(.unsigned, IntSize) {
            @setRuntimeSafety(false);
            const T = @TypeOf(i);
            if (@typeInfo(T) == .array) {
                return pg_ntoT(IntSize, @as(std.meta.Int(.unsigned, IntSize), @bitCast(i)));
            }

            const casted: std.meta.Int(.unsigned, IntSize) = @intCast(i);
            return @byteSwap(casted);
        }
        fn pg_ntoh16(x: anytype) u16 {
            return pg_ntoT(16, x);
        }

        fn pg_ntoh32(x: anytype) u32 {
            return pg_ntoT(32, x);
        }

        pub fn parseBinary(comptime tag: types.Tag, comptime ReturnType: type, bytes: []const u8) AnyPostgresError!ReturnType {
            switch (comptime tag) {
                .float8 => {
                    return @as(f64, @bitCast(try parseBinary(.int8, i64, bytes)));
                },
                .int8 => {
                    // pq_getmsgfloat8
                    if (bytes.len != 8) return error.InvalidBinaryData;
                    return @byteSwap(@as(i64, @bitCast(bytes[0..8].*)));
                },
                .int4 => {
                    // pq_getmsgint
                    switch (bytes.len) {
                        1 => {
                            return bytes[0];
                        },
                        2 => {
                            return pg_ntoh16(@as(u16, @bitCast(bytes[0..2].*)));
                        },
                        4 => {
                            return @bitCast(pg_ntoh32(@as(u32, @bitCast(bytes[0..4].*))));
                        },
                        else => {
                            return error.UnsupportedIntegerSize;
                        },
                    }
                },
                .oid => {
                    switch (bytes.len) {
                        1 => {
                            return bytes[0];
                        },
                        2 => {
                            return pg_ntoh16(@as(u16, @bitCast(bytes[0..2].*)));
                        },
                        4 => {
                            return pg_ntoh32(@as(u32, @bitCast(bytes[0..4].*)));
                        },
                        else => {
                            return error.UnsupportedIntegerSize;
                        },
                    }
                },
                .int2 => {
                    // pq_getmsgint
                    switch (bytes.len) {
                        1 => {
                            return bytes[0];
                        },
                        2 => {
                            // PostgreSQL stores numbers in big-endian format, so we must read as big-endian
                            // Read as raw 16-bit unsigned integer
                            const value: u16 = @bitCast(bytes[0..2].*);
                            // Convert from big-endian to native-endian (we always use little endian)
                            return @bitCast(@byteSwap(value)); // Cast to signed 16-bit integer (i16)
                        },
                        else => {
                            return error.UnsupportedIntegerSize;
                        },
                    }
                },
                .float4 => {
                    // pq_getmsgfloat4
                    return @as(f32, @bitCast(try parseBinary(.int4, i32, bytes)));
                },
                else => @compileError("TODO"),
            }
        }

        pub const Flags = packed struct(u32) {
            has_indexed_columns: bool = false,
            has_named_columns: bool = false,
            has_duplicate_columns: bool = false,
            _: u29 = 0,
        };

        pub const Putter = struct {
            list: []DataCell,
            fields: []const protocol.FieldDescription,
            binary: bool = false,
            bigint: bool = false,
            count: usize = 0,
            globalObject: *JSC.JSGlobalObject,

            extern fn JSC__constructObjectFromDataCell(
                *JSC.JSGlobalObject,
                JSValue,
                JSValue,
                [*]DataCell,
                u32,
                Flags,
                u8, // result_mode
            ) JSValue;

            pub fn toJS(this: *Putter, globalObject: *JSC.JSGlobalObject, array: JSValue, structure: JSValue, flags: Flags, result_mode: PostgresSQLQueryResultMode) JSValue {
                return JSC__constructObjectFromDataCell(globalObject, array, structure, this.list.ptr, @truncate(this.fields.len), flags, @intFromEnum(result_mode));
            }

            fn putImpl(this: *Putter, index: u32, optional_bytes: ?*Data, comptime is_raw: bool) !bool {
                const field = &this.fields[index];
                const oid = field.type_oid;
                debug("index: {d}, oid: {d}", .{ index, oid });
                const cell: *DataCell = &this.list[index];
                if (is_raw) {
                    cell.* = DataCell.raw(optional_bytes);
                } else {
                    cell.* = if (optional_bytes) |data|
                        try DataCell.fromBytes(this.binary, this.bigint, oid, data.slice(), this.globalObject)
                    else
                        DataCell{
                            .tag = .null,
                            .value = .{
                                .null = 0,
                            },
                        };
                }
                this.count += 1;
                cell.index = switch (field.name_or_index) {
                    // The indexed columns can be out of order.
                    .index => |i| i,

                    else => @intCast(index),
                };

                // TODO: when duplicate and we know the result will be an object
                // and not a .values() array, we can discard the data
                // immediately.
                cell.isIndexedColumn = switch (field.name_or_index) {
                    .duplicate => 2,
                    .index => 1,
                    .name => 0,
                };
                return true;
            }

            pub fn putRaw(this: *Putter, index: u32, optional_bytes: ?*Data) !bool {
                return this.putImpl(index, optional_bytes, true);
            }
            pub fn put(this: *Putter, index: u32, optional_bytes: ?*Data) !bool {
                return this.putImpl(index, optional_bytes, false);
            }
        };
    };

    fn advance(this: *PostgresSQLConnection) !void {
        while (this.requests.readableLength() > 0) {
            var req: *PostgresSQLQuery = this.requests.peekItem(0);
            switch (req.status) {
                .pending => {
                    const stmt = req.statement orelse return error.ExpectedStatement;

                    switch (stmt.status) {
                        .failed => {
                            bun.assert(stmt.error_response != null);
                            req.onError(stmt.error_response.?, this.globalObject);
                            req.deref();
                            this.requests.discard(1);

                            continue;
                        },
                        .prepared => {
                            const thisValue = req.thisValue.get();
                            bun.assert(thisValue != .zero);
                            const binding_value = PostgresSQLQuery.bindingGetCached(thisValue) orelse .zero;
                            const columns_value = PostgresSQLQuery.columnsGetCached(thisValue) orelse .zero;
                            req.flags.binary = stmt.fields.len > 0;

                            PostgresRequest.bindAndExecute(this.globalObject, stmt, binding_value, columns_value, PostgresSQLConnection.Writer, this.writer()) catch |err| {
                                req.onWriteFail(err, this.globalObject, this.getQueriesArray());
                                req.deref();
                                this.requests.discard(1);

                                continue;
                            };
                            req.status = .binding;
                            return;
                        },
                        .pending => {
                            // statement is pending, lets write/parse it
                            var query_str = req.query.toUTF8(bun.default_allocator);
                            defer query_str.deinit();
                            const has_params = stmt.signature.fields.len > 0;
                            // If it does not have params, we can write and execute immediately in one go
                            if (!has_params) {
                                const thisValue = req.thisValue.get();
                                bun.assert(thisValue != .zero);
                                // prepareAndQueryWithSignature will write + bind + execute, it will change to running after binding is complete
                                const binding_value = PostgresSQLQuery.bindingGetCached(thisValue) orelse .zero;

                                PostgresRequest.prepareAndQueryWithSignature(this.globalObject, query_str.slice(), binding_value, PostgresSQLConnection.Writer, this.writer(), &stmt.signature) catch |err| {
                                    stmt.status = .failed;
                                    stmt.error_response = .{ .postgres_error = err };
                                    req.onWriteFail(err, this.globalObject, this.getQueriesArray());
                                    req.deref();
                                    this.requests.discard(1);

                                    continue;
                                };
                                req.status = .binding;
                                stmt.status = .parsing;

                                return;
                            }
                            const connection_writer = this.writer();
                            // write query and wait for it to be prepared
                            PostgresRequest.writeQuery(query_str.slice(), stmt.signature.prepared_statement_name, stmt.signature.fields, PostgresSQLConnection.Writer, connection_writer) catch |err| {
                                stmt.error_response = .{ .postgres_error = err };
                                stmt.status = .failed;

                                req.onWriteFail(err, this.globalObject, this.getQueriesArray());
                                req.deref();
                                this.requests.discard(1);

                                continue;
                            };
                            connection_writer.write(&protocol.Sync) catch |err| {
                                stmt.error_response = .{ .postgres_error = err };
                                stmt.status = .failed;

                                req.onWriteFail(err, this.globalObject, this.getQueriesArray());
                                req.deref();
                                this.requests.discard(1);

                                continue;
                            };
                            stmt.status = .parsing;
                            return;
                        },
                        .parsing => {
                            // we are still parsing, lets wait for it to be prepared or failed
                            return;
                        },
                    }
                },

                .running, .binding => {
                    // if we are binding it will switch to running immediately
                    // if we are running, we need to wait for it to be success or fail
                    return;
                },
                .success, .fail => {
                    req.deref();
                    this.requests.discard(1);
                    continue;
                },
            }
        }
    }

    pub fn getQueriesArray(this: *const PostgresSQLConnection) JSValue {
        return PostgresSQLConnection.queriesGetCached(this.js_value) orelse .zero;
    }

    pub fn on(this: *PostgresSQLConnection, comptime MessageType: @Type(.enum_literal), comptime Context: type, reader: protocol.NewReader(Context)) AnyPostgresError!void {
        debug("on({s})", .{@tagName(MessageType)});
        if (comptime MessageType != .ReadyForQuery) {
            this.flags.is_ready_for_query = false;
        }

        switch (comptime MessageType) {
            .DataRow => {
                const request = this.current() orelse return error.ExpectedRequest;
                var statement = request.statement orelse return error.ExpectedStatement;
                var structure: JSValue = .undefined;
                // explict use switch without else so if new modes are added, we don't forget to check for duplicate fields
                switch (request.flags.result_mode) {
                    .objects => {
                        // check for duplicate fields
                        statement.checkForDuplicateFields();
                        structure = statement.structure(this.js_value, this.globalObject);
                    },
                    .raw, .values => {
                        // no need to check for duplicate fields or structure
                    },
                }

                var putter = DataCell.Putter{
                    .list = &.{},
                    .fields = statement.fields,
                    .binary = request.flags.binary,
                    .bigint = request.flags.bigint,
                    .globalObject = this.globalObject,
                };

                var stack_buf: [64]DataCell = undefined;
                var cells: []DataCell = stack_buf[0..@min(statement.fields.len, stack_buf.len)];
                defer {
                    for (cells[0..putter.count]) |*cell| {
                        cell.deinit();
                    }
                }

                var free_cells = false;
                defer if (free_cells) bun.default_allocator.free(cells);
                if (statement.fields.len >= 64) {
                    cells = try bun.default_allocator.alloc(DataCell, statement.fields.len);
                    free_cells = true;
                }
                // make sure all cells are reseted if reader short breaks the fields will just be null with is better than undefined behavior
                @memset(cells, DataCell{ .tag = .null, .value = .{ .null = 0 } });
                putter.list = cells;

                if (request.flags.result_mode == .raw) {
                    try protocol.DataRow.decode(
                        &putter,
                        Context,
                        reader,
                        DataCell.Putter.putRaw,
                    );
                } else {
                    try protocol.DataRow.decode(
                        &putter,
                        Context,
                        reader,
                        DataCell.Putter.put,
                    );
                }
                const thisValue = request.thisValue.get();
                bun.assert(thisValue != .zero);
                const pending_value = PostgresSQLQuery.pendingValueGetCached(thisValue) orelse .zero;
                pending_value.ensureStillAlive();
                const result = putter.toJS(this.globalObject, pending_value, structure, statement.fields_flags, request.flags.result_mode);

                if (pending_value == .zero) {
                    PostgresSQLQuery.pendingValueSetCached(thisValue, this.globalObject, result);
                }
            },
            .CopyData => {
                var copy_data: protocol.CopyData = undefined;
                try copy_data.decodeInternal(Context, reader);
                copy_data.data.deinit();
            },
            .ParameterStatus => {
                var parameter_status: protocol.ParameterStatus = undefined;
                try parameter_status.decodeInternal(Context, reader);
                defer {
                    parameter_status.deinit();
                }
                try this.backend_parameters.insert(parameter_status.name.slice(), parameter_status.value.slice());
            },
            .ReadyForQuery => {
                var ready_for_query: protocol.ReadyForQuery = undefined;
                try ready_for_query.decodeInternal(Context, reader);

                this.setStatus(.connected);
                this.flags.is_ready_for_query = true;
                this.socket.setTimeout(300);

                try this.advance();

                this.flushData();
            },
            .CommandComplete => {
                var request = this.current() orelse return error.ExpectedRequest;

                var cmd: protocol.CommandComplete = undefined;
                try cmd.decodeInternal(Context, reader);
                defer {
                    cmd.deinit();
                }
                debug("-> {s}", .{cmd.command_tag.slice()});
                defer this.updateRef();
                request.onSuccess(cmd.command_tag.slice(), this.globalObject, this.js_value);
            },
            .BindComplete => {
                try reader.eatMessage(protocol.BindComplete);
                var request = this.current() orelse return error.ExpectedRequest;
                if (request.status == .binding) {
                    request.status = .running;
                }
            },
            .ParseComplete => {
                try reader.eatMessage(protocol.ParseComplete);
                const request = this.current() orelse return error.ExpectedRequest;
                if (request.statement) |statement| {
                    if (statement.status == .parsing) {
                        statement.status = .prepared;
                    }
                }
            },
            .ParameterDescription => {
                var description: protocol.ParameterDescription = undefined;
                try description.decodeInternal(Context, reader);
                const request = this.current() orelse return error.ExpectedRequest;
                var statement = request.statement orelse return error.ExpectedStatement;
                statement.parameters = description.parameters;
            },
            .RowDescription => {
                var description: protocol.RowDescription = undefined;
                try description.decodeInternal(Context, reader);
                errdefer description.deinit();
                const request = this.current() orelse return error.ExpectedRequest;
                var statement = request.statement orelse return error.ExpectedStatement;
                statement.fields = description.fields;
            },
            .Authentication => {
                var auth: protocol.Authentication = undefined;
                try auth.decodeInternal(Context, reader);
                defer auth.deinit();

                switch (auth) {
                    .SASL => {
                        if (this.authentication_state != .SASL) {
                            this.authentication_state = .{ .SASL = .{} };
                        }

                        const cb = auth.SASL.hasScramSha256Plus;
                        this.authentication_state.SASL.channel_binding = cb;
                        const mechanism_name = if (cb) "SCRAM-SHA-256-PLUS" else "SCRAM-SHA-256";
                        const gs2_header = if (cb) "p=tls-server-end-point,," else "y,,";
                        var mechanism_buf: [128]u8 = undefined;
                        const mechanism = std.fmt.bufPrintZ(&mechanism_buf, "{s}n=*,r={s}", .{ gs2_header, this.authentication_state.SASL.nonce() }) catch unreachable;
                        var response = protocol.SASLInitialResponse{
                            .mechanism = .{
                                .temporary = mechanism_name,
                            },
                            .data = .{
                                .temporary = mechanism,
                            },
                        };

                        try response.writeInternal(PostgresSQLConnection.Writer, this.writer());
                        debug("SASL, mechanism selected: {s}", .{mechanism_name});
                        this.flushData();
                    },
                    .SASLContinue => |*cont| {
                        if (this.authentication_state != .SASL) {
                            debug("Unexpected SASLContinue for authentication state: {s}", .{@tagName(std.meta.activeTag(this.authentication_state))});
                            return error.UnexpectedMessage;
                        }
                        var sasl = &this.authentication_state.SASL;

                        if (sasl.status != .init) {
                            debug("Unexpected SASLContinue for SASL state: {s}", .{@tagName(sasl.status)});
                            return error.UnexpectedMessage;
                        }
                        debug("SASLContinue", .{});

                        const iteration_count = try cont.iterationCount();

                        const server_salt_decoded_base64 = bun.base64.decodeAlloc(bun.z_allocator, cont.s) catch |err| {
                            return switch (err) {
                                error.DecodingFailed => error.SASL_SIGNATURE_INVALID_BASE64,
                                else => |e| e,
                            };
                        };
                        defer bun.z_allocator.free(server_salt_decoded_base64);
                        try sasl.computeSaltedPassword(server_salt_decoded_base64, iteration_count, this);

                        var c: [bun.base64.encodeLenFromSize(24 + BoringSSL.EVP_MAX_MD_SIZE)]u8 = undefined;
                        var c_length: usize = 0;
                        const c_buffer = if (sasl.channel_binding) try std.fmt.allocPrint(bun.z_allocator, "p=tls-server-end-point,,{s}", .{this.tls_peer_cert_hash[0..this.tls_peer_cert_hash_size]}) // force wrap
                        else try std.fmt.allocPrint(bun.z_allocator, "y,,", .{});
                        c_length = bun.base64.encode(&c, c_buffer);
                        bun.z_allocator.free(c_buffer);

                        const auth_string = try std.fmt.allocPrint(
                            bun.z_allocator,
                            "n=*,r={s},r={s},s={s},i={s},c={s},r={s}",
                            .{
                                sasl.nonce(),
                                cont.r,
                                cont.s,
                                cont.i,
                                c[0..c_length],
                                cont.r,
                            },
                        );
                        defer bun.z_allocator.free(auth_string);
                        try sasl.computeServerSignature(auth_string);

                        const client_key = sasl.clientKey();
                        const client_key_signature = sasl.clientKeySignature(&client_key, auth_string);
                        var client_key_xor_buffer: [32]u8 = undefined;
                        for (&client_key_xor_buffer, client_key, client_key_signature) |*out, a, b| {
                            out.* = a ^ b;
                        }

                        var client_key_xor_base64_buf = std.mem.zeroes([bun.base64.encodeLenFromSize(32)]u8);
                        const xor_base64_len = bun.base64.encode(&client_key_xor_base64_buf, &client_key_xor_buffer);

                        const payload = try std.fmt.allocPrint(
                            bun.z_allocator,
                            "c={s},r={s},p={s}",
                            .{ c[0..c_length], cont.r, client_key_xor_base64_buf[0..xor_base64_len] },
                        );
                        defer bun.z_allocator.free(payload);

                        var response = protocol.SASLResponse{
                            .data = .{
                                .temporary = payload,
                            },
                        };

                        try response.writeInternal(PostgresSQLConnection.Writer, this.writer());
                        sasl.status = .@"continue";
                        this.flushData();
                    },
                    .SASLFinal => |final| {
                        if (this.authentication_state != .SASL) {
                            debug("SASLFinal - Unexpected SASLContinue for authentiation state: {s}", .{@tagName(std.meta.activeTag(this.authentication_state))});
                            return error.UnexpectedMessage;
                        }
                        var sasl = &this.authentication_state.SASL;

                        if (sasl.status != .@"continue") {
                            debug("SASLFinal - Unexpected SASLContinue for SASL state: {s}", .{@tagName(sasl.status)});
                            return error.UnexpectedMessage;
                        }

                        if (sasl.server_signature_len == 0) {
                            debug("SASLFinal - Server signature is empty", .{});
                            return error.UnexpectedMessage;
                        }

                        const server_signature = sasl.serverSignature();

                        // This will usually start with "v="
                        const comparison_signature = final.data.slice();

                        if (comparison_signature.len < 2 or !bun.strings.eqlLong(server_signature, comparison_signature[2..], true)) {
                            debug("SASLFinal - SASL Server signature mismatch\nExpected: {s}\nActual: {s}", .{ server_signature, comparison_signature[2..] });
                            this.fail("The server did not return the correct signature", error.SASL_SIGNATURE_MISMATCH);
                        } else {
                            debug("SASLFinal - SASL Server signature match", .{});
                            this.authentication_state.zero();
                        }
                    },
                    .Ok => {
                        debug("Authentication OK", .{});
                        this.authentication_state.zero();
                        this.authentication_state = .{ .ok = {} };
                    },

                    .Unknown => {
                        this.fail("Unknown authentication method", error.UNKNOWN_AUTHENTICATION_METHOD);
                    },

                    .ClearTextPassword => {
                        debug("ClearTextPassword", .{});
                        var response = protocol.PasswordMessage{
                            .password = .{
                                .temporary = this.password,
                            },
                        };

                        try response.writeInternal(PostgresSQLConnection.Writer, this.writer());
                        this.flushData();
                    },

                    .MD5Password => |md5| {
                        debug("MD5Password", .{});
                        // Format is: md5 + md5(md5(password + username) + salt)
                        var first_hash_buf: bun.sha.MD5.Digest = undefined;
                        var first_hash_str: [32]u8 = undefined;
                        var final_hash_buf: bun.sha.MD5.Digest = undefined;
                        var final_hash_str: [32]u8 = undefined;
                        var final_password_buf: [36]u8 = undefined;

                        // First hash: md5(password + username)
                        var first_hasher = bun.sha.MD5.init();
                        first_hasher.update(this.password);
                        first_hasher.update(this.user);
                        first_hasher.final(&first_hash_buf);
                        const first_hash_str_output = std.fmt.bufPrint(&first_hash_str, "{x}", .{std.fmt.fmtSliceHexLower(&first_hash_buf)}) catch unreachable;

                        // Second hash: md5(first_hash + salt)
                        var final_hasher = bun.sha.MD5.init();
                        final_hasher.update(first_hash_str_output);
                        final_hasher.update(&md5.salt);
                        final_hasher.final(&final_hash_buf);
                        const final_hash_str_output = std.fmt.bufPrint(&final_hash_str, "{x}", .{std.fmt.fmtSliceHexLower(&final_hash_buf)}) catch unreachable;

                        // Format final password as "md5" + final_hash
                        const final_password = std.fmt.bufPrintZ(&final_password_buf, "md5{s}", .{final_hash_str_output}) catch unreachable;

                        var response = protocol.PasswordMessage{
                            .password = .{
                                .temporary = final_password,
                            },
                        };

                        this.authentication_state = .{ .md5 = {} };
                        try response.writeInternal(PostgresSQLConnection.Writer, this.writer());
                        this.flushData();
                    },

                    else => {
                        debug("TODO auth: {s}", .{@tagName(std.meta.activeTag(auth))});
                        this.fail("TODO: support authentication method: {s}", error.UNSUPPORTED_AUTHENTICATION_METHOD);
                    },
                }
            },
            .NoData => {
                try reader.eatMessage(protocol.NoData);
                var request = this.current() orelse return error.ExpectedRequest;
                if (request.status == .binding) {
                    request.status = .running;
                }
            },
            .BackendKeyData => {
                try this.backend_key_data.decodeInternal(Context, reader);
            },
            .ErrorResponse => {
                var err: protocol.ErrorResponse = undefined;
                try err.decodeInternal(Context, reader);

                if (this.status == .connecting or this.status == .sent_startup_message) {
                    defer {
                        err.deinit();
                    }

                    this.failWithJSValue(err.toJS(this.globalObject));

                    // it shouldn't enqueue any requests while connecting
                    bun.assert(this.requests.count == 0);
                    return;
                }

                var request = this.current() orelse {
                    debug("ErrorResponse: {}", .{err});
                    return error.ExpectedRequest;
                };
                var is_error_owned = true;
                defer {
                    if (is_error_owned) {
                        err.deinit();
                    }
                }
                if (request.statement) |stmt| {
                    if (stmt.status == PostgresSQLStatement.Status.parsing) {
                        stmt.status = PostgresSQLStatement.Status.failed;
                        stmt.error_response = .{ .protocol = err };
                        is_error_owned = false;
                        if (this.statements.remove(bun.hash(stmt.signature.name))) {
                            stmt.deref();
                        }
                    }
                }
                this.updateRef();

                request.onError(.{ .protocol = err }, this.globalObject);
            },
            .PortalSuspended => {
                // try reader.eatMessage(&protocol.PortalSuspended);
                // var request = this.current() orelse return error.ExpectedRequest;
                // _ = request;
                debug("TODO PortalSuspended", .{});
            },
            .CloseComplete => {
                try reader.eatMessage(protocol.CloseComplete);
                var request = this.current() orelse return error.ExpectedRequest;
                request.onSuccess("CLOSECOMPLETE", this.globalObject, this.getQueriesArray());
            },
            .CopyInResponse => {
                debug("TODO CopyInResponse", .{});
            },
            .NoticeResponse => {
                debug("UNSUPPORTED NoticeResponse", .{});
                var resp: protocol.NoticeResponse = undefined;

                try resp.decodeInternal(Context, reader);
                resp.deinit();
            },
            .EmptyQueryResponse => {
                try reader.eatMessage(protocol.EmptyQueryResponse);
                var request = this.current() orelse return error.ExpectedRequest;
                this.updateRef();
                request.onSuccess("", this.globalObject, this.getQueriesArray());
            },
            .CopyOutResponse => {
                debug("TODO CopyOutResponse", .{});
            },
            .CopyDone => {
                debug("TODO CopyDone", .{});
            },
            .CopyBothResponse => {
                debug("TODO CopyBothResponse", .{});
            },
            else => @compileError("Unknown message type: " ++ @tagName(MessageType)),
        }
    }

    pub fn updateRef(this: *PostgresSQLConnection) void {
        this.updateHasPendingActivity();
        if (this.pending_activity_count.raw > 0) {
            this.poll_ref.ref(this.globalObject.bunVM());
        } else {
            this.poll_ref.unref(this.globalObject.bunVM());
        }
    }

    pub fn getConnected(this: *PostgresSQLConnection, _: *JSC.JSGlobalObject) JSValue {
        return JSValue.jsBoolean(this.status == Status.connected);
    }

    pub fn consumeOnConnectCallback(this: *const PostgresSQLConnection, globalObject: *JSC.JSGlobalObject) ?JSC.JSValue {
        debug("consumeOnConnectCallback", .{});
        const on_connect = PostgresSQLConnection.onconnectGetCached(this.js_value) orelse return null;
        debug("consumeOnConnectCallback exists", .{});

        PostgresSQLConnection.onconnectSetCached(this.js_value, globalObject, .zero);
        return on_connect;
    }

    pub fn consumeOnCloseCallback(this: *const PostgresSQLConnection, globalObject: *JSC.JSGlobalObject) ?JSC.JSValue {
        debug("consumeOnCloseCallback", .{});
        const on_close = PostgresSQLConnection.oncloseGetCached(this.js_value) orelse return null;
        debug("consumeOnCloseCallback exists", .{});
        PostgresSQLConnection.oncloseSetCached(this.js_value, globalObject, .zero);
        return on_close;
    }
};

pub const PostgresSQLStatement = struct {
    cached_structure: JSC.Strong = .{},
    ref_count: u32 = 1,
    fields: []protocol.FieldDescription = &[_]protocol.FieldDescription{},
    parameters: []const int4 = &[_]int4{},
    signature: Signature,
    status: Status = Status.pending,
    error_response: ?Error = null,
    needs_duplicate_check: bool = true,
    fields_flags: PostgresSQLConnection.DataCell.Flags = .{},

    pub const Error = union(enum) {
        protocol: protocol.ErrorResponse,
        postgres_error: AnyPostgresError,

        pub fn deinit(this: *@This()) void {
            switch (this.*) {
                .protocol => |*err| err.deinit(),
                .postgres_error => {},
            }
        }

        pub fn toJS(this: *const @This(), globalObject: *JSC.JSGlobalObject) JSValue {
            return switch (this.*) {
                .protocol => |err| err.toJS(globalObject),
                .postgres_error => |err| postgresErrorToJS(globalObject, null, err),
            };
        }
    };
    pub const Status = enum {
        pending,
        parsing,
        prepared,
        failed,

        pub fn isRunning(this: @This()) bool {
            return this == .parsing;
        }
    };
    pub fn ref(this: *@This()) void {
        bun.assert(this.ref_count > 0);
        this.ref_count += 1;
    }

    pub fn deref(this: *@This()) void {
        const ref_count = this.ref_count;
        this.ref_count -= 1;

        if (ref_count == 1) {
            this.deinit();
        }
    }

    pub fn checkForDuplicateFields(this: *PostgresSQLStatement) void {
        if (!this.needs_duplicate_check) return;
        this.needs_duplicate_check = false;

        var seen_numbers = std.ArrayList(u32).init(bun.default_allocator);
        defer seen_numbers.deinit();
        var seen_fields = bun.StringHashMap(void).init(bun.default_allocator);
        seen_fields.ensureUnusedCapacity(@intCast(this.fields.len)) catch bun.outOfMemory();
        defer seen_fields.deinit();

        // iterate backwards
        var remaining = this.fields.len;
        var flags: PostgresSQLConnection.DataCell.Flags = .{};
        while (remaining > 0) {
            remaining -= 1;
            const field: *protocol.FieldDescription = &this.fields[remaining];
            switch (field.name_or_index) {
                .name => |*name| {
                    const seen = seen_fields.getOrPut(name.slice()) catch unreachable;
                    if (seen.found_existing) {
                        field.name_or_index = .duplicate;
                        flags.has_duplicate_columns = true;
                    }

                    flags.has_named_columns = true;
                },
                .index => |index| {
                    if (std.mem.indexOfScalar(u32, seen_numbers.items, index) != null) {
                        field.name_or_index = .duplicate;
                        flags.has_duplicate_columns = true;
                    } else {
                        seen_numbers.append(index) catch bun.outOfMemory();
                    }

                    flags.has_indexed_columns = true;
                },
                .duplicate => {
                    flags.has_duplicate_columns = true;
                },
            }
        }

        this.fields_flags = flags;
    }

    pub fn deinit(this: *PostgresSQLStatement) void {
        debug("PostgresSQLStatement deinit", .{});

        bun.assert(this.ref_count == 0);

        for (this.fields) |*field| {
            field.deinit();
        }
        bun.default_allocator.free(this.fields);
        bun.default_allocator.free(this.parameters);
        this.cached_structure.deinit();
        if (this.error_response) |err| {
            this.error_response = null;
            var _error = err;
            _error.deinit();
        }
        this.signature.deinit();
        bun.default_allocator.destroy(this);
    }

    pub fn structure(this: *PostgresSQLStatement, owner: JSValue, globalObject: *JSC.JSGlobalObject) JSValue {
        return this.cached_structure.get() orelse {
            const ids = bun.default_allocator.alloc(JSC.JSObject.ExternColumnIdentifier, this.fields.len) catch return .undefined;
            this.checkForDuplicateFields();
            defer {
                for (ids) |*name| {
                    name.deinit();
                }
                bun.default_allocator.free(ids);
            }

            for (this.fields, ids) |*field, *id| {
                id.tag = switch (field.name_or_index) {
                    .name => 2,
                    .index => 1,
                    .duplicate => 0,
                };
                switch (field.name_or_index) {
                    .name => |name| {
                        id.value.name = String.createUTF8(name.slice());
                    },
                    .index => |index| {
                        id.value.index = index;
                    },
                    .duplicate => {},
                }
            }
            const structure_ = JSC.JSObject.createStructure(
                globalObject,
                owner,
                @truncate(ids.len),
                ids.ptr,
                @bitCast(this.fields_flags),
            );
            this.cached_structure.set(globalObject, structure_);
            return structure_;
        };
    }
};

const QueryBindingIterator = union(enum) {
    array: JSC.JSArrayIterator,
    objects: ObjectIterator,

    pub fn init(array: JSValue, columns: JSValue, globalObject: *JSC.JSGlobalObject) QueryBindingIterator {
        if (columns.isEmptyOrUndefinedOrNull()) {
            return .{ .array = JSC.JSArrayIterator.init(array, globalObject) };
        }

        return .{
            .objects = .{
                .array = array,
                .columns = columns,
                .globalObject = globalObject,
                .columns_count = columns.getLength(globalObject),
                .array_length = array.getLength(globalObject),
            },
        };
    }

    pub const ObjectIterator = struct {
        array: JSValue,
        columns: JSValue = .zero,
        globalObject: *JSC.JSGlobalObject,
        cell_i: usize = 0,
        row_i: usize = 0,
        current_row: JSC.JSValue = .zero,
        columns_count: usize = 0,
        array_length: usize = 0,
        any_failed: bool = false,

        pub fn next(this: *ObjectIterator) ?JSC.JSValue {
            if (this.row_i >= this.array_length) {
                return null;
            }

            const cell_i = this.cell_i;
            this.cell_i += 1;
            const row_i = this.row_i;

            const globalObject = this.globalObject;

            if (this.current_row == .zero) {
                this.current_row = JSC.JSObject.getIndex(this.array, globalObject, @intCast(row_i));
                if (this.current_row.isEmptyOrUndefinedOrNull()) {
                    if (!globalObject.hasException())
                        return globalObject.throw("Expected a row to be returned at index {d}", .{row_i}) catch null;
                    this.any_failed = true;
                    return null;
                }
            }

            defer {
                if (this.cell_i >= this.columns_count) {
                    this.cell_i = 0;
                    this.current_row = .zero;
                    this.row_i += 1;
                }
            }

            const property = JSC.JSObject.getIndex(this.columns, globalObject, @intCast(cell_i));
            if (property == .zero or property == .undefined) {
                if (!globalObject.hasException())
                    return globalObject.throw("Expected a column at index {d} in row {d}", .{ cell_i, row_i }) catch null;
                this.any_failed = true;
                return null;
            }

            const value = this.current_row.getOwnByValue(globalObject, property);
            if (value == .zero or value == .undefined) {
                if (!globalObject.hasException())
                    return globalObject.throw("Expected a value at index {d} in row {d}", .{ cell_i, row_i }) catch null;
                this.any_failed = true;
                return null;
            }
            return value;
        }
    };

    pub fn next(this: *QueryBindingIterator) ?JSC.JSValue {
        return switch (this.*) {
            .array => |*iter| iter.next(),
            .objects => |*iter| iter.next(),
        };
    }

    pub fn anyFailed(this: *const QueryBindingIterator) bool {
        return switch (this.*) {
            .array => false,
            .objects => |*iter| iter.any_failed,
        };
    }

    pub fn to(this: *QueryBindingIterator, index: u32) void {
        switch (this.*) {
            .array => |*iter| iter.i = index,
            .objects => |*iter| {
                iter.cell_i = index % iter.columns_count;
                iter.row_i = index / iter.columns_count;
                iter.current_row = .zero;
            },
        }
    }

    pub fn reset(this: *QueryBindingIterator) void {
        switch (this.*) {
            .array => |*iter| {
                iter.i = 0;
            },
            .objects => |*iter| {
                iter.cell_i = 0;
                iter.row_i = 0;
                iter.current_row = .zero;
            },
        }
    }
};

const Signature = struct {
    fields: []const int4,
    name: []const u8,
    query: []const u8,
    prepared_statement_name: []const u8,

    const log = bun.Output.scoped(.PostgresSignature, false);
    pub fn deinit(this: *Signature) void {
        bun.default_allocator.free(this.prepared_statement_name);
        bun.default_allocator.free(this.fields);
        bun.default_allocator.free(this.name);
        bun.default_allocator.free(this.query);
    }

    pub fn hash(this: *const Signature) u64 {
        var hasher = std.hash.Wyhash.init(0);
        hasher.update(this.name);
        hasher.update(std.mem.sliceAsBytes(this.fields));
        return hasher.final();
    }

    pub fn generate(globalObject: *JSC.JSGlobalObject, query: []const u8, array_value: JSValue, columns: JSValue, prepared_statement_id: u64) !Signature {
        var fields = std.ArrayList(int4).init(bun.default_allocator);
        var name = try std.ArrayList(u8).initCapacity(bun.default_allocator, query.len);

        name.appendSliceAssumeCapacity(query);

        errdefer {
            fields.deinit();
            name.deinit();
        }

        var iter = QueryBindingIterator.init(array_value, columns, globalObject);

        while (iter.next()) |value| {
            if (value.isEmptyOrUndefinedOrNull()) {
                // Allow postgres to decide the type
                try fields.append(0);
                try name.appendSlice(".null");
                continue;
            }

            const tag = try types.Tag.fromJS(globalObject, value);

            switch (tag) {
                .int8 => try name.appendSlice(".int8"),
                .int4 => try name.appendSlice(".int4"),
                // .int4_array => try name.appendSlice(".int4_array"),
                .int2 => try name.appendSlice(".int2"),
                .float8 => try name.appendSlice(".float8"),
                .float4 => try name.appendSlice(".float4"),
                .numeric => try name.appendSlice(".numeric"),
                .json, .jsonb => try name.appendSlice(".json"),
                .bool => try name.appendSlice(".bool"),
                .timestamp => try name.appendSlice(".timestamp"),
                .timestamptz => try name.appendSlice(".timestamptz"),
                .bytea => try name.appendSlice(".bytea"),
                else => try name.appendSlice(".string"),
            }

            switch (tag) {
                .bool, .int4, .int8, .float8, .int2, .numeric, .float4, .bytea => {
                    // We decide the type
                    try fields.append(@intFromEnum(tag));
                },
                else => {
                    // Allow postgres to decide the type
                    try fields.append(0);
                },
            }
        }

        if (iter.anyFailed()) {
            return error.InvalidQueryBinding;
        }
        // max u64 length is 20, max prepared_statement_name length is 63
        const prepared_statement_name = try bun.fmt.allocPrint(bun.default_allocator, "P{s}${d}", .{ name.items[0..@min(40, name.items.len)], prepared_statement_id });

        return Signature{
            .prepared_statement_name = prepared_statement_name,
            .name = name.items,
            .fields = fields.items,
            .query = try bun.default_allocator.dupe(u8, query),
        };
    }
};

pub fn createBinding(globalObject: *JSC.JSGlobalObject) JSValue {
    const binding = JSValue.createEmptyObjectWithNullPrototype(globalObject);
    binding.put(globalObject, ZigString.static("PostgresSQLConnection"), PostgresSQLConnection.getConstructor(globalObject));
    binding.put(globalObject, ZigString.static("init"), JSC.JSFunction.create(globalObject, "init", PostgresSQLContext.init, 0, .{}));
    binding.put(
        globalObject,
        ZigString.static("createQuery"),
        JSC.JSFunction.create(globalObject, "createQuery", PostgresSQLQuery.call, 2, .{}),
    );

    binding.put(
        globalObject,
        ZigString.static("createConnection"),
        JSC.JSFunction.create(globalObject, "createQuery", PostgresSQLConnection.call, 2, .{}),
    );

    return binding;
}

const ZigString = JSC.ZigString;

const assert = bun.assert;<|MERGE_RESOLUTION|>--- conflicted
+++ resolved
@@ -66,6 +66,7 @@
         error.NullsInArrayNotSupportedYet => JSC.Error.ERR_POSTGRES_NULLS_IN_ARRAY_NOT_SUPPORTED_YET,
         error.Overflow => JSC.Error.ERR_POSTGRES_OVERFLOW,
         error.PBKDFD2 => JSC.Error.ERR_POSTGRES_AUTHENTICATION_FAILED_PBKDF2,
+        error.SASL_NO_KNOWN_MECHANISM => JSC.Error.ERR_POSTGRES_SASL_NO_KNOWN_MECHANISM,
         error.SASL_SIGNATURE_MISMATCH => JSC.Error.ERR_POSTGRES_SASL_SIGNATURE_MISMATCH,
         error.SASL_SIGNATURE_INVALID_BASE64 => JSC.Error.ERR_POSTGRES_SASL_SIGNATURE_INVALID_BASE64,
         error.TLSNotAvailable => JSC.Error.ERR_POSTGRES_TLS_NOT_AVAILABLE,
@@ -1523,53 +1524,8 @@
         debug("failed: {s}: {s}", .{ message, @errorName(err) });
 
         const globalObject = this.globalObject;
-<<<<<<< HEAD
-        const error_code: JSC.Error = switch (err) {
-            error.ConnectionClosed => JSC.Error.ERR_POSTGRES_CONNECTION_CLOSED,
-            error.ExpectedRequest => JSC.Error.ERR_POSTGRES_EXPECTED_REQUEST,
-            error.ExpectedStatement => JSC.Error.ERR_POSTGRES_EXPECTED_STATEMENT,
-            error.InvalidBackendKeyData => JSC.Error.ERR_POSTGRES_INVALID_BACKEND_KEY_DATA,
-            error.InvalidBinaryData => JSC.Error.ERR_POSTGRES_INVALID_BINARY_DATA,
-            error.InvalidByteSequence => JSC.Error.ERR_POSTGRES_INVALID_BYTE_SEQUENCE,
-            error.InvalidByteSequenceForEncoding => JSC.Error.ERR_POSTGRES_INVALID_BYTE_SEQUENCE_FOR_ENCODING,
-            error.InvalidCharacter => JSC.Error.ERR_POSTGRES_INVALID_CHARACTER,
-            error.InvalidMessage => JSC.Error.ERR_POSTGRES_INVALID_MESSAGE,
-            error.InvalidMessageLength => JSC.Error.ERR_POSTGRES_INVALID_MESSAGE_LENGTH,
-            error.InvalidQueryBinding => JSC.Error.ERR_POSTGRES_INVALID_QUERY_BINDING,
-            error.InvalidServerKey => JSC.Error.ERR_POSTGRES_INVALID_SERVER_KEY,
-            error.InvalidServerSignature => JSC.Error.ERR_POSTGRES_INVALID_SERVER_SIGNATURE,
-            error.MultidimensionalArrayNotSupportedYet => JSC.Error.ERR_POSTGRES_MULTIDIMENSIONAL_ARRAY_NOT_SUPPORTED_YET,
-            error.NullsInArrayNotSupportedYet => JSC.Error.ERR_POSTGRES_NULLS_IN_ARRAY_NOT_SUPPORTED_YET,
-            error.Overflow => JSC.Error.ERR_POSTGRES_OVERFLOW,
-            error.PBKDFD2 => JSC.Error.ERR_POSTGRES_AUTHENTICATION_FAILED_PBKDF2,
-            error.SASL_NO_KNOWN_MECHANISM => JSC.Error.ERR_POSTGRES_SASL_NO_KNOWN_MECHANISM,
-            error.SASL_SIGNATURE_MISMATCH => JSC.Error.ERR_POSTGRES_SASL_SIGNATURE_MISMATCH,
-            error.SASL_SIGNATURE_INVALID_BASE64 => JSC.Error.ERR_POSTGRES_SASL_SIGNATURE_INVALID_BASE64,
-            error.TLSNotAvailable => JSC.Error.ERR_POSTGRES_TLS_NOT_AVAILABLE,
-            error.TLSUpgradeFailed => JSC.Error.ERR_POSTGRES_TLS_UPGRADE_FAILED,
-            error.UnexpectedMessage => JSC.Error.ERR_POSTGRES_UNEXPECTED_MESSAGE,
-            error.UNKNOWN_AUTHENTICATION_METHOD => JSC.Error.ERR_POSTGRES_UNKNOWN_AUTHENTICATION_METHOD,
-            error.UNSUPPORTED_AUTHENTICATION_METHOD => JSC.Error.ERR_POSTGRES_UNSUPPORTED_AUTHENTICATION_METHOD,
-            error.UnsupportedByteaFormat => JSC.Error.ERR_POSTGRES_UNSUPPORTED_BYTEA_FORMAT,
-            error.UnsupportedIntegerSize => JSC.Error.ERR_POSTGRES_UNSUPPORTED_INTEGER_SIZE,
-            error.JSError => {
-                this.failWithJSValue(globalObject.takeException(error.JSError));
-                return;
-            },
-            error.OutOfMemory => {
-                // TODO: add binding for creating an out of memory error?
-                this.failWithJSValue(globalObject.takeException(globalObject.throwOutOfMemory()));
-                return;
-            },
-            error.ShortRead => {
-                bun.unreachablePanic("Assertion failed: ShortRead should be handled by the caller in postgres", .{});
-            },
-        };
-        this.failWithJSValue(error_code.fmt(globalObject, "{s}", .{message}));
-=======
 
         this.failWithJSValue(postgresErrorToJS(globalObject, message, err));
->>>>>>> ba857349
     }
 
     pub fn onClose(this: *PostgresSQLConnection) void {
@@ -1637,6 +1593,26 @@
         debug("onHandshake: {d} {d}", .{ success, ssl_error.error_no });
         const handshake_success = if (success == 1) true else false;
         if (handshake_success) {
+            const ssl_ptr = @as(*BoringSSL.SSL, @ptrCast(this.socket.getNativeHandle()));
+            if (BoringSSL.SSL_get_peer_certificate(ssl_ptr)) |peer_cert| {
+                const sig_NID = BoringSSL.X509_get_signature_nid(peer_cert);
+                if (sig_NID != BoringSSL.NID_undef) {
+                    var digest_NID: c_int = 0;
+                    const found_digest = BoringSSL.OBJ_find_sigid_algs(sig_NID, &digest_NID, null);
+                    if (found_digest == 1 and digest_NID != BoringSSL.NID_undef) {
+                        const digest_type = switch (digest_NID) {
+                            BoringSSL.NID_md5, BoringSSL.NID_sha1 => BoringSSL.EVP_sha256(),
+                            else => BoringSSL.EVP_get_digestbynid(digest_NID),
+                        };
+                        if (digest_type != null) {
+                            const hashed = BoringSSL.X509_digest(peer_cert, digest_type, &this.tls_peer_cert_hash, &this.tls_peer_cert_hash_size);
+                            if (hashed == 0) this.tls_peer_cert_hash_size = 0; // unnecessary?
+                        }
+                    }
+                }
+                BoringSSL.X509_free(peer_cert);
+            }
+
             if (this.tls_config.reject_unauthorized != 0) {
                 // only reject the connection if reject_unauthorized == true
                 switch (this.ssl_mode) {
@@ -1648,58 +1624,6 @@
                             return;
                         }
 
-<<<<<<< HEAD
-        const ssl_ptr = @as(*BoringSSL.SSL, @ptrCast(this.socket.getNativeHandle()));
-
-        if (BoringSSL.SSL_get_peer_certificate(ssl_ptr)) |peer_cert| {
-            const sig_NID = BoringSSL.X509_get_signature_nid(peer_cert);
-            if (sig_NID != BoringSSL.NID_undef) {
-                var digest_NID: c_int = 0;
-                const found_digest = BoringSSL.OBJ_find_sigid_algs(sig_NID, &digest_NID, null);
-                if (found_digest == 1 and digest_NID != BoringSSL.NID_undef) {
-                    const digest_type = switch (digest_NID) {
-                        BoringSSL.NID_md5, BoringSSL.NID_sha1 => BoringSSL.EVP_sha256(),
-                        else => BoringSSL.EVP_get_digestbynid(digest_NID),
-                    };
-                    if (digest_type != null) {
-                        const hashed = BoringSSL.X509_digest(peer_cert, digest_type, &this.tls_peer_cert_hash, &this.tls_peer_cert_hash_size);
-                        if (hashed == 0) this.tls_peer_cert_hash_size = 0; // unnecessary?
-                    }
-                }
-            }
-            BoringSSL.X509_free(peer_cert);
-        }
-
-        if (this.tls_config.reject_unauthorized == 0) {
-            return;
-        }
-
-        const do_tls_verification = switch (this.ssl_mode) {
-            // https://github.com/porsager/postgres/blob/6ec85a432b17661ccacbdf7f765c651e88969d36/src/connection.js#L272-L279
-            .verify_ca, .verify_full => true,
-            else => false,
-        };
-
-        if (!do_tls_verification) {
-            return;
-        }
-
-        if (success != 1) {
-            this.failWithJSValue(ssl_error.toJS(this.globalObject));
-            return;
-        }
-
-        if (ssl_error.error_no != 0) {
-            this.failWithJSValue(ssl_error.toJS(this.globalObject));
-            return;
-        }
-
-        if (BoringSSL.SSL_get_servername(ssl_ptr, 0)) |servername| {
-            const hostname = servername[0..bun.len(servername)];
-            if (!BoringSSL.checkServerIdentity(ssl_ptr, hostname)) {
-                this.failWithJSValue(ssl_error.toJS(this.globalObject));
-=======
-                        const ssl_ptr = @as(*BoringSSL.SSL, @ptrCast(this.socket.getNativeHandle()));
                         if (BoringSSL.SSL_get_servername(ssl_ptr, 0)) |servername| {
                             const hostname = servername[0..bun.len(servername)];
                             if (!BoringSSL.checkServerIdentity(ssl_ptr, hostname)) {
@@ -1711,7 +1635,6 @@
                         return;
                     },
                 }
->>>>>>> ba857349
             }
         } else {
             // if we are here is because server rejected us, and the error_no is the cause of this
