--- conflicted
+++ resolved
@@ -450,7 +450,6 @@
         };
     }
 
-<<<<<<< HEAD
     /// Create a bun.String from a slice. This is never a copy.
     /// For strings created from static string literals, use `String.static`
     pub fn init(value: anytype) String {
@@ -478,24 +477,6 @@
                 @compileError("Unsupported type for String " ++ @typeName(Type));
             },
         };
-=======
-    pub fn initWithType(comptime Type: type, value: Type) String {
-        switch (comptime Type) {
-            ZigString => return String{ .tag = .ZigString, .value = .{ .ZigString = value } },
-            [:0]u8, []u8, [:0]const u8, []const u8 => return String{ .tag = .ZigString, .value = .{ .ZigString = ZigString.fromBytes(value) } },
-            [:0]u16, []u16, [:0]const u16, []const u16 => return String{ .tag = .ZigString, .value = .{ .ZigString = ZigString.from16Slice(value) } },
-            WTFStringImpl => return String{ .tag = .WTFStringImpl, .value = .{ .WTFStringImpl = value } },
-            *const ZigString, *ZigString => return String{ .tag = .ZigString, .value = .{ .ZigString = value.* } },
-            *const [0:0]u8 => return String{ .tag = .Empty, .value = .{ .Empty = {} } },
-            String => return value,
-            else => return static(value),
-        }
-    }
-
-    pub fn toErrorInstance(this_: String, globalObject: *JSC.JSGlobalObject) JSC.JSValue {
-        var this = this_;
-        return JSC__createError(globalObject, &this);
->>>>>>> a1a4178c
     }
 
     pub fn static(input: []const u8) String {
