--- conflicted
+++ resolved
@@ -840,11 +840,7 @@
 
     pub fn parseDate(this: *String, globalObject: *JSC.JSGlobalObject) bun.JSError!f64 {
         JSC.markBinding(@src());
-<<<<<<< HEAD
         return bun.cpp.Bun__parseDate(globalObject, this);
-=======
-        return bun.jsc.fromJSHostCallGeneric(globalObject, @src(), Bun__parseDate, .{ globalObject, this });
->>>>>>> e273f7d1
     }
 
     pub fn ref(this: String) void {
