pub const immutable = @import("./string/immutable.zig");

pub const HashedString = @import("./string/HashedString.zig");
pub const MutableString = @import("./string/MutableString.zig");
pub const PathString = @import("./string/PathString.zig").PathString;
pub const SmolStr = @import("./string/SmolStr.zig").SmolStr;
pub const StringBuilder = @import("./string/StringBuilder.zig");
pub const StringJoiner = @import("./string/StringJoiner.zig");
pub const WTFString = @import("./string/wtf.zig").WTFString;
pub const WTFStringImpl = @import("./string/wtf.zig").WTFStringImpl;
pub const WTFStringImplStruct = @import("./string/wtf.zig").WTFStringImplStruct;

pub const Tag = enum(u8) {
    /// String is not valid. Observed on some failed operations.
    /// To prevent crashes, this value acts similarly to .Empty (such as length = 0)
    Dead = 0,
    /// String is backed by a WTF::StringImpl from JavaScriptCore.
    /// Can be in either `latin1` or `utf16le` encodings.
    WTFStringImpl = 1,
    /// Memory has an unknown owner, likely in Bun's Zig codebase. If `isGloballyAllocated`
    /// is set, then it is owned by mimalloc. When converted to JSValue it has to be cloned
    /// into a WTF::String.
    /// Can be in either `utf8` or `utf16le` encodings.
    ZigString = 2,
    /// Static memory that is guaranteed to never be freed. When converted to WTF::String,
    /// the memory is not cloned, but instead referenced with WTF::ExternalStringImpl.
    /// Can be in either `utf8` or `utf16le` encodings.
    StaticZigString = 3,
    /// String is ""
    Empty = 4,
};

pub const StringImpl = extern union {
    ZigString: ZigString,
    WTFStringImpl: WTFStringImpl,
    StaticZigString: ZigString,
    Dead: void,
    Empty: void,
};

/// Prefer using String instead of ZigString in new code.
pub const String = extern struct {
    pub const name = "BunString";

    tag: Tag,
    value: StringImpl,

    pub const empty = String{ .tag = .Empty, .value = .{ .ZigString = .Empty } };

    pub const dead = String{ .tag = .Dead, .value = .{ .Dead = {} } };
    pub const StringImplAllocator = @import("./string/wtf.zig").StringImplAllocator;

    pub fn toInt32(this: *const String) ?i32 {
        const val = bun.cpp.BunString__toInt32(this);
        if (val > std.math.maxInt(i32)) return null;
        return @intCast(val);
    }

    pub fn ascii(bytes: []const u8) String {
        return String{ .tag = .ZigString, .value = .{ .ZigString = ZigString.init(bytes) } };
    }

    pub fn isGlobal(this: String) bool {
        return this.tag == Tag.ZigString and this.value.ZigString.isGloballyAllocated();
    }

    pub fn ensureHash(this: String) void {
        if (this.tag == .WTFStringImpl) this.value.WTFStringImpl.ensureHash();
    }

    extern fn BunString__transferToJS(this: *String, globalThis: *jsc.JSGlobalObject) jsc.JSValue;
    pub fn transferToJS(this: *String, globalThis: *jsc.JSGlobalObject) jsc.JSValue {
        jsc.markBinding(@src());
        return BunString__transferToJS(this, globalThis);
    }

    pub fn toOwnedSlice(this: String, allocator: std.mem.Allocator) OOM![]u8 {
<<<<<<< HEAD
        const bytes, _ = try this.toOwnedSliceReturningAllASCII(allocator);
=======
        const bytes, _ = try this.toOwnedSliceImpl(allocator);
>>>>>>> d846e9a1
        return bytes;
    }

    /// Returns `.{ utf8_bytes, is_all_ascii }`.
    ///
    /// `false` means the string contains at least one non-ASCII character.
    pub fn toOwnedSliceReturningAllASCII(this: String, allocator: std.mem.Allocator) OOM!struct { []u8, bool } {
        const bytes, const ascii_status = try this.toOwnedSliceImpl(allocator);
        const is_ascii = switch (ascii_status) {
            .all_ascii => true,
            .non_ascii => false,
            .unknown => bun.strings.isAllASCII(bytes),
        };
        return .{ bytes, is_ascii };
    }

    fn toOwnedSliceImpl(this: String, allocator: std.mem.Allocator) !struct { []u8, AsciiStatus } {
        return switch (this.tag) {
            .ZigString => .{ try this.value.ZigString.toOwnedSlice(allocator), .unknown },
            .WTFStringImpl => blk: {
                const utf8_slice = this.value.WTFStringImpl.toUTF8WithoutRef(allocator);
                // `utf8_slice.allocator` is either null, or `allocator`.
                errdefer utf8_slice.deinit();

                const ascii_status: AsciiStatus = if (utf8_slice.allocator.isNull())
                    .all_ascii // no allocation means the string was 8-bit and all ascii
                else if (this.value.WTFStringImpl.is8Bit())
                    .non_ascii // otherwise the allocator would be null for an 8-bit string
                else
                    .unknown; // string was 16-bit; may or may not be all ascii

                const owned_slice = try utf8_slice.cloneIfNeeded(allocator);
                // `owned_slice.allocator` is guaranteed to be `allocator`.
                break :blk .{ owned_slice.mut(), ascii_status };
            },
            .StaticZigString => .{
                try this.value.StaticZigString.toOwnedSlice(allocator), .unknown,
            },
            else => return .{ &.{}, .all_ascii }, // trivially all ascii
        };
    }

    pub fn createIfDifferent(other: String, utf8_slice: []const u8) String {
        if (other.tag == .WTFStringImpl) {
            if (other.eqlUTF8(utf8_slice)) {
                return other.dupeRef();
            }
        }

        return cloneUTF8(utf8_slice);
    }

    fn createUninitializedLatin1(len: usize) struct { String, []u8 } {
        bun.assert(len > 0);
        const string = bun.cpp.BunString__fromLatin1Unitialized(len);
        _ = validateRefCount(string);
        const wtf = string.value.WTFStringImpl;
        return .{
            string,
            @constCast(wtf.m_ptr.latin1[0..wtf.m_length]),
        };
    }

    fn createUninitializedUTF16(len: usize) struct { String, []u16 } {
        bun.assert(len > 0);
        const string = bun.cpp.BunString__fromUTF16Unitialized(len);
        _ = validateRefCount(string);
        const wtf = string.value.WTFStringImpl;
        return .{
            string,
            @constCast(wtf.m_ptr.utf16[0..wtf.m_length]),
        };
    }

    pub const WTFEncoding = enum {
        latin1,
        utf16,

        pub fn Byte(comptime this: WTFEncoding) type {
            return switch (this) {
                .latin1 => u8,
                .utf16 => u16,
            };
        }
    };

    /// Allocate memory for a WTF::String of a given length and encoding, and
    /// return the string and a mutable slice for that string.
    ///
    /// This is not allowed on zero-length strings, in this case you should
    /// check earlier and use String.empty in that case.
    ///
    /// If the length is too large, this will return a dead string.
    pub fn createUninitialized(
        comptime kind: WTFEncoding,
        len: usize,
    ) struct { String, [](kind.Byte()) } {
        bun.assert(len > 0);
        return switch (comptime kind) {
            .latin1 => createUninitializedLatin1(len),
            .utf16 => createUninitializedUTF16(len),
        };
    }

    pub fn cloneLatin1(bytes: []const u8) String {
        jsc.markBinding(@src());
        if (bytes.len == 0) return String.empty;
        return validateRefCount(bun.cpp.BunString__fromLatin1(bytes.ptr, bytes.len));
    }

    pub inline fn validateRefCount(this: String) String {
        if (comptime bun.Environment.isDebug) {
            // Newly created strings should have a ref count of 1
            if (!this.isEmpty()) {
                const ref_count = this.value.WTFStringImpl.refCount();
                bun.assert(ref_count == 1);
            }
        }

        return this;
    }

    pub fn cloneUTF8(bytes: []const u8) String {
        return jsc.WebCore.encoding.toBunStringComptime(bytes, .utf8);
    }

    pub fn cloneUTF16(bytes: []const u16) String {
        if (bytes.len == 0) return String.empty;
        if (bun.strings.firstNonASCII16(bytes) == null) {
            return validateRefCount(bun.cpp.BunString__fromUTF16ToLatin1(bytes.ptr, bytes.len));
        }
        return validateRefCount(bun.cpp.BunString__fromUTF16(bytes.ptr, bytes.len));
    }

    pub fn createFormat(comptime fmt: [:0]const u8, args: anytype) OOM!String {
        if (comptime std.meta.fieldNames(@TypeOf(args)).len == 0) {
            return String.static(fmt);
        }

        var sba = std.heap.stackFallback(512, bun.default_allocator);
        const alloc = sba.get();
        const buf = try std.fmt.allocPrint(alloc, fmt, args);
        defer alloc.free(buf);
        return cloneUTF8(buf);
    }

    pub fn createFromOSPath(os_path: bun.OSPathSlice) String {
        return switch (@TypeOf(os_path)) {
            []const u8 => cloneUTF8(os_path),
            []const u16 => cloneUTF16(os_path),
            else => @compileError("unreachable"),
        };
    }

    pub fn isEmpty(this: String) bool {
        return this.tag == .Empty or this.length() == 0;
    }

    pub fn dupeRef(this: String) String {
        this.ref();
        return this;
    }

    pub fn clone(this: String) String {
        if (this.tag == .WTFStringImpl) {
            return this.dupeRef();
        }

        if (this.isEmpty()) {
            return String.empty;
        }

        if (this.isUTF16()) {
            const new, const bytes = createUninitialized(.utf16, this.length());
            if (new.tag != .Dead) {
                @memcpy(bytes, this.value.ZigString.utf16Slice());
            }
            return new;
        }

        return cloneUTF8(this.byteSlice());
    }

    /// Must be given ascii input
    pub fn createAtomASCII(bytes: []const u8) String {
        return bun.cpp.BunString__createAtom(bytes.ptr, bytes.len);
    }

    /// Will return null if the input is non-ascii or too long
    pub fn tryCreateAtom(bytes: []const u8) ?String {
        const atom = bun.cpp.BunString__tryCreateAtom(bytes.ptr, bytes.len);
        return if (atom.tag == .Dead) null else atom;
    }

    /// Atomized strings are interned strings
    /// They're de-duplicated in a threadlocal hash table
    /// They cannot be used from other threads.
    pub fn createAtomIfPossible(bytes: []const u8) String {
        if (bytes.len == 0) {
            return String.empty;
        }

        if (bytes.len < 64) {
            if (tryCreateAtom(bytes)) |atom| {
                return atom;
            }
        }

        return cloneUTF8(bytes);
    }

    pub fn utf8ByteLength(this: String) usize {
        return switch (this.tag) {
            .WTFStringImpl => this.value.WTFStringImpl.utf8ByteLength(),
            .ZigString => this.value.ZigString.utf8ByteLength(),
            .StaticZigString => this.value.StaticZigString.utf8ByteLength(),
            .Dead, .Empty => 0,
        };
    }

    pub fn utf16ByteLength(this: String) usize {
        return switch (this.tag) {
            .WTFStringImpl => this.value.WTFStringImpl.utf16ByteLength(),
            .StaticZigString, .ZigString => this.value.ZigString.utf16ByteLength(),
            .Dead, .Empty => 0,
        };
    }

    pub fn latin1ByteLength(this: String) usize {
        return switch (this.tag) {
            .WTFStringImpl => this.value.WTFStringImpl.latin1ByteLength(),
            .StaticZigString, .ZigString => this.value.ZigString.latin1ByteLength(),
            .Dead, .Empty => 0,
        };
    }

    pub fn trunc(this: String, len: usize) String {
        if (this.length() <= len) {
            return this;
        }

        return String.init(this.toZigString().trunc(len));
    }

    pub fn toOwnedSliceZ(this: String, allocator: std.mem.Allocator) OOM![:0]u8 {
        return this.toZigString().toOwnedSliceZ(allocator);
    }

    /// Create a bun.String from a slice. This is never a copy.
    /// For strings created from static string literals, use `String.static`
    pub fn init(value: anytype) String {
        const Type = @TypeOf(value);
        return switch (Type) {
            String => value,
            ZigString => .{ .tag = .ZigString, .value = .{ .ZigString = value } },
            [:0]u8, []u8, [:0]const u8, []const u8 => .{ .tag = .ZigString, .value = .{ .ZigString = ZigString.fromBytes(value) } },
            [:0]u16, []u16, [:0]const u16, []const u16 => .{ .tag = .ZigString, .value = .{ .ZigString = ZigString.from16Slice(value) } },
            WTFStringImpl => .{ .tag = .WTFStringImpl, .value = .{ .WTFStringImpl = value } },
            *const ZigString, *ZigString => .{ .tag = .ZigString, .value = .{ .ZigString = value.* } },
            *const [0:0]u8 => .{ .tag = .Empty, .value = .{ .Empty = {} } },
            else => {
                const info = @typeInfo(Type);

                // Zig string literals
                if (info == .pointer and info.pointer.size == .one and info.pointer.is_const) {
                    const child_info = @typeInfo(info.pointer.child);
                    if (child_info == .array and child_info.array.child == u8) {
                        if (child_info.array.len == 0) return String.empty;
                        return static(value);
                    }
                }

                @compileError("Unsupported type for String " ++ @typeName(Type));
            },
        };
    }

    pub fn static(input: [:0]const u8) String {
        return .{
            .tag = .StaticZigString,
            .value = .{ .StaticZigString = ZigString.init(input) },
        };
    }

    pub fn toErrorInstance(this: *const String, globalObject: *jsc.JSGlobalObject) jsc.JSValue {
        defer this.deref();
        return JSC__createError(globalObject, this);
    }

    pub fn toTypeErrorInstance(this: *const String, globalObject: *jsc.JSGlobalObject) jsc.JSValue {
        defer this.deref();
        return JSC__createTypeError(globalObject, this);
    }

    pub fn toRangeErrorInstance(this: *const String, globalObject: *jsc.JSGlobalObject) jsc.JSValue {
        defer this.deref();
        return JSC__createRangeError(globalObject, this);
    }

    extern fn BunString__createExternal(
        bytes: [*]const u8,
        len: usize,
        isLatin1: bool,
        ptr: ?*anyopaque,
        callback: ?*const fn (*anyopaque, *anyopaque, u32) callconv(.C) void,
    ) String;
    extern fn BunString__createStaticExternal(
        bytes: [*]const u8,
        len: usize,
        isLatin1: bool,
    ) String;

    /// ctx is the pointer passed into `createExternal`
    /// buffer is the pointer to the buffer, either [*]u8 or [*]u16
    /// len is the number of characters in that buffer.
    pub fn ExternalStringImplFreeFunction(comptime Ctx: type) type {
        return fn (ctx: Ctx, buffer: *anyopaque, len: u32) callconv(.C) void;
    }

    /// Creates a `String` backed by a `WTF::ExternalStringImpl`.
    ///
    /// External strings are WTF strings with bytes allocated somewhere else.
    /// When destroyed, they call `callback`, which should free the allocation
    /// as needed.
    ///
    ///
    /// If `bytes` is too long (longer than `max_length()`), `callback` gets
    /// called and a `dead` string is returned. `bytes` cannot be empty. Passing
    /// an empty slice is safety-checked Illegal Behavior.
    ///
    /// ### Memory Characteristics
    /// - Allocates memory for backing `WTF::ExternalStringImpl` struct. Does
    ///   not allocate for actual string bytes.
    /// - `bytes` is borrowed.
    pub fn createExternal(
        comptime Ctx: type,
        bytes: []const u8,
        isLatin1: bool,
        ctx: Ctx,
        callback: ?*const ExternalStringImplFreeFunction(Ctx),
    ) String {
        comptime if (@typeInfo(Ctx) != .pointer) @compileError("context must be a pointer");
        bun.assert(bytes.len > 0);
        jsc.markBinding(@src());
        if (bytes.len > max_length()) {
            if (callback) |cb| {
                cb(ctx, @ptrCast(@constCast(bytes.ptr)), @truncate(bytes.len));
            }
            return dead;
        }
        return validateRefCount(BunString__createExternal(@ptrCast(bytes.ptr), bytes.len, isLatin1, ctx, @ptrCast(callback)));
    }

    /// This should rarely be used. The WTF::StringImpl* will never be freed.
    ///
    /// So this really only makes sense when you need to dynamically allocate a
    /// string that will never be freed.
    pub fn createStaticExternal(bytes: []const u8, isLatin1: bool) String {
        jsc.markBinding(@src());
        bun.assert(bytes.len > 0);
        return BunString__createStaticExternal(bytes.ptr, bytes.len, isLatin1);
    }

    extern fn BunString__createExternalGloballyAllocatedLatin1(
        bytes: [*]u8,
        len: usize,
    ) String;

    extern fn BunString__createExternalGloballyAllocatedUTF16(
        bytes: [*]u16,
        len: usize,
    ) String;

    /// Max WTFStringImpl length.
    /// **Not** in bytes. In characters.
    pub inline fn max_length() usize {
        return jsc.VirtualMachine.string_allocation_limit;
    }

    /// If the allocation fails, this will free the bytes and return a dead string.
    pub fn createExternalGloballyAllocated(comptime kind: WTFEncoding, bytes: []kind.Byte()) String {
        jsc.markBinding(@src());
        bun.assert(bytes.len > 0);

        if (bytes.len > max_length()) {
            bun.default_allocator.free(bytes);
            return dead;
        }

        return switch (comptime kind) {
            .latin1 => validateRefCount(BunString__createExternalGloballyAllocatedLatin1(bytes.ptr, bytes.len)),
            .utf16 => validateRefCount(BunString__createExternalGloballyAllocatedUTF16(bytes.ptr, bytes.len)),
        };
    }

    /// Create a `String` from a UTF-8 slice.
    ///
    /// No checks are performed to ensure `value` is valid UTF-8. Caller is
    /// responsible for ensuring `value` is valid.
    ///
    /// ### Memory Characteristics
    /// - `value` is borrowed.
    /// - Never allocates or copies any memory
    /// - Does not increment reference counts
    pub fn borrowUTF8(value: []const u8) String {
        return String.init(ZigString.initUTF8(value));
    }

    /// Create a `String` from a UTF-16 slice.
    ///
    /// No checks are performed to ensure `value` is valid UTF-16. Caller is
    /// responsible for ensuring `value` is valid.
    ///
    /// ### Memory Characteristics
    /// - `value` is borrowed.
    /// - Never allocates or copies any memory
    /// - Does not increment reference counts
    pub fn borrowUTF16(value: []const u16) String {
        return String.init(ZigString.initUTF16(value));
    }

    pub fn initLatin1OrASCIIView(value: []const u8) String {
        return String.init(ZigString.init(value));
    }

    /// Create a `String` from a byte slice.
    ///
    /// Checks if `value` is ASCII (using `strings.isAllASCII`) and, if so,
    /// the returned `String` is marked as UTF-8. Otherwise, no encoding is assumed.
    ///
    /// ### Memory Characteristics
    /// - `value` is borrowed.
    /// - Never allocates or copies any memory
    /// - Does not increment reference counts
    pub fn fromBytes(value: []const u8) String {
        return String.init(ZigString.fromBytes(value));
    }

    pub fn format(self: String, comptime fmt: []const u8, opts: std.fmt.FormatOptions, writer: anytype) !void {
        try self.toZigString().format(fmt, opts, writer);
    }

    pub fn fromJS(value: bun.jsc.JSValue, globalObject: *jsc.JSGlobalObject) bun.JSError!String {
        var scope: jsc.ExceptionValidationScope = undefined;
        scope.init(globalObject, @src());
        defer scope.deinit();
        var out: String = String.dead;
        const ok = bun.cpp.BunString__fromJS(globalObject, value, &out);

        // If there is a pending exception, but stringifying succeeds, we don't return JSError.
        // We do need to always call hasException() to satisfy the need for an exception check.
        const has_exception = scope.hasExceptionOrFalseWhenAssertionsAreDisabled();
        if (ok) {
            bun.debugAssert(out.tag != .Dead);
        } else {
            bun.debugAssert(has_exception);
        }

        return if (ok) out else error.JSError;
    }

    pub fn toJS(this: *const String, globalObject: *bun.jsc.JSGlobalObject) jsc.JSValue {
        jsc.markBinding(@src());

        return BunString__toJS(globalObject, this);
    }

    pub fn toJSDOMURL(this: *String, globalObject: *bun.jsc.JSGlobalObject) jsc.JSValue {
        jsc.markBinding(@src());

        return BunString__toJSDOMURL(globalObject, this);
    }

    extern fn BunString__createArray(
        globalObject: *bun.jsc.JSGlobalObject,
        ptr: [*]const String,
        len: usize,
    ) jsc.JSValue;

    /// calls toJS on all elements of `array`.
    pub fn toJSArray(globalObject: *bun.jsc.JSGlobalObject, array: []const bun.String) bun.JSError!jsc.JSValue {
        jsc.markBinding(@src());
        return bun.jsc.fromJSHostCall(globalObject, @src(), BunString__createArray, .{ globalObject, array.ptr, array.len });
    }

    pub fn toZigString(this: String) ZigString {
        if (this.tag == .StaticZigString or this.tag == .ZigString) {
            return this.value.ZigString;
        }

        if (this.tag == .WTFStringImpl)
            return this.value.WTFStringImpl.toZigString();

        return ZigString.Empty;
    }

    pub fn toWTF(this: *String) void {
        jsc.markBinding(@src());

        bun.cpp.BunString__toWTFString(this);
    }

    pub inline fn length(this: String) usize {
        return if (this.tag == .WTFStringImpl)
            this.value.WTFStringImpl.length()
        else
            this.toZigString().length();
    }

    pub inline fn utf16(self: String) []const u16 {
        if (self.tag == .Empty)
            return &[_]u16{};
        if (self.tag == .WTFStringImpl) {
            return self.value.WTFStringImpl.utf16Slice();
        }

        return self.toZigString().utf16SliceAligned();
    }

    pub inline fn latin1(self: String) []const u8 {
        if (self.tag == .Empty)
            return &[_]u8{};

        if (self.tag == .WTFStringImpl) {
            return self.value.WTFStringImpl.latin1Slice();
        }

        return self.toZigString().slice();
    }

    pub fn isUTF8(self: String) bool {
        if (!(self.tag == .ZigString or self.tag == .StaticZigString))
            return false;

        return self.value.ZigString.isUTF8();
    }

    pub inline fn asUTF8(self: String) ?[]const u8 {
        if (self.tag == .WTFStringImpl) {
            if (self.value.WTFStringImpl.is8Bit() and bun.strings.isAllASCII(self.value.WTFStringImpl.latin1Slice())) {
                return self.value.WTFStringImpl.latin1Slice();
            }

            return null;
        }

        if (self.tag == .ZigString or self.tag == .StaticZigString) {
            if (self.value.ZigString.isUTF8()) {
                return self.value.ZigString.slice();
            }

            if (bun.strings.isAllASCII(self.toZigString().slice())) {
                return self.value.ZigString.slice();
            }

            return null;
        }

        return "";
    }

    pub fn encoding(self: String) bun.strings.EncodingNonAscii {
        if (self.isUTF16()) {
            return .utf16;
        }

        if (self.isUTF8()) {
            return .utf8;
        }

        return .latin1;
    }

    pub fn githubAction(self: String) ZigString.GithubActionFormatter {
        return self.toZigString().githubAction();
    }

    pub fn byteSlice(this: String) []const u8 {
        return switch (this.tag) {
            .ZigString, .StaticZigString => this.value.ZigString.byteSlice(),
            .WTFStringImpl => this.value.WTFStringImpl.byteSlice(),
            else => &[_]u8{},
        };
    }

    pub fn isUTF16(self: String) bool {
        if (self.tag == .WTFStringImpl)
            return !self.value.WTFStringImpl.is8Bit();

        if (self.tag == .ZigString or self.tag == .StaticZigString)
            return self.value.ZigString.is16Bit();

        return false;
    }

    pub fn toJSByParseJSON(self: *String, globalObject: *jsc.JSGlobalObject) bun.JSError!jsc.JSValue {
        return bun.cpp.BunString__toJSON(globalObject, self);
    }

    pub fn encodeInto(self: String, out: []u8, comptime enc: jsc.Node.Encoding) !usize {
        if (self.isUTF16()) {
            return jsc.WebCore.encoding.encodeIntoFrom16(self.utf16(), out, enc, true);
        }

        if (self.isUTF8()) {
            @panic("TODO");
        }

        return jsc.WebCore.encoding.encodeIntoFrom8(self.latin1(), out, enc);
    }

    pub fn encode(self: String, enc: jsc.Node.Encoding) []u8 {
        return self.toZigString().encodeWithAllocator(bun.default_allocator, enc);
    }

    pub inline fn utf8(self: String) []const u8 {
        if (comptime bun.Environment.allow_assert) {
            bun.assert(self.tag == .ZigString or self.tag == .StaticZigString);
            bun.assert(self.canBeUTF8());
        }
        return self.value.ZigString.slice();
    }

    pub fn canBeUTF8(self: String) bool {
        if (self.tag == .WTFStringImpl)
            return self.value.WTFStringImpl.is8Bit() and bun.strings.isAllASCII(self.value.WTFStringImpl.latin1Slice());

        if (self.tag == .ZigString or self.tag == .StaticZigString) {
            if (self.value.ZigString.isUTF8()) {
                return true;
            }

            return bun.strings.isAllASCII(self.toZigString().slice());
        }

        return self.tag == .Empty;
    }

    pub fn substring(this: String, start_index: usize) String {
        const len = this.length();
        return this.substringWithLen(@min(len, start_index), len);
    }

    pub fn substringWithLen(this: String, start_index: usize, end_index: usize) String {
        switch (this.tag) {
            .ZigString, .StaticZigString => {
                return String.init(this.value.ZigString.substringWithLen(start_index, end_index));
            },
            .WTFStringImpl => {
                if (this.value.WTFStringImpl.is8Bit()) {
                    return String.init(ZigString.init(this.value.WTFStringImpl.latin1Slice()[start_index..end_index]));
                } else {
                    return String.init(ZigString.initUTF16(this.value.WTFStringImpl.utf16Slice()[start_index..end_index]));
                }
            },
            else => return this,
        }
    }

    pub fn toUTF8(this: String, allocator: std.mem.Allocator) ZigString.Slice {
        if (this.tag == .WTFStringImpl) {
            return this.value.WTFStringImpl.toUTF8(allocator);
        }

        if (this.tag == .ZigString) {
            return this.value.ZigString.toSlice(allocator);
        }

        if (this.tag == .StaticZigString) {
            return ZigString.Slice.fromUTF8NeverFree(this.value.StaticZigString.slice());
        }

        return ZigString.Slice.empty;
    }

    /// This is the same as toUTF8, but it doesn't increment the reference count for latin1 strings
    pub fn toUTF8WithoutRef(this: String, allocator: std.mem.Allocator) ZigString.Slice {
        if (this.tag == .WTFStringImpl) {
            return this.value.WTFStringImpl.toUTF8WithoutRef(allocator);
        }

        if (this.tag == .ZigString) {
            return this.value.ZigString.toSlice(allocator);
        }

        if (this.tag == .StaticZigString) {
            return ZigString.Slice.fromUTF8NeverFree(this.value.StaticZigString.slice());
        }

        return ZigString.Slice.empty;
    }

    /// use `byteSlice` to get a `[]const u8`.
    pub fn toSlice(this: *String, allocator: std.mem.Allocator) SliceWithUnderlyingString {
        defer this.* = .empty;
        return SliceWithUnderlyingString{
            .utf8 = this.toUTF8(allocator),
            .underlying = this.*,
        };
    }

    pub fn toThreadSafeSlice(this: *String, allocator: std.mem.Allocator) bun.OOM!SliceWithUnderlyingString {
        if (this.tag == .WTFStringImpl) {
            if (!this.value.WTFStringImpl.isThreadSafe()) {
                const slice = this.value.WTFStringImpl.toUTF8WithoutRef(allocator);

                if (slice.allocator.isNull()) {
                    // This is an ASCII latin1 string with the same reference as the original.
                    return .{
                        .utf8 = ZigString.Slice.init(allocator, try allocator.dupe(u8, slice.slice())),
                        .underlying = empty,
                    };
                }

                if (comptime bun.Environment.allow_assert) {
                    bun.assert(!isWTFAllocator(slice.allocator.get().?)); // toUTF8WithoutRef() should never return a WTF allocator
                    bun.assert(slice.allocator.get().?.vtable == allocator.vtable); // assert that the allocator is the same
                }

                // We've already cloned the string, so let's just return the slice.
                return .{
                    .utf8 = slice,
                    .underlying = empty,
                };
            } else {
                const slice = this.value.WTFStringImpl.toUTF8WithoutRef(allocator);

                // this WTF-allocated string is already thread safe
                // and it's ASCII, so we can just use it directly
                if (slice.allocator.isNull()) {
                    // Once for the string
                    this.ref();

                    // Once for the utf8 slice
                    this.ref();

                    // We didn't clone anything, so let's conserve memory by re-using the existing WTFStringImpl
                    return .{
                        .utf8 = ZigString.Slice.init(this.value.WTFStringImpl.refCountAllocator(), slice.slice()),
                        .underlying = this.*,
                    };
                }

                if (comptime bun.Environment.allow_assert) {
                    bun.assert(!isWTFAllocator(slice.allocator.get().?)); // toUTF8WithoutRef() should never return a WTF allocator
                    bun.assert(slice.allocator.get().?.vtable == allocator.vtable); // assert that the allocator is the same
                }

                // We did have to clone the string. Let's avoid keeping the WTFStringImpl around
                // for longer than necessary, since the string could potentially have a single
                // reference count and that means excess memory usage
                return .{
                    .utf8 = slice,
                };
            }
        }

        return this.toSlice(allocator);
    }

    extern fn BunString__toJS(globalObject: *jsc.JSGlobalObject, in: *const String) jsc.JSValue;
    extern fn BunString__toJSWithLength(globalObject: *jsc.JSGlobalObject, in: *const String, usize) jsc.JSValue;
    extern fn BunString__toJSDOMURL(globalObject: *jsc.JSGlobalObject, in: *String) jsc.JSValue;

    pub fn createUTF8ForJS(globalObject: *jsc.JSGlobalObject, utf8_slice: []const u8) bun.JSError!jsc.JSValue {
        jsc.markBinding(@src());
        return bun.cpp.BunString__createUTF8ForJS(globalObject, utf8_slice.ptr, utf8_slice.len);
    }

    pub fn createFormatForJS(globalObject: *jsc.JSGlobalObject, comptime fmt: [:0]const u8, args: anytype) bun.JSError!jsc.JSValue {
        jsc.markBinding(@src());
        var builder = std.ArrayList(u8).init(bun.default_allocator);
        defer builder.deinit();
        bun.handleOom(builder.writer().print(fmt, args));
        return bun.cpp.BunString__createUTF8ForJS(globalObject, builder.items.ptr, builder.items.len);
    }

    pub fn parseDate(this: *String, globalObject: *jsc.JSGlobalObject) bun.JSError!f64 {
        jsc.markBinding(@src());
        return bun.cpp.Bun__parseDate(globalObject, this);
    }

    pub fn ref(this: String) void {
        switch (this.tag) {
            .WTFStringImpl => this.value.WTFStringImpl.ref(),
            else => {},
        }
    }

    pub fn deref(this: String) void {
        switch (this.tag) {
            .WTFStringImpl => this.value.WTFStringImpl.deref(),
            else => {},
        }
    }

    pub fn eqlComptime(this: String, comptime value: []const u8) bool {
        return this.toZigString().eqlComptime(value);
    }

    pub fn is8Bit(this: String) bool {
        return switch (this.tag) {
            .WTFStringImpl => this.value.WTFStringImpl.is8Bit(),
            .ZigString => !this.value.ZigString.is16Bit(),
            else => true,
        };
    }

    pub fn charAt(this: String, index: usize) u16 {
        if (comptime bun.Environment.allow_assert) {
            bun.assert(index < this.length());
        }
        return switch (this.tag) {
            .WTFStringImpl => if (this.value.WTFStringImpl.is8Bit()) this.value.WTFStringImpl.latin1Slice()[index] else this.value.WTFStringImpl.utf16Slice()[index],
            .ZigString, .StaticZigString => if (!this.value.ZigString.is16Bit()) this.value.ZigString.slice()[index] else this.value.ZigString.utf16Slice()[index],
            else => 0,
        };
    }

    pub fn indexOfAsciiChar(this: String, chr: u8) ?usize {
        bun.assert(chr < 128);
        return switch (this.isUTF16()) {
            true => std.mem.indexOfScalar(u16, this.utf16(), @intCast(chr)),
            false => bun.strings.indexOfCharUsize(this.byteSlice(), chr),
        };
    }

    pub fn visibleWidth(this: *const String, ambiguousAsWide: bool) usize {
        if (this.isUTF8()) {
            return bun.strings.visible.width.utf8(this.utf8());
        } else if (this.isUTF16()) {
            return bun.strings.visible.width.utf16(this.utf16(), ambiguousAsWide);
        } else {
            return bun.strings.visible.width.latin1(this.latin1());
        }
    }

    pub fn visibleWidthExcludeANSIColors(this: *const String, ambiguousAsWide: bool) usize {
        if (this.isUTF8()) {
            return bun.strings.visible.width.exclude_ansi_colors.utf8(this.utf8());
        } else if (this.isUTF16()) {
            return bun.strings.visible.width.exclude_ansi_colors.utf16(this.utf16(), ambiguousAsWide);
        } else {
            return bun.strings.visible.width.exclude_ansi_colors.latin1(this.latin1());
        }
    }

    pub fn indexOfComptimeWithCheckLen(this: String, comptime values: []const []const u8, comptime check_len: usize) ?usize {
        if (this.is8Bit()) {
            const bytes = this.byteSlice();
            for (values, 0..) |val, i| {
                if (bun.strings.eqlComptimeCheckLenWithType(u8, bytes, val, check_len)) {
                    return i;
                }
            }

            return null;
        }

        const u16_bytes = this.byteSlice();
        inline for (values, 0..) |val, i| {
            if (bun.strings.eqlComptimeCheckLenWithType(u16, u16_bytes, comptime bun.strings.toUTF16Literal(val), check_len)) {
                return i;
            }
        }

        return null;
    }

    pub fn indexOfComptimeArrayAssumeSameLength(this: String, comptime values: []const []const u8) ?usize {
        if (this.is8Bit()) {
            const bytes = this.byteSlice();

            inline for (0..values.len) |i| {
                bun.assert(bytes.len == values[i].len);
                if (bun.strings.eqlComptimeCheckLenWithType(u8, bytes, values[i], false)) {
                    return i;
                }
            }

            return null;
        }

        const u16_bytes = this.utf16();
        var buffer: [values[0].len]u8 = undefined;
        inline for (0..values[0].len) |i| {
            const uchar = u16_bytes[i];
            if (uchar > 255)
                return null;

            buffer[i] = @as(u8, @intCast(uchar));
        }

        inline for (0..values.len) |i| {
            if (bun.strings.eqlComptimeCheckLenWithType(u8, &buffer, values[i], false)) {
                return i;
            }
        }

        return null;
    }

    pub fn inMap(this: String, comptime ComptimeStringMap: anytype) ?ComptimeStringMap.Value {
        return ComptimeStringMap.getWithEqlList(this, indexOfComptimeArrayAssumeSameLength);
    }

    pub fn inMapCaseInsensitive(this: String, comptime ComptimeStringMap: anytype) ?ComptimeStringMap.Value {
        return ComptimeStringMap.getWithEqlList(this, indexOfComptimeArrayCaseInsensitiveSameLength);
    }

    pub fn indexOfComptimeArrayCaseInsensitiveSameLength(this: String, comptime values: []const []const u8) ?usize {
        if (this.is8Bit()) {
            const bytes = this.byteSlice();

            inline for (0..values.len) |i| {
                bun.assert(bytes.len == values[i].len);
                if (bun.strings.eqlCaseInsensitiveASCIIIgnoreLength(bytes, values[i])) {
                    return i;
                }
            }

            return null;
        }

        const u16_bytes = this.utf16();
        const buffer: [values[0].len]u8 = brk: {
            var bytes: [values[0].len]u8 = undefined;
            for (&bytes, u16_bytes) |*byte, uchar| {
                if (uchar > 255)
                    return null;

                byte.* = @as(u8, @intCast(uchar));
            }
            break :brk bytes;
        };

        inline for (0..values.len) |i| {
            if (bun.strings.eqlCaseInsensitiveASCIIIgnoreLength(&buffer, values[i])) {
                return i;
            }
        }

        return null;
    }

    pub fn hasPrefixComptime(this: String, comptime value: []const u8) bool {
        if (this.tag == .WTFStringImpl) {
            return this.value.WTFStringImpl.hasPrefix(value);
        }

        var str = this.toZigString();
        if (str.len < value.len) return false;

        return str.substringWithLen(0, value.len).eqlComptime(value);
    }

    pub fn isWTFAllocator(this: std.mem.Allocator) bool {
        return this.vtable == StringImplAllocator.VTablePtr;
    }

    pub fn eqlBytes(this: String, value: []const u8) bool {
        return bun.strings.eqlLong(this.byteSlice(), value, true);
    }

    /// Does not increment the reference count unless the StringImpl is cloned.
    pub fn toThreadSafe(this: *String) void {
        jsc.markBinding(@src());

        if (this.tag == .WTFStringImpl) {
            bun.cpp.BunString__toThreadSafe(this);
        }
    }

    /// We don't ref unless the underlying StringImpl is new.
    ///
    /// This will ref even if it doesn't change.
    pub fn toThreadSafeEnsureRef(this: *String) void {
        jsc.markBinding(@src());

        if (this.tag == .WTFStringImpl) {
            const orig = this.value.WTFStringImpl;
            bun.cpp.BunString__toThreadSafe(this);
            if (this.value.WTFStringImpl == orig) {
                orig.ref();
            }
        }
    }

    pub fn eqlUTF8(this: String, other: []const u8) bool {
        return this.toZigString().eql(ZigString.fromUTF8(other));
    }

    pub fn eql(this: String, other: String) bool {
        return this.toZigString().eql(other.toZigString());
    }

    extern fn JSC__createError(*jsc.JSGlobalObject, str: *const String) jsc.JSValue;
    extern fn JSC__createTypeError(*jsc.JSGlobalObject, str: *const String) jsc.JSValue;
    extern fn JSC__createRangeError(*jsc.JSGlobalObject, str: *const String) jsc.JSValue;

    pub fn jsGetStringWidth(globalObject: *jsc.JSGlobalObject, callFrame: *jsc.CallFrame) bun.JSError!jsc.JSValue {
        const args = callFrame.arguments_old(1).slice();

        if (args.len == 0 or !args.ptr[0].isString()) {
            return .jsNumber(@as(i32, 0));
        }

        const str = try args[0].toBunString(globalObject);
        defer str.deref();

        if (str.isEmpty()) {
            return .jsNumber(@as(i32, 0));
        }

        const width = str.visibleWidth(false);
        return .jsNumber(width);
    }

    /// Reports owned allocation size, not the actual size of the string.
    pub fn estimatedSize(this: *const String) usize {
        return switch (this.tag) {
            .Dead, .Empty, .StaticZigString => 0,
            .ZigString => this.value.ZigString.len,
            .WTFStringImpl => this.value.WTFStringImpl.byteLength(),
        };
    }

    // TODO: move ZigString.Slice here
    /// A UTF-8 encoded slice tied to the lifetime of a `bun.String`
    /// Must call `.deinit` to release memory
    pub const Slice = ZigString.Slice;
};

pub const SliceWithUnderlyingString = struct {
    utf8: ZigString.Slice = ZigString.Slice.empty,
    underlying: String = String.dead,

    did_report_extra_memory_debug: bun.DebugOnly(bool) = if (bun.Environment.isDebug) false,

    pub inline fn reportExtraMemory(this: *SliceWithUnderlyingString, vm: *jsc.VM) void {
        if (comptime bun.Environment.isDebug) {
            bun.assert(!this.did_report_extra_memory_debug);
            this.did_report_extra_memory_debug = true;
        }
        this.utf8.reportExtraMemory(vm);
    }

    pub fn isWTFAllocated(this: *const SliceWithUnderlyingString) bool {
        if (this.utf8.allocator.get()) |allocator| {
            const is_wtf_allocator = String.isWTFAllocator(allocator);

            return is_wtf_allocator;
        }

        return false;
    }

    pub fn dupeRef(this: SliceWithUnderlyingString) SliceWithUnderlyingString {
        return .{
            .utf8 = ZigString.Slice.empty,
            .underlying = this.underlying.dupeRef(),
        };
    }

    /// Transcode a byte array to an encoded String, avoiding unnecessary copies.
    ///
    /// owned_input_bytes ownership is transferred to this function
    pub fn transcodeFromOwnedSlice(owned_input_bytes: []u8, encoding: jsc.Node.Encoding) SliceWithUnderlyingString {
        if (owned_input_bytes.len == 0) {
            return .{
                .utf8 = ZigString.Slice.empty,
                .underlying = String.empty,
            };
        }

        return .{
            .underlying = jsc.WebCore.encoding.toBunStringFromOwnedSlice(owned_input_bytes, encoding),
        };
    }

    /// Assumes default allocator in use
    pub fn fromUTF8(utf8: []const u8) SliceWithUnderlyingString {
        return .{
            .utf8 = ZigString.Slice.init(bun.default_allocator, utf8),
            .underlying = String.dead,
        };
    }

    pub fn toThreadSafe(this: *SliceWithUnderlyingString) void {
        if (this.underlying.tag == .WTFStringImpl) {
            var orig = this.underlying.value.WTFStringImpl;
            this.underlying.toThreadSafe();
            if (this.underlying.value.WTFStringImpl != orig) {
                orig.deref();

                if (this.utf8.allocator.get()) |allocator| {
                    if (String.isWTFAllocator(allocator)) {
                        this.utf8.deinit();
                        this.utf8 = this.underlying.value.WTFStringImpl.toLatin1Slice();
                    }
                }
            }
        }
    }

    pub fn deinit(this: SliceWithUnderlyingString) void {
        this.utf8.deinit();
        this.underlying.deref();
    }

    pub fn slice(this: SliceWithUnderlyingString) []const u8 {
        return this.utf8.slice();
    }

    pub fn format(self: SliceWithUnderlyingString, comptime fmt: []const u8, opts: std.fmt.FormatOptions, writer: anytype) !void {
        if (self.utf8.len == 0) {
            try self.underlying.format(fmt, opts, writer);
            return;
        }

        try writer.writeAll(self.utf8.slice());
    }

    pub fn toJS(this: *SliceWithUnderlyingString, globalObject: *jsc.JSGlobalObject) bun.JSError!jsc.JSValue {
        return this.toJSWithOptions(globalObject, false);
    }

    pub fn transferToJS(this: *SliceWithUnderlyingString, globalObject: *jsc.JSGlobalObject) bun.JSError!jsc.JSValue {
        return this.toJSWithOptions(globalObject, true);
    }

    fn toJSWithOptions(this: *SliceWithUnderlyingString, globalObject: *jsc.JSGlobalObject, transfer: bool) bun.JSError!jsc.JSValue {
        if ((this.underlying.tag == .Dead or this.underlying.tag == .Empty) and this.utf8.length() > 0) {
            if (comptime bun.Environment.allow_assert) {
                if (this.utf8.allocator.get()) |allocator| {
                    bun.assert(!String.isWTFAllocator(allocator)); // We should never enter this state.
                }
            }

            if (this.utf8.allocator.get()) |_| {
                if (bun.strings.toUTF16Alloc(bun.default_allocator, this.utf8.slice(), false, false) catch null) |utf16| {
                    this.utf8.deinit();
                    this.utf8 = .{};
                    return jsc.ZigString.toExternalU16(utf16.ptr, utf16.len, globalObject);
                } else {
                    const js_value = ZigString.init(this.utf8.slice()).toExternalValue(
                        globalObject,
                    );
                    this.utf8 = .{};
                    return js_value;
                }
            }

            defer {
                if (transfer) {
                    this.utf8.deinit();
                    this.utf8 = .{};
                }
            }

            return String.createUTF8ForJS(globalObject, this.utf8.slice());
        }

        if (transfer) {
            this.utf8.deinit();
            this.utf8 = .{};
            return this.underlying.transferToJS(globalObject);
        } else {
            return this.underlying.toJS(globalObject);
        }
    }
};

comptime {
    bun.assert_eql(@sizeOf(bun.String), 24);
    bun.assert_eql(@alignOf(bun.String), 8);
}

const std = @import("std");

const bun = @import("bun");
const JSError = bun.JSError;
const OOM = bun.OOM;
const AsciiStatus = bun.strings.AsciiStatus;

const jsc = bun.jsc;
const JSValue = bun.jsc.JSValue;
const ZigString = bun.jsc.ZigString;<|MERGE_RESOLUTION|>--- conflicted
+++ resolved
@@ -75,11 +75,7 @@
     }
 
     pub fn toOwnedSlice(this: String, allocator: std.mem.Allocator) OOM![]u8 {
-<<<<<<< HEAD
-        const bytes, _ = try this.toOwnedSliceReturningAllASCII(allocator);
-=======
         const bytes, _ = try this.toOwnedSliceImpl(allocator);
->>>>>>> d846e9a1
         return bytes;
     }
 
