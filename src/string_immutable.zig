const std = @import("std");
const expect = std.testing.expect;
const Environment = @import("./env.zig");
const string = bun.string;
const stringZ = bun.stringZ;
const CodePoint = bun.CodePoint;
const bun = @import("root").bun;
pub const joiner = @import("./string_joiner.zig");
const log = bun.Output.scoped(.STR, true);
const js_lexer = @import("./js_lexer.zig");

pub const Encoding = enum {
    ascii,
    utf8,
    latin1,
    utf16,
};

pub inline fn containsChar(self: string, char: u8) bool {
    return indexOfChar(self, char) != null;
}

pub inline fn contains(self: string, str: string) bool {
    return indexOf(self, str) != null;
}

pub inline fn w(comptime str: []const u8) [:0]const u16 {
    if (!@inComptime()) @compileError("strings.w() must be called in a comptime context");
    comptime var output: [str.len + 1]u16 = undefined;

    for (str, 0..) |c, i| {
        output[i] = c;
    }
    output[str.len] = 0;

    const Static = struct {
        pub const literal: [:0]const u16 = output[0 .. output.len - 1 :0];
    };
    return Static.literal;
}

pub fn toUTF16Literal(comptime str: []const u8) []const u16 {
    return comptime literal(u16, str);
}

pub fn literal(comptime T: type, comptime str: string) []const T {
    if (!@inComptime()) @compileError("strings.literal() should be called in a comptime context");
    return comptime brk: {
        comptime var output: [str.len]T = undefined;

        for (str, 0..) |c, i| {
            // TODO(dylan-conway): should we check for non-ascii characters like JSC does with operator""_s
            output[i] = c;
        }

        const Static = struct {
            pub const literal: []const T = output[0..];
        };
        break :brk Static.literal;
    };
}

pub fn literalBuf(comptime T: type, comptime str: string) [str.len]T {
    if (!@inComptime()) @compileError("strings.literalBuf() should be called in a comptime context");
    return comptime brk: {
        comptime var output: [str.len]T = undefined;

        for (str, 0..) |c, i| {
            // TODO(dylan-conway): should we check for non-ascii characters like JSC does with operator""_s
            output[i] = c;
        }

        const Static = struct {
            pub const literal: [str.len]T = output;
        };
        break :brk Static.literal;
    };
}

pub fn toUTF16LiteralZ(comptime str: []const u8) [:0]const u16 {
    return comptime brk: {
        comptime var output: [str.len + 1]u16 = undefined;

        for (str, 0..) |c, i| {
            output[i] = c;
        }
        output[str.len] = 0;

        const Static = struct {
            pub const literal: [:0]const u16 = output[0..str.len :0];
        };
        break :brk Static.literal;
    };
}

pub const OptionalUsize = std.meta.Int(.unsigned, @bitSizeOf(usize) - 1);
pub fn indexOfAny(slice: string, comptime str: anytype) ?OptionalUsize {
    switch (comptime str.len) {
        0 => @compileError("str cannot be empty"),
        1 => return indexOfChar(slice, str[0]),
        else => {},
    }

    var remaining = slice;
    if (remaining.len == 0) return null;

    if (comptime Environment.enableSIMD) {
        while (remaining.len >= ascii_vector_size) {
            const vec: AsciiVector = remaining[0..ascii_vector_size].*;
            var cmp: AsciiVectorU1 = @bitCast(vec == @as(AsciiVector, @splat(@as(u8, str[0]))));
            inline for (str[1..]) |c| {
                cmp |= @bitCast(vec == @as(AsciiVector, @splat(@as(u8, c))));
            }

            if (@reduce(.Max, cmp) > 0) {
                const bitmask = @as(AsciiVectorInt, @bitCast(cmp));
                const first = @ctz(bitmask);

                return @as(OptionalUsize, @intCast(first + slice.len - remaining.len));
            }

            remaining = remaining[ascii_vector_size..];
        }

        if (comptime Environment.allow_assert) std.debug.assert(remaining.len < ascii_vector_size);
    }

    for (remaining, 0..) |c, i| {
        if (strings.indexOfChar(str, c) != null) {
            return @as(OptionalUsize, @intCast(i + slice.len - remaining.len));
        }
    }

    return null;
}
pub fn indexOfAny16(self: []const u16, comptime str: anytype) ?OptionalUsize {
    for (self, 0..) |c, i| {
        inline for (str) |a| {
            if (c == a) {
                return @as(OptionalUsize, @intCast(i));
            }
        }
    }

    return null;
}
pub inline fn containsComptime(self: string, comptime str: string) bool {
    var remain = self;
    const Int = std.meta.Int(.unsigned, str.len * 8);

    while (remain.len >= comptime str.len) {
        if (@as(Int, @bitCast(remain.ptr[0..str.len].*)) == @as(Int, @bitCast(str.ptr[0..str.len].*))) {
            return true;
        }
        remain = remain[str.len..];
    }

    return false;
}
pub const includes = contains;

pub fn inMapCaseInsensitive(self: string, comptime ComptimeStringMap: anytype) ?ComptimeStringMap.Value {
    return bun.String.static(self).inMapCaseInsensitive(ComptimeStringMap);
}

pub inline fn containsAny(in: anytype, target: string) bool {
    for (in) |str| if (contains(if (@TypeOf(str) == u8) &[1]u8{str} else bun.span(str), target)) return true;
    return false;
}

/// https://docs.npmjs.com/cli/v8/configuring-npm/package-json
/// - The name must be less than or equal to 214 characters. This includes the scope for scoped packages.
/// - The names of scoped packages can begin with a dot or an underscore. This is not permitted without a scope.
/// - New packages must not have uppercase letters in the name.
/// - The name ends up being part of a URL, an argument on the command line, and
///   a folder name. Therefore, the name can't contain any non-URL-safe
///   characters.
pub inline fn isNPMPackageName(target: string) bool {
    if (target.len == 0) return false;
    if (target.len > 214) return false;

    const scoped = switch (target[0]) {
        // Old packages may have capital letters
        'A'...'Z', 'a'...'z', '0'...'9', '$', '-' => false,
        '@' => true,
        else => return false,
    };

    var slash_index: usize = 0;
    for (target[1..], 0..) |c, i| {
        switch (c) {
            // Old packages may have capital letters
            'A'...'Z', 'a'...'z', '0'...'9', '-', '_', '.' => {},
            '/' => {
                if (!scoped) return false;
                if (slash_index > 0) return false;
                slash_index = i + 1;
            },
            // issue#7045, package "@~3/svelte_mount"
            // https://developer.mozilla.org/en-US/docs/Web/JavaScript/Reference/Global_Objects/encodeURIComponent#description
            // It escapes all characters except: A–Z a–z 0–9 - _ . ! ~ * ' ( )
            '!', '~', '*', '\'', '(', ')' => {
                if (!scoped or slash_index > 0) return false;
            },
            else => return false,
        }
    }

    return !scoped or slash_index > 0 and slash_index + 1 < target.len;
}

pub inline fn indexAny(in: anytype, target: string) ?usize {
    for (in, 0..) |str, i| if (indexOf(str, target) != null) return i;
    return null;
}

pub inline fn indexAnyComptime(target: string, comptime chars: string) ?usize {
    for (target, 0..) |parent, i| {
        inline for (chars) |char| {
            if (char == parent) return i;
        }
    }
    return null;
}

pub inline fn indexEqualAny(in: anytype, target: string) ?usize {
    for (in, 0..) |str, i| if (eqlLong(str, target, true)) return i;
    return null;
}

pub fn repeatingAlloc(allocator: std.mem.Allocator, count: usize, char: u8) ![]u8 {
    const buf = try allocator.alloc(u8, count);
    repeatingBuf(buf, char);
    return buf;
}

pub fn repeatingBuf(self: []u8, char: u8) void {
    @memset(self, char);
}

pub fn indexOfCharNeg(self: string, char: u8) i32 {
    for (self, 0..) |c, i| {
        if (c == char) return @as(i32, @intCast(i));
    }
    return -1;
}

pub fn indexOfSigned(self: string, str: string) i32 {
    const i = std.mem.indexOf(u8, self, str) orelse return -1;
    return @as(i32, @intCast(i));
}

pub inline fn lastIndexOfChar(self: []const u8, char: u8) ?usize {
    return lastIndexOfCharT(u8, self, char);
}

pub inline fn lastIndexOfCharT(comptime T: type, self: []const T, char: T) ?usize {
    return std.mem.lastIndexOfScalar(T, self, char);
}

pub inline fn lastIndexOf(self: string, str: string) ?usize {
    return std.mem.lastIndexOf(u8, self, str);
}

pub inline fn indexOf(self: string, str: string) ?usize {
    if (comptime !bun.Environment.isNative) {
        return std.mem.indexOf(u8, self, str);
    }

    const self_len = self.len;
    const str_len = str.len;

    // > Both old and new libc's have the bug that if needle is empty,
    // > haystack-1 (instead of haystack) is returned. And glibc 2.0 makes it
    // > worse, returning a pointer to the last byte of haystack. This is fixed
    // > in glibc 2.1.
    if (self_len == 0 or str_len == 0 or self_len < str_len)
        return null;

    const self_ptr = self.ptr;
    const str_ptr = str.ptr;

    if (str_len == 1)
        return indexOfCharUsize(self, str_ptr[0]);

    const start = bun.C.memmem(self_ptr, self_len, str_ptr, str_len) orelse return null;

    const i = @intFromPtr(start) - @intFromPtr(self_ptr);
    std.debug.assert(i < self_len);
    return @as(usize, @intCast(i));
}

pub fn split(self: string, delimiter: string) SplitIterator {
    return SplitIterator{
        .buffer = self,
        .index = 0,
        .delimiter = delimiter,
    };
}

pub const SplitIterator = struct {
    buffer: []const u8,
    index: ?usize,
    delimiter: []const u8,

    const Self = @This();

    /// Returns a slice of the first field. This never fails.
    /// Call this only to get the first field and then use `next` to get all subsequent fields.
    pub fn first(self: *Self) []const u8 {
        std.debug.assert(self.index.? == 0);
        return self.next().?;
    }

    /// Returns a slice of the next field, or null if splitting is complete.
    pub fn next(self: *Self) ?[]const u8 {
        const start = self.index orelse return null;
        const end = if (indexOf(self.buffer[start..], self.delimiter)) |delim_start| blk: {
            const del = delim_start + start;
            self.index = del + self.delimiter.len;
            break :blk delim_start + start;
        } else blk: {
            self.index = null;
            break :blk self.buffer.len;
        };

        return self.buffer[start..end];
    }

    /// Returns a slice of the remaining bytes. Does not affect iterator state.
    pub fn rest(self: Self) []const u8 {
        const end = self.buffer.len;
        const start = self.index orelse end;
        return self.buffer[start..end];
    }

    /// Resets the iterator to the initial slice.
    pub fn reset(self: *Self) void {
        self.index = 0;
    }
};

// --
// This is faster when the string is found, by about 2x for a 8 MB file.
// It is slower when the string is NOT found
// fn indexOfPosN(comptime T: type, buf: []const u8, start_index: usize, delimiter: []const u8, comptime n: comptime_int) ?usize {
//     const k = delimiter.len;
//     const V8x32 = @Vector(n, T);
//     const V1x32 = @Vector(n, u1);
//     const Vbx32 = @Vector(n, bool);
//     const first = @splat(n, delimiter[0]);
//     const last = @splat(n, delimiter[k - 1]);

//     var end: usize = start_index + n;
//     var start: usize = end - n;
//     while (end < buf.len) {
//         start = end - n;
//         const last_end = @min(end + k - 1, buf.len);
//         const last_start = last_end - n;

//         // Look for the first character in the delimter
//         const first_chunk: V8x32 = buf[start..end][0..n].*;
//         const last_chunk: V8x32 = buf[last_start..last_end][0..n].*;
//         const mask = @bitCast(V1x32, first == first_chunk) & @bitCast(V1x32, last == last_chunk);

//         if (@reduce(.Or, mask) != 0) {
//             // TODO: Use __builtin_clz???
//             for (@as([n]bool, @bitCast(Vbx32, mask))) |match, i| {
//                 if (match and eqlLong(buf[start + i .. start + i + k], delimiter, false)) {
//                     return start + i;
//                 }
//             }
//         }
//         end = @min(end + n, buf.len);
//     }
//     if (start < buf.len) return std.mem.indexOfPos(T, buf, start_index, delimiter);
//     return null; // Not found
// }

pub fn cat(allocator: std.mem.Allocator, first: string, second: string) !string {
    var out = try allocator.alloc(u8, first.len + second.len);
    bun.copy(u8, out, first);
    bun.copy(u8, out[first.len..], second);
    return out;
}

// 31 character string or a slice
pub const StringOrTinyString = struct {
    pub const Max = 31;
    const Buffer = [Max]u8;

    remainder_buf: Buffer = undefined,
    meta: packed struct {
        remainder_len: u7 = 0,
        is_tiny_string: u1 = 0,
    } = .{},

    comptime {
        std.debug.assert(@sizeOf(@This()) == 32);
    }

    pub inline fn slice(this: *const StringOrTinyString) []const u8 {
        // This is a switch expression instead of a statement to make sure it uses the faster assembly
        return switch (this.meta.is_tiny_string) {
            1 => this.remainder_buf[0..this.meta.remainder_len],
            0 => @as([*]const u8, @ptrFromInt(std.mem.readInt(usize, this.remainder_buf[0..@sizeOf(usize)], .little)))[0..std.mem.readInt(usize, this.remainder_buf[@sizeOf(usize) .. @sizeOf(usize) * 2], .little)],
        };
    }

    pub fn deinit(this: *StringOrTinyString, _: std.mem.Allocator) void {
        if (this.meta.is_tiny_string == 1) return;

        // var slice_ = this.slice();
        // allocator.free(slice_);
    }

    pub fn initAppendIfNeeded(stringy: string, comptime Appender: type, appendy: Appender) !StringOrTinyString {
        if (stringy.len <= StringOrTinyString.Max) {
            return StringOrTinyString.init(stringy);
        }

        return StringOrTinyString.init(try appendy.append(string, stringy));
    }

    pub fn initLowerCaseAppendIfNeeded(stringy: string, comptime Appender: type, appendy: Appender) !StringOrTinyString {
        if (stringy.len <= StringOrTinyString.Max) {
            return StringOrTinyString.initLowerCase(stringy);
        }

        return StringOrTinyString.init(try appendy.appendLowerCase(string, stringy));
    }

    pub fn init(stringy: string) StringOrTinyString {
        switch (stringy.len) {
            0 => {
                return StringOrTinyString{ .meta = .{
                    .is_tiny_string = 1,
                    .remainder_len = 0,
                } };
            },
            1...(@sizeOf(Buffer)) => {
                @setRuntimeSafety(false);
                var tiny = StringOrTinyString{ .meta = .{
                    .is_tiny_string = 1,
                    .remainder_len = @as(u7, @truncate(stringy.len)),
                } };
                @memcpy(tiny.remainder_buf[0..tiny.meta.remainder_len], stringy[0..tiny.meta.remainder_len]);
                return tiny;
            },
            else => {
                var tiny = StringOrTinyString{ .meta = .{
                    .is_tiny_string = 0,
                    .remainder_len = 0,
                } };
                std.mem.writeInt(usize, tiny.remainder_buf[0..@sizeOf(usize)], @intFromPtr(stringy.ptr), .little);
                std.mem.writeInt(usize, tiny.remainder_buf[@sizeOf(usize) .. @sizeOf(usize) * 2], stringy.len, .little);
                return tiny;
            },
        }
    }

    pub fn initLowerCase(stringy: string) StringOrTinyString {
        switch (stringy.len) {
            0 => {
                return StringOrTinyString{ .meta = .{
                    .is_tiny_string = 1,
                    .remainder_len = 0,
                } };
            },
            1...(@sizeOf(Buffer)) => {
                @setRuntimeSafety(false);
                var tiny = StringOrTinyString{ .meta = .{
                    .is_tiny_string = 1,
                    .remainder_len = @as(u7, @truncate(stringy.len)),
                } };
                _ = copyLowercase(stringy, &tiny.remainder_buf);
                return tiny;
            },
            else => {
                var tiny = StringOrTinyString{ .meta = .{
                    .is_tiny_string = 0,
                    .remainder_len = 0,
                } };
                std.mem.writeInt(usize, tiny.remainder_buf[0..@sizeOf(usize)], @intFromPtr(stringy.ptr), .little);
                std.mem.writeInt(usize, tiny.remainder_buf[@sizeOf(usize) .. @sizeOf(usize) * 2], stringy.len, .little);
                return tiny;
            },
        }
    }
};

pub fn copyLowercase(in: string, out: []u8) string {
    var in_slice = in;
    var out_slice = out;

    begin: while (true) {
        for (in_slice, 0..) |c, i| {
            switch (c) {
                'A'...'Z' => {
                    bun.copy(u8, out_slice, in_slice[0..i]);
                    out_slice[i] = std.ascii.toLower(c);
                    const end = i + 1;
                    in_slice = in_slice[end..];
                    out_slice = out_slice[end..];
                    continue :begin;
                },
                else => {},
            }
        }

        bun.copy(u8, out_slice, in_slice);
        break :begin;
    }

    return out[0..in.len];
}

pub fn copyLowercaseIfNeeded(in: string, out: []u8) string {
    var in_slice = in;
    var out_slice = out;
    var any = false;

    begin: while (true) {
        for (in_slice, 0..) |c, i| {
            switch (c) {
                'A'...'Z' => {
                    bun.copy(u8, out_slice, in_slice[0..i]);
                    out_slice[i] = std.ascii.toLower(c);
                    const end = i + 1;
                    in_slice = in_slice[end..];
                    out_slice = out_slice[end..];
                    any = true;
                    continue :begin;
                },
                else => {},
            }
        }

        if (any) bun.copy(u8, out_slice, in_slice);
        break :begin;
    }

    return if (any) out[0..in.len] else in;
}

test "indexOf" {
    const fixtures = .{
        .{
            "0123456789",
            "456",
        },
        .{
            "/foo/bar/baz/bacon/eggs/lettuce/tomatoe",
            "bacon",
        },
        .{
            "/foo/bar/baz/bacon////eggs/lettuce/tomatoe",
            "eggs",
        },
        .{
            "////////////////zfoo/bar/baz/bacon/eggs/lettuce/tomatoe",
            "/",
        },
        .{
            "/okay/well/thats/even/longer/now/well/thats/even/longer/now/well/thats/even/longer/now/foo/bar/baz/bacon/eggs/lettuce/tomatoe",
            "/tomatoe",
        },
        .{
            "/okay///////////so much length i can't believe it!much length i can't believe it!much length i can't believe it!much length i can't believe it!much length i can't believe it!much length i can't believe it!much length i can't believe it!much length i can't believe it!/well/thats/even/longer/now/well/thats/even/longer/now/well/thats/even/longer/now/foo/bar/baz/bacon/eggs/lettuce/tomatoe",
            "/tomatoe",
        },
    };

    inline for (fixtures) |pair| {
        try std.testing.expectEqual(
            indexOf(pair[0], pair[1]).?,
            std.mem.indexOf(u8, pair[0], pair[1]).?,
        );
    }
}

test "eqlComptimeCheckLen" {
    try std.testing.expectEqual(eqlComptime("bun-darwin-aarch64.zip", "bun-darwin-aarch64.zip"), true);
    const sizes = [_]u8{ 1, 2, 3, 4, 5, 6, 7, 8, 9, 10, 11, 12, 13, 14, 15, 16, 17, 18, 23, 22, 24 };
    inline for (sizes) |size| {
        var buf: [size]u8 = undefined;
        @memset(&buf, 'a');
        var buf_copy: [size]u8 = undefined;
        @memset(&buf_copy, 'a');

        var bad: [size]u8 = undefined;
        @memset(&bad, 'b');
        try std.testing.expectEqual(std.mem.eql(u8, &buf, &buf_copy), eqlComptime(&buf, comptime brk: {
            var buf_copy_: [size]u8 = undefined;
            @memset(&buf_copy_, 'a');
            break :brk buf_copy_;
        }));

        try std.testing.expectEqual(std.mem.eql(u8, &buf, &bad), eqlComptime(&bad, comptime brk: {
            var buf_copy_: [size]u8 = undefined;
            @memset(&buf_copy_, 'a');
            break :brk buf_copy_;
        }));
    }
}

test "eqlComptimeUTF16" {
    try std.testing.expectEqual(eqlComptimeUTF16(toUTF16Literal("bun-darwin-aarch64.zip"), "bun-darwin-aarch64.zip"), true);
    const sizes = [_]u16{ 1, 2, 3, 4, 5, 6, 7, 8, 9, 10, 11, 12, 13, 14, 15, 16, 17, 18, 23, 22, 24 };
    inline for (sizes) |size| {
        var buf: [size]u16 = undefined;
        @memset(&buf, @as(u8, 'a'));
        var buf_copy: [size]u16 = undefined;
        @memset(&buf_copy, @as(u8, 'a'));

        var bad: [size]u16 = undefined;
        @memset(&bad, @as(u16, 'b'));
        try std.testing.expectEqual(std.mem.eql(u16, &buf, &buf_copy), eqlComptimeUTF16(&buf, comptime &brk: {
            var buf_copy_: [size]u8 = undefined;
            @memset(&buf_copy_, @as(u8, 'a'));
            break :brk buf_copy_;
        }));

        try std.testing.expectEqual(std.mem.eql(u16, &buf, &bad), eqlComptimeUTF16(&bad, comptime &brk: {
            var buf_copy_: [size]u8 = undefined;
            @memset(&buf_copy_, @as(u8, 'a'));
            break :brk buf_copy_;
        }));
    }
}

test "copyLowercase" {
    {
        const in = "Hello, World!";
        var out = std.mem.zeroes([in.len]u8);
        const out_ = copyLowercase(in, &out);
        try std.testing.expectEqualStrings(out_, "hello, world!");
    }

    {
        const in = "_ListCache";
        var out = std.mem.zeroes([in.len]u8);
        const out_ = copyLowercase(in, &out);
        try std.testing.expectEqualStrings(out_, "_listcache");
    }
}

test "StringOrTinyString" {
    const correct: string = "helloooooooo";
    const big = "wawaweewaverylargeihaveachairwawaweewaverylargeihaveachairwawaweewaverylargeihaveachairwawaweewaverylargeihaveachair";
    var str = StringOrTinyString.init(correct);
    try std.testing.expectEqualStrings(correct, str.slice());

    str = StringOrTinyString.init(big);
    try std.testing.expectEqualStrings(big, str.slice());
    try std.testing.expect(@sizeOf(StringOrTinyString) == 32);
}

test "StringOrTinyString Lowercase" {
    const correct: string = "HELLO!!!!!";
    var str = StringOrTinyString.initLowerCase(correct);
    try std.testing.expectEqualStrings("hello!!!!!", str.slice());
}

/// Copy a string into a buffer
/// Return the copied version
pub fn copy(buf: []u8, src: []const u8) []const u8 {
    const len = @min(buf.len, src.len);
    if (len > 0)
        @memcpy(buf[0..len], src[0..len]);
    return buf[0..len];
}

/// startsWith except it checks for non-empty strings
pub fn hasPrefix(self: string, str: string) bool {
    return str.len > 0 and startsWith(self, str);
}

pub fn startsWith(self: string, str: string) bool {
    if (str.len > self.len) {
        return false;
    }

    return eqlLong(self[0..str.len], str, false);
}

pub fn startsWithGeneric(comptime T: type, self: []const T, str: []const T) bool {
    if (str.len > self.len) {
        return false;
    }

    return eqlLong(bun.reinterpretSlice(u8, self[0..str.len]), str, false);
}

pub inline fn endsWith(self: string, str: string) bool {
    return str.len == 0 or @call(.always_inline, std.mem.endsWith, .{ u8, self, str });
}

pub inline fn endsWithComptime(self: string, comptime str: anytype) bool {
    return self.len >= str.len and eqlComptimeIgnoreLen(self[self.len - str.len .. self.len], comptime str);
}

pub inline fn startsWithChar(self: string, char: u8) bool {
    return self.len > 0 and self[0] == char;
}

pub inline fn endsWithChar(self: string, char: u8) bool {
    return self.len > 0 and self[self.len - 1] == char;
}

pub inline fn endsWithCharOrIsZeroLength(self: string, char: u8) bool {
    return self.len == 0 or self[self.len - 1] == char;
}

pub fn withoutTrailingSlash(this: string) []const u8 {
    var href = this;
    while (href.len > 1 and (switch (href[href.len - 1]) {
        '/', '\\' => true,
        else => false,
    })) {
        href.len -= 1;
    }

    return href;
}

/// Does not strip the C:\
pub fn withoutTrailingSlashWindowsPath(this: string) []const u8 {
    if (this.len < 3 or
        this[1] != ':') return withoutTrailingSlash(this);

    var href = this;
    while (href.len > 3 and (switch (href[href.len - 1]) {
        '/', '\\' => true,
        else => false,
    })) {
        href.len -= 1;
    }

    return href;
}

pub fn withTrailingSlash(dir: string, in: string) []const u8 {
    if (comptime Environment.allow_assert) std.debug.assert(bun.isSliceInBuffer(dir, in));
    return in[0..@min(strings.withoutTrailingSlash(in[0..@min(dir.len + 1, in.len)]).len + 1, in.len)];
}

pub fn withoutLeadingSlash(this: string) []const u8 {
    return std.mem.trimLeft(u8, this, "/");
}

pub fn withoutLeadingPathSeparator(this: string) []const u8 {
    return std.mem.trimLeft(u8, this, &.{std.fs.path.sep});
}

pub fn endsWithAny(self: string, str: string) bool {
    const end = self[self.len - 1];
    for (str) |char| {
        if (char == end) {
            return true;
        }
    }

    return false;
}

pub fn quotedAlloc(allocator: std.mem.Allocator, self: string) !string {
    var count: usize = 0;
    for (self) |char| {
        count += @intFromBool(char == '"');
    }

    if (count == 0) {
        return allocator.dupe(u8, self);
    }

    var i: usize = 0;
    var out = try allocator.alloc(u8, self.len + count);
    for (self) |char| {
        if (char == '"') {
            out[i] = '\\';
            i += 1;
        }
        out[i] = char;
        i += 1;
    }

    return out;
}

pub fn eqlAnyComptime(self: string, comptime list: []const string) bool {
    inline for (list) |item| {
        if (eqlComptimeCheckLenWithType(u8, self, item, true)) return true;
    }

    return false;
}

/// Count the occurrences of a character in an ASCII byte array
/// uses SIMD
pub fn countChar(self: string, char: u8) usize {
    var total: usize = 0;
    var remaining = self;

    const splatted: AsciiVector = @splat(char);

    while (remaining.len >= 16) {
        const vec: AsciiVector = remaining[0..ascii_vector_size].*;
        const cmp = @popCount(@as(@Vector(ascii_vector_size, u1), @bitCast(vec == splatted)));
        total += @as(usize, @reduce(.Add, cmp));
        remaining = remaining[ascii_vector_size..];
    }

    while (remaining.len > 0) {
        total += @as(usize, @intFromBool(remaining[0] == char));
        remaining = remaining[1..];
    }

    return total;
}

test "countChar" {
    try std.testing.expectEqual(countChar("hello there", ' '), 1);
    try std.testing.expectEqual(countChar("hello;;;there", ';'), 3);
    try std.testing.expectEqual(countChar("hello there", 'z'), 0);
    try std.testing.expectEqual(countChar("hello there hello there hello there hello there hello there hello there hello there hello there hello there hello there hello there hello there hello there hello there ", ' '), 28);
    try std.testing.expectEqual(countChar("hello there hello there hello there hello there hello there hello there hello there hello there hello there hello there hello there hello there hello there hello there ", 'z'), 0);
    try std.testing.expectEqual(countChar("hello there hello there hello there hello there hello there hello there hello there hello there hello there hello there hello there hello there hello there hello there", ' '), 27);
}

pub fn endsWithAnyComptime(self: string, comptime str: string) bool {
    if (comptime str.len < 10) {
        const last = self[self.len - 1];
        inline for (str) |char| {
            if (char == last) {
                return true;
            }
        }

        return false;
    } else {
        return endsWithAny(self, str);
    }
}

pub fn eql(self: string, other: anytype) bool {
    if (self.len != other.len) return false;
    if (comptime @TypeOf(other) == *string) {
        return eql(self, other.*);
    }

    for (self, 0..) |c, i| {
        if (other[i] != c) return false;
    }
    return true;
}

pub inline fn eqlInsensitive(self: string, other: anytype) bool {
    return std.ascii.eqlIgnoreCase(self, other);
}

pub fn eqlComptime(self: string, comptime alt: anytype) bool {
    return eqlComptimeCheckLenWithType(u8, self, alt, true);
}

pub fn eqlComptimeUTF16(self: []const u16, comptime alt: []const u8) bool {
    return eqlComptimeCheckLenWithType(u16, self, comptime toUTF16Literal(alt), true);
}

pub fn eqlComptimeIgnoreLen(self: string, comptime alt: anytype) bool {
    return eqlComptimeCheckLenWithType(u8, self, alt, false);
}

pub fn hasPrefixComptime(self: string, comptime alt: anytype) bool {
    return self.len >= alt.len and eqlComptimeCheckLenWithType(u8, self[0..alt.len], alt, false);
}

pub fn isBunStandaloneFilePath(self: string) bool {
    return hasPrefixComptime(self, "/$bunfs/");
}

pub fn hasPrefixComptimeUTF16(self: []const u16, comptime alt: []const u8) bool {
    return self.len >= alt.len and eqlComptimeCheckLenWithType(u16, self[0..alt.len], comptime toUTF16Literal(alt), false);
}

<<<<<<< HEAD
pub fn hasPrefixComptimeType(comptime T: type, self: []const T, comptime alt: []const T) bool {
    return self.len >= alt.len and eqlComptimeCheckLenWithType(T, self[0..alt.len], alt, false);
=======
pub fn hasPrefixComptimeType(comptime T: type, self: []const T, comptime alt: anytype) bool {
    const rhs = comptime switch (T) {
        u8 => alt,
        u16 => switch (std.meta.Child(@TypeOf(alt))) {
            u8 => w(alt),
            else => |t| switch (std.meta.Child(t)) {
                u8 => w(alt),
                else => alt,
            },
        },
        else => unreachable,
    };
    return self.len >= alt.len and eqlComptimeCheckLenWithType(T, self[0..rhs.len], rhs, false);
>>>>>>> dbe0a4a9
}

pub fn hasSuffixComptime(self: string, comptime alt: anytype) bool {
    return self.len >= alt.len and eqlComptimeCheckLenWithType(u8, self[self.len - alt.len ..], alt, false);
}

inline fn eqlComptimeCheckLenU8(a: []const u8, comptime b: []const u8, comptime check_len: bool) bool {
    @setEvalBranchQuota(9999);
    if (comptime check_len) {
        if (a.len != b.len) return false;
    }

    comptime var b_ptr: usize = 0;

    inline while (b.len - b_ptr >= @sizeOf(usize)) {
        if (@as(usize, @bitCast(a[b_ptr..][0..@sizeOf(usize)].*)) != comptime @as(usize, @bitCast(b[b_ptr..][0..@sizeOf(usize)].*)))
            return false;
        comptime b_ptr += @sizeOf(usize);
        if (comptime b_ptr == b.len) return true;
    }

    if (comptime @sizeOf(usize) == 8) {
        if (comptime (b.len & 4) != 0) {
            if (@as(u32, @bitCast(a[b_ptr..][0..@sizeOf(u32)].*)) != comptime @as(u32, @bitCast(b[b_ptr..][0..@sizeOf(u32)].*)))
                return false;
            comptime b_ptr += @sizeOf(u32);
            if (comptime b_ptr == b.len) return true;
        }
    }

    if (comptime (b.len & 2) != 0) {
        if (@as(u16, @bitCast(a[b_ptr..][0..@sizeOf(u16)].*)) != comptime @as(u16, @bitCast(b[b_ptr..][0..@sizeOf(u16)].*)))
            return false;

        comptime b_ptr += @sizeOf(u16);

        if (comptime b_ptr == b.len) return true;
    }

    if ((comptime (b.len & 1) != 0) and a[b_ptr] != comptime b[b_ptr]) return false;

    return true;
}

inline fn eqlComptimeCheckLenWithKnownType(comptime Type: type, a: []const Type, comptime b: []const Type, comptime check_len: bool) bool {
    if (comptime Type != u8) {
        return eqlComptimeCheckLenU8(std.mem.sliceAsBytes(a), comptime std.mem.sliceAsBytes(b), comptime check_len);
    }
    return eqlComptimeCheckLenU8(a, comptime b, comptime check_len);
}

/// Check if two strings are equal with one of the strings being a comptime-known value
///
///   strings.eqlComptime(input, "hello world");
///   strings.eqlComptime(input, "hai");
pub inline fn eqlComptimeCheckLenWithType(comptime Type: type, a: []const Type, comptime b: anytype, comptime check_len: bool) bool {
    return eqlComptimeCheckLenWithKnownType(comptime Type, a, if (@typeInfo(@TypeOf(b)) != .Pointer) &b else b, comptime check_len);
}

pub inline fn eqlCaseInsensitiveASCIIIgnoreLength(
    a: string,
    b: string,
) bool {
    return eqlCaseInsensitiveASCII(a, b, false);
}

pub inline fn eqlCaseInsensitiveASCIIICheckLength(
    a: string,
    b: string,
) bool {
    return eqlCaseInsensitiveASCII(a, b, true);
}

pub fn eqlCaseInsensitiveASCII(a: string, b: string, comptime check_len: bool) bool {
    if (comptime check_len) {
        if (a.len != b.len) return false;
        if (a.len == 0) return true;
    }

    std.debug.assert(b.len > 0);
    std.debug.assert(a.len > 0);

    return bun.C.strncasecmp(a.ptr, b.ptr, a.len) == 0;
}

pub fn eqlLong(a_str: string, b_str: string, comptime check_len: bool) bool {
    const len = b_str.len;

    if (comptime check_len) {
        if (len == 0) {
            return a_str.len == 0;
        }

        if (a_str.len != len) {
            return false;
        }
    } else {
        if (comptime Environment.allow_assert) std.debug.assert(b_str.len == a_str.len);
    }

    const end = b_str.ptr + len;
    var a = a_str.ptr;
    var b = b_str.ptr;

    if (a == b)
        return true;

    {
        var dword_length = len >> 3;
        while (dword_length > 0) : (dword_length -= 1) {
            if (@as(usize, @bitCast(a[0..@sizeOf(usize)].*)) != @as(usize, @bitCast(b[0..@sizeOf(usize)].*)))
                return false;
            b += @sizeOf(usize);
            if (b == end) return true;
            a += @sizeOf(usize);
        }
    }

    if (comptime @sizeOf(usize) == 8) {
        if ((len & 4) != 0) {
            if (@as(u32, @bitCast(a[0..@sizeOf(u32)].*)) != @as(u32, @bitCast(b[0..@sizeOf(u32)].*)))
                return false;

            b += @sizeOf(u32);
            if (b == end) return true;
            a += @sizeOf(u32);
        }
    }

    if ((len & 2) != 0) {
        if (@as(u16, @bitCast(a[0..@sizeOf(u16)].*)) != @as(u16, @bitCast(b[0..@sizeOf(u16)].*)))
            return false;

        b += @sizeOf(u16);

        if (b == end) return true;

        a += @sizeOf(u16);
    }

    if (((len & 1) != 0) and a[0] != b[0]) return false;

    return true;
}

pub inline fn append(allocator: std.mem.Allocator, self: string, other: string) ![]u8 {
    var buf = try allocator.alloc(u8, self.len + other.len);
    if (self.len > 0)
        @memcpy(buf[0..self.len], self);
    if (other.len > 0)
        @memcpy(buf[self.len..][0..other.len], other);
    return buf;
}

pub inline fn append3(allocator: std.mem.Allocator, self: string, other: string, third: string) ![]u8 {
    var buf = try allocator.alloc(u8, self.len + other.len + third.len);
    if (self.len > 0)
        @memcpy(buf[0..self.len], self);
    if (other.len > 0)
        @memcpy(buf[self.len..][0..other.len], other);
    if (third.len > 0)
        @memcpy(buf[self.len + other.len ..][0..third.len], third);
    return buf;
}

pub inline fn joinBuf(out: []u8, parts: anytype, comptime parts_len: usize) []u8 {
    var remain = out;
    var count: usize = 0;
    inline for (0..parts_len) |i| {
        const part = parts[i];
        bun.copy(u8, remain, part);
        remain = remain[part.len..];
        count += part.len;
    }

    return out[0..count];
}

pub fn index(self: string, str: string) i32 {
    if (strings.indexOf(self, str)) |i| {
        return @as(i32, @intCast(i));
    } else {
        return -1;
    }
}

pub fn eqlUtf16(comptime self: string, other: []const u16) bool {
    if (self.len != other.len) return false;

    if (self.len == 0) return true;

    return bun.C.memcmp(bun.cast([*]const u8, self.ptr), bun.cast([*]const u8, other.ptr), self.len * @sizeOf(u16)) == 0;
}

pub fn toUTF8Alloc(allocator: std.mem.Allocator, js: []const u16) ![]u8 {
    return try toUTF8AllocWithType(allocator, []const u16, js);
}

pub inline fn appendUTF8MachineWordToUTF16MachineWord(output: *[@sizeOf(usize) / 2]u16, input: *const [@sizeOf(usize) / 2]u8) void {
    output[0 .. @sizeOf(usize) / 2].* = @as(
        [4]u16,
        @bitCast(@as(
            @Vector(4, u16),
            @as(@Vector(4, u8), @bitCast(input[0 .. @sizeOf(usize) / 2].*)),
        )),
    );
}

pub inline fn copyU8IntoU16(output_: []u16, input_: []const u8) void {
    const output = output_;
    const input = input_;
    if (comptime Environment.allow_assert) std.debug.assert(input.len <= output.len);

    // https://zig.godbolt.org/z/9rTn1orcY

    var input_ptr = input.ptr;
    var output_ptr = output.ptr;

    const last_input_ptr = input_ptr + @min(input.len, output.len);

    while (last_input_ptr != input_ptr) {
        output_ptr[0] = input_ptr[0];
        output_ptr += 1;
        input_ptr += 1;
    }
}

pub fn copyU8IntoU16WithAlignment(comptime alignment: u21, output_: []align(alignment) u16, input_: []const u8) void {
    var output = output_;
    var input = input_;
    const word = @sizeOf(usize) / 2;
    if (comptime Environment.allow_assert) std.debug.assert(input.len <= output.len);

    // un-aligned data access is slow
    // so we attempt to align the data
    while (!std.mem.isAligned(@intFromPtr(output.ptr), @alignOf(u16)) and input.len >= word) {
        output[0] = input[0];
        output = output[1..];
        input = input[1..];
    }

    if (std.mem.isAligned(@intFromPtr(output.ptr), @alignOf(u16)) and input.len > 0) {
        copyU8IntoU16(@as([*]u16, @alignCast(output.ptr))[0..output.len], input);
        return;
    }

    for (input, 0..) |c, i| {
        output[i] = c;
    }
}

// pub inline fn copy(output_: []u8, input_: []const u8) void {
//     var output = output_;
//     var input = input_;
//     if (comptime Environment.allow_assert) std.debug.assert(input.len <= output.len);

//     if (input.len > @sizeOf(usize) * 4) {
//         comptime var i: usize = 0;
//         inline while (i < 4) : (i += 1) {
//             appendUTF8MachineWord(output[i * @sizeOf(usize) ..][0..@sizeOf(usize)], input[i * @sizeOf(usize) ..][0..@sizeOf(usize)]);
//         }
//         output = output[4 * @sizeOf(usize) ..];
//         input = input[4 * @sizeOf(usize) ..];
//     }

//     while (input.len >= @sizeOf(usize)) {
//         appendUTF8MachineWord(output[0..@sizeOf(usize)], input[0..@sizeOf(usize)]);
//         output = output[@sizeOf(usize)..];
//         input = input[@sizeOf(usize)..];
//     }

//     for (input) |c, i| {
//         output[i] = c;
//     }
// }

pub inline fn copyU16IntoU8(output_: []u8, comptime InputType: type, input_: InputType) void {
    if (comptime Environment.allow_assert) std.debug.assert(input_.len <= output_.len);
    var output = output_;
    var input = input_;
    if (comptime Environment.allow_assert) std.debug.assert(input.len <= output.len);

    // https://zig.godbolt.org/z/9rTn1orcY

    const group = @as(usize, 16);
    // end at the last group of 16 bytes
    var input_ptr = input.ptr;
    var output_ptr = output.ptr;

    if (comptime Environment.enableSIMD) {
        const end_len = (@min(input.len, output.len) & ~(group - 1));
        const last_vector_ptr = input.ptr + end_len;
        while (last_vector_ptr != input_ptr) {
            const input_vec1: @Vector(group, u16) = input_ptr[0..group].*;
            inline for (0..group) |i| {
                output_ptr[i] = @as(u8, @truncate(input_vec1[i]));
            }

            output_ptr += group;
            input_ptr += group;
        }

        input.len -= end_len;
        output.len -= end_len;
    }

    const last_input_ptr = input_ptr + @min(input.len, output.len);

    while (last_input_ptr != input_ptr) {
        output_ptr[0] = @as(u8, @truncate(input_ptr[0]));
        output_ptr += 1;
        input_ptr += 1;
    }
}

const strings = @This();

pub fn copyLatin1IntoASCII(dest: []u8, src: []const u8) void {
    var remain = src;
    var to = dest;

    const non_ascii_offset = strings.firstNonASCII(remain) orelse @as(u32, @truncate(remain.len));
    if (non_ascii_offset > 0) {
        @memcpy(to[0..non_ascii_offset], remain[0..non_ascii_offset]);
        remain = remain[non_ascii_offset..];
        to = to[non_ascii_offset..];

        // ascii fast path
        if (remain.len == 0) {
            return;
        }
    }

    if (to.len >= 16 and bun.Environment.enableSIMD) {
        const vector_size = 16;
        // https://zig.godbolt.org/z/qezsY8T3W
        const remain_in_u64 = remain[0 .. remain.len - (remain.len % vector_size)];
        const to_in_u64 = to[0 .. to.len - (to.len % vector_size)];
        var remain_as_u64 = std.mem.bytesAsSlice(u64, remain_in_u64);
        var to_as_u64 = std.mem.bytesAsSlice(u64, to_in_u64);
        const end_vector_len = @min(remain_as_u64.len, to_as_u64.len);
        remain_as_u64 = remain_as_u64[0..end_vector_len];
        to_as_u64 = to_as_u64[0..end_vector_len];
        const end_ptr = remain_as_u64.ptr + remain_as_u64.len;
        // using the pointer instead of the length is super important for the codegen
        while (end_ptr != remain_as_u64.ptr) {
            const buf = remain_as_u64[0];
            // this gets auto-vectorized
            const mask = @as(u64, 0x7f7f7f7f7f7f7f7f);
            to_as_u64[0] = buf & mask;

            remain_as_u64 = remain_as_u64[1..];
            to_as_u64 = to_as_u64[1..];
        }
        remain = remain[remain_in_u64.len..];
        to = to[to_in_u64.len..];
    }

    for (to) |*to_byte| {
        to_byte.* = @as(u8, @as(u7, @truncate(remain[0])));
        remain = remain[1..];
    }
}

/// It is common on Windows to find files that are not encoded in UTF8. Most of these include
/// a 'byte-order mark' codepoint at the start of the file. The layout of this codepoint can
/// determine the encoding.
///
/// https://en.wikipedia.org/wiki/Byte_order_mark
pub const BOM = enum {
    utf8,
    utf16_le,
    utf16_be,
    utf32_le,
    utf32_be,

    pub const utf8_bytes = [_]u8{ 0xef, 0xbb, 0xbf };
    pub const utf16_le_bytes = [_]u8{ 0xff, 0xfe };
    pub const utf16_be_bytes = [_]u8{ 0xfe, 0xff };
    pub const utf32_le_bytes = [_]u8{ 0xff, 0xfe, 0x00, 0x00 };
    pub const utf32_be_bytes = [_]u8{ 0x00, 0x00, 0xfe, 0xff };

    pub fn detect(bytes: []const u8) ?BOM {
        if (bytes.len < 3) return null;
        if (eqlComptimeIgnoreLen(bytes, utf8_bytes)) return .utf8;
        if (eqlComptimeIgnoreLen(bytes, utf16_le_bytes)) {
            // if (bytes.len > 4 and eqlComptimeIgnoreLen(bytes[2..], utf32_le_bytes[2..]))
            //   return .utf32_le;
            return .utf16_le;
        }
        // if (eqlComptimeIgnoreLen(bytes, utf16_be_bytes)) return .utf16_be;
        // if (bytes.len > 4 and eqlComptimeIgnoreLen(bytes, utf32_le_bytes)) return .utf32_le;
        return null;
    }

    pub fn detectAndSplit(bytes: []const u8) struct { ?BOM, []const u8 } {
        const bom = detect(bytes);
        if (bom == null) return .{ null, bytes };
        return .{ bom, bytes[bom.?.length()..] };
    }

    pub fn getHeader(bom: BOM) []const u8 {
        return switch (bom) {
            inline else => |t| comptime &@field(BOM, @tagName(t) ++ "_bytes"),
        };
    }

    pub fn length(bom: BOM) usize {
        return switch (bom) {
            inline else => |t| comptime (&@field(BOM, @tagName(t) ++ "_bytes")).len,
        };
    }

    /// If an allocation is needed, free the input and the caller will
    /// replace it with the new return
    pub fn removeAndConvertToUTF8AndFree(bom: BOM, allocator: std.mem.Allocator, bytes: []u8) ![]u8 {
        switch (bom) {
            .utf8 => {
                bun.C.memmove(bytes.ptr, bytes.ptr + utf8_bytes.len, bytes.len - utf8_bytes.len);
                return bytes[0 .. bytes.len - utf8_bytes.len];
            },
            .utf16_le => {
                const trimmed_bytes = bytes[utf16_le_bytes.len..];
                const trimmed_bytes_u16: []const u16 = @alignCast(std.mem.bytesAsSlice(u16, trimmed_bytes));
                const out = try toUTF8Alloc(allocator, trimmed_bytes_u16);
                allocator.free(bytes);
                return out;
            },
            else => {
                // TODO: this needs to re-encode, for now we just remove the BOM
                const bom_bytes = bom.getHeader();
                bun.C.memmove(bytes.ptr, bytes.ptr + bom_bytes.len, bytes.len - bom_bytes.len);
                return bytes[0 .. bytes.len - bom_bytes.len];
            },
        }
    }

    /// This is required for fs.zig's `use_shared_buffer` flag. we cannot free that pointer.
    /// The returned slice will always point to the base of the input.
    ///
    /// Requires an arraylist in case it must be grown.
    pub fn removeAndConvertToUTF8WithoutDealloc(bom: BOM, allocator: std.mem.Allocator, list: *std.ArrayListUnmanaged(u8)) ![]u8 {
        const bytes = list.items;
        switch (bom) {
            .utf8 => {
                bun.C.memmove(bytes.ptr, bytes.ptr + utf8_bytes.len, bytes.len - utf8_bytes.len);
                return bytes[0 .. bytes.len - utf8_bytes.len];
            },
            .utf16_le => {
                const trimmed_bytes = bytes[utf16_le_bytes.len..];
                const trimmed_bytes_u16: []const u16 = @alignCast(std.mem.bytesAsSlice(u16, trimmed_bytes));
                const out = try toUTF8Alloc(allocator, trimmed_bytes_u16);
                if (list.capacity < out.len) {
                    try list.ensureTotalCapacity(allocator, out.len);
                }
                list.items.len = out.len;
                @memcpy(list.items, out);
                return out;
            },
            else => {
                // TODO: this needs to re-encode, for now we just remove the BOM
                const bom_bytes = bom.getHeader();
                bun.C.memmove(bytes.ptr, bytes.ptr + bom_bytes.len, bytes.len - bom_bytes.len);
                return bytes[0 .. bytes.len - bom_bytes.len];
            },
        }
    }
};

/// @deprecated. If you are using this, you likely will need to remove other BOMs and handle encoding.
/// Use the BOM struct's `detect` and conversion functions instead.
pub fn withoutUTF8BOM(bytes: []const u8) []const u8 {
    if (strings.hasPrefixComptime(bytes, BOM.utf8_bytes)) {
        return bytes[BOM.utf8_bytes.len..];
    } else {
        return bytes;
    }
}

/// Convert a UTF-8 string to a UTF-16 string IF there are any non-ascii characters
/// If there are no non-ascii characters, this returns null
/// This is intended to be used for strings that go to JavaScript
pub fn toUTF16Alloc(allocator: std.mem.Allocator, bytes: []const u8, comptime fail_if_invalid: bool, comptime sentinel: bool) !if (sentinel) ?[:0]u16 else ?[]u16 {
    if (strings.firstNonASCII(bytes)) |i| {
        const output_: ?std.ArrayList(u16) = if (comptime bun.FeatureFlags.use_simdutf) simd: {
            const trimmed = bun.simdutf.trim.utf8(bytes);

            if (trimmed.len == 0)
                break :simd null;

            const out_length = bun.simdutf.length.utf16.from.utf8(trimmed);

            if (out_length == 0)
                break :simd null;

            var out = try allocator.alloc(u16, out_length + if (sentinel) 1 else 0);
            log("toUTF16 {d} UTF8 -> {d} UTF16", .{ bytes.len, out_length });

            const res = bun.simdutf.convert.utf8.to.utf16.with_errors.le(trimmed, out);
            if (res.status == .success) {
                if (comptime sentinel) {
                    out[out_length] = 0;
                    return out[0 .. out_length + 1 :0];
                }
                return out;
            }

            if (comptime fail_if_invalid) {
                allocator.free(out);
                return error.InvalidByteSequence;
            }

            break :simd .{
                .items = out[0..i],
                .capacity = out.len,
                .allocator = allocator,
            };
        } else null;
        var output = output_ orelse fallback: {
            var list = try std.ArrayList(u16).initCapacity(allocator, i + 2);
            list.items.len = i;
            strings.copyU8IntoU16(list.items, bytes[0..i]);
            break :fallback list;
        };
        errdefer output.deinit();

        var remaining = bytes[i..];

        {
            const sequence: [4]u8 = switch (remaining.len) {
                0 => unreachable,
                1 => [_]u8{ remaining[0], 0, 0, 0 },
                2 => [_]u8{ remaining[0], remaining[1], 0, 0 },
                3 => [_]u8{ remaining[0], remaining[1], remaining[2], 0 },
                else => remaining[0..4].*,
            };

            const replacement = strings.convertUTF8BytesIntoUTF16(&sequence);
            if (comptime fail_if_invalid) {
                if (replacement.fail) {
                    if (comptime Environment.allow_assert) std.debug.assert(replacement.code_point == unicode_replacement);
                    return error.InvalidByteSequence;
                }
            }
            remaining = remaining[@max(replacement.len, 1)..];

            //#define U16_LENGTH(c) ((uint32_t)(c)<=0xffff ? 1 : 2)
            switch (replacement.code_point) {
                0...0xffff => |c| {
                    try output.append(@as(u16, @intCast(c)));
                },
                else => |c| {
                    try output.appendSlice(&[_]u16{ strings.u16Lead(c), strings.u16Trail(c) });
                },
            }
        }

        while (strings.firstNonASCII(remaining)) |j| {
            const end = output.items.len;
            try output.ensureUnusedCapacity(j);
            output.items.len += j;
            strings.copyU8IntoU16(output.items[end..][0..j], remaining[0..j]);
            remaining = remaining[j..];

            const sequence: [4]u8 = switch (remaining.len) {
                0 => unreachable,
                1 => [_]u8{ remaining[0], 0, 0, 0 },
                2 => [_]u8{ remaining[0], remaining[1], 0, 0 },
                3 => [_]u8{ remaining[0], remaining[1], remaining[2], 0 },
                else => remaining[0..4].*,
            };

            const replacement = strings.convertUTF8BytesIntoUTF16(&sequence);
            if (comptime fail_if_invalid) {
                if (replacement.fail) {
                    if (comptime Environment.allow_assert) std.debug.assert(replacement.code_point == unicode_replacement);
                    return error.InvalidByteSequence;
                }
            }
            remaining = remaining[@max(replacement.len, 1)..];

            //#define U16_LENGTH(c) ((uint32_t)(c)<=0xffff ? 1 : 2)
            switch (replacement.code_point) {
                0...0xffff => |c| {
                    try output.append(@as(u16, @intCast(c)));
                },
                else => |c| {
                    try output.appendSlice(&[_]u16{ strings.u16Lead(c), strings.u16Trail(c) });
                },
            }
        }

        if (remaining.len > 0) {
            try output.ensureTotalCapacityPrecise(output.items.len + remaining.len);

            output.items.len += remaining.len;
            strings.copyU8IntoU16(output.items[output.items.len - remaining.len ..], remaining);
        }

        if (comptime sentinel) {
            output.items[output.items.len] = 0;
            return output.items[0 .. output.items.len + 1 :0];
        }

        return output.items;
    }

    return null;
}

// this one does the thing it's named after
pub fn toUTF16AllocForReal(allocator: std.mem.Allocator, bytes: []const u8, comptime fail_if_invalid: bool, comptime sentinel: bool) !if (sentinel) [:0]u16 else []u16 {
    return (try toUTF16Alloc(allocator, bytes, fail_if_invalid, sentinel)) orelse {
        const output = try allocator.alloc(u16, bytes.len + if (sentinel) 1 else 0);
        bun.strings.copyU8IntoU16(output, bytes);

        if (comptime sentinel) {
            output[bytes.len] = 0;
            return output[0..bytes.len :0];
        }

        return output;
    };
}

pub fn toUTF16AllocNoTrim(allocator: std.mem.Allocator, bytes: []const u8, comptime fail_if_invalid: bool, comptime _: bool) !?[]u16 {
    if (strings.firstNonASCII(bytes)) |i| {
        const output_: ?std.ArrayList(u16) = if (comptime bun.FeatureFlags.use_simdutf) simd: {
            const out_length = bun.simdutf.length.utf16.from.utf8(bytes);

            if (out_length == 0)
                break :simd null;

            var out = try allocator.alloc(u16, out_length);
            log("toUTF16 {d} UTF8 -> {d} UTF16", .{ bytes.len, out_length });

            const res = bun.simdutf.convert.utf8.to.utf16.with_errors.le(bytes, out);
            if (res.status == .success) {
                return out;
            }

            if (comptime fail_if_invalid) {
                allocator.free(out);
                return error.InvalidByteSequence;
            }

            break :simd .{
                .items = out[0..i],
                .capacity = out.len,
                .allocator = allocator,
            };
        } else null;
        var output = output_ orelse fallback: {
            var list = try std.ArrayList(u16).initCapacity(allocator, i + 2);
            list.items.len = i;
            strings.copyU8IntoU16(list.items, bytes[0..i]);
            break :fallback list;
        };
        errdefer output.deinit();

        var remaining = bytes[i..];

        {
            const sequence: [4]u8 = switch (remaining.len) {
                0 => unreachable,
                1 => [_]u8{ remaining[0], 0, 0, 0 },
                2 => [_]u8{ remaining[0], remaining[1], 0, 0 },
                3 => [_]u8{ remaining[0], remaining[1], remaining[2], 0 },
                else => remaining[0..4].*,
            };

            const replacement = strings.convertUTF8BytesIntoUTF16(&sequence);
            if (comptime fail_if_invalid) {
                if (replacement.fail) {
                    if (comptime Environment.allow_assert) std.debug.assert(replacement.code_point == unicode_replacement);
                    return error.InvalidByteSequence;
                }
            }
            remaining = remaining[@max(replacement.len, 1)..];

            //#define U16_LENGTH(c) ((uint32_t)(c)<=0xffff ? 1 : 2)
            switch (replacement.code_point) {
                0...0xffff => |c| {
                    try output.append(@as(u16, @intCast(c)));
                },
                else => |c| {
                    try output.appendSlice(&[_]u16{ strings.u16Lead(c), strings.u16Trail(c) });
                },
            }
        }

        while (strings.firstNonASCII(remaining)) |j| {
            const end = output.items.len;
            try output.ensureUnusedCapacity(j);
            output.items.len += j;
            strings.copyU8IntoU16(output.items[end..][0..j], remaining[0..j]);
            remaining = remaining[j..];

            const sequence: [4]u8 = switch (remaining.len) {
                0 => unreachable,
                1 => [_]u8{ remaining[0], 0, 0, 0 },
                2 => [_]u8{ remaining[0], remaining[1], 0, 0 },
                3 => [_]u8{ remaining[0], remaining[1], remaining[2], 0 },
                else => remaining[0..4].*,
            };

            const replacement = strings.convertUTF8BytesIntoUTF16(&sequence);
            if (comptime fail_if_invalid) {
                if (replacement.fail) {
                    if (comptime Environment.allow_assert) std.debug.assert(replacement.code_point == unicode_replacement);
                    return error.InvalidByteSequence;
                }
            }
            remaining = remaining[@max(replacement.len, 1)..];

            //#define U16_LENGTH(c) ((uint32_t)(c)<=0xffff ? 1 : 2)
            switch (replacement.code_point) {
                0...0xffff => |c| {
                    try output.append(@as(u16, @intCast(c)));
                },
                else => |c| {
                    try output.appendSlice(&[_]u16{ strings.u16Lead(c), strings.u16Trail(c) });
                },
            }
        }

        if (remaining.len > 0) {
            try output.ensureTotalCapacityPrecise(output.items.len + remaining.len);

            output.items.len += remaining.len;
            strings.copyU8IntoU16(output.items[output.items.len - remaining.len ..], remaining);
        }

        return output.items;
    }

    return null;
}

pub fn utf16CodepointWithFFFD(comptime Type: type, input: Type) UTF16Replacement {
    const c0 = @as(u21, input[0]);

    if (c0 & ~@as(u21, 0x03ff) == 0xd800) {
        // surrogate pair
        if (input.len == 1)
            return .{
                .len = 1,
            };
        //error.DanglingSurrogateHalf;
        const c1 = @as(u21, input[1]);
        if (c1 & ~@as(u21, 0x03ff) != 0xdc00)
            if (input.len == 1) {
                return .{
                    .len = 1,
                };
            } else {
                return .{
                    .fail = true,
                    .len = 1,
                    .code_point = unicode_replacement,
                };
            };
        // return error.ExpectedSecondSurrogateHalf;

        return .{ .len = 2, .code_point = 0x10000 + (((c0 & 0x03ff) << 10) | (c1 & 0x03ff)) };
    } else if (c0 & ~@as(u21, 0x03ff) == 0xdc00) {
        // return error.UnexpectedSecondSurrogateHalf;
        return .{ .fail = true, .len = 1, .code_point = unicode_replacement };
    } else {
        return .{ .code_point = c0, .len = 1 };
    }
}

pub fn utf16Codepoint(comptime Type: type, input: Type) UTF16Replacement {
    const c0 = @as(u21, input[0]);

    if (c0 & ~@as(u21, 0x03ff) == 0xd800) {
        // surrogate pair
        if (input.len == 1)
            return .{
                .len = 1,
            };
        //error.DanglingSurrogateHalf;
        const c1 = @as(u21, input[1]);
        if (c1 & ~@as(u21, 0x03ff) != 0xdc00)
            if (input.len == 1)
                return .{
                    .len = 1,
                };
        // return error.ExpectedSecondSurrogateHalf;

        return .{ .len = 2, .code_point = 0x10000 + (((c0 & 0x03ff) << 10) | (c1 & 0x03ff)) };
    } else if (c0 & ~@as(u21, 0x03ff) == 0xdc00) {
        // return error.UnexpectedSecondSurrogateHalf;
        return .{ .len = 1 };
    } else {
        return .{ .code_point = c0, .len = 1 };
    }
}

/// '/hello' -> true
/// '\hello' -> true
/// 'C:/hello' -> false
/// '\??\C:\hello' -> false
fn windowsPathIsPosixAbsolute(comptime T: type, chars: []const T) bool {
    if (chars.len == 0) return false;
    if (!(chars[0] == '/' or chars[0] == '\\')) return false;
    if (chars.len > 1 and
        (chars[1] == '/' or chars[1] == '\\')) return false;
    if (chars.len > 2 and
        chars[2] == ':') return false;
    if (chars.len > 4 and
        chars[1] == '?' and
        chars[2] == '?' and
        (chars[3] == '/' or chars[3] == '\\'))
        return windowsPathIsPosixAbsolute(T, chars[4..]);
    return true;
}

pub fn fromWPath(buf: []u8, utf16: []const u16) [:0]const u8 {
    std.debug.assert(buf.len > 0);
    const encode_into_result = copyUTF16IntoUTF8(buf[0 .. buf.len - 1], []const u16, utf16, false);
    std.debug.assert(encode_into_result.written < buf.len);
    buf[encode_into_result.written] = 0;
    return buf[0..encode_into_result.written :0];
}

pub fn toNTPath(wbuf: []u16, utf8: []const u8) [:0]const u16 {
    if (!std.fs.path.isAbsoluteWindows(utf8)) {
        return toWPathNormalized(wbuf, utf8);
    }

    wbuf[0..4].* = bun.windows.nt_object_prefix;
    return wbuf[0 .. toWPathNormalized(wbuf[4..], utf8).len + 4 :0];
}

pub fn addNTPathPrefix(wbuf: []u16, utf16: []const u16) [:0]const u16 {
    wbuf[0..bun.windows.nt_object_prefix.len].* = bun.windows.nt_object_prefix;
    @memcpy(wbuf[bun.windows.nt_object_prefix.len..][0..utf16.len], utf16);
    wbuf[utf16.len + bun.windows.nt_object_prefix.len] = 0;
    return wbuf[0 .. utf16.len + bun.windows.nt_object_prefix.len :0];
}

pub fn addNTPathPrefixIfNeeded(wbuf: []u16, utf16: []const u16) [:0]const u16 {
    if (hasPrefixComptimeType(u16, utf16, &bun.windows.nt_object_prefix)) {
        @memcpy(wbuf[0..utf16.len], utf16);
        wbuf[utf16.len] = 0;
        return wbuf[0..utf16.len :0];
    }
    return addNTPathPrefix(wbuf, utf16);
}

// These are the same because they don't have rules like needing a trailing slash
pub const toNTDir = toNTPath;

pub fn toExtendedPathNormalized(wbuf: []u16, utf8: []const u8) [:0]const u16 {
    std.debug.assert(wbuf.len > 4);
    wbuf[0..4].* = [_]u16{ '\\', '\\', '?', '\\' };
    return wbuf[0 .. toWPathNormalized(wbuf[4..], utf8).len + 4 :0];
}

pub fn toWPathNormalizeAutoExtend(wbuf: []u16, utf8: []const u8) [:0]const u16 {
    if (std.fs.path.isAbsoluteWindows(utf8)) {
        return toExtendedPathNormalized(wbuf, utf8);
    }

    return toWPathNormalized(wbuf, utf8);
}

pub fn toWPathNormalized(wbuf: []u16, utf8: []const u8) [:0]const u16 {
    var renormalized: [bun.MAX_PATH_BYTES]u8 = undefined;
    var path_to_use = utf8;

    if (bun.strings.containsChar(utf8, '/')) {
        @memcpy(renormalized[0..utf8.len], utf8);
        for (renormalized[0..utf8.len]) |*c| {
            if (c.* == '/') {
                c.* = '\\';
            }
        }
        path_to_use = renormalized[0..utf8.len];
    }

    // is there a trailing slash? Let's remove it before converting to UTF-16
    if (path_to_use.len > 3 and bun.path.isSepAny(path_to_use[path_to_use.len - 1])) {
        path_to_use = path_to_use[0 .. path_to_use.len - 1];
    }

    return toWPath(wbuf, path_to_use);
}

pub fn toWDirNormalized(wbuf: []u16, utf8: []const u8) [:0]const u16 {
    var renormalized: [bun.MAX_PATH_BYTES]u8 = undefined;
    var path_to_use = utf8;

    if (bun.strings.containsChar(utf8, '/')) {
        @memcpy(renormalized[0..utf8.len], utf8);
        for (renormalized[0..utf8.len]) |*c| {
            if (c.* == '/') {
                c.* = '\\';
            }
        }
        path_to_use = renormalized[0..utf8.len];
    }

    return toWDirPath(wbuf, path_to_use);
}

pub fn toWPath(wbuf: []u16, utf8: []const u8) [:0]const u16 {
    return toWPathMaybeDir(wbuf, utf8, false);
}

pub fn toWDirPath(wbuf: []u16, utf8: []const u8) [:0]const u16 {
    return toWPathMaybeDir(wbuf, utf8, true);
}

pub fn assertIsValidWindowsPath(comptime T: type, path: []const T) void {
    if (Environment.allow_assert and Environment.isWindows) {
<<<<<<< HEAD
        if (hasPrefixComptime(utf8, ":/")) {
=======
        if (windowsPathIsPosixAbsolute(T, path)) {
            std.debug.panic("Do not pass posix paths to windows APIs, was given '{s}' (missing a root like 'C:\\', see PosixToWinNormalizer for why this is an assertion)", .{
                if (T == u8) path else std.unicode.fmtUtf16le(path),
            });
        }
        if (hasPrefixComptimeType(T, path, ":/")) {
>>>>>>> dbe0a4a9
            std.debug.panic("Path passed to windows API '{s}' is almost certainly invalid. Where did the drive letter go?", .{
                if (T == u8) path else std.unicode.fmtUtf16le(path),
            });
        }
    }
}

pub fn toWPathMaybeDir(wbuf: []u16, utf8: []const u8, comptime add_trailing_lash: bool) [:0]const u16 {
    std.debug.assert(wbuf.len > 0);

    var result = bun.simdutf.convert.utf8.to.utf16.with_errors.le(
        utf8,
        wbuf[0..wbuf.len -| (1 + @as(usize, @intFromBool(add_trailing_lash)))],
    );

    if (add_trailing_lash and result.count > 0 and wbuf[result.count - 1] != '\\') {
        wbuf[result.count] = '\\';
        result.count += 1;
    }

    wbuf[result.count] = 0;

    return wbuf[0..result.count :0];
}

pub fn convertUTF16ToUTF8(list_: std.ArrayList(u8), comptime Type: type, utf16: Type) !std.ArrayList(u8) {
    var list = list_;
    const result = bun.simdutf.convert.utf16.to.utf8.with_errors.le(
        utf16,
        list.items.ptr[0..list.capacity],
    );
    if (result.status == .surrogate) {
        // Slow path: there was invalid UTF-16, so we need to convert it without simdutf.
        return toUTF8ListWithTypeBun(&list, Type, utf16);
    }

    list.items.len = result.count;
    return list;
}

pub fn convertUTF16ToUTF8Append(list: *std.ArrayList(u8), utf16: []const u16) !void {
    const result = bun.simdutf.convert.utf16.to.utf8.with_errors.le(
        utf16,
        list.items.ptr[list.items.len..list.capacity],
    );

    if (result.status == .surrogate) {
        // Slow path: there was invalid UTF-16, so we need to convert it without simdutf.
        _ = try toUTF8ListWithTypeBun(list, []const u16, utf16);
        return;
    }

    list.items.len = result.count;
}

pub fn toUTF8AllocWithType(allocator: std.mem.Allocator, comptime Type: type, utf16: Type) ![]u8 {
    if (bun.FeatureFlags.use_simdutf and comptime Type == []const u16) {
        const length = bun.simdutf.length.utf8.from.utf16.le(utf16);
        // add 16 bytes of padding for SIMDUTF
        var list = try std.ArrayList(u8).initCapacity(allocator, length + 16);
        list = try convertUTF16ToUTF8(list, Type, utf16);
        return list.items;
    }

    var list = try std.ArrayList(u8).initCapacity(allocator, utf16.len);
    list = try toUTF8ListWithType(list, Type, utf16);
    return list.items;
}

pub fn toUTF8ListWithType(list_: std.ArrayList(u8), comptime Type: type, utf16: Type) !std.ArrayList(u8) {
    if (bun.FeatureFlags.use_simdutf and comptime Type == []const u16) {
        var list = list_;
        const length = bun.simdutf.length.utf8.from.utf16.le(utf16);
        try list.ensureTotalCapacityPrecise(length + 16);
        const buf = try convertUTF16ToUTF8(list, Type, utf16);

        // Commenting out because `convertUTF16ToUTF8` may convert to WTF-8
        // which uses 3 bytes for invalid surrogates, causing the length to not
        // match from simdutf.
        // if (Environment.allow_assert) {
        //     std.debug.assert(buf.items.len == length);
        // }

        return buf;
    }

    @compileError("not implemented");
}

pub fn toUTF8AppendToList(list: *std.ArrayList(u8), utf16: []const u16) !void {
    if (!bun.FeatureFlags.use_simdutf) {
        @compileError("not implemented");
    }
    const length = bun.simdutf.length.utf8.from.utf16.le(utf16);
    try list.ensureUnusedCapacity(length + 16);
    try convertUTF16ToUTF8Append(list, utf16);
}

pub fn toUTF8FromLatin1(allocator: std.mem.Allocator, latin1: []const u8) !?std.ArrayList(u8) {
    if (bun.JSC.is_bindgen)
        unreachable;

    if (isAllASCII(latin1))
        return null;

    const list = try std.ArrayList(u8).initCapacity(allocator, latin1.len);
    return try allocateLatin1IntoUTF8WithList(list, 0, []const u8, latin1);
}

pub fn toUTF8ListWithTypeBun(list: *std.ArrayList(u8), comptime Type: type, utf16: Type) !std.ArrayList(u8) {
    var utf16_remaining = utf16;

    while (firstNonASCII16(Type, utf16_remaining)) |i| {
        const to_copy = utf16_remaining[0..i];
        utf16_remaining = utf16_remaining[i..];

        const replacement = utf16CodepointWithFFFD(Type, utf16_remaining);
        utf16_remaining = utf16_remaining[replacement.len..];

        const count: usize = replacement.utf8Width();
        if (comptime Environment.isNative) {
            try list.ensureTotalCapacityPrecise(i + count + list.items.len + @as(usize, @intFromFloat((@as(f64, @floatFromInt(@as(u52, @truncate(utf16_remaining.len)))) * 1.2))));
        } else {
            try list.ensureTotalCapacityPrecise(i + count + list.items.len + utf16_remaining.len + 4);
        }
        list.items.len += i;

        copyU16IntoU8(
            list.items[list.items.len - i ..],
            Type,
            to_copy,
        );

        list.items.len += count;

        _ = encodeWTF8RuneT(
            list.items.ptr[list.items.len - count .. list.items.len - count + 4][0..4],
            u32,
            @as(u32, replacement.code_point),
        );
    }

    if (utf16_remaining.len > 0) {
        try list.ensureTotalCapacityPrecise(utf16_remaining.len + list.items.len);
        const old_len = list.items.len;
        list.items.len += utf16_remaining.len;
        copyU16IntoU8(list.items[old_len..], Type, utf16_remaining);
    }

    log("UTF16 {d} -> {d} UTF8", .{ utf16.len, list.items.len });

    return list.*;
}

pub const EncodeIntoResult = struct {
    read: u32 = 0,
    written: u32 = 0,
};
pub fn allocateLatin1IntoUTF8(allocator: std.mem.Allocator, comptime Type: type, latin1_: Type) ![]u8 {
    if (comptime bun.FeatureFlags.latin1_is_now_ascii) {
        var out = try allocator.alloc(u8, latin1_.len);
        @memcpy(out[0..latin1_.len], latin1_);
        return out;
    }

    const list = try std.ArrayList(u8).initCapacity(allocator, latin1_.len);
    var foo = try allocateLatin1IntoUTF8WithList(list, 0, Type, latin1_);
    return try foo.toOwnedSlice();
}

pub fn allocateLatin1IntoUTF8WithList(list_: std.ArrayList(u8), offset_into_list: usize, comptime Type: type, latin1_: Type) !std.ArrayList(u8) {
    var latin1 = latin1_;
    var i: usize = offset_into_list;
    var list = list_;
    try list.ensureUnusedCapacity(latin1.len);

    while (latin1.len > 0) {
        if (comptime Environment.allow_assert) std.debug.assert(i < list.capacity);
        var buf = list.items.ptr[i..list.capacity];

        inner: {
            var count = latin1.len / ascii_vector_size;
            while (count > 0) : (count -= 1) {
                const vec: AsciiVector = latin1[0..ascii_vector_size].*;

                if (@reduce(.Max, vec) > 127) {
                    const Int = u64;
                    const size = @sizeOf(Int);

                    // zig or LLVM doesn't do @ctz nicely with SIMD
                    if (comptime ascii_vector_size >= 8) {
                        {
                            const bytes = @as(Int, @bitCast(latin1[0..size].*));
                            // https://dotat.at/@/2022-06-27-tolower-swar.html
                            const mask = bytes & 0x8080808080808080;

                            if (mask > 0) {
                                const first_set_byte = @ctz(mask) / 8;
                                if (comptime Environment.allow_assert) std.debug.assert(latin1[first_set_byte] >= 127);

                                buf[0..size].* = @as([size]u8, @bitCast(bytes));
                                buf = buf[first_set_byte..];
                                latin1 = latin1[first_set_byte..];
                                break :inner;
                            }

                            buf[0..size].* = @as([size]u8, @bitCast(bytes));
                            latin1 = latin1[size..];
                            buf = buf[size..];
                        }

                        if (comptime ascii_vector_size >= 16) {
                            const bytes = @as(Int, @bitCast(latin1[0..size].*));
                            // https://dotat.at/@/2022-06-27-tolower-swar.html
                            const mask = bytes & 0x8080808080808080;

                            if (mask > 0) {
                                const first_set_byte = @ctz(mask) / 8;
                                if (comptime Environment.allow_assert) std.debug.assert(latin1[first_set_byte] >= 127);

                                buf[0..size].* = @as([size]u8, @bitCast(bytes));
                                buf = buf[first_set_byte..];
                                latin1 = latin1[first_set_byte..];
                                break :inner;
                            }
                        }
                    }
                    unreachable;
                }

                buf[0..ascii_vector_size].* = @as([ascii_vector_size]u8, @bitCast(vec))[0..ascii_vector_size].*;
                latin1 = latin1[ascii_vector_size..];
                buf = buf[ascii_vector_size..];
            }

            while (latin1.len >= 8) {
                const Int = u64;
                const size = @sizeOf(Int);

                const bytes = @as(Int, @bitCast(latin1[0..size].*));
                // https://dotat.at/@/2022-06-27-tolower-swar.html
                const mask = bytes & 0x8080808080808080;

                if (mask > 0) {
                    const first_set_byte = @ctz(mask) / 8;
                    if (comptime Environment.allow_assert) std.debug.assert(latin1[first_set_byte] >= 127);

                    buf[0..size].* = @as([size]u8, @bitCast(bytes));
                    latin1 = latin1[first_set_byte..];
                    buf = buf[first_set_byte..];
                    break :inner;
                }

                buf[0..size].* = @as([size]u8, @bitCast(bytes));
                latin1 = latin1[size..];
                buf = buf[size..];
            }

            {
                if (comptime Environment.allow_assert) std.debug.assert(latin1.len < 8);
                const end = latin1.ptr + latin1.len;
                while (latin1.ptr != end and latin1[0] < 128) {
                    buf[0] = latin1[0];
                    buf = buf[1..];
                    latin1 = latin1[1..];
                }
            }
        }

        while (latin1.len > 0 and latin1[0] > 127) {
            i = @intFromPtr(buf.ptr) - @intFromPtr(list.items.ptr);
            list.items.len = i;
            try list.ensureUnusedCapacity(2 + latin1.len);
            buf = list.items.ptr[i..list.capacity];
            buf[0..2].* = latin1ToCodepointBytesAssumeNotASCII(latin1[0]);
            latin1 = latin1[1..];
            buf = buf[2..];
        }

        i = @intFromPtr(buf.ptr) - @intFromPtr(list.items.ptr);
        list.items.len = i;
    }

    log("Latin1 {d} -> UTF8 {d}", .{ latin1_.len, i });

    return list;
}

pub const UTF16Replacement = struct {
    code_point: u32 = unicode_replacement,
    len: u3 = 0,

    /// Explicit fail boolean to distinguish between a Unicode Replacement Codepoint
    /// that was already in there
    /// and a genuine error.
    fail: bool = false,

    pub inline fn utf8Width(replacement: UTF16Replacement) usize {
        return switch (replacement.code_point) {
            0...0x7F => 1,
            (0x7F + 1)...0x7FF => 2,
            (0x7FF + 1)...0xFFFF => 3,
            else => 4,
        };
    }
};

// This variation matches WebKit behavior.
pub fn convertUTF8BytesIntoUTF16(sequence: *const [4]u8) UTF16Replacement {
    if (comptime Environment.allow_assert) std.debug.assert(sequence[0] > 127);
    const len = wtf8ByteSequenceLengthWithInvalid(sequence[0]);
    switch (len) {
        2 => {
            if (comptime Environment.allow_assert) {
                std.debug.assert(sequence[0] >= 0xC0);
                std.debug.assert(sequence[0] <= 0xDF);
            }
            if (sequence[1] < 0x80 or sequence[1] > 0xBF) {
                return .{ .len = 1, .fail = true };
            }
            return .{ .len = len, .code_point = ((@as(u32, sequence[0]) << 6) + @as(u32, sequence[1])) - 0x00003080 };
        },
        3 => {
            if (comptime Environment.allow_assert) {
                std.debug.assert(sequence[0] >= 0xE0);
                std.debug.assert(sequence[0] <= 0xEF);
            }
            switch (sequence[0]) {
                0xE0 => {
                    if (sequence[1] < 0xA0 or sequence[1] > 0xBF) {
                        return .{ .len = 1, .fail = true };
                    }
                },
                0xED => {
                    if (sequence[1] < 0x80 or sequence[1] > 0x9F) {
                        return .{ .len = 1, .fail = true };
                    }
                },
                else => {
                    if (sequence[1] < 0x80 or sequence[1] > 0xBF) {
                        return .{ .len = 1, .fail = true };
                    }
                },
            }
            if (sequence[2] < 0x80 or sequence[2] > 0xBF) {
                return .{ .len = 2, .fail = true };
            }
            return .{
                .len = len,
                .code_point = ((@as(u32, sequence[0]) << 12) + (@as(u32, sequence[1]) << 6) + @as(u32, sequence[2])) - 0x000E2080,
            };
        },
        4 => {
            switch (sequence[0]) {
                0xF0 => {
                    if (sequence[1] < 0x90 or sequence[1] > 0xBF) {
                        return .{ .len = 1, .fail = true };
                    }
                },
                0xF4 => {
                    if (sequence[1] < 0x80 or sequence[1] > 0x8F) {
                        return .{ .len = 1, .fail = true };
                    }
                },

                // invalid code point
                // this used to be an assertion
                0...(0xF0 - 1), 0xF4 + 1...std.math.maxInt(@TypeOf(sequence[0])) => {
                    return UTF16Replacement{ .len = 1, .fail = true };
                },

                else => {
                    if (sequence[1] < 0x80 or sequence[1] > 0xBF) {
                        return .{ .len = 1, .fail = true };
                    }
                },
            }

            if (sequence[2] < 0x80 or sequence[2] > 0xBF) {
                return .{ .len = 2, .fail = true };
            }
            if (sequence[3] < 0x80 or sequence[3] > 0xBF) {
                return .{ .len = 3, .fail = true };
            }
            return .{
                .len = 4,
                .code_point = ((@as(u32, sequence[0]) << 18) +
                    (@as(u32, sequence[1]) << 12) +
                    (@as(u32, sequence[2]) << 6) + @as(u32, sequence[3])) - 0x03C82080,
            };
        },
        // invalid unicode sequence
        // 1 or 0 are both invalid here
        else => return UTF16Replacement{ .len = 1, .fail = true },
    }
}

pub fn copyLatin1IntoUTF8(buf_: []u8, comptime Type: type, latin1_: Type) EncodeIntoResult {
    return copyLatin1IntoUTF8StopOnNonASCII(buf_, Type, latin1_, false);
}

pub fn copyLatin1IntoUTF8StopOnNonASCII(buf_: []u8, comptime Type: type, latin1_: Type, comptime stop: bool) EncodeIntoResult {
    if (comptime bun.FeatureFlags.latin1_is_now_ascii) {
        const to_copy = @as(u32, @truncate(@min(buf_.len, latin1_.len)));
        @memcpy(buf_[0..to_copy], latin1_[0..to_copy]);

        return .{ .written = to_copy, .read = to_copy };
    }

    var buf = buf_;
    var latin1 = latin1_;

    log("latin1 encode {d} -> {d}", .{ buf.len, latin1.len });

    while (buf.len > 0 and latin1.len > 0) {
        inner: {
            var remaining_runs = @min(buf.len, latin1.len) / ascii_vector_size;
            while (remaining_runs > 0) : (remaining_runs -= 1) {
                const vec: AsciiVector = latin1[0..ascii_vector_size].*;

                if (@reduce(.Max, vec) > 127) {
                    if (comptime stop) return .{ .written = std.math.maxInt(u32), .read = std.math.maxInt(u32) };

                    // zig or LLVM doesn't do @ctz nicely with SIMD
                    if (comptime ascii_vector_size >= 8) {
                        const Int = u64;
                        const size = @sizeOf(Int);

                        {
                            const bytes = @as(Int, @bitCast(latin1[0..size].*));
                            // https://dotat.at/@/2022-06-27-tolower-swar.html
                            const mask = bytes & 0x8080808080808080;

                            buf[0..size].* = @as([size]u8, @bitCast(bytes));

                            if (mask > 0) {
                                const first_set_byte = @ctz(mask) / 8;
                                if (comptime Environment.allow_assert) std.debug.assert(latin1[first_set_byte] >= 127);

                                buf = buf[first_set_byte..];
                                latin1 = latin1[first_set_byte..];
                                break :inner;
                            }

                            latin1 = latin1[size..];
                            buf = buf[size..];
                        }

                        if (comptime ascii_vector_size >= 16) {
                            const bytes = @as(Int, @bitCast(latin1[0..size].*));
                            // https://dotat.at/@/2022-06-27-tolower-swar.html
                            const mask = bytes & 0x8080808080808080;

                            buf[0..size].* = @as([size]u8, @bitCast(bytes));

                            if (comptime Environment.allow_assert) std.debug.assert(mask > 0);
                            const first_set_byte = @ctz(mask) / 8;
                            if (comptime Environment.allow_assert) std.debug.assert(latin1[first_set_byte] >= 127);

                            buf = buf[first_set_byte..];
                            latin1 = latin1[first_set_byte..];
                            break :inner;
                        }
                    }
                    unreachable;
                }

                buf[0..ascii_vector_size].* = @as([ascii_vector_size]u8, @bitCast(vec))[0..ascii_vector_size].*;
                latin1 = latin1[ascii_vector_size..];
                buf = buf[ascii_vector_size..];
            }

            {
                const Int = u64;
                const size = @sizeOf(Int);
                while (@min(buf.len, latin1.len) >= size) {
                    const bytes = @as(Int, @bitCast(latin1[0..size].*));
                    buf[0..size].* = @as([size]u8, @bitCast(bytes));

                    // https://dotat.at/@/2022-06-27-tolower-swar.html

                    const mask = bytes & 0x8080808080808080;

                    if (mask > 0) {
                        const first_set_byte = @ctz(mask) / 8;
                        if (comptime stop) return .{ .written = std.math.maxInt(u32), .read = std.math.maxInt(u32) };
                        if (comptime Environment.allow_assert) std.debug.assert(latin1[first_set_byte] >= 127);

                        buf = buf[first_set_byte..];
                        latin1 = latin1[first_set_byte..];

                        break :inner;
                    }

                    latin1 = latin1[size..];
                    buf = buf[size..];
                }
            }

            {
                const end = latin1.ptr + @min(buf.len, latin1.len);
                if (comptime Environment.allow_assert) std.debug.assert(@intFromPtr(latin1.ptr + 8) > @intFromPtr(end));
                const start_ptr = @intFromPtr(buf.ptr);
                const start_ptr_latin1 = @intFromPtr(latin1.ptr);

                while (latin1.ptr != end and latin1.ptr[0] <= 127) {
                    buf.ptr[0] = latin1.ptr[0];
                    buf.ptr += 1;
                    latin1.ptr += 1;
                }

                buf.len -= @intFromPtr(buf.ptr) - start_ptr;
                latin1.len -= @intFromPtr(latin1.ptr) - start_ptr_latin1;
            }
        }

        if (latin1.len > 0) {
            if (buf.len >= 2) {
                if (comptime stop) return .{ .written = std.math.maxInt(u32), .read = std.math.maxInt(u32) };

                buf[0..2].* = latin1ToCodepointBytesAssumeNotASCII(latin1[0]);
                latin1 = latin1[1..];
                buf = buf[2..];
            } else {
                break;
            }
        }
    }

    return .{
        .written = @as(u32, @truncate(buf_.len - buf.len)),
        .read = @as(u32, @truncate(latin1_.len - latin1.len)),
    };
}

pub fn replaceLatin1WithUTF8(buf_: []u8) void {
    var latin1 = buf_;
    while (strings.firstNonASCII(latin1)) |i| {
        latin1[i..][0..2].* = latin1ToCodepointBytesAssumeNotASCII(latin1[i]);

        latin1 = latin1[i + 2 ..];
    }
}

pub fn elementLengthLatin1IntoUTF8(comptime Type: type, latin1_: Type) usize {
    // https://zig.godbolt.org/z/zzYexPPs9

    var latin1 = latin1_;
    const input_len = latin1.len;
    var total_non_ascii_count: usize = 0;

    // This is about 30% faster on large input compared to auto-vectorization
    if (comptime Environment.enableSIMD) {
        const end = latin1.ptr + (latin1.len - (latin1.len % ascii_vector_size));
        while (latin1.ptr != end) {
            const vec: AsciiVector = latin1[0..ascii_vector_size].*;

            // Shifting a unsigned 8 bit integer to the right by 7 bits always produces a value of 0 or 1.
            const cmp = vec >> @as(AsciiVector, @splat(
                @as(u8, 7),
            ));

            // Anding that value rather than converting it into a @Vector(16, u1) produces better code from LLVM.
            const mask: AsciiVector = cmp & @as(AsciiVector, @splat(
                @as(u8, 1),
            ));

            total_non_ascii_count += @as(usize, @reduce(.Add, mask));
            latin1 = latin1[ascii_vector_size..];
        }

        // an important hint to the compiler to not auto-vectorize the loop below
        if (latin1.len >= ascii_vector_size) unreachable;
    }

    for (latin1) |c| {
        total_non_ascii_count += @as(usize, @intFromBool(c > 127));
    }

    // each non-ascii latin1 character becomes 2 UTF8 characters
    return input_len + total_non_ascii_count;
}

const JSC = @import("root").bun.JSC;

pub fn copyLatin1IntoUTF16(comptime Buffer: type, buf_: Buffer, comptime Type: type, latin1_: Type) EncodeIntoResult {
    var buf = buf_;
    var latin1 = latin1_;
    while (buf.len > 0 and latin1.len > 0) {
        const to_write = strings.firstNonASCII(latin1) orelse @as(u32, @truncate(@min(latin1.len, buf.len)));
        if (comptime std.meta.alignment(Buffer) != @alignOf(u16)) {
            strings.copyU8IntoU16WithAlignment(std.meta.alignment(Buffer), buf, latin1[0..to_write]);
        } else {
            strings.copyU8IntoU16(buf, latin1[0..to_write]);
        }

        latin1 = latin1[to_write..];
        buf = buf[to_write..];
        if (latin1.len > 0 and buf.len >= 1) {
            buf[0] = latin1ToCodepointBytesAssumeNotASCII16(latin1[0]);
            latin1 = latin1[1..];
            buf = buf[1..];
        }
    }

    return .{
        .read = @as(u32, @truncate(buf_.len - buf.len)),
        .written = @as(u32, @truncate(latin1_.len - latin1.len)),
    };
}

pub fn elementLengthLatin1IntoUTF16(comptime Type: type, latin1_: Type) usize {
    // latin1 is always at most 1 UTF-16 code unit long
    if (comptime std.meta.Child([]const u16) == Type) {
        return latin1_.len;
    }

    var count: usize = 0;
    var latin1 = latin1_;
    while (latin1.len > 0) {
        const function = comptime if (std.meta.Child(Type) == u8) strings.firstNonASCIIWithType else strings.firstNonASCII16;
        const to_write = function(Type, latin1) orelse @as(u32, @truncate(latin1.len));
        count += to_write;
        latin1 = latin1[to_write..];
        if (latin1.len > 0) {
            count += comptime if (std.meta.Child(Type) == u8) 2 else 1;
            latin1 = latin1[1..];
        }
    }

    return count;
}

pub fn escapeHTMLForLatin1Input(allocator: std.mem.Allocator, latin1: []const u8) !Escaped(u8) {
    const Scalar = struct {
        pub const lengths: [std.math.maxInt(u8)]u4 = brk: {
            var values: [std.math.maxInt(u8)]u4 = undefined;
            for (values, 0..) |_, i| {
                switch (i) {
                    '"' => {
                        values[i] = "&quot;".len;
                    },
                    '&' => {
                        values[i] = "&amp;".len;
                    },
                    '\'' => {
                        values[i] = "&#x27;".len;
                    },
                    '<' => {
                        values[i] = "&lt;".len;
                    },
                    '>' => {
                        values[i] = "&gt;".len;
                    },
                    else => {
                        values[i] = 1;
                    },
                }
            }

            break :brk values;
        };

        inline fn appendString(buf: [*]u8, comptime str: []const u8) usize {
            buf[0..str.len].* = str[0..str.len].*;
            return str.len;
        }

        pub inline fn append(buf: [*]u8, char: u8) usize {
            if (lengths[char] == 1) {
                buf[0] = char;
                return 1;
            }

            return switch (char) {
                '"' => appendString(buf, "&quot;"),
                '&' => appendString(buf, "&amp;"),
                '\'' => appendString(buf, "&#x27;"),
                '<' => appendString(buf, "&lt;"),
                '>' => appendString(buf, "&gt;"),
                else => unreachable,
            };
        }

        pub inline fn push(comptime len: anytype, chars_: *const [len]u8, allo: std.mem.Allocator) Escaped(u8) {
            const chars = chars_.*;
            var total: usize = 0;

            comptime var remain_to_comp = len;
            comptime var comp_i = 0;

            inline while (remain_to_comp > 0) : (remain_to_comp -= 1) {
                total += lengths[chars[comp_i]];
                comp_i += 1;
            }

            if (total == len) {
                return .{ .original = {} };
            }

            const output = allo.alloc(u8, total) catch unreachable;
            var head = output.ptr;
            inline for (comptime bun.range(0, len)) |i| {
                head += @This().append(head, chars[i]);
            }

            return Escaped(u8){ .allocated = output };
        }
    };
    @setEvalBranchQuota(5000);
    switch (latin1.len) {
        0 => return Escaped(u8){ .static = "" },
        1 => return switch (latin1[0]) {
            '"' => Escaped(u8){ .static = "&quot;" },
            '&' => Escaped(u8){ .static = "&amp;" },
            '\'' => Escaped(u8){ .static = "&#x27;" },
            '<' => Escaped(u8){ .static = "&lt;" },
            '>' => Escaped(u8){ .static = "&gt;" },
            else => Escaped(u8){ .original = {} },
        },
        2 => {
            const first: []const u8 = switch (latin1[0]) {
                '"' => "&quot;",
                '&' => "&amp;",
                '\'' => "&#x27;",
                '<' => "&lt;",
                '>' => "&gt;",
                else => latin1[0..1],
            };
            const second: []const u8 = switch (latin1[1]) {
                '"' => "&quot;",
                '&' => "&amp;",
                '\'' => "&#x27;",
                '<' => "&lt;",
                '>' => "&gt;",
                else => latin1[1..2],
            };
            if (first.len == 1 and second.len == 1) {
                return Escaped(u8){ .original = {} };
            }

            return Escaped(u8){ .allocated = strings.append(allocator, first, second) catch unreachable };
        },

        // The simd implementation is slower for inputs less than 32 bytes.
        3 => return Scalar.push(3, latin1[0..3], allocator),
        4 => return Scalar.push(4, latin1[0..4], allocator),
        5 => return Scalar.push(5, latin1[0..5], allocator),
        6 => return Scalar.push(6, latin1[0..6], allocator),
        7 => return Scalar.push(7, latin1[0..7], allocator),
        8 => return Scalar.push(8, latin1[0..8], allocator),
        9 => return Scalar.push(9, latin1[0..9], allocator),
        10 => return Scalar.push(10, latin1[0..10], allocator),
        11 => return Scalar.push(11, latin1[0..11], allocator),
        12 => return Scalar.push(12, latin1[0..12], allocator),
        13 => return Scalar.push(13, latin1[0..13], allocator),
        14 => return Scalar.push(14, latin1[0..14], allocator),
        15 => return Scalar.push(15, latin1[0..15], allocator),
        16 => return Scalar.push(16, latin1[0..16], allocator),
        17 => return Scalar.push(17, latin1[0..17], allocator),
        18 => return Scalar.push(18, latin1[0..18], allocator),
        19 => return Scalar.push(19, latin1[0..19], allocator),
        20 => return Scalar.push(20, latin1[0..20], allocator),
        21 => return Scalar.push(21, latin1[0..21], allocator),
        22 => return Scalar.push(22, latin1[0..22], allocator),
        23 => return Scalar.push(23, latin1[0..23], allocator),
        24 => return Scalar.push(24, latin1[0..24], allocator),
        25 => return Scalar.push(25, latin1[0..25], allocator),
        26 => return Scalar.push(26, latin1[0..26], allocator),
        27 => return Scalar.push(27, latin1[0..27], allocator),
        28 => return Scalar.push(28, latin1[0..28], allocator),
        29 => return Scalar.push(29, latin1[0..29], allocator),
        30 => return Scalar.push(30, latin1[0..30], allocator),
        31 => return Scalar.push(31, latin1[0..31], allocator),
        32 => return Scalar.push(32, latin1[0..32], allocator),

        else => {
            var remaining = latin1;

            const vec_chars = "\"&'<>";
            const vecs: [vec_chars.len]AsciiVector = comptime brk: {
                var _vecs: [vec_chars.len]AsciiVector = undefined;
                for (vec_chars, 0..) |c, i| {
                    _vecs[i] = @splat(c);
                }
                break :brk _vecs;
            };

            var any_needs_escape = false;
            var buf: std.ArrayList(u8) = std.ArrayList(u8){
                .items = &.{},
                .capacity = 0,
                .allocator = allocator,
            };

            if (comptime Environment.enableSIMD) {
                // pass #1: scan for any characters that need escaping
                // assume most strings won't need any escaping, so don't actually allocate the buffer
                scan_and_allocate_lazily: while (remaining.len >= ascii_vector_size) {
                    if (comptime Environment.allow_assert) std.debug.assert(!any_needs_escape);
                    const vec: AsciiVector = remaining[0..ascii_vector_size].*;
                    if (@reduce(.Max, @as(AsciiVectorU1, @bitCast((vec == vecs[0]))) |
                        @as(AsciiVectorU1, @bitCast((vec == vecs[1]))) |
                        @as(AsciiVectorU1, @bitCast((vec == vecs[2]))) |
                        @as(AsciiVectorU1, @bitCast((vec == vecs[3]))) |
                        @as(AsciiVectorU1, @bitCast((vec == vecs[4])))) == 1)
                    {
                        if (comptime Environment.allow_assert) std.debug.assert(buf.capacity == 0);

                        buf = try std.ArrayList(u8).initCapacity(allocator, latin1.len + 6);
                        const copy_len = @intFromPtr(remaining.ptr) - @intFromPtr(latin1.ptr);
                        @memcpy(buf.items[0..copy_len], latin1[0..copy_len]);
                        buf.items.len = copy_len;
                        any_needs_escape = true;
                        inline for (0..ascii_vector_size) |i| {
                            switch (vec[i]) {
                                '"' => {
                                    buf.ensureUnusedCapacity((ascii_vector_size - i) + "&quot;".len) catch unreachable;
                                    buf.items.ptr[buf.items.len .. buf.items.len + "&quot;".len][0.."&quot;".len].* = "&quot;".*;
                                    buf.items.len += "&quot;".len;
                                },
                                '&' => {
                                    buf.ensureUnusedCapacity((ascii_vector_size - i) + "&amp;".len) catch unreachable;
                                    buf.items.ptr[buf.items.len .. buf.items.len + "&amp;".len][0.."&amp;".len].* = "&amp;".*;
                                    buf.items.len += "&amp;".len;
                                },
                                '\'' => {
                                    buf.ensureUnusedCapacity((ascii_vector_size - i) + "&#x27;".len) catch unreachable;
                                    buf.items.ptr[buf.items.len .. buf.items.len + "&#x27;".len][0.."&#x27;".len].* = "&#x27;".*;
                                    buf.items.len += "&#x27;".len;
                                },
                                '<' => {
                                    buf.ensureUnusedCapacity((ascii_vector_size - i) + "&lt;".len) catch unreachable;
                                    buf.items.ptr[buf.items.len .. buf.items.len + "&lt;".len][0.."&lt;".len].* = "&lt;".*;
                                    buf.items.len += "&lt;".len;
                                },
                                '>' => {
                                    buf.ensureUnusedCapacity((ascii_vector_size - i) + "&gt;".len) catch unreachable;
                                    buf.items.ptr[buf.items.len .. buf.items.len + "&gt;".len][0.."&gt;".len].* = "&gt;".*;
                                    buf.items.len += "&gt;".len;
                                },
                                else => |c| {
                                    buf.appendAssumeCapacity(c);
                                },
                            }
                        }

                        remaining = remaining[ascii_vector_size..];
                        break :scan_and_allocate_lazily;
                    }

                    remaining = remaining[ascii_vector_size..];
                }
            }

            if (any_needs_escape) {
                // pass #2: we found something that needed an escape
                // so we'll go ahead and copy the buffer into a new buffer
                while (remaining.len >= ascii_vector_size) {
                    const vec: AsciiVector = remaining[0..ascii_vector_size].*;
                    if (@reduce(.Max, @as(AsciiVectorU1, @bitCast((vec == vecs[0]))) |
                        @as(AsciiVectorU1, @bitCast((vec == vecs[1]))) |
                        @as(AsciiVectorU1, @bitCast((vec == vecs[2]))) |
                        @as(AsciiVectorU1, @bitCast((vec == vecs[3]))) |
                        @as(AsciiVectorU1, @bitCast((vec == vecs[4])))) == 1)
                    {
                        buf.ensureUnusedCapacity(ascii_vector_size + 6) catch unreachable;
                        inline for (0..ascii_vector_size) |i| {
                            switch (vec[i]) {
                                '"' => {
                                    buf.ensureUnusedCapacity((ascii_vector_size - i) + "&quot;".len) catch unreachable;
                                    buf.items.ptr[buf.items.len .. buf.items.len + "&quot;".len][0.."&quot;".len].* = "&quot;".*;
                                    buf.items.len += "&quot;".len;
                                },
                                '&' => {
                                    buf.ensureUnusedCapacity((ascii_vector_size - i) + "&amp;".len) catch unreachable;
                                    buf.items.ptr[buf.items.len .. buf.items.len + "&amp;".len][0.."&amp;".len].* = "&amp;".*;
                                    buf.items.len += "&amp;".len;
                                },
                                '\'' => {
                                    buf.ensureUnusedCapacity((ascii_vector_size - i) + "&#x27;".len) catch unreachable;
                                    buf.items.ptr[buf.items.len .. buf.items.len + "&#x27;".len][0.."&#x27;".len].* = "&#x27;".*;
                                    buf.items.len += "&#x27;".len;
                                },
                                '<' => {
                                    buf.ensureUnusedCapacity((ascii_vector_size - i) + "&lt;".len) catch unreachable;
                                    buf.items.ptr[buf.items.len .. buf.items.len + "&lt;".len][0.."&lt;".len].* = "&lt;".*;
                                    buf.items.len += "&lt;".len;
                                },
                                '>' => {
                                    buf.ensureUnusedCapacity((ascii_vector_size - i) + "&gt;".len) catch unreachable;
                                    buf.items.ptr[buf.items.len .. buf.items.len + "&gt;".len][0.."&gt;".len].* = "&gt;".*;
                                    buf.items.len += "&gt;".len;
                                },
                                else => |c| {
                                    buf.appendAssumeCapacity(c);
                                },
                            }
                        }

                        remaining = remaining[ascii_vector_size..];
                        continue;
                    }

                    try buf.ensureUnusedCapacity(ascii_vector_size);
                    buf.items.ptr[buf.items.len .. buf.items.len + ascii_vector_size][0..ascii_vector_size].* = remaining[0..ascii_vector_size].*;
                    buf.items.len += ascii_vector_size;
                    remaining = remaining[ascii_vector_size..];
                }
            }

            var ptr = remaining.ptr;
            const end = remaining.ptr + remaining.len;

            if (!any_needs_escape) {
                scan_and_allocate_lazily: while (ptr != end) : (ptr += 1) {
                    switch (ptr[0]) {
                        '"', '&', '\'', '<', '>' => |c| {
                            if (comptime Environment.allow_assert) std.debug.assert(buf.capacity == 0);

                            buf = try std.ArrayList(u8).initCapacity(allocator, latin1.len + @as(usize, Scalar.lengths[c]));
                            const copy_len = @intFromPtr(ptr) - @intFromPtr(latin1.ptr);
                            @memcpy(buf.items[0..copy_len], latin1[0..copy_len]);
                            buf.items.len = copy_len;
                            any_needs_escape = true;
                            break :scan_and_allocate_lazily;
                        },
                        else => {},
                    }
                }
            }

            while (ptr != end) : (ptr += 1) {
                switch (ptr[0]) {
                    '"' => {
                        buf.appendSlice("&quot;") catch unreachable;
                    },
                    '&' => {
                        buf.appendSlice("&amp;") catch unreachable;
                    },
                    '\'' => {
                        buf.appendSlice("&#x27;") catch unreachable; // modified from escape-html; used to be '&#39'
                    },
                    '<' => {
                        buf.appendSlice("&lt;") catch unreachable;
                    },
                    '>' => {
                        buf.appendSlice("&gt;") catch unreachable;
                    },
                    else => |c| {
                        buf.append(c) catch unreachable;
                    },
                }
            }

            if (!any_needs_escape) {
                if (comptime Environment.allow_assert) std.debug.assert(buf.capacity == 0);
                return Escaped(u8){ .original = {} };
            }

            return Escaped(u8){ .allocated = try buf.toOwnedSlice() };
        },
    }
}

fn Escaped(comptime T: type) type {
    return union(enum) {
        static: []const u8,
        original: void,
        allocated: []T,
    };
}

pub fn escapeHTMLForUTF16Input(allocator: std.mem.Allocator, utf16: []const u16) !Escaped(u16) {
    const Scalar = struct {
        pub const lengths: [std.math.maxInt(u8)]u4 = brk: {
            var values: [std.math.maxInt(u8)]u4 = undefined;
            for (values, 0..) |_, i| {
                values[i] = switch (i) {
                    '"' => "&quot;".len,
                    '&' => "&amp;".len,
                    '\'' => "&#x27;".len,
                    '<' => "&lt;".len,
                    '>' => "&gt;".len,
                    else => 1,
                };
            }

            break :brk values;
        };
    };
    switch (utf16.len) {
        0 => return Escaped(u16){ .static = &[_]u8{} },
        1 => {
            switch (utf16[0]) {
                '"' => return Escaped(u16){ .static = "&quot;" },
                '&' => return Escaped(u16){ .static = "&amp;" },
                '\'' => return Escaped(u16){ .static = "&#x27;" },
                '<' => return Escaped(u16){ .static = "&lt;" },
                '>' => return Escaped(u16){ .static = "&gt;" },
                else => return Escaped(u16){ .original = {} },
            }
        },
        2 => {
            const first_16 = switch (utf16[0]) {
                '"' => toUTF16Literal("&quot;"),
                '&' => toUTF16Literal("&amp;"),
                '\'' => toUTF16Literal("&#x27;"),
                '<' => toUTF16Literal("&lt;"),
                '>' => toUTF16Literal("&gt;"),
                else => @as([]const u16, utf16[0..1]),
            };

            const second_16 = switch (utf16[1]) {
                '"' => toUTF16Literal("&quot;"),
                '&' => toUTF16Literal("&amp;"),
                '\'' => toUTF16Literal("&#x27;"),
                '<' => toUTF16Literal("&lt;"),
                '>' => toUTF16Literal("&gt;"),
                else => @as([]const u16, utf16[1..2]),
            };

            if (first_16.ptr == utf16.ptr and second_16.ptr == utf16.ptr + 1) {
                return Escaped(u16){ .original = {} };
            }

            var buf = allocator.alloc(u16, first_16.len + second_16.len) catch unreachable;
            bun.copy(u16, buf, first_16);
            bun.copy(u16, buf[first_16.len..], second_16);
            return Escaped(u16){ .allocated = buf };
        },

        else => {
            var remaining = utf16;

            var any_needs_escape = false;
            var buf: std.ArrayList(u16) = undefined;

            if (comptime Environment.enableSIMD) {
                const vec_chars = "\"&'<>";
                const vecs: [vec_chars.len]AsciiU16Vector = brk: {
                    var _vecs: [vec_chars.len]AsciiU16Vector = undefined;
                    for (vec_chars, 0..) |c, i| {
                        _vecs[i] = @splat(@as(u16, c));
                    }
                    break :brk _vecs;
                };
                // pass #1: scan for any characters that need escaping
                // assume most strings won't need any escaping, so don't actually allocate the buffer
                scan_and_allocate_lazily: while (remaining.len >= ascii_u16_vector_size) {
                    if (comptime Environment.allow_assert) std.debug.assert(!any_needs_escape);
                    const vec: AsciiU16Vector = remaining[0..ascii_u16_vector_size].*;
                    if (@reduce(.Max, @as(AsciiVectorU16U1, @bitCast(vec > @as(AsciiU16Vector, @splat(@as(u16, 127))))) |
                        @as(AsciiVectorU16U1, @bitCast((vec == vecs[0]))) |
                        @as(AsciiVectorU16U1, @bitCast((vec == vecs[1]))) |
                        @as(AsciiVectorU16U1, @bitCast((vec == vecs[2]))) |
                        @as(AsciiVectorU16U1, @bitCast((vec == vecs[3]))) |
                        @as(AsciiVectorU16U1, @bitCast((vec == vecs[4])))) == 1)
                    {
                        var i: u16 = 0;
                        lazy: {
                            while (i < ascii_u16_vector_size) {
                                switch (remaining[i]) {
                                    '"', '&', '\'', '<', '>' => {
                                        any_needs_escape = true;
                                        break :lazy;
                                    },
                                    128...std.math.maxInt(u16) => {
                                        const cp = utf16Codepoint([]const u16, remaining[i..]);
                                        i += @as(u16, cp.len);
                                    },
                                    else => {
                                        i += 1;
                                    },
                                }
                            }
                        }

                        if (!any_needs_escape) {
                            remaining = remaining[i..];
                            continue :scan_and_allocate_lazily;
                        }

                        if (comptime Environment.allow_assert) std.debug.assert(@intFromPtr(remaining.ptr + i) >= @intFromPtr(utf16.ptr));
                        const to_copy = std.mem.sliceAsBytes(utf16)[0 .. @intFromPtr(remaining.ptr + i) - @intFromPtr(utf16.ptr)];
                        const to_copy_16 = std.mem.bytesAsSlice(u16, to_copy);
                        buf = try std.ArrayList(u16).initCapacity(allocator, utf16.len + 6);
                        try buf.appendSlice(to_copy_16);

                        while (i < ascii_u16_vector_size) {
                            switch (remaining[i]) {
                                '"', '&', '\'', '<', '>' => |c| {
                                    const result = switch (c) {
                                        '"' => toUTF16Literal("&quot;"),
                                        '&' => toUTF16Literal("&amp;"),
                                        '\'' => toUTF16Literal("&#x27;"),
                                        '<' => toUTF16Literal("&lt;"),
                                        '>' => toUTF16Literal("&gt;"),
                                        else => unreachable,
                                    };

                                    buf.appendSlice(result) catch unreachable;
                                    i += 1;
                                },
                                128...std.math.maxInt(u16) => {
                                    const cp = utf16Codepoint([]const u16, remaining[i..]);

                                    buf.appendSlice(remaining[i..][0..@as(usize, cp.len)]) catch unreachable;
                                    i += @as(u16, cp.len);
                                },
                                else => |c| {
                                    i += 1;
                                    buf.append(c) catch unreachable;
                                },
                            }
                        }

                        // edgecase: code point width could exceed asdcii_u16_vector_size
                        remaining = remaining[i..];
                        break :scan_and_allocate_lazily;
                    }

                    remaining = remaining[ascii_u16_vector_size..];
                }

                if (any_needs_escape) {
                    // pass #2: we found something that needed an escape
                    // but there's still some more text to
                    // so we'll go ahead and copy the buffer into a new buffer
                    while (remaining.len >= ascii_u16_vector_size) {
                        const vec: AsciiU16Vector = remaining[0..ascii_u16_vector_size].*;
                        if (@reduce(.Max, @as(AsciiVectorU16U1, @bitCast(vec > @as(AsciiU16Vector, @splat(@as(u16, 127))))) |
                            @as(AsciiVectorU16U1, @bitCast((vec == vecs[0]))) |
                            @as(AsciiVectorU16U1, @bitCast((vec == vecs[1]))) |
                            @as(AsciiVectorU16U1, @bitCast((vec == vecs[2]))) |
                            @as(AsciiVectorU16U1, @bitCast((vec == vecs[3]))) |
                            @as(AsciiVectorU16U1, @bitCast((vec == vecs[4])))) == 1)
                        {
                            buf.ensureUnusedCapacity(ascii_u16_vector_size) catch unreachable;
                            var i: u16 = 0;
                            while (i < ascii_u16_vector_size) {
                                switch (remaining[i]) {
                                    '"' => {
                                        buf.appendSlice(toUTF16Literal("&quot;")) catch unreachable;
                                        i += 1;
                                    },
                                    '&' => {
                                        buf.appendSlice(toUTF16Literal("&amp;")) catch unreachable;
                                        i += 1;
                                    },
                                    '\'' => {
                                        buf.appendSlice(toUTF16Literal("&#x27;")) catch unreachable; // modified from escape-html; used to be '&#39'
                                        i += 1;
                                    },
                                    '<' => {
                                        buf.appendSlice(toUTF16Literal("&lt;")) catch unreachable;
                                        i += 1;
                                    },
                                    '>' => {
                                        buf.appendSlice(toUTF16Literal("&gt;")) catch unreachable;
                                        i += 1;
                                    },
                                    128...std.math.maxInt(u16) => {
                                        const cp = utf16Codepoint([]const u16, remaining[i..]);

                                        buf.appendSlice(remaining[i..][0..@as(usize, cp.len)]) catch unreachable;
                                        i += @as(u16, cp.len);
                                    },
                                    else => |c| {
                                        buf.append(c) catch unreachable;
                                        i += 1;
                                    },
                                }
                            }

                            remaining = remaining[i..];
                            continue;
                        }

                        try buf.ensureUnusedCapacity(ascii_u16_vector_size);
                        buf.items.ptr[buf.items.len .. buf.items.len + ascii_u16_vector_size][0..ascii_u16_vector_size].* = remaining[0..ascii_u16_vector_size].*;
                        buf.items.len += ascii_u16_vector_size;
                        remaining = remaining[ascii_u16_vector_size..];
                    }
                }
            }

            var ptr = remaining.ptr;
            const end = remaining.ptr + remaining.len;

            if (!any_needs_escape) {
                scan_and_allocate_lazily: while (ptr != end) {
                    switch (ptr[0]) {
                        '"', '&', '\'', '<', '>' => |c| {
                            buf = try std.ArrayList(u16).initCapacity(allocator, utf16.len + @as(usize, Scalar.lengths[c]));
                            if (comptime Environment.allow_assert) std.debug.assert(@intFromPtr(ptr) >= @intFromPtr(utf16.ptr));

                            const to_copy = std.mem.sliceAsBytes(utf16)[0 .. @intFromPtr(ptr) - @intFromPtr(utf16.ptr)];
                            const to_copy_16 = std.mem.bytesAsSlice(u16, to_copy);
                            try buf.appendSlice(to_copy_16);
                            any_needs_escape = true;
                            break :scan_and_allocate_lazily;
                        },
                        128...std.math.maxInt(u16) => {
                            const cp = utf16Codepoint([]const u16, ptr[0..2]);

                            ptr += @as(u16, cp.len);
                        },
                        else => {
                            ptr += 1;
                        },
                    }
                }
            }

            while (ptr != end) {
                switch (ptr[0]) {
                    '"' => {
                        buf.appendSlice(toUTF16Literal("&quot;")) catch unreachable;
                        ptr += 1;
                    },
                    '&' => {
                        buf.appendSlice(toUTF16Literal("&amp;")) catch unreachable;
                        ptr += 1;
                    },
                    '\'' => {
                        buf.appendSlice(toUTF16Literal("&#x27;")) catch unreachable; // modified from escape-html; used to be '&#39'
                        ptr += 1;
                    },
                    '<' => {
                        buf.appendSlice(toUTF16Literal("&lt;")) catch unreachable;
                        ptr += 1;
                    },
                    '>' => {
                        buf.appendSlice(toUTF16Literal("&gt;")) catch unreachable;
                        ptr += 1;
                    },
                    128...std.math.maxInt(u16) => {
                        const cp = utf16Codepoint([]const u16, ptr[0..2]);

                        buf.appendSlice(ptr[0..@as(usize, cp.len)]) catch unreachable;
                        ptr += @as(u16, cp.len);
                    },

                    else => |c| {
                        buf.append(c) catch unreachable;
                        ptr += 1;
                    },
                }
            }

            if (!any_needs_escape) {
                return Escaped(u16){ .original = {} };
            }

            return Escaped(u16){ .allocated = try buf.toOwnedSlice() };
        },
    }
}

test "copyLatin1IntoUTF8 - ascii" {
    const input: string = "hello world!hello world!hello world!hello world!hello world!hello world!hello world!hello world!hello world!hello world!hello world!hello world!hello world!hello world!hello world!hello world!hello world!hello world!hello world!hello world!hello world!hello world!hello world!hello world!";
    var output = std.mem.zeroes([500]u8);
    const result = copyLatin1IntoUTF8(&output, string, input);
    try std.testing.expectEqual(input.len, result.read);
    try std.testing.expectEqual(input.len, result.written);

    try std.testing.expectEqualSlices(u8, input, output[0..result.written]);
}

test "copyLatin1IntoUTF8 - latin1" {
    {
        const input: string = &[_]u8{ 104, 101, 108, 108, 111, 32, 119, 111, 114, 108, 100, 32, 169 };
        var output = std.mem.zeroes([500]u8);
        const expected = "hello world ©";
        const result = copyLatin1IntoUTF8(&output, string, input);
        try std.testing.expectEqual(input.len, result.read);

        try std.testing.expectEqualSlices(u8, expected, output[0..result.written]);
    }

    {
        const input: string = &[_]u8{ 72, 169, 101, 108, 108, 169, 111, 32, 87, 111, 114, 169, 108, 100, 33 };
        var output = std.mem.zeroes([500]u8);
        const expected = "H©ell©o Wor©ld!";
        const result = copyLatin1IntoUTF8(&output, string, input);
        try std.testing.expectEqual(input.len, result.read);

        try std.testing.expectEqualSlices(u8, expected, output[0..result.written]);
    }
}

pub fn latin1ToCodepointAssumeNotASCII(char: u8, comptime CodePointType: type) CodePointType {
    return @as(
        CodePointType,
        @intCast(latin1ToCodepointBytesAssumeNotASCII16(char)),
    );
}

const latin1_to_utf16_conversion_table = [256]u16{
    0x0000, 0x0001, 0x0002, 0x0003, 0x0004, 0x0005, 0x0006, 0x0007, // 00-07
    0x0008, 0x0009, 0x000A, 0x000B, 0x000C, 0x000D, 0x000E, 0x000F, // 08-0F
    0x0010, 0x0011, 0x0012, 0x0013, 0x0014, 0x0015, 0x0016, 0x0017, // 10-17
    0x0018, 0x0019, 0x001A, 0x001B, 0x001C, 0x001D, 0x001E, 0x001F, // 18-1F
    0x0020, 0x0021, 0x0022, 0x0023, 0x0024, 0x0025, 0x0026, 0x0027, // 20-27
    0x0028, 0x0029, 0x002A, 0x002B, 0x002C, 0x002D, 0x002E, 0x002F, // 28-2F
    0x0030, 0x0031, 0x0032, 0x0033, 0x0034, 0x0035, 0x0036, 0x0037, // 30-37
    0x0038, 0x0039, 0x003A, 0x003B, 0x003C, 0x003D, 0x003E, 0x003F, // 38-3F
    0x0040, 0x0041, 0x0042, 0x0043, 0x0044, 0x0045, 0x0046, 0x0047, // 40-47
    0x0048, 0x0049, 0x004A, 0x004B, 0x004C, 0x004D, 0x004E, 0x004F, // 48-4F
    0x0050, 0x0051, 0x0052, 0x0053, 0x0054, 0x0055, 0x0056, 0x0057, // 50-57
    0x0058, 0x0059, 0x005A, 0x005B, 0x005C, 0x005D, 0x005E, 0x005F, // 58-5F
    0x0060, 0x0061, 0x0062, 0x0063, 0x0064, 0x0065, 0x0066, 0x0067, // 60-67
    0x0068, 0x0069, 0x006A, 0x006B, 0x006C, 0x006D, 0x006E, 0x006F, // 68-6F
    0x0070, 0x0071, 0x0072, 0x0073, 0x0074, 0x0075, 0x0076, 0x0077, // 70-77
    0x0078, 0x0079, 0x007A, 0x007B, 0x007C, 0x007D, 0x007E, 0x007F, // 78-7F
    0x20AC, 0x0081, 0x201A, 0x0192, 0x201E, 0x2026, 0x2020, 0x2021, // 80-87
    0x02C6, 0x2030, 0x0160, 0x2039, 0x0152, 0x008D, 0x017D, 0x008F, // 88-8F
    0x0090, 0x2018, 0x2019, 0x201C, 0x201D, 0x2022, 0x2013, 0x2014, // 90-97
    0x02DC, 0x2122, 0x0161, 0x203A, 0x0153, 0x009D, 0x017E, 0x0178, // 98-9F
    0x00A0, 0x00A1, 0x00A2, 0x00A3, 0x00A4, 0x00A5, 0x00A6, 0x00A7, // A0-A7
    0x00A8, 0x00A9, 0x00AA, 0x00AB, 0x00AC, 0x00AD, 0x00AE, 0x00AF, // A8-AF
    0x00B0, 0x00B1, 0x00B2, 0x00B3, 0x00B4, 0x00B5, 0x00B6, 0x00B7, // B0-B7
    0x00B8, 0x00B9, 0x00BA, 0x00BB, 0x00BC, 0x00BD, 0x00BE, 0x00BF, // B8-BF
    0x00C0, 0x00C1, 0x00C2, 0x00C3, 0x00C4, 0x00C5, 0x00C6, 0x00C7, // C0-C7
    0x00C8, 0x00C9, 0x00CA, 0x00CB, 0x00CC, 0x00CD, 0x00CE, 0x00CF, // C8-CF
    0x00D0, 0x00D1, 0x00D2, 0x00D3, 0x00D4, 0x00D5, 0x00D6, 0x00D7, // D0-D7
    0x00D8, 0x00D9, 0x00DA, 0x00DB, 0x00DC, 0x00DD, 0x00DE, 0x00DF, // D8-DF
    0x00E0, 0x00E1, 0x00E2, 0x00E3, 0x00E4, 0x00E5, 0x00E6, 0x00E7, // E0-E7
    0x00E8, 0x00E9, 0x00EA, 0x00EB, 0x00EC, 0x00ED, 0x00EE, 0x00EF, // E8-EF
    0x00F0, 0x00F1, 0x00F2, 0x00F3, 0x00F4, 0x00F5, 0x00F6, 0x00F7, // F0-F7
    0x00F8, 0x00F9, 0x00FA, 0x00FB, 0x00FC, 0x00FD, 0x00FE, 0x00FF, // F8-FF
};

pub fn latin1ToCodepointBytesAssumeNotASCII(char: u32) [2]u8 {
    var bytes = [4]u8{ 0, 0, 0, 0 };
    _ = encodeWTF8Rune(&bytes, @as(i32, @intCast(char)));
    return bytes[0..2].*;
}

pub fn latin1ToCodepointBytesAssumeNotASCII16(char: u32) u16 {
    return latin1_to_utf16_conversion_table[@as(u8, @truncate(char))];
}

pub fn copyUTF16IntoUTF8(buf: []u8, comptime Type: type, utf16: Type, comptime allow_partial_write: bool) EncodeIntoResult {
    if (comptime Type == []const u16) {
        if (bun.FeatureFlags.use_simdutf) {
            if (utf16.len == 0)
                return .{ .read = 0, .written = 0 };
            const trimmed = bun.simdutf.trim.utf16(utf16);
            if (trimmed.len == 0)
                return .{ .read = 0, .written = 0 };

            const out_len = if (buf.len <= (trimmed.len * 3 + 2))
                bun.simdutf.length.utf8.from.utf16.le(trimmed)
            else
                buf.len;

            return copyUTF16IntoUTF8WithBuffer(buf, Type, utf16, trimmed, out_len, allow_partial_write);
        }
    }

    return copyUTF16IntoUTF8WithBuffer(buf, Type, utf16, utf16, utf16.len, allow_partial_write);
}

pub fn copyUTF16IntoUTF8WithBuffer(buf: []u8, comptime Type: type, utf16: Type, trimmed: Type, out_len: usize, comptime allow_partial_write: bool) EncodeIntoResult {
    var remaining = buf;
    var utf16_remaining = utf16;
    var ended_on_non_ascii = false;

    brk: {
        if (comptime Type == []const u16) {
            if (bun.FeatureFlags.use_simdutf) {
                log("UTF16 {d} -> UTF8 {d}", .{ utf16.len, out_len });
                if (remaining.len >= out_len) {
                    const result = bun.simdutf.convert.utf16.to.utf8.with_errors.le(trimmed, remaining);
                    if (result.status == .surrogate) break :brk;

                    return EncodeIntoResult{
                        .read = @as(u32, @truncate(trimmed.len)),
                        .written = @as(u32, @truncate(result.count)),
                    };
                }
            }
        }
    }

    while (firstNonASCII16(Type, utf16_remaining)) |i| {
        const end = @min(i, remaining.len);
        if (end > 0) copyU16IntoU8(remaining, Type, utf16_remaining[0..end]);
        remaining = remaining[end..];
        utf16_remaining = utf16_remaining[end..];

        if (@min(utf16_remaining.len, remaining.len) == 0)
            break;

        const replacement = utf16CodepointWithFFFD(Type, utf16_remaining);

        const width: usize = replacement.utf8Width();
        if (width > remaining.len) {
            ended_on_non_ascii = width > 1;
            if (comptime allow_partial_write) switch (width) {
                2 => {
                    if (remaining.len > 0) {
                        //only first will be written
                        remaining[0] = @as(u8, @truncate(0xC0 | (replacement.code_point >> 6)));
                        remaining = remaining[remaining.len..];
                    }
                },
                3 => {
                    //only first to second written
                    switch (remaining.len) {
                        1 => {
                            remaining[0] = @as(u8, @truncate(0xE0 | (replacement.code_point >> 12)));
                            remaining = remaining[remaining.len..];
                        },
                        2 => {
                            remaining[0] = @as(u8, @truncate(0xE0 | (replacement.code_point >> 12)));
                            remaining[1] = @as(u8, @truncate(0x80 | (replacement.code_point >> 6) & 0x3F));
                            remaining = remaining[remaining.len..];
                        },
                        else => {},
                    }
                },
                4 => {
                    //only 1 to 3 written
                    switch (remaining.len) {
                        1 => {
                            remaining[0] = @as(u8, @truncate(0xF0 | (replacement.code_point >> 18)));
                            remaining = remaining[remaining.len..];
                        },
                        2 => {
                            remaining[0] = @as(u8, @truncate(0xF0 | (replacement.code_point >> 18)));
                            remaining[1] = @as(u8, @truncate(0x80 | (replacement.code_point >> 12) & 0x3F));
                            remaining = remaining[remaining.len..];
                        },
                        3 => {
                            remaining[0] = @as(u8, @truncate(0xF0 | (replacement.code_point >> 18)));
                            remaining[1] = @as(u8, @truncate(0x80 | (replacement.code_point >> 12) & 0x3F));
                            remaining[2] = @as(u8, @truncate(0x80 | (replacement.code_point >> 6) & 0x3F));
                            remaining = remaining[remaining.len..];
                        },
                        else => {},
                    }
                },

                else => {},
            };
            break;
        }

        utf16_remaining = utf16_remaining[replacement.len..];
        _ = encodeWTF8RuneT(remaining.ptr[0..4], u32, @as(u32, replacement.code_point));
        remaining = remaining[width..];
    }

    if (remaining.len > 0 and !ended_on_non_ascii and utf16_remaining.len > 0) {
        const len = @min(remaining.len, utf16_remaining.len);
        copyU16IntoU8(remaining[0..len], Type, utf16_remaining[0..len]);
        utf16_remaining = utf16_remaining[len..];
        remaining = remaining[len..];
    }

    return .{
        .read = @as(u32, @truncate(utf16.len - utf16_remaining.len)),
        .written = @as(u32, @truncate(buf.len - remaining.len)),
    };
}

pub fn elementLengthUTF16IntoUTF8(comptime Type: type, utf16: Type) usize {
    if (bun.FeatureFlags.use_simdutf) {
        return bun.simdutf.length.utf8.from.utf16.le(utf16);
    }

    var utf16_remaining = utf16;
    var count: usize = 0;

    while (firstNonASCII16(Type, utf16_remaining)) |i| {
        count += i;

        utf16_remaining = utf16_remaining[i..];

        const replacement = utf16Codepoint(Type, utf16_remaining);

        count += replacement.utf8Width();
        utf16_remaining = utf16_remaining[replacement.len..];
    }

    return count + utf16_remaining.len;
}

pub fn elementLengthUTF8IntoUTF16(comptime Type: type, utf8: Type) usize {
    var utf8_remaining = utf8;
    var count: usize = 0;

    if (bun.FeatureFlags.use_simdutf) {
        return bun.simdutf.length.utf16.from.utf8(utf8);
    }

    while (firstNonASCII(utf8_remaining)) |i| {
        count += i;

        utf8_remaining = utf8_remaining[i..];

        const replacement = utf16Codepoint(Type, utf8_remaining);

        count += replacement.len;
        utf8_remaining = utf8_remaining[@min(replacement.utf8Width(), utf8_remaining.len)..];
    }

    return count + utf8_remaining.len;
}

// Check utf16 string equals utf8 string without allocating extra memory
pub fn utf16EqlString(text: []const u16, str: string) bool {
    if (text.len > str.len) {
        // Strings can't be equal if UTF-16 encoding is longer than UTF-8 encoding
        return false;
    }

    var temp = [4]u8{ 0, 0, 0, 0 };
    const n = text.len;
    var j: usize = 0;
    var i: usize = 0;
    // TODO: is it safe to just make this u32 or u21?
    var r1: i32 = undefined;
    while (i < n) : (i += 1) {
        r1 = text[i];
        if (r1 >= 0xD800 and r1 <= 0xDBFF and i + 1 < n) {
            const r2: i32 = text[i + 1];
            if (r2 >= 0xDC00 and r2 <= 0xDFFF) {
                r1 = (r1 - 0xD800) << 10 | (r2 - 0xDC00) + 0x10000;
                i += 1;
            }
        }

        const width = encodeWTF8Rune(&temp, r1);
        if (j + width > str.len) {
            return false;
        }
        for (0..width) |k| {
            if (temp[k] != str[j]) {
                return false;
            }
            j += 1;
        }
    }

    return j == str.len;
}

// This is a clone of golang's "utf8.EncodeRune" that has been modified to encode using
// WTF-8 instead. See https://simonsapin.github.io/wtf-8/ for more info.
pub fn encodeWTF8Rune(p: *[4]u8, r: i32) u3 {
    return @call(
        .always_inline,
        encodeWTF8RuneT,
        .{
            p,
            u32,
            @as(u32, @intCast(r)),
        },
    );
}

pub fn encodeWTF8RuneT(p: *[4]u8, comptime R: type, r: R) u3 {
    switch (r) {
        0...0x7F => {
            p[0] = @as(u8, @intCast(r));
            return 1;
        },
        (0x7F + 1)...0x7FF => {
            p[0] = @as(u8, @truncate(0xC0 | ((r >> 6))));
            p[1] = @as(u8, @truncate(0x80 | (r & 0x3F)));
            return 2;
        },
        (0x7FF + 1)...0xFFFF => {
            p[0] = @as(u8, @truncate(0xE0 | ((r >> 12))));
            p[1] = @as(u8, @truncate(0x80 | ((r >> 6) & 0x3F)));
            p[2] = @as(u8, @truncate(0x80 | (r & 0x3F)));
            return 3;
        },
        else => {
            p[0] = @as(u8, @truncate(0xF0 | ((r >> 18))));
            p[1] = @as(u8, @truncate(0x80 | ((r >> 12) & 0x3F)));
            p[2] = @as(u8, @truncate(0x80 | ((r >> 6) & 0x3F)));
            p[3] = @as(u8, @truncate(0x80 | (r & 0x3F)));
            return 4;
        },
    }
}

pub inline fn wtf8ByteSequenceLength(first_byte: u8) u3 {
    return switch (first_byte) {
        0 => 0,
        1...0x80 - 1 => 1,
        else => if ((first_byte & 0xE0) == 0xC0)
            @as(u3, 2)
        else if ((first_byte & 0xF0) == 0xE0)
            @as(u3, 3)
        else if ((first_byte & 0xF8) == 0xF0)
            @as(u3, 4)
        else
            @as(u3, 1),
    };
}

/// 0 == invalid
pub inline fn wtf8ByteSequenceLengthWithInvalid(first_byte: u8) u3 {
    return switch (first_byte) {
        0...0x80 - 1 => 1,
        else => if ((first_byte & 0xE0) == 0xC0)
            @as(u3, 2)
        else if ((first_byte & 0xF0) == 0xE0)
            @as(u3, 3)
        else if ((first_byte & 0xF8) == 0xF0)
            @as(u3, 4)
        else
            @as(u3, 1),
    };
}

/// Convert potentially ill-formed UTF-8 or UTF-16 bytes to a Unicode Codepoint.
/// Invalid codepoints are replaced with `zero` parameter
/// This is a clone of esbuild's decodeWTF8Rune
/// which was a clone of golang's "utf8.DecodeRune" that was modified to decode using WTF-8 instead.
/// Asserts a multi-byte codepoint
pub inline fn decodeWTF8RuneTMultibyte(p: *const [4]u8, len: u3, comptime T: type, comptime zero: T) T {
    if (comptime Environment.allow_assert) std.debug.assert(len > 1);

    const s1 = p[1];
    if ((s1 & 0xC0) != 0x80) return zero;

    if (len == 2) {
        const cp = @as(T, p[0] & 0x1F) << 6 | @as(T, s1 & 0x3F);
        if (cp < 0x80) return zero;
        return cp;
    }

    const s2 = p[2];

    if ((s2 & 0xC0) != 0x80) return zero;

    if (len == 3) {
        const cp = (@as(T, p[0] & 0x0F) << 12) | (@as(T, s1 & 0x3F) << 6) | (@as(T, s2 & 0x3F));
        if (cp < 0x800) return zero;
        return cp;
    }

    const s3 = p[3];
    {
        const cp = (@as(T, p[0] & 0x07) << 18) | (@as(T, s1 & 0x3F) << 12) | (@as(T, s2 & 0x3F) << 6) | (@as(T, s3 & 0x3F));
        if (cp < 0x10000 or cp > 0x10FFFF) return zero;
        return cp;
    }

    unreachable;
}

pub const ascii_vector_size = if (Environment.isWasm) 8 else 16;
pub const ascii_u16_vector_size = if (Environment.isWasm) 4 else 8;
pub const AsciiVectorInt = std.meta.Int(.unsigned, ascii_vector_size);
pub const AsciiVectorIntU16 = std.meta.Int(.unsigned, ascii_u16_vector_size);
pub const max_16_ascii: @Vector(ascii_vector_size, u8) = @splat(@as(u8, 127));
pub const min_16_ascii: @Vector(ascii_vector_size, u8) = @splat(@as(u8, 0x20));
pub const max_u16_ascii: @Vector(ascii_u16_vector_size, u16) = @splat(@as(u16, 127));
pub const min_u16_ascii: @Vector(ascii_u16_vector_size, u16) = @splat(@as(u16, 0x20));
pub const AsciiVector = @Vector(ascii_vector_size, u8);
pub const AsciiVectorSmall = @Vector(8, u8);
pub const AsciiVectorU1 = @Vector(ascii_vector_size, u1);
pub const AsciiVectorU1Small = @Vector(8, u1);
pub const AsciiVectorU16U1 = @Vector(ascii_u16_vector_size, u1);
pub const AsciiU16Vector = @Vector(ascii_u16_vector_size, u16);
pub const max_4_ascii: @Vector(4, u8) = @splat(@as(u8, 127));

const UTF8_ACCEPT: u8 = 0;
const UTF8_REJECT: u8 = 12;

const utf8d: [364]u8 = .{
    // The first part of the table maps bytes to character classes that
    // to reduce the size of the transition table and create bitmasks.
    0,  0,  0,  0,  0,  0,  0,  0,  0,  0,  0,  0,  0,  0,  0,  0,  0,  0,  0,  0,  0,  0,  0,  0,  0,  0,  0,  0,  0,  0,  0,  0,
    0,  0,  0,  0,  0,  0,  0,  0,  0,  0,  0,  0,  0,  0,  0,  0,  0,  0,  0,  0,  0,  0,  0,  0,  0,  0,  0,  0,  0,  0,  0,  0,
    0,  0,  0,  0,  0,  0,  0,  0,  0,  0,  0,  0,  0,  0,  0,  0,  0,  0,  0,  0,  0,  0,  0,  0,  0,  0,  0,  0,  0,  0,  0,  0,
    0,  0,  0,  0,  0,  0,  0,  0,  0,  0,  0,  0,  0,  0,  0,  0,  0,  0,  0,  0,  0,  0,  0,  0,  0,  0,  0,  0,  0,  0,  0,  0,
    1,  1,  1,  1,  1,  1,  1,  1,  1,  1,  1,  1,  1,  1,  1,  1,  9,  9,  9,  9,  9,  9,  9,  9,  9,  9,  9,  9,  9,  9,  9,  9,
    7,  7,  7,  7,  7,  7,  7,  7,  7,  7,  7,  7,  7,  7,  7,  7,  7,  7,  7,  7,  7,  7,  7,  7,  7,  7,  7,  7,  7,  7,  7,  7,
    8,  8,  2,  2,  2,  2,  2,  2,  2,  2,  2,  2,  2,  2,  2,  2,  2,  2,  2,  2,  2,  2,  2,  2,  2,  2,  2,  2,  2,  2,  2,  2,
    10, 3,  3,  3,  3,  3,  3,  3,  3,  3,  3,  3,  3,  4,  3,  3,  11, 6,  6,  6,  5,  8,  8,  8,  8,  8,  8,  8,  8,  8,  8,  8,

    // The second part is a transition table that maps a combination
    // of a state of the automaton and a character class to a state.
    0,  12, 24, 36, 60, 96, 84, 12, 12, 12, 48, 72, 12, 12, 12, 12, 12, 12, 12, 12, 12, 12, 12, 12, 12, 0,  12, 12, 12, 12, 12, 0,
    12, 0,  12, 12, 12, 24, 12, 12, 12, 12, 12, 24, 12, 24, 12, 12, 12, 12, 12, 12, 12, 12, 12, 24, 12, 12, 12, 12, 12, 24, 12, 12,
    12, 12, 12, 12, 12, 24, 12, 12, 12, 12, 12, 12, 12, 12, 12, 36, 12, 36, 12, 12, 12, 36, 12, 12, 12, 12, 12, 36, 12, 36, 12, 12,
    12, 36, 12, 12, 12, 12, 12, 12, 12, 12, 12, 12,
};

pub fn decodeCheck(state: u8, byte: u8) u8 {
    const char_type: u32 = utf8d[byte];
    // we dont care about the codep
    // codep = if (*state != UTF8_ACCEPT) (byte & 0x3f) | (*codep << 6) else (0xff >> char_type) & (byte);

    const value = @as(u32, 256) + state + char_type;
    if (value >= utf8d.len) return UTF8_REJECT;
    return utf8d[value];
}

// Copyright (c) 2008-2009 Bjoern Hoehrmann <bjoern@hoehrmann.de>
// See http://bjoern.hoehrmann.de/utf-8/decoder/dfa/ for details.
pub fn isValidUTF8WithoutSIMD(slice: []const u8) bool {
    var state: u8 = 0;

    for (slice) |byte| {
        state = decodeCheck(state, byte);
    }
    return state == UTF8_ACCEPT;
}

pub fn isValidUTF8(slice: []const u8) bool {
    if (bun.FeatureFlags.use_simdutf)
        return bun.simdutf.validate.utf8(slice);

    return isValidUTF8WithoutSIMD(slice);
}

pub fn isAllASCII(slice: []const u8) bool {
    if (@inComptime()) {
        for (slice) |char| {
            if (char > 127) {
                return false;
            }
        }
        return true;
    }

    if (bun.FeatureFlags.use_simdutf)
        return bun.simdutf.validate.ascii(slice);

    var remaining = slice;

    // The NEON SIMD unit is 128-bit wide and includes 16 128-bit registers that can be used as 32 64-bit registers
    if (comptime Environment.enableSIMD) {
        const remaining_end_ptr = remaining.ptr + remaining.len - (remaining.len % ascii_vector_size);
        while (remaining.ptr != remaining_end_ptr) : (remaining.ptr += ascii_vector_size) {
            const vec: AsciiVector = remaining[0..ascii_vector_size].*;

            if (@reduce(.Max, vec) > 127) {
                return false;
            }
        }
    }

    const Int = u64;
    const size = @sizeOf(Int);
    const remaining_last8 = slice.ptr + slice.len - (slice.len % size);
    while (remaining.ptr != remaining_last8) : (remaining.ptr += size) {
        const bytes = @as(Int, @bitCast(remaining[0..size].*));
        // https://dotat.at/@/2022-06-27-tolower-swar.html
        const mask = bytes & 0x8080808080808080;

        if (mask > 0) {
            return false;
        }
    }

    const final = slice.ptr + slice.len;
    while (remaining.ptr != final) : (remaining.ptr += 1) {
        if (remaining[0] > 127) {
            return false;
        }
    }

    return true;
}

//#define U16_LEAD(supplementary) (UChar)(((supplementary)>>10)+0xd7c0)
pub inline fn u16Lead(supplementary: anytype) u16 {
    return @as(u16, @intCast((supplementary >> 10) + 0xd7c0));
}

//#define U16_TRAIL(supplementary) (UChar)(((supplementary)&0x3ff)|0xdc00)
pub inline fn u16Trail(supplementary: anytype) u16 {
    return @as(u16, @intCast((supplementary & 0x3ff) | 0xdc00));
}

pub fn firstNonASCII(slice: []const u8) ?u32 {
    return firstNonASCIIWithType([]const u8, slice);
}

pub fn firstNonASCIIWithType(comptime Type: type, slice: Type) ?u32 {
    var remaining = slice;

    if (comptime bun.FeatureFlags.use_simdutf) {
        const result = bun.simdutf.validate.with_errors.ascii(slice);
        if (result.status == .success) {
            return null;
        }

        return @as(u32, @truncate(result.count));
    }

    if (comptime Environment.enableSIMD) {
        if (remaining.len >= ascii_vector_size) {
            const remaining_start = remaining.ptr;
            const remaining_end = remaining.ptr + remaining.len - (remaining.len % ascii_vector_size);

            while (remaining.ptr != remaining_end) {
                const vec: AsciiVector = remaining[0..ascii_vector_size].*;

                if (@reduce(.Max, vec) > 127) {
                    const Int = u64;
                    const size = @sizeOf(Int);
                    remaining.len -= @intFromPtr(remaining.ptr) - @intFromPtr(remaining_start);

                    {
                        const bytes = @as(Int, @bitCast(remaining[0..size].*));
                        // https://dotat.at/@/2022-06-27-tolower-swar.html
                        const mask = bytes & 0x8080808080808080;

                        if (mask > 0) {
                            const first_set_byte = @ctz(mask) / 8;
                            if (comptime Environment.allow_assert) {
                                std.debug.assert(remaining[first_set_byte] > 127);
                                for (0..first_set_byte) |j| {
                                    std.debug.assert(remaining[j] <= 127);
                                }
                            }

                            return @as(u32, first_set_byte) + @as(u32, @intCast(slice.len - remaining.len));
                        }
                        remaining = remaining[size..];
                    }
                    {
                        const bytes = @as(Int, @bitCast(remaining[0..size].*));
                        const mask = bytes & 0x8080808080808080;

                        if (mask > 0) {
                            const first_set_byte = @ctz(mask) / 8;
                            if (comptime Environment.allow_assert) {
                                std.debug.assert(remaining[first_set_byte] > 127);
                                for (0..first_set_byte) |j| {
                                    std.debug.assert(remaining[j] <= 127);
                                }
                            }

                            return @as(u32, first_set_byte) + @as(u32, @intCast(slice.len - remaining.len));
                        }
                    }
                    unreachable;
                }

                // the more intuitive way, using slices, produces worse codegen
                // specifically: it subtracts the length at the end of the loop
                // we don't need to do that
                // we only need to subtract the length once at the very end
                remaining.ptr += ascii_vector_size;
            }
            remaining.len -= @intFromPtr(remaining.ptr) - @intFromPtr(remaining_start);
        }
    }

    {
        const Int = u64;
        const size = @sizeOf(Int);
        const remaining_start = remaining.ptr;
        const remaining_end = remaining.ptr + remaining.len - (remaining.len % size);

        if (comptime Environment.enableSIMD) {
            // these assertions exist more so for LLVM
            std.debug.assert(remaining.len < ascii_vector_size);
            std.debug.assert(@intFromPtr(remaining.ptr + ascii_vector_size) > @intFromPtr(remaining_end));
        }

        if (remaining.len >= size) {
            while (remaining.ptr != remaining_end) {
                const bytes = @as(Int, @bitCast(remaining[0..size].*));
                // https://dotat.at/@/2022-06-27-tolower-swar.html
                const mask = bytes & 0x8080808080808080;

                if (mask > 0) {
                    remaining.len -= @intFromPtr(remaining.ptr) - @intFromPtr(remaining_start);
                    const first_set_byte = @ctz(mask) / 8;
                    if (comptime Environment.allow_assert) {
                        std.debug.assert(remaining[first_set_byte] > 127);
                        for (0..first_set_byte) |j| {
                            std.debug.assert(remaining[j] <= 127);
                        }
                    }

                    return @as(u32, first_set_byte) + @as(u32, @intCast(slice.len - remaining.len));
                }

                remaining.ptr += size;
            }
            remaining.len -= @intFromPtr(remaining.ptr) - @intFromPtr(remaining_start);
        }
    }

    if (comptime Environment.allow_assert) std.debug.assert(remaining.len < 8);

    for (remaining) |*char| {
        if (char.* > 127) {
            // try to prevent it from reading the length of the slice
            return @as(u32, @truncate(@intFromPtr(char) - @intFromPtr(slice.ptr)));
        }
    }

    return null;
}

pub fn indexOfNewlineOrNonASCIIOrANSI(slice_: []const u8, offset: u32) ?u32 {
    const slice = slice_[offset..];
    var remaining = slice;

    if (remaining.len == 0)
        return null;

    if (comptime Environment.enableSIMD) {
        while (remaining.len >= ascii_vector_size) {
            const vec: AsciiVector = remaining[0..ascii_vector_size].*;
            const cmp = @as(AsciiVectorU1, @bitCast((vec > max_16_ascii))) | @as(AsciiVectorU1, @bitCast((vec < min_16_ascii))) |
                @as(AsciiVectorU1, @bitCast(vec == @as(AsciiVector, @splat(@as(u8, '\r'))))) |
                @as(AsciiVectorU1, @bitCast(vec == @as(AsciiVector, @splat(@as(u8, '\n'))))) |
                @as(AsciiVectorU1, @bitCast(vec == @as(AsciiVector, @splat(@as(u8, '\x1b')))));

            if (@reduce(.Max, cmp) > 0) {
                const bitmask = @as(AsciiVectorInt, @bitCast(cmp));
                const first = @ctz(bitmask);

                return @as(u32, first) + @as(u32, @intCast(slice.len - remaining.len)) + offset;
            }

            remaining = remaining[ascii_vector_size..];
        }

        if (comptime Environment.allow_assert) std.debug.assert(remaining.len < ascii_vector_size);
    }

    for (remaining) |*char_| {
        const char = char_.*;
        if (char > 127 or char < 0x20 or char == '\n' or char == '\r' or char == '\x1b') {
            return @as(u32, @truncate((@intFromPtr(char_) - @intFromPtr(slice.ptr)))) + offset;
        }
    }

    return null;
}

pub fn indexOfNewlineOrNonASCII(slice_: []const u8, offset: u32) ?u32 {
    return indexOfNewlineOrNonASCIICheckStart(slice_, offset, true);
}

pub fn indexOfNewlineOrNonASCIICheckStart(slice_: []const u8, offset: u32, comptime check_start: bool) ?u32 {
    const slice = slice_[offset..];
    var remaining = slice;

    if (remaining.len == 0)
        return null;

    if (comptime check_start) {
        // this shows up in profiling
        if (remaining[0] > 127 or remaining[0] < 0x20 or remaining[0] == '\r' or remaining[0] == '\n') {
            return offset;
        }
    }

    if (comptime Environment.enableSIMD) {
        while (remaining.len >= ascii_vector_size) {
            const vec: AsciiVector = remaining[0..ascii_vector_size].*;
            const cmp = @as(AsciiVectorU1, @bitCast((vec > max_16_ascii))) | @as(AsciiVectorU1, @bitCast((vec < min_16_ascii))) |
                @as(AsciiVectorU1, @bitCast(vec == @as(AsciiVector, @splat(@as(u8, '\r'))))) |
                @as(AsciiVectorU1, @bitCast(vec == @as(AsciiVector, @splat(@as(u8, '\n')))));

            if (@reduce(.Max, cmp) > 0) {
                const bitmask = @as(AsciiVectorInt, @bitCast(cmp));
                const first = @ctz(bitmask);

                return @as(u32, first) + @as(u32, @intCast(slice.len - remaining.len)) + offset;
            }

            remaining = remaining[ascii_vector_size..];
        }

        if (comptime Environment.allow_assert) std.debug.assert(remaining.len < ascii_vector_size);
    }

    for (remaining) |*char_| {
        const char = char_.*;
        if (char > 127 or char < 0x20 or char == '\n' or char == '\r') {
            return @as(u32, @truncate((@intFromPtr(char_) - @intFromPtr(slice.ptr)))) + offset;
        }
    }

    return null;
}

pub fn containsNewlineOrNonASCIIOrQuote(slice_: []const u8) bool {
    const slice = slice_;
    var remaining = slice;

    if (remaining.len == 0)
        return false;

    if (comptime Environment.enableSIMD) {
        while (remaining.len >= ascii_vector_size) {
            const vec: AsciiVector = remaining[0..ascii_vector_size].*;
            const cmp = @as(AsciiVectorU1, @bitCast((vec > max_16_ascii))) | @as(AsciiVectorU1, @bitCast((vec < min_16_ascii))) |
                @as(AsciiVectorU1, @bitCast(vec == @as(AsciiVector, @splat(@as(u8, '\r'))))) |
                @as(AsciiVectorU1, @bitCast(vec == @as(AsciiVector, @splat(@as(u8, '\n'))))) |
                @as(AsciiVectorU1, @bitCast(vec == @as(AsciiVector, @splat(@as(u8, '"')))));

            if (@reduce(.Max, cmp) > 0) {
                return true;
            }

            remaining = remaining[ascii_vector_size..];
        }

        if (comptime Environment.allow_assert) std.debug.assert(remaining.len < ascii_vector_size);
    }

    for (remaining) |*char_| {
        const char = char_.*;
        if (char > 127 or char < 0x20 or char == '\n' or char == '\r' or char == '"') {
            return true;
        }
    }

    return false;
}

pub fn indexOfNeedsEscape(slice: []const u8) ?u32 {
    var remaining = slice;
    if (remaining.len == 0)
        return null;

    if (remaining[0] >= 127 or remaining[0] < 0x20 or remaining[0] == '\\' or remaining[0] == '"') {
        return 0;
    }

    if (comptime Environment.enableSIMD) {
        while (remaining.len >= ascii_vector_size) {
            const vec: AsciiVector = remaining[0..ascii_vector_size].*;
            const cmp = @as(AsciiVectorU1, @bitCast((vec > max_16_ascii))) | @as(AsciiVectorU1, @bitCast((vec < min_16_ascii))) |
                @as(AsciiVectorU1, @bitCast(vec == @as(AsciiVector, @splat(@as(u8, '\\'))))) |
                @as(AsciiVectorU1, @bitCast(vec == @as(AsciiVector, @splat(@as(u8, '"')))));

            if (@reduce(.Max, cmp) > 0) {
                const bitmask = @as(AsciiVectorInt, @bitCast(cmp));
                const first = @ctz(bitmask);

                return @as(u32, first) + @as(u32, @truncate(@intFromPtr(remaining.ptr) - @intFromPtr(slice.ptr)));
            }

            remaining = remaining[ascii_vector_size..];
        }
    }

    for (remaining) |*char_| {
        const char = char_.*;
        if (char > 127 or char < 0x20 or char == '\\' or char == '"') {
            return @as(u32, @truncate(@intFromPtr(char_) - @intFromPtr(slice.ptr)));
        }
    }

    return null;
}

test "indexOfNeedsEscape" {
    const out = indexOfNeedsEscape(
        \\la la la la la la la la la la la la la la la la "oh!" okay "well"
        ,
    );
    try std.testing.expectEqual(out.?, 48);
}

pub fn indexOfCharZ(sliceZ: [:0]const u8, char: u8) ?u63 {
    const ptr = bun.C.strchr(sliceZ.ptr, char) orelse return null;
    const pos = @intFromPtr(ptr) - @intFromPtr(sliceZ.ptr);

    if (comptime Environment.allow_assert)
        std.debug.assert(@intFromPtr(sliceZ.ptr) <= @intFromPtr(ptr) and
            @intFromPtr(ptr) < @intFromPtr(sliceZ.ptr + sliceZ.len) and
            pos <= sliceZ.len);

    return @as(u63, @truncate(pos));
}

pub fn indexOfChar(slice: []const u8, char: u8) ?u32 {
    return @as(u32, @truncate(indexOfCharUsize(slice, char) orelse return null));
}

pub fn indexOfCharUsize(slice: []const u8, char: u8) ?usize {
    if (slice.len == 0)
        return null;

    if (comptime !Environment.isNative) {
        return std.mem.indexOfScalar(u8, slice, char);
    }

    const ptr = bun.C.memchr(slice.ptr, char, slice.len) orelse return null;
    const i = @intFromPtr(ptr) - @intFromPtr(slice.ptr);
    std.debug.assert(i < slice.len);
    std.debug.assert(slice[i] == char);

    return i;
}

pub fn indexOfChar16Usize(slice: []const u16, char: u16) ?usize {
    return std.mem.indexOfScalar(u16, slice, char);
}

test "indexOfChar" {
    const pairs = .{
        .{
            "fooooooboooooofoooooofoooooofoooooofoooooozball",
            'b',
        },
        .{
            "foooooofoooooofoooooofoooooofoooooofoooooozball",
            'z',
        },
        .{
            "foooooofoooooofoooooofoooooofoooooofoooooozball",
            'a',
        },
        .{
            "foooooofoooooofoooooofoooooofoooooofoooooozball",
            'l',
        },
        .{
            "baconaopsdkaposdkpaosdkpaosdkaposdkpoasdkpoaskdpoaskdpoaskdpo;",
            ';',
        },
        .{
            ";baconaopsdkaposdkpaosdkpaosdkaposdkpoasdkpoaskdpoaskdpoaskdpo;",
            ';',
        },
    };
    inline for (pairs) |pair| {
        try std.testing.expectEqual(
            indexOfChar(pair.@"0", pair.@"1").?,
            @as(u32, @truncate(std.mem.indexOfScalar(u8, pair.@"0", pair.@"1").?)),
        );
    }
}

pub fn indexOfNotChar(slice: []const u8, char: u8) ?u32 {
    var remaining = slice;
    if (remaining.len == 0)
        return null;

    if (remaining[0] != char)
        return 0;

    if (comptime Environment.enableSIMD) {
        while (remaining.len >= ascii_vector_size) {
            const vec: AsciiVector = remaining[0..ascii_vector_size].*;
            const cmp = @as(AsciiVector, @splat(char)) != vec;
            if (@reduce(.Max, @as(AsciiVectorU1, @bitCast(cmp))) > 0) {
                const bitmask = @as(AsciiVectorInt, @bitCast(cmp));
                const first = @ctz(bitmask);
                return @as(u32, first) + @as(u32, @intCast(slice.len - remaining.len));
            }

            remaining = remaining[ascii_vector_size..];
        }
    }

    for (remaining) |*current| {
        if (current.* != char) {
            return @as(u32, @truncate(@intFromPtr(current) - @intFromPtr(slice.ptr)));
        }
    }

    return null;
}

const invalid_char: u8 = 0xff;
const hex_table: [255]u8 = brk: {
    var values: [255]u8 = [_]u8{invalid_char} ** 255;
    values['0'] = 0;
    values['1'] = 1;
    values['2'] = 2;
    values['3'] = 3;
    values['4'] = 4;
    values['5'] = 5;
    values['6'] = 6;
    values['7'] = 7;
    values['8'] = 8;
    values['9'] = 9;
    values['A'] = 10;
    values['B'] = 11;
    values['C'] = 12;
    values['D'] = 13;
    values['E'] = 14;
    values['F'] = 15;
    values['a'] = 10;
    values['b'] = 11;
    values['c'] = 12;
    values['d'] = 13;
    values['e'] = 14;
    values['f'] = 15;

    break :brk values;
};

pub fn decodeHexToBytes(destination: []u8, comptime Char: type, source: []const Char) !usize {
    return _decodeHexToBytes(destination, Char, source, false);
}

pub fn decodeHexToBytesTruncate(destination: []u8, comptime Char: type, source: []const Char) usize {
    return _decodeHexToBytes(destination, Char, source, true) catch 0;
}

inline fn _decodeHexToBytes(destination: []u8, comptime Char: type, source: []const Char, comptime truncate: bool) !usize {
    var remain = destination;
    var input = source;

    while (remain.len > 0 and input.len > 1) {
        const int = input[0..2].*;
        if (comptime @sizeOf(Char) > 1) {
            if (int[0] > std.math.maxInt(u8) or int[1] > std.math.maxInt(u8)) {
                if (comptime truncate) break;
                return error.InvalidByteSequence;
            }
        }
        const a = hex_table[@as(u8, @truncate(int[0]))];
        const b = hex_table[@as(u8, @truncate(int[1]))];
        if (a == invalid_char or b == invalid_char) {
            if (comptime truncate) break;
            return error.InvalidByteSequence;
        }
        remain[0] = a << 4 | b;
        remain = remain[1..];
        input = input[2..];
    }

    if (comptime !truncate) {
        if (remain.len > 0 and input.len > 0) return error.InvalidByteSequence;
    }

    return destination.len - remain.len;
}

fn byte2hex(char: u8) u8 {
    return switch (char) {
        0...9 => char + '0',
        10...15 => char - 10 + 'a',
        else => unreachable,
    };
}

pub fn encodeBytesToHex(destination: []u8, source: []const u8) usize {
    if (comptime Environment.allow_assert) {
        std.debug.assert(destination.len > 0);
        std.debug.assert(source.len > 0);
    }
    const to_write = if (destination.len < source.len * 2)
        destination.len - destination.len % 2
    else
        source.len * 2;

    const to_read = to_write / 2;

    var remaining = source[0..to_read];
    var remaining_dest = destination;
    if (comptime Environment.enableSIMD) {
        const remaining_end = remaining.ptr + remaining.len - (remaining.len % 16);
        while (remaining.ptr != remaining_end) {
            const input_chunk: @Vector(16, u8) = remaining[0..16].*;
            const input_chunk_4: @Vector(16, u8) = input_chunk >> @as(@Vector(16, u8), @splat(@as(u8, 4)));
            const input_chunk_15: @Vector(16, u8) = input_chunk & @as(@Vector(16, u8), @splat(@as(u8, 15)));

            // This looks extremely redundant but it was the easiest way to make the compiler do the right thing
            // the more convienient "0123456789abcdef" string produces worse codegen
            // https://zig.godbolt.org/z/bfdracEeq
            const lower_16 = [16]u8{
                byte2hex(input_chunk_4[0]),
                byte2hex(input_chunk_4[1]),
                byte2hex(input_chunk_4[2]),
                byte2hex(input_chunk_4[3]),
                byte2hex(input_chunk_4[4]),
                byte2hex(input_chunk_4[5]),
                byte2hex(input_chunk_4[6]),
                byte2hex(input_chunk_4[7]),
                byte2hex(input_chunk_4[8]),
                byte2hex(input_chunk_4[9]),
                byte2hex(input_chunk_4[10]),
                byte2hex(input_chunk_4[11]),
                byte2hex(input_chunk_4[12]),
                byte2hex(input_chunk_4[13]),
                byte2hex(input_chunk_4[14]),
                byte2hex(input_chunk_4[15]),
            };
            const upper_16 = [16]u8{
                byte2hex(input_chunk_15[0]),
                byte2hex(input_chunk_15[1]),
                byte2hex(input_chunk_15[2]),
                byte2hex(input_chunk_15[3]),
                byte2hex(input_chunk_15[4]),
                byte2hex(input_chunk_15[5]),
                byte2hex(input_chunk_15[6]),
                byte2hex(input_chunk_15[7]),
                byte2hex(input_chunk_15[8]),
                byte2hex(input_chunk_15[9]),
                byte2hex(input_chunk_15[10]),
                byte2hex(input_chunk_15[11]),
                byte2hex(input_chunk_15[12]),
                byte2hex(input_chunk_15[13]),
                byte2hex(input_chunk_15[14]),
                byte2hex(input_chunk_15[15]),
            };

            const output_chunk = std.simd.interlace(.{
                lower_16,
                upper_16,
            });

            remaining_dest[0..32].* = @bitCast(output_chunk);
            remaining_dest = remaining_dest[32..];
            remaining = remaining[16..];
        }
    }

    for (remaining) |c| {
        const charset = "0123456789abcdef";

        const buf: [2]u8 = .{ charset[c >> 4], charset[c & 15] };
        remaining_dest[0..2].* = buf;
        remaining_dest = remaining_dest[2..];
    }

    return to_read * 2;
}

test "decodeHexToBytes" {
    var buffer = std.mem.zeroes([1024]u8);
    for (buffer, 0..) |_, i| {
        buffer[i] = @as(u8, @truncate(i % 256));
    }
    var written: [2048]u8 = undefined;
    const hex = std.fmt.bufPrint(&written, "{}", .{std.fmt.fmtSliceHexLower(&buffer)}) catch unreachable;
    var good: [4096]u8 = undefined;
    var ours_buf: [4096]u8 = undefined;
    const match = try std.fmt.hexToBytes(good[0..1024], hex);
    const ours = decodeHexToBytes(&ours_buf, u8, hex);
    try std.testing.expectEqualSlices(u8, match, ours_buf[0..ours]);
    try std.testing.expectEqualSlices(u8, &buffer, ours_buf[0..ours]);
}

// test "formatBytesToHex" {
//     var buffer = std.mem.zeroes([1024]u8);
//     for (buffer) |_, i| {
//         buffer[i] = @truncate(u8, i % 256);
//     }
//     var written: [2048]u8 = undefined;
//     var hex = std.fmt.bufPrint(&written, "{}", .{std.fmt.fmtSliceHexLower(&buffer)}) catch unreachable;
//     var ours_buf: [4096]u8 = undefined;
//     // var ours = formatBytesToHex(&ours_buf, &buffer);
//     // try std.testing.expectEqualSlices(u8, match, ours_buf[0..ours]);
//     try std.testing.expectEqualSlices(u8, &buffer, ours_buf[0..ours]);
// }

pub fn trimLeadingChar(slice: []const u8, char: u8) []const u8 {
    if (indexOfNotChar(slice, char)) |i| {
        return slice[i..];
    }
    return "";
}

pub fn firstNonASCII16(comptime Slice: type, slice: Slice) ?u32 {
    return firstNonASCII16CheckMin(Slice, slice, true);
}

/// Get the line number and the byte offsets of `line_range_count` above the desired line number
/// The final element is the end index of the desired line
const LineRange = struct {
    start: u32,
    end: u32,
};
pub fn indexOfLineRanges(text: []const u8, target_line: u32, comptime line_range_count: usize) std.BoundedArray(LineRange, line_range_count) {
    const remaining = text;
    if (remaining.len == 0) return .{};

    var ranges = std.BoundedArray(LineRange, line_range_count){};

    var current_line: u32 = 0;
    const first_newline_or_nonascii_i = strings.indexOfNewlineOrNonASCIICheckStart(text, 0, true) orelse {
        if (target_line == 0) {
            ranges.appendAssumeCapacity(.{
                .start = 0,
                .end = @truncate(text.len),
            });
        }

        return ranges;
    };

    var iter = CodepointIterator.initOffset(text, 0);
    var cursor = CodepointIterator.Cursor{
        .i = first_newline_or_nonascii_i,
    };
    const first_newline_range: LineRange = brk: {
        while (iter.next(&cursor)) {
            const codepoint = cursor.c;
            switch (codepoint) {
                '\n' => {
                    current_line += 1;
                    break :brk .{
                        .start = 0,
                        .end = cursor.i,
                    };
                },
                '\r' => {
                    if (iter.next(&cursor)) {
                        const codepoint2 = cursor.c;
                        if (codepoint2 == '\n') {
                            current_line += 1;
                            break :brk .{
                                .start = 0,
                                .end = cursor.i,
                            };
                        }
                    }
                },
                else => {},
            }
        }

        ranges.appendAssumeCapacity(.{
            .start = 0,
            .end = @truncate(text.len),
        });
        return ranges;
    };

    ranges.appendAssumeCapacity(first_newline_range);

    if (target_line == 0) {
        return ranges;
    }

    var prev_end = first_newline_range.end;
    while (strings.indexOfNewlineOrNonASCIICheckStart(text, cursor.i + @as(u32, cursor.width), true)) |current_i| {
        cursor.i = current_i;
        cursor.width = 0;
        const current_line_range: LineRange = brk: {
            if (iter.next(&cursor)) {
                const codepoint = cursor.c;
                switch (codepoint) {
                    '\n' => {
                        const start = prev_end;
                        prev_end = cursor.i;
                        break :brk .{
                            .start = start,
                            .end = cursor.i + 1,
                        };
                    },
                    '\r' => {
                        const current_end = cursor.i;
                        if (iter.next(&cursor)) {
                            const codepoint2 = cursor.c;
                            if (codepoint2 == '\n') {
                                defer prev_end = cursor.i;
                                break :brk .{
                                    .start = prev_end,
                                    .end = current_end,
                                };
                            }
                        }
                    },
                    else => continue,
                }
            }
        };

        if (ranges.len == line_range_count and current_line <= target_line) {
            var new_ranges = std.BoundedArray(LineRange, line_range_count){};
            new_ranges.appendSliceAssumeCapacity(ranges.slice()[1..]);
            ranges = new_ranges;
        }
        ranges.appendAssumeCapacity(current_line_range);

        if (current_line >= target_line) {
            return ranges;
        }

        current_line += 1;
    }

    if (ranges.len == line_range_count and current_line <= target_line) {
        var new_ranges = std.BoundedArray(LineRange, line_range_count){};
        new_ranges.appendSliceAssumeCapacity(ranges.slice()[1..]);
        ranges = new_ranges;
    }

    return ranges;
}

/// Get N lines from the start of the text
pub fn getLinesInText(text: []const u8, line: u32, comptime line_range_count: usize) ?std.BoundedArray([]const u8, line_range_count) {
    const ranges = indexOfLineRanges(text, line, line_range_count);
    if (ranges.len == 0) return null;
    var results = std.BoundedArray([]const u8, line_range_count){};
    results.len = ranges.len;

    for (results.slice()[0..ranges.len], ranges.slice()) |*chunk, range| {
        chunk.* = text[range.start..range.end];
    }

    std.mem.reverse([]const u8, results.slice());

    return results;
}

pub fn firstNonASCII16CheckMin(comptime Slice: type, slice: Slice, comptime check_min: bool) ?u32 {
    var remaining = slice;

    if (comptime Environment.enableSIMD and Environment.isNative) {
        const end_ptr = remaining.ptr + remaining.len - (remaining.len % ascii_u16_vector_size);
        if (remaining.len > ascii_u16_vector_size) {
            const remaining_start = remaining.ptr;
            while (remaining.ptr != end_ptr) {
                const vec: AsciiU16Vector = remaining[0..ascii_u16_vector_size].*;
                const max_value = @reduce(.Max, vec);

                if (comptime check_min) {
                    // by using @reduce here, we make it only do one comparison
                    // @reduce doesn't tell us the index though
                    const min_value = @reduce(.Min, vec);
                    if (min_value < 0x20 or max_value > 127) {
                        remaining.len -= (@intFromPtr(remaining.ptr) - @intFromPtr(remaining_start)) / 2;

                        // this is really slow
                        // it does it element-wise for every single u8 on the vector
                        // instead of doing the SIMD instructions
                        // it removes a loop, but probably is slower in the end
                        const cmp = @as(AsciiVectorU16U1, @bitCast(vec > max_u16_ascii)) |
                            @as(AsciiVectorU16U1, @bitCast(vec < min_u16_ascii));
                        const bitmask: u8 = @as(u8, @bitCast(cmp));
                        const first = @ctz(bitmask);

                        return @as(u32, @intCast(@as(u32, first) +
                            @as(u32, @intCast(slice.len - remaining.len))));
                    }
                } else if (comptime !check_min) {
                    if (max_value > 127) {
                        remaining.len -= (@intFromPtr(remaining.ptr) - @intFromPtr(remaining_start)) / 2;

                        const cmp = vec > max_u16_ascii;
                        const bitmask: u8 = @as(u8, @bitCast(cmp));
                        const first = @ctz(bitmask);

                        return @as(u32, @intCast(@as(u32, first) +
                            @as(u32, @intCast(slice.len - remaining.len))));
                    }
                }

                remaining.ptr += ascii_u16_vector_size;
            }
            remaining.len -= (@intFromPtr(remaining.ptr) - @intFromPtr(remaining_start)) / 2;
        }
    }

    if (comptime check_min) {
        var i: usize = 0;
        for (remaining) |char| {
            if (char > 127 or char < 0x20) {
                return @as(u32, @truncate(i));
            }

            i += 1;
        }
    } else {
        var i: usize = 0;
        for (remaining) |char| {
            if (char > 127) {
                return @as(u32, @truncate(i));
            }

            i += 1;
        }
    }

    return null;
}

/// Fast path for printing template literal strings
pub fn @"nextUTF16NonASCIIOr$`\\"(
    comptime Slice: type,
    slice: Slice,
) ?u32 {
    var remaining = slice;

    if (comptime Environment.enableSIMD and Environment.isNative) {
        while (remaining.len >= ascii_u16_vector_size) {
            const vec: AsciiU16Vector = remaining[0..ascii_u16_vector_size].*;

            const cmp = @as(AsciiVectorU16U1, @bitCast((vec > max_u16_ascii))) |
                @as(AsciiVectorU16U1, @bitCast((vec < min_u16_ascii))) |
                @as(AsciiVectorU16U1, @bitCast((vec == @as(AsciiU16Vector, @splat(@as(u16, '$')))))) |
                @as(AsciiVectorU16U1, @bitCast((vec == @as(AsciiU16Vector, @splat(@as(u16, '`')))))) |
                @as(AsciiVectorU16U1, @bitCast((vec == @as(AsciiU16Vector, @splat(@as(u16, '\\'))))));

            const bitmask = @as(u8, @bitCast(cmp));
            const first = @ctz(bitmask);
            if (first < ascii_u16_vector_size) {
                return @as(u32, @intCast(@as(u32, first) +
                    @as(u32, @intCast(slice.len - remaining.len))));
            }

            remaining = remaining[ascii_u16_vector_size..];
        }
    }

    for (remaining, 0..) |char, i| {
        switch (char) {
            '$', '`', '\\', 0...0x20 - 1, 128...std.math.maxInt(u16) => {
                return @as(u32, @truncate(i + (slice.len - remaining.len)));
            },

            else => {},
        }
    }

    return null;
}

test "indexOfNotChar" {
    {
        var yes: [312]u8 = undefined;
        for (0..yes.len) |i| {
            @memset(yes, 'a');
            yes[i] = 'b';
            if (comptime Environment.allow_assert) std.debug.assert(indexOfNotChar(&yes, 'a').? == i);
            i += 1;
        }
    }
}

test "trimLeadingChar" {
    {
        const yes = "                                                                        fooo bar";
        try std.testing.expectEqualStrings(trimLeadingChar(yes, ' '), "fooo bar");
    }
}

test "isAllASCII" {
    const yes = "aspdokasdpokasdpokasd aspdokasdpokasdpokasdaspdokasdpokasdpokasdaspdokasdpokasdpokasd123123aspdokasdpokasdpokasdaspdokasdpokasdpokasdaspdokasdpokasdpokasd123123aspdokasdpokasdpokasdaspdokasdpokasdpokasdaspdokasdpokasdpokasd123123aspdokasdpokasdpokasdaspdokasdpokasdpokasdaspdokasdpokasdpokasd123123aspdokasdpokasdpokasdaspdokasdpokasdpokasdaspdokasdpokasdpokasd123123aspdokasdpokasdpokasd aspdokasdpokasdpokasdaspdokasdpokasdpokasdaspdokasdpokasdpokasd123123aspdokasdpokasdpokasdaspdokasdpokasdpokasdaspdokasdpokasdpokasd123123aspdokasdpokasdpokasdaspdokasdpokasdpokasdaspdokasdpokasdpokasd123123aspdokasdpokasdpokasdaspdokasdpokasdpokasdaspdokasdpokasdpokasd123123aspdokasdpokasdpokasdaspdokasdpokasdpokasdaspdokasdpokasdpokasd123123aspdokasdpokasdpokasd aspdokasdpokasdpokasdaspdokasdpokasdpokasdaspdokasdpokasdpokasd123123aspdokasdpokasdpokasdaspdokasdpokasdpokasdaspdokasdpokasdpokasd123123aspdokasdpokasdpokasdaspdokasdpokasdpokasdaspdokasdpokasdpokasd123123aspdokasdpokasdpokasdaspdokasdpokasdpokasdaspdokasdpokasdpokasd123123aspdokasdpokasdpokasdaspdokasdpokasdpokasdaspdokasdpokasdpokasd123123aspdokasdpokasdpokasd aspdokasdpokasdpokasdaspdokasdpokasdpokasdaspdokasdpokasdpokasd123123aspdokasdpokasdpokasdaspdokasdpokasdpokasdaspdokasdpokasdpokasd123123aspdokasdpokasdpokasdaspdokasdpokasdpokasdaspdokasdpokasdpokasd123123aspdokasdpokasdpokasdaspdokasdpokasdpokasdaspdokasdpokasdpokasd123123aspdokasdpokasdpokasdaspdokasdpokasdpokasdaspdokasdpokasdpokasd123123";
    try std.testing.expectEqual(true, isAllASCII(yes));

    const no = "aspdokasdpokasdpokasd aspdokasdpokasdpokasdaspdoka🙂sdpokasdpokasdaspdokasdpokasdpokasd123123aspdokasdpokasdpokasdaspdokasdpokasdpokasdaspdokasdpokasdpokasd123123aspdokasdpokasdpokasdaspdokasdpokasdpokasdaspdokasdpokasdpokasd123123aspdokasdpokasdpokasdaspdokasdpokasdpokasdaspdokasdpokasdpokasd123123aspdokasdpokasdpokasdaspdokasdpokasdpokasdaspdokasdpokasdpokasd123123";
    try std.testing.expectEqual(false, isAllASCII(no));
}

test "firstNonASCII" {
    const yes = "aspdokasdpokasdpokasd aspdokasdpokasdpokasdaspdokasdpokasdpokasdaspdokasdpokasdpokasd123123aspdokasdpokasdpokasdaspdokasdpokasdpokasdaspdokasdpokasdpokasd123123aspdokasdpokasdpokasdaspdokasdpokasdpokasdaspdokasdpokasdpokasd123123aspdokasdpokasdpokasdaspdokasdpokasdpokasdaspdokasdpokasdpokasd123123aspdokasdpokasdpokasdaspdokasdpokasdpokasdaspdokasdpokasdpokasd123123aspdokasdpokasdpokasd aspdokasdpokasdpokasdaspdokasdpokasdpokasdaspdokasdpokasdpokasd123123aspdokasdpokasdpokasdaspdokasdpokasdpokasdaspdokasdpokasdpokasd123123aspdokasdpokasdpokasdaspdokasdpokasdpokasdaspdokasdpokasdpokasd123123aspdokasdpokasdpokasdaspdokasdpokasdpokasdaspdokasdpokasdpokasd123123aspdokasdpokasdpokasdaspdokasdpokasdpokasdaspdokasdpokasdpokasd123123aspdokasdpokasdpokasd aspdokasdpokasdpokasdaspdokasdpokasdpokasdaspdokasdpokasdpokasd123123aspdokasdpokasdpokasdaspdokasdpokasdpokasdaspdokasdpokasdpokasd123123aspdokasdpokasdpokasdaspdokasdpokasdpokasdaspdokasdpokasdpokasd123123aspdokasdpokasdpokasdaspdokasdpokasdpokasdaspdokasdpokasdpokasd123123aspdokasdpokasdpokasdaspdokasdpokasdpokasdaspdokasdpokasdpokasd123123aspdokasdpokasdpokasd aspdokasdpokasdpokasdaspdokasdpokasdpokasdaspdokasdpokasdpokasd123123aspdokasdpokasdpokasdaspdokasdpokasdpokasdaspdokasdpokasdpokasd123123aspdokasdpokasdpokasdaspdokasdpokasdpokasdaspdokasdpokasdpokasd123123aspdokasdpokasdpokasdaspdokasdpokasdpokasdaspdokasdpokasdpokasd123123aspdokasdpokasdpokasdaspdokasdpokasdpokasdaspdokasdpokasdpokasd123123";
    try std.testing.expectEqual(true, firstNonASCII(yes) == null);

    {
        const no = "aspdokasdpokasdpokasd aspdokasdpokasdpokasdaspdoka🙂sdpokasdpokasdaspdokasdpokasdpokasd123123aspdokasdpokasdpokasdaspdokasdpokasdpokasdaspdokasdpokasdpokasd123123aspdokasdpokasdpokasdaspdokasdpokasdpokasdaspdokasdpokasdpokasd123123aspdokasdpokasdpokasdaspdokasdpokasdpokasdaspdokasdpokasdpokasd123123aspdokasdpokasdpokasdaspdokasdpokasdpokasdaspdokasdpokasdpokasd123123";
        try std.testing.expectEqual(@as(u32, 50), firstNonASCII(no).?);
    }

    {
        const no = "aspdokasdpokasdpokasd aspdokasdpokasdpokasdaspdokasdpokasdpokasdaspdokasdpokasdpokasd123123aspdokasdpokasdpokasdaspdokasdpokasdpokasdaspdokasdpokasdpokasd123123aspdokasdpokasdpokasdaspdokasdpokasdpokasdaspdokasdpokasdpokasd123123aspdokasdpokasdpokasdaspdokasdpokasdpokasdaspdokasdpokasdpokasd123123aspdokasdpokasdpokasdaspdokasdpokasdpokasdaspdokasdpokasdpokasd12312🙂3";
        try std.testing.expectEqual(@as(u32, 366), firstNonASCII(no).?);
    }
}

test "firstNonASCII16" {
    @setEvalBranchQuota(99999);
    const yes = std.mem.bytesAsSlice(u16, toUTF16Literal("aspdokasdpokasdpokasd aspdokasdpokasdpokasdaspdokasdpokasdpokasdaspdokasdpokasdpokasd123123aspdokasdpokasdpokasdaspdokasdpokasdpokasdaspdokasdpokasdpokasd123123aspdokasdpokasdpokasdaspdokasdpokasdpokasdaspdokasdpokasdpokasd123123aspdokasdpokasdpokasdaspdokasdpokasdpokasdaspdokasdpokasdpokasd123123aspdokasdpokasdpokasdaspdokasdpokasdpokasdaspdokasdpokasdpokasd123123aspdokasdpokasdpokasd aspdokasdpokasdpokasdaspdokasdpokasdpokasdaspdokasdpokasdpokasd123123aspdokasdpokasdpokasdaspdokasdpokasdpokasdaspdokasdpokasdpokasd123123aspdokasdpokasdpokasdaspdokasdpokasdpokasdaspdokasdpokasdpokasd123123aspdokasdpokasdpokasdaspdokasdpokasdpokasdaspdokasdpokasdpokasd123123aspdokasdpokasdpokasdaspdokasdpokasdpokasdaspdokasdpokasdpokasd123123aspdokasdpokasdpokasd aspdokasdpokasdpokasdaspdokasdpokasdpokasdaspdokasdpokasdpokasd123123aspdokasdpokasdpokasdaspdokasdpokasdpokasdaspdokasdpokasdpokasd123123aspdokasdpokasdpokasdaspdokasdpokasdpokasdaspdokasdpokasdpokasd123123aspdokasdpokasdpokasdaspdokasdpokasdpokasdaspdokasdpokasdpokasd123123aspdokasdpokasdpokasdaspdokasdpokasdpokasdaspdokasdpokasdpokasd123123aspdokasdpokasdpokasd aspdokasdpokasdpokasdaspdokasdpokasdpokasdaspdokasdpokasdpokasd123123aspdokasdpokasdpokasdaspdokasdpokasdpokasdaspdokasdpokasdpokasd123123aspdokasdpokasdpokasdaspdokasdpokasdpokasdaspdokasdpokasdpokasd123123aspdokasdpokasdpokasdaspdokasdpokasdpokasdaspdokasdpokasdpokasd123123aspdokasdpokasdpokasdaspdokasdpokasdpokasdaspdokasdpokasdpokasd123123"));
    try std.testing.expectEqual(true, firstNonASCII16(@TypeOf(yes), yes) == null);

    {
        @setEvalBranchQuota(99999);
        const no = std.mem.bytesAsSlice(u16, toUTF16Literal("aspdokasdpokasdpokasd aspdokasdpokasdpokasdaspdoka🙂sdpokasdpokasdaspdokasdpokasdpokasd123123aspdokasdpokasdpokasdaspdokasdpokasdpokasdaspdokasdpokasdpokasd123123aspdokasdpokasdpokasdaspdokasdpokasdpokasdaspdokasdpokasdpokasd123123aspdokasdpokasdpokasdaspdokasdpokasdpokasdaspdokasdpokasdpokasd123123aspdokasdpokasdpokasdaspdokasdpokasdpokasdaspdokasdpokasdpokasd123123"));
        try std.testing.expectEqual(@as(u32, 50), firstNonASCII16(@TypeOf(no), no).?);
    }
    {
        @setEvalBranchQuota(99999);
        const no = std.mem.bytesAsSlice(u16, toUTF16Literal("🙂sdpokasdpokasdaspdokasdpokasdpokasd123123aspdokasdpokasdpokasdaspdokasdpokasdpokasdaspdokasdpokasdpokasd123123aspdokasdpokasdpokasdaspdokasdpokasdpokasdaspdokasdpokasdpokasd123123aspdokasdpokasdpokasdaspdokasdpokasdpokasdaspdokasdpokasdpokasd123123aspdokasdpokasdpokasdaspdokasdpokasdpokasdaspdokasdpokasdpokasd123123"));
        try std.testing.expectEqual(@as(u32, 0), firstNonASCII16(@TypeOf(no), no).?);
    }
    {
        @setEvalBranchQuota(99999);
        const no = std.mem.bytesAsSlice(u16, toUTF16Literal("a🙂sdpokasdpokasdaspdokasdpokasdpokasd123123aspdokasdpokasdpokasdaspdokasdpokasdpokasdaspdokasdpokasdpokasd123123aspdokasdpokasdpokasdaspdokasdpokasdpokasdaspdokasdpokasdpokasd123123aspdokasdpokasdpokasdaspdokasdpokasdpokasdaspdokasdpokasdpokasd123123aspdokasdpokasdpokasdaspdokasdpokasdpokasdaspdokasdpokasdpokasd123123"));
        try std.testing.expectEqual(@as(u32, 1), firstNonASCII16(@TypeOf(no), no).?);
    }
    {
        @setEvalBranchQuota(99999);
        const no = std.mem.bytesAsSlice(u16, toUTF16Literal("aspdokasdpokasdpokasd aspdokasdpokasdpokasdaspdokasdpokasdpokasdaspdokasdpokasdpokasd123123aspdokasdpokasdpokasdaspdokasdpokasdpokasdaspdokasdpokasdpokasd123123aspdokasdpokasdpokasdaspdokasdpokasdpokasdaspdokasdpokasdpokasd123123aspdokasdpokasdpokasdaspdokasdpokasdpokasdaspdokasdpokasdpokasd123123aspdokasdpokasdpokasdaspdokasdpokasdpokasdaspdokasdpokasdpokasd12312🙂3"));
        try std.testing.expectEqual(@as(u32, 366), firstNonASCII16(@TypeOf(no), no).?);
    }
}

test "print UTF16" {
    var err = std.io.getStdErr();
    const utf16 = comptime toUTF16Literal("❌ ✅ opkay ");
    try bun.fmt.str.formatUTF16(utf16, err.writer());
    // std.unicode.fmtUtf16le(utf16le: []const u16)
}

/// Convert potentially ill-formed UTF-8 or UTF-16 bytes to a Unicode Codepoint.
/// - Invalid codepoints are replaced with `zero` parameter
/// - Null bytes return 0
pub fn decodeWTF8RuneT(p: *const [4]u8, len: u3, comptime T: type, comptime zero: T) T {
    if (len == 0) return zero;
    if (len == 1) return p[0];

    return decodeWTF8RuneTMultibyte(p, len, T, zero);
}

pub fn codepointSize(comptime R: type, r: R) u3 {
    return switch (r) {
        0b0000_0000...0b0111_1111 => 1,
        0b1100_0000...0b1101_1111 => 2,
        0b1110_0000...0b1110_1111 => 3,
        0b1111_0000...0b1111_0111 => 4,
        else => 0,
    };
}

// /// Encode Type into UTF-8 bytes.
// /// - Invalid unicode data becomes U+FFFD REPLACEMENT CHARACTER.
// /// -
// pub fn encodeUTF8RuneT(out: *[4]u8, comptime R: type, c: R) u3 {
//     switch (c) {
//         0b0000_0000...0b0111_1111 => {
//             out[0] = @intCast(u8, c);
//             return 1;
//         },
//         0b1100_0000...0b1101_1111 => {
//             out[0] = @truncate(u8, 0b11000000 | (c >> 6));
//             out[1] = @truncate(u8, 0b10000000 | c & 0b111111);
//             return 2;
//         },

//         0b1110_0000...0b1110_1111 => {
//             if (0xd800 <= c and c <= 0xdfff) {
//                 // Replacement character
//                 out[0..3].* = [_]u8{ 0xEF, 0xBF, 0xBD };

//                 return 3;
//             }

//             out[0] = @truncate(u8, 0b11100000 | (c >> 12));
//             out[1] = @truncate(u8, 0b10000000 | (c >> 6) & 0b111111);
//             out[2] = @truncate(u8, 0b10000000 | c & 0b111111);
//             return 3;
//         },
//         0b1111_0000...0b1111_0111 => {
//             out[0] = @truncate(u8, 0b11110000 | (c >> 18));
//             out[1] = @truncate(u8, 0b10000000 | (c >> 12) & 0b111111);
//             out[2] = @truncate(u8, 0b10000000 | (c >> 6) & 0b111111);
//             out[3] = @truncate(u8, 0b10000000 | c & 0b111111);
//             return 4;
//         },
//         else => {
//             // Replacement character
//             out[0..3].* = [_]u8{ 0xEF, 0xBF, 0xBD };

//             return 3;
//         },
//     }
// }

pub fn containsNonBmpCodePoint(text: string) bool {
    var iter = CodepointIterator.init(text);
    var curs = CodepointIterator.Cursor{};

    while (iter.next(&curs)) {
        if (curs.c > 0xFFFF) {
            return true;
        }
    }

    return false;
}

pub fn containsNonBmpCodePointOrIsInvalidIdentifier(text: string) bool {
    var iter = CodepointIterator.init(text);
    var curs = CodepointIterator.Cursor{};

    if (!iter.next(&curs)) return true;

    if (curs.c > 0xFFFF or !js_lexer.isIdentifierStart(curs.c))
        return true;

    while (iter.next(&curs)) {
        if (curs.c > 0xFFFF or !js_lexer.isIdentifierContinue(curs.c)) {
            return true;
        }
    }

    return false;
}

// this is std.mem.trim except it doesn't forcibly change the slice to be const
pub fn trim(slice: anytype, comptime values_to_strip: []const u8) @TypeOf(slice) {
    var begin: usize = 0;
    var end: usize = slice.len;

    while (begin < end and std.mem.indexOfScalar(u8, values_to_strip, slice[begin]) != null) : (begin += 1) {}
    while (end > begin and std.mem.indexOfScalar(u8, values_to_strip, slice[end - 1]) != null) : (end -= 1) {}
    return slice[begin..end];
}

pub const whitespace_chars = [_]u8{ ' ', '\t', '\n', '\r', std.ascii.control_code.vt, std.ascii.control_code.ff };

pub fn lengthOfLeadingWhitespaceASCII(slice: string) usize {
    brk: for (slice) |*c| {
        inline for (whitespace_chars) |wc| if (c.* == wc) continue :brk;
        return @intFromPtr(c) - @intFromPtr(slice.ptr);
    }

    return slice.len;
}

pub fn containsNonBmpCodePointUTF16(_text: []const u16) bool {
    const n = _text.len;
    if (n > 0) {
        var i: usize = 0;
        const text = _text[0 .. n - 1];
        while (i < n - 1) : (i += 1) {
            switch (text[i]) {
                // Check for a high surrogate
                0xD800...0xDBFF => {
                    // Check for a low surrogate
                    switch (text[i + 1]) {
                        0xDC00...0xDFFF => {
                            return true;
                        },
                        else => {},
                    }
                },
                else => {},
            }
        }
    }

    return false;
}

pub fn join(slices: []const string, delimiter: string, allocator: std.mem.Allocator) !string {
    return try std.mem.join(allocator, delimiter, slices);
}

pub fn order(a: []const u8, b: []const u8) std.math.Order {
    const len = @min(a.len, b.len);

    const cmp = if (comptime Environment.isNative) bun.C.memcmp(a.ptr, b.ptr, len) else return std.mem.order(u8, a, b);
    return switch (std.math.sign(cmp)) {
        0 => std.math.order(a.len, b.len),
        1 => .gt,
        -1 => .lt,
        else => unreachable,
    };
}

pub fn cmpStringsAsc(_: void, a: string, b: string) bool {
    return order(a, b) == .lt;
}

pub fn cmpStringsDesc(_: void, a: string, b: string) bool {
    return order(a, b) == .gt;
}

const sort_asc = std.sort.asc(u8);
const sort_desc = std.sort.desc(u8);

pub fn sortAsc(in: []string) void {
    // TODO: experiment with simd to see if it's faster
    std.sort.pdq([]const u8, in, {}, cmpStringsAsc);
}

pub fn sortDesc(in: []string) void {
    // TODO: experiment with simd to see if it's faster
    std.sort.pdq([]const u8, in, {}, cmpStringsDesc);
}

pub const StringArrayByIndexSorter = struct {
    keys: []const []const u8,
    pub fn lessThan(sorter: *const @This(), a: usize, b: usize) bool {
        return strings.order(sorter.keys[a], sorter.keys[b]) == .lt;
    }

    pub fn init(keys: []const []const u8) @This() {
        return .{
            .keys = keys,
        };
    }
};

pub fn isASCIIHexDigit(c: u8) bool {
    return std.ascii.isHex(c);
}

pub fn toASCIIHexValue(character: u8) u8 {
    if (comptime Environment.allow_assert) std.debug.assert(isASCIIHexDigit(character));
    return switch (character) {
        0...('A' - 1) => character - '0',
        else => (character - 'A' + 10) & 0xF,
    };
}

pub inline fn utf8ByteSequenceLength(first_byte: u8) u3 {
    return switch (first_byte) {
        0b0000_0000...0b0111_1111 => 1,
        0b1100_0000...0b1101_1111 => 2,
        0b1110_0000...0b1110_1111 => 3,
        0b1111_0000...0b1111_0111 => 4,
        else => 0,
    };
}

pub const PackedCodepointIterator = struct {
    const Iterator = @This();
    const CodePointType = u32;
    const zeroValue = 0;

    bytes: []const u8,
    i: usize,
    next_width: usize = 0,
    width: u3 = 0,
    c: CodePointType = zeroValue,

    pub const ZeroValue = zeroValue;

    pub const Cursor = packed struct {
        i: u32 = 0,
        c: u29 = zeroValue,
        width: u3 = 0,
        pub const CodePointType = u29;
    };

    pub fn init(str: string) Iterator {
        return Iterator{ .bytes = str, .i = 0, .c = zeroValue };
    }

    pub fn initOffset(str: string, i: usize) Iterator {
        return Iterator{ .bytes = str, .i = i, .c = zeroValue };
    }

    pub inline fn next(it: *const Iterator, cursor: *Cursor) bool {
        const pos: u32 = @as(u32, cursor.width) + cursor.i;
        if (pos >= it.bytes.len) {
            return false;
        }

        const cp_len = wtf8ByteSequenceLength(it.bytes[pos]);
        const error_char = comptime std.math.minInt(CodePointType);

        const codepoint = @as(
            CodePointType,
            switch (cp_len) {
                0 => return false,
                1 => it.bytes[pos],
                else => decodeWTF8RuneTMultibyte(it.bytes[pos..].ptr[0..4], cp_len, CodePointType, error_char),
            },
        );

        {
            @setRuntimeSafety(false);
            cursor.* = Cursor{
                .i = pos,
                .c = if (error_char != codepoint)
                    @truncate(codepoint)
                else
                    unicode_replacement,
                .width = if (codepoint != error_char) cp_len else 1,
            };
        }

        return true;
    }

    inline fn nextCodepointSlice(it: *Iterator) []const u8 {
        const bytes = it.bytes;
        const prev = it.i;
        const next_ = prev + it.next_width;
        if (bytes.len <= next_) return "";

        const cp_len = utf8ByteSequenceLength(bytes[next_]);
        it.next_width = cp_len;
        it.i = @min(next_, bytes.len);

        const slice = bytes[prev..][0..cp_len];
        it.width = @as(u3, @intCast(slice.len));
        return slice;
    }

    pub fn needsUTF8Decoding(slice: string) bool {
        var it = Iterator{ .bytes = slice, .i = 0 };

        while (true) {
            const part = it.nextCodepointSlice();
            @setRuntimeSafety(false);
            switch (part.len) {
                0 => return false,
                1 => continue,
                else => return true,
            }
        }
    }

    pub fn scanUntilQuotedValueOrEOF(iter: *Iterator, comptime quote: CodePointType) usize {
        while (iter.c > -1) {
            if (!switch (iter.nextCodepoint()) {
                quote => false,
                '\\' => brk: {
                    if (iter.nextCodepoint() == quote) {
                        continue;
                    }
                    break :brk true;
                },
                else => true,
            }) {
                return iter.i + 1;
            }
        }

        return iter.i;
    }

    pub fn nextCodepoint(it: *Iterator) CodePointType {
        const slice = it.nextCodepointSlice();

        it.c = switch (slice.len) {
            0 => zeroValue,
            1 => @as(CodePointType, @intCast(slice[0])),
            2 => @as(CodePointType, @intCast(std.unicode.utf8Decode2(slice) catch unreachable)),
            3 => @as(CodePointType, @intCast(std.unicode.utf8Decode3(slice) catch unreachable)),
            4 => @as(CodePointType, @intCast(std.unicode.utf8Decode4(slice) catch unreachable)),
            else => unreachable,
        };

        return it.c;
    }

    /// Look ahead at the next n codepoints without advancing the iterator.
    /// If fewer than n codepoints are available, then return the remainder of the string.
    pub fn peek(it: *Iterator, n: usize) []const u8 {
        const original_i = it.i;
        defer it.i = original_i;

        var end_ix = original_i;
        var found: usize = 0;
        while (found < n) : (found += 1) {
            const next_codepoint = it.nextCodepointSlice() orelse return it.bytes[original_i..];
            end_ix += next_codepoint.len;
        }

        return it.bytes[original_i..end_ix];
    }
};

pub fn NewCodePointIterator(comptime CodePointType: type, comptime zeroValue: comptime_int) type {
    return struct {
        const Iterator = @This();
        bytes: []const u8,
        i: usize,
        next_width: usize = 0,
        width: u3 = 0,
        c: CodePointType = zeroValue,

        pub const ZeroValue = zeroValue;

        pub const Cursor = struct {
            i: u32 = 0,
            c: CodePointType = zeroValue,
            width: u3 = 0,
        };

        pub fn init(str: string) Iterator {
            return Iterator{ .bytes = str, .i = 0, .c = zeroValue };
        }

        pub fn initOffset(str: string, i: usize) Iterator {
            return Iterator{ .bytes = str, .i = i, .c = zeroValue };
        }

        pub inline fn next(it: *const Iterator, cursor: *Cursor) bool {
            const pos: u32 = @as(u32, cursor.width) + cursor.i;
            if (pos >= it.bytes.len) {
                return false;
            }

            const cp_len = wtf8ByteSequenceLength(it.bytes[pos]);
            const error_char = comptime std.math.minInt(CodePointType);

            const codepoint = @as(
                CodePointType,
                switch (cp_len) {
                    0 => return false,
                    1 => it.bytes[pos],
                    else => decodeWTF8RuneTMultibyte(it.bytes[pos..].ptr[0..4], cp_len, CodePointType, error_char),
                },
            );

            cursor.* = Cursor{
                .i = pos,
                .c = if (error_char != codepoint)
                    codepoint
                else
                    unicode_replacement,
                .width = if (codepoint != error_char) cp_len else 1,
            };

            return true;
        }

        inline fn nextCodepointSlice(it: *Iterator) []const u8 {
            const bytes = it.bytes;
            const prev = it.i;
            const next_ = prev + it.next_width;
            if (bytes.len <= next_) return "";

            const cp_len = utf8ByteSequenceLength(bytes[next_]);
            it.next_width = cp_len;
            it.i = @min(next_, bytes.len);

            const slice = bytes[prev..][0..cp_len];
            it.width = @as(u3, @intCast(slice.len));
            return slice;
        }

        pub fn needsUTF8Decoding(slice: string) bool {
            var it = Iterator{ .bytes = slice, .i = 0 };

            while (true) {
                const part = it.nextCodepointSlice();
                @setRuntimeSafety(false);
                switch (part.len) {
                    0 => return false,
                    1 => continue,
                    else => return true,
                }
            }
        }

        pub fn scanUntilQuotedValueOrEOF(iter: *Iterator, comptime quote: CodePointType) usize {
            while (iter.c > -1) {
                if (!switch (iter.nextCodepoint()) {
                    quote => false,
                    '\\' => brk: {
                        if (iter.nextCodepoint() == quote) {
                            continue;
                        }
                        break :brk true;
                    },
                    else => true,
                }) {
                    return iter.i + 1;
                }
            }

            return iter.i;
        }

        pub fn nextCodepoint(it: *Iterator) CodePointType {
            const slice = it.nextCodepointSlice();

            it.c = switch (slice.len) {
                0 => zeroValue,
                1 => @as(CodePointType, @intCast(slice[0])),
                2 => @as(CodePointType, @intCast(std.unicode.utf8Decode2(slice) catch unreachable)),
                3 => @as(CodePointType, @intCast(std.unicode.utf8Decode3(slice) catch unreachable)),
                4 => @as(CodePointType, @intCast(std.unicode.utf8Decode4(slice) catch unreachable)),
                else => unreachable,
            };

            return it.c;
        }

        /// Look ahead at the next n codepoints without advancing the iterator.
        /// If fewer than n codepoints are available, then return the remainder of the string.
        pub fn peek(it: *Iterator, n: usize) []const u8 {
            const original_i = it.i;
            defer it.i = original_i;

            var end_ix = original_i;
            for (0..n) |_| {
                const next_codepoint = it.nextCodepointSlice() orelse return it.bytes[original_i..];
                end_ix += next_codepoint.len;
            }

            return it.bytes[original_i..end_ix];
        }
    };
}

pub const CodepointIterator = NewCodePointIterator(CodePoint, -1);
pub const UnsignedCodepointIterator = NewCodePointIterator(u32, 0);

pub fn NewLengthSorter(comptime Type: type, comptime field: string) type {
    return struct {
        const LengthSorter = @This();
        pub fn lessThan(_: LengthSorter, lhs: Type, rhs: Type) bool {
            return @field(lhs, field).len < @field(rhs, field).len;
        }
    };
}

pub fn NewGlobLengthSorter(comptime Type: type, comptime field: string) type {
    return struct {
        const GlobLengthSorter = @This();
        pub fn lessThan(_: GlobLengthSorter, lhs: Type, rhs: Type) bool {
            // Assert: keyA ends with "/" or contains only a single "*".
            // Assert: keyB ends with "/" or contains only a single "*".
            const key_a = @field(lhs, field);
            const key_b = @field(rhs, field);

            // Let baseLengthA be the index of "*" in keyA plus one, if keyA contains "*", or the length of keyA otherwise.
            // Let baseLengthB be the index of "*" in keyB plus one, if keyB contains "*", or the length of keyB otherwise.
            const star_a = indexOfChar(key_a, '*');
            const star_b = indexOfChar(key_b, '*');
            const base_length_a = star_a orelse key_a.len;
            const base_length_b = star_b orelse key_b.len;

            // If baseLengthA is greater than baseLengthB, return -1.
            // If baseLengthB is greater than baseLengthA, return 1.
            if (base_length_a > base_length_b)
                return true;
            if (base_length_b > base_length_a)
                return false;

            // If keyA does not contain "*", return 1.
            // If keyB does not contain "*", return -1.
            if (star_a == null)
                return false;
            if (star_b == null)
                return true;

            // If the length of keyA is greater than the length of keyB, return -1.
            // If the length of keyB is greater than the length of keyA, return 1.
            if (key_a.len > key_b.len)
                return true;
            if (key_b.len > key_a.len)
                return false;

            return false;
        }
    };
}

/// Update all strings in a struct pointing to "from" to point to "to".
pub fn moveAllSlices(comptime Type: type, container: *Type, from: string, to: string) void {
    const fields_we_care_about = comptime brk: {
        var count: usize = 0;
        for (std.meta.fields(Type)) |field| {
            if (std.meta.isSlice(field.type) and std.meta.Child(field.type) == u8) {
                count += 1;
            }
        }

        var fields: [count][]const u8 = undefined;
        count = 0;
        for (std.meta.fields(Type)) |field| {
            if (std.meta.isSlice(field.type) and std.meta.Child(field.type) == u8) {
                fields[count] = field.name;
                count += 1;
            }
        }
        break :brk fields;
    };

    inline for (fields_we_care_about) |name| {
        const slice = @field(container, name);
        if ((@intFromPtr(from.ptr) + from.len) >= @intFromPtr(slice.ptr) + slice.len and
            (@intFromPtr(from.ptr) <= @intFromPtr(slice.ptr)))
        {
            @field(container, name) = moveSlice(slice, from, to);
        }
    }
}

pub fn moveSlice(slice: string, from: string, to: string) string {
    if (comptime Environment.allow_assert) {
        std.debug.assert(from.len <= to.len and from.len >= slice.len);
        // assert we are in bounds
        std.debug.assert(
            (@intFromPtr(from.ptr) + from.len) >=
                @intFromPtr(slice.ptr) + slice.len and
                (@intFromPtr(from.ptr) <= @intFromPtr(slice.ptr)),
        );
        std.debug.assert(eqlLong(from, to[0..from.len], false)); // data should be identical
    }

    const ptr_offset = @intFromPtr(slice.ptr) - @intFromPtr(from.ptr);
    const result = to[ptr_offset..][0..slice.len];

    if (comptime Environment.allow_assert) std.debug.assert(eqlLong(slice, result, false)); // data should be identical

    return result;
}

test "moveSlice" {
    var input: string = "abcdefghijklmnopqrstuvwxyzabcdefghijklmnopqrstuvwxyzabcdefghijklmnopqrstuvwxyzabcdefghijklmnopqrstuvwxyz";
    const cloned = try std.heap.page_allocator.dupe(u8, input);

    const slice = input[20..][0..10];

    try std.testing.expectEqual(eqlLong(moveSlice(slice, input, cloned), slice, false), true);
}

test "moveAllSlices" {
    const Move = struct {
        foo: string,
        bar: string,
        baz: string,
        wrong: string,
    };
    var input: string = "abcdefghijklmnopqrstuvwxyzabcdefghijklmnopqrstuvwxyzabcdefghijklmnopqrstuvwxyzabcdefghijklmnopqrstuvwxyz";
    var move = Move{ .foo = input[20..], .bar = input[30..], .baz = input[10..20], .wrong = "baz" };
    var cloned = try std.heap.page_allocator.dupe(u8, input);
    moveAllSlices(Move, &move, input, cloned);
    const expected = Move{ .foo = cloned[20..], .bar = cloned[30..], .baz = cloned[10..20], .wrong = "bar" };
    try std.testing.expectEqual(move.foo.ptr, expected.foo.ptr);
    try std.testing.expectEqual(move.bar.ptr, expected.bar.ptr);
    try std.testing.expectEqual(move.baz.ptr, expected.baz.ptr);
    try std.testing.expectEqual(move.foo.len, expected.foo.len);
    try std.testing.expectEqual(move.bar.len, expected.bar.len);
    try std.testing.expectEqual(move.baz.len, expected.baz.len);
    try std.testing.expect(move.wrong.ptr != expected.wrong.ptr);
}

test "join" {
    const string_list = &[_]string{ "abc", "def", "123", "hello" };
    const list = try join(string_list, "-", std.heap.page_allocator);
    try std.testing.expectEqualStrings("abc-def-123-hello", list);
}

test "sortAsc" {
    var string_list = [_]string{ "abc", "def", "123", "hello" };
    var sorted_string_list = [_]string{ "123", "abc", "def", "hello" };
    const sorted_join = try join(&sorted_string_list, "-", std.heap.page_allocator);
    sortAsc(&string_list);
    const string_join = try join(&string_list, "-", std.heap.page_allocator);

    try std.testing.expectEqualStrings(sorted_join, string_join);
}

test "sortDesc" {
    var string_list = [_]string{ "abc", "def", "123", "hello" };
    var sorted_string_list = [_]string{ "hello", "def", "abc", "123" };
    const sorted_join = try join(&sorted_string_list, "-", std.heap.page_allocator);
    sortDesc(&string_list);
    const string_join = try join(&string_list, "-", std.heap.page_allocator);

    try std.testing.expectEqualStrings(sorted_join, string_join);
}

pub usingnamespace @import("exact_size_matcher.zig");

pub const unicode_replacement = 0xFFFD;
pub const unicode_replacement_str = brk: {
    var out: [std.unicode.utf8CodepointSequenceLength(unicode_replacement) catch unreachable]u8 = undefined;
    _ = std.unicode.utf8Encode(unicode_replacement, &out) catch unreachable;
    break :brk out;
};

test "eqlCaseInsensitiveASCII" {
    try std.testing.expect(eqlCaseInsensitiveASCII("abc", "ABC", true));
    try std.testing.expect(eqlCaseInsensitiveASCII("abc", "abc", true));
    try std.testing.expect(eqlCaseInsensitiveASCII("aBcD", "aBcD", true));
    try std.testing.expect(!eqlCaseInsensitiveASCII("aBcD", "NOOO", true));
    try std.testing.expect(!eqlCaseInsensitiveASCII("aBcD", "LENGTH CHECK", true));
}

pub fn isIPAddress(input: []const u8) bool {
    var max_ip_address_buffer: [512]u8 = undefined;
    if (input.len > max_ip_address_buffer.len) return false;

    var sockaddr: std.os.sockaddr = undefined;
    @memset(std.mem.asBytes(&sockaddr), 0);
    @memcpy(max_ip_address_buffer[0..input.len], input);
    max_ip_address_buffer[input.len] = 0;

    const ip_addr_str: [:0]const u8 = max_ip_address_buffer[0..input.len :0];

    return bun.c_ares.ares_inet_pton(std.os.AF.INET, ip_addr_str.ptr, &sockaddr) != 0 or bun.c_ares.ares_inet_pton(std.os.AF.INET6, ip_addr_str.ptr, &sockaddr) != 0;
}

pub fn isIPV6Address(input: []const u8) bool {
    var max_ip_address_buffer: [512]u8 = undefined;
    if (input.len > max_ip_address_buffer.len) return false;

    var sockaddr: std.os.sockaddr = undefined;
    @memset(std.mem.asBytes(&sockaddr), 0);
    @memcpy(max_ip_address_buffer[0..input.len], input);
    max_ip_address_buffer[input.len] = 0;

    const ip_addr_str: [:0]const u8 = max_ip_address_buffer[0..input.len :0];
    return bun.c_ares.ares_inet_pton(std.os.AF.INET6, ip_addr_str.ptr, &sockaddr) != 0;
}

pub fn cloneNormalizingSeparators(
    allocator: std.mem.Allocator,
    input: []const u8,
) ![]u8 {
    // remove duplicate slashes in the file path
    const base = withoutTrailingSlash(input);
    var tokenized = std.mem.tokenize(u8, base, std.fs.path.sep_str);
    var buf = try allocator.alloc(u8, base.len + 2);
    if (comptime Environment.allow_assert) std.debug.assert(base.len > 0);
    if (base[0] == std.fs.path.sep) {
        buf[0] = std.fs.path.sep;
    }
    var remain = buf[@as(usize, @intFromBool(base[0] == std.fs.path.sep))..];

    while (tokenized.next()) |token| {
        if (token.len == 0) continue;
        bun.copy(u8, remain, token);
        remain[token.len..][0] = std.fs.path.sep;
        remain = remain[token.len + 1 ..];
    }
    if ((remain.ptr - 1) != buf.ptr and (remain.ptr - 1)[0] != std.fs.path.sep) {
        remain[0] = std.fs.path.sep;
        remain = remain[1..];
    }
    remain[0] = 0;

    return buf[0 .. @intFromPtr(remain.ptr) - @intFromPtr(buf.ptr)];
}

pub fn leftHasAnyInRight(to_check: []const string, against: []const string) bool {
    for (to_check) |check| {
        for (against) |item| {
            if (eqlLong(check, item, true)) return true;
        }
    }
    return false;
}

pub fn hasPrefixWithWordBoundary(input: []const u8, comptime prefix: []const u8) bool {
    if (hasPrefixComptime(input, prefix)) {
        if (input.len == prefix.len) return true;

        const next = input[prefix.len..];
        var bytes: [4]u8 = .{
            next[0],
            if (next.len > 1) next[1] else 0,
            if (next.len > 2) next[2] else 0,
            if (next.len > 3) next[3] else 0,
        };

        if (!bun.js_lexer.isIdentifierContinue(decodeWTF8RuneT(&bytes, wtf8ByteSequenceLength(next[0]), i32, -1))) {
            return true;
        }
    }

    return false;
}

pub fn concatWithLength(
    allocator: std.mem.Allocator,
    args: []const string,
    length: usize,
) !string {
    const out = try allocator.alloc(u8, length);
    var remain = out;
    for (args) |arg| {
        @memcpy(remain[0..arg.len], arg);
        remain = remain[arg.len..];
    }
    std.debug.assert(remain.len == 0); // all bytes should be used
    return out;
}

pub fn concat(
    allocator: std.mem.Allocator,
    args: []const string,
) !string {
    var length: usize = 0;
    for (args) |arg| {
        length += arg.len;
    }
    return concatWithLength(allocator, args, length);
}

pub fn concatIfNeeded(
    allocator: std.mem.Allocator,
    dest: *[]const u8,
    args: []const string,
    interned_strings_to_check: []const string,
) !void {
    const total_length: usize = brk: {
        var length: usize = 0;
        for (args) |arg| {
            length += arg.len;
        }
        break :brk length;
    };

    if (total_length == 0) {
        dest.* = "";
        return;
    }

    if (total_length < 1024) {
        var stack = std.heap.stackFallback(1024, allocator);
        const stack_copy = concatWithLength(stack.get(), args, total_length) catch unreachable;
        for (interned_strings_to_check) |interned| {
            if (eqlLong(stack_copy, interned, true)) {
                dest.* = interned;
                return;
            }
        }
    }

    const is_needed = brk: {
        const out = dest.*;
        var remain = out;

        for (args) |arg| {
            if (args.len > remain.len) {
                break :brk true;
            }

            if (eqlLong(remain[0..args.len], arg, true)) {
                remain = remain[args.len..];
            } else {
                break :brk true;
            }
        }

        break :brk false;
    };

    if (!is_needed) return;

    var buf = try allocator.alloc(u8, total_length);
    dest.* = buf;
    var remain = buf[0..];
    for (args) |arg| {
        @memcpy(remain[0..arg.len], arg);

        remain = remain[arg.len..];
    }
    std.debug.assert(remain.len == 0);
}

/// This will simply ignore invalid UTF-8 and just do it
pub fn convertUTF8toUTF16InBuffer(
    buf: []u16,
    input: []const u8,
) []u16 {
    // TODO(@paperdave): implement error handling here.
    // for now this will cause invalid utf-8 to be ignored and become empty.
    // this is lame because of https://github.com/oven-sh/bun/issues/8197
    // it will cause process.env.whatever to be len=0 instead of the data
    // but it's better than failing the run entirely
    //
    // the reason i didn't implement the fallback is purely because our
    // code in this file is too chaotic. it is left as a TODO
    if (input.len == 0) return &[_]u16{};
    const result = bun.simdutf.convert.utf8.to.utf16.le(input, buf);
    return buf[0..result];
}

pub fn convertUTF16toUTF8InBuffer(
    buf: []u8,
    input: []const u16,
) ![]const u8 {
    // See above
    if (input.len == 0) return &[_]u8{};
    const result = bun.simdutf.convert.utf16.to.utf8.le(input, buf);
    // switch (result.status) {
    //     .success => return buf[0..result.count],
    //     // TODO(@paperdave): handle surrogate
    //     .surrogate => @panic("TODO: handle surrogate in convertUTF8toUTF16"),
    //     else => @panic("TODO: handle error in convertUTF16toUTF8InBuffer"),
    // }
    return buf[0..result];
}

pub inline fn charIsAnySlash(char: u8) bool {
    return char == '/' or char == '\\';
}

pub inline fn startsWithWindowsDriveLetter(s: []const u8) bool {
    return s.len >= 2 and s[0] == ':' and switch (s[1]) {
        'a'...'z', 'A'...'Z' => true,
        else => false,
    };
}

pub fn mustEscapeYAMLString(contents: []const u8) bool {
    if (contents.len == 0) return true;

    return switch (contents[0]) {
        'A'...'Z', 'a'...'z' => strings.hasPrefixComptime(contents, "Yes") or strings.hasPrefixComptime(contents, "No") or strings.hasPrefixComptime(contents, "true") or
            strings.hasPrefixComptime(contents, "false") or
            std.mem.indexOfAnyPos(u8, contents, 1, ": \t\r\n\x0B\x0C\\\",[]") != null,
        else => true,
    };
}

pub fn pathContainsNodeModulesFolder(path: []const u8) bool {
    return strings.contains(path, comptime std.fs.path.sep_str ++ "node_modules" ++ std.fs.path.sep_str);
}

pub fn isZeroWidthCodepointType(comptime T: type, cp: T) bool {
    if (cp <= 0x1f) {
        return true;
    }

    if (cp >= 0x7f and cp <= 0x9f) {
        // C1 control characters
        return true;
    }

    if (comptime @sizeOf(T) == 1) {
        return false;
    }

    if (cp >= 0x300 and cp <= 0x36f) {
        // Combining Diacritical Marks
        return true;
    }
    if (cp >= 0x300 and cp <= 0x36f)
        // Combining Diacritical Marks
        return true;

    if (cp >= 0x200b and cp <= 0x200f) {
        // Modifying Invisible Characters
        return true;
    }

    if (cp >= 0x20d0 and cp <= 0x20ff)
        // Combining Diacritical Marks for Symbols
        return true;

    if (cp >= 0xfe00 and cp <= 0xfe0f)
        // Variation Selectors
        return true;
    if (cp >= 0xfe20 and cp <= 0xfe2f)
        // Combining Half Marks
        return true;

    if (cp == 0xfeff)
        // Zero Width No-Break Space (BOM, ZWNBSP)
        return true;

    if (cp >= 0xe0100 and cp <= 0xe01ef)
        // Variation Selectors
        return true;

    return false;
}

/// Official unicode reference: https://www.unicode.org/Public/UCD/latest/ucd/EastAsianWidth.txt
/// Tag legend:
///  - `W` (wide) -> true
///  - `F` (full-width) -> true
///  - `H` (half-width) -> false
///  - `N` (neutral) -> false
///  - `Na` (narrow) -> false
///  - `A` (ambiguous) -> false?
///
/// To regenerate the switch body list, run:
/// ```js
///    [...(await (await fetch("https://www.unicode.org/Public/UCD/latest/ucd/EastAsianWidth.txt")).text()).matchAll(/^([\dA-F]{4,})(?:\.\.([\dA-F]{4,}))?\s+;\s+(\w+)\s+#\s+(.*?)\s*$/gm)].flatMap(([,start, end, type, comment]) => (
///        (['W', 'F'].includes(type)) ? [`        ${(end ? `0x${start}...0x${end}` : `0x${start}`)}, // ${''.padStart(17 - start.length - (end ? end.length + 5 : 0))}[${type}] ${comment}`] : []
///    )).join('\n')
/// ```
pub fn isFullWidthCodepointType(comptime T: type, cp: T) bool {
    if (!(cp >= 0x1100)) {
        return false;
    }

    return switch (cp) {
        0x1100...0x115F, //     [W] Lo    [96] HANGUL CHOSEONG KIYEOK..HANGUL CHOSEONG FILLER
        0x231A...0x231B, //     [W] So     [2] WATCH..HOURGLASS
        0x2329, //              [W] Ps         LEFT-POINTING ANGLE BRACKET
        0x232A, //              [W] Pe         RIGHT-POINTING ANGLE BRACKET
        0x23E9...0x23EC, //     [W] So     [4] BLACK RIGHT-POINTING DOUBLE TRIANGLE..BLACK DOWN-POINTING DOUBLE TRIANGLE
        0x23F0, //              [W] So         ALARM CLOCK
        0x23F3, //              [W] So         HOURGLASS WITH FLOWING SAND
        0x25FD...0x25FE, //     [W] Sm     [2] WHITE MEDIUM SMALL SQUARE..BLACK MEDIUM SMALL SQUARE
        0x2614...0x2615, //     [W] So     [2] UMBRELLA WITH RAIN DROPS..HOT BEVERAGE
        0x2648...0x2653, //     [W] So    [12] ARIES..PISCES
        0x267F, //              [W] So         WHEELCHAIR SYMBOL
        0x2693, //              [W] So         ANCHOR
        0x26A1, //              [W] So         HIGH VOLTAGE SIGN
        0x26AA...0x26AB, //     [W] So     [2] MEDIUM WHITE CIRCLE..MEDIUM BLACK CIRCLE
        0x26BD...0x26BE, //     [W] So     [2] SOCCER BALL..BASEBALL
        0x26C4...0x26C5, //     [W] So     [2] SNOWMAN WITHOUT SNOW..SUN BEHIND CLOUD
        0x26CE, //              [W] So         OPHIUCHUS
        0x26D4, //              [W] So         NO ENTRY
        0x26EA, //              [W] So         CHURCH
        0x26F2...0x26F3, //     [W] So     [2] FOUNTAIN..FLAG IN HOLE
        0x26F5, //              [W] So         SAILBOAT
        0x26FA, //              [W] So         TENT
        0x26FD, //              [W] So         FUEL PUMP
        0x2705, //              [W] So         WHITE HEAVY CHECK MARK
        0x270A...0x270B, //     [W] So     [2] RAISED FIST..RAISED HAND
        0x2728, //              [W] So         SPARKLES
        0x274C, //              [W] So         CROSS MARK
        0x274E, //              [W] So         NEGATIVE SQUARED CROSS MARK
        0x2753...0x2755, //     [W] So     [3] BLACK QUESTION MARK ORNAMENT..WHITE EXCLAMATION MARK ORNAMENT
        0x2757, //              [W] So         HEAVY EXCLAMATION MARK SYMBOL
        0x2795...0x2797, //     [W] So     [3] HEAVY PLUS SIGN..HEAVY DIVISION SIGN
        0x27B0, //              [W] So         CURLY LOOP
        0x27BF, //              [W] So         DOUBLE CURLY LOOP
        0x2B1B...0x2B1C, //     [W] So     [2] BLACK LARGE SQUARE..WHITE LARGE SQUARE
        0x2B50, //              [W] So         WHITE MEDIUM STAR
        0x2B55, //              [W] So         HEAVY LARGE CIRCLE
        0x2E80...0x2E99, //     [W] So    [26] CJK RADICAL REPEAT..CJK RADICAL RAP
        0x2E9B...0x2EF3, //     [W] So    [89] CJK RADICAL CHOKE..CJK RADICAL C-SIMPLIFIED TURTLE
        0x2F00...0x2FD5, //     [W] So   [214] KANGXI RADICAL ONE..KANGXI RADICAL FLUTE
        0x2FF0...0x2FFF, //     [W] So    [16] IDEOGRAPHIC DESCRIPTION CHARACTER LEFT TO RIGHT..IDEOGRAPHIC DESCRIPTION CHARACTER ROTATION
        0x3000, //              [F] Zs         IDEOGRAPHIC SPACE
        0x3001...0x3003, //     [W] Po     [3] IDEOGRAPHIC COMMA..DITTO MARK
        0x3004, //              [W] So         JAPANESE INDUSTRIAL STANDARD SYMBOL
        0x3005, //              [W] Lm         IDEOGRAPHIC ITERATION MARK
        0x3006, //              [W] Lo         IDEOGRAPHIC CLOSING MARK
        0x3007, //              [W] Nl         IDEOGRAPHIC NUMBER ZERO
        0x3008, //              [W] Ps         LEFT ANGLE BRACKET
        0x3009, //              [W] Pe         RIGHT ANGLE BRACKET
        0x300A, //              [W] Ps         LEFT DOUBLE ANGLE BRACKET
        0x300B, //              [W] Pe         RIGHT DOUBLE ANGLE BRACKET
        0x300C, //              [W] Ps         LEFT CORNER BRACKET
        0x300D, //              [W] Pe         RIGHT CORNER BRACKET
        0x300E, //              [W] Ps         LEFT WHITE CORNER BRACKET
        0x300F, //              [W] Pe         RIGHT WHITE CORNER BRACKET
        0x3010, //              [W] Ps         LEFT BLACK LENTICULAR BRACKET
        0x3011, //              [W] Pe         RIGHT BLACK LENTICULAR BRACKET
        0x3012...0x3013, //     [W] So     [2] POSTAL MARK..GETA MARK
        0x3014, //              [W] Ps         LEFT TORTOISE SHELL BRACKET
        0x3015, //              [W] Pe         RIGHT TORTOISE SHELL BRACKET
        0x3016, //              [W] Ps         LEFT WHITE LENTICULAR BRACKET
        0x3017, //              [W] Pe         RIGHT WHITE LENTICULAR BRACKET
        0x3018, //              [W] Ps         LEFT WHITE TORTOISE SHELL BRACKET
        0x3019, //              [W] Pe         RIGHT WHITE TORTOISE SHELL BRACKET
        0x301A, //              [W] Ps         LEFT WHITE SQUARE BRACKET
        0x301B, //              [W] Pe         RIGHT WHITE SQUARE BRACKET
        0x301C, //              [W] Pd         WAVE DASH
        0x301D, //              [W] Ps         REVERSED DOUBLE PRIME QUOTATION MARK
        0x301E...0x301F, //     [W] Pe     [2] DOUBLE PRIME QUOTATION MARK..LOW DOUBLE PRIME QUOTATION MARK
        0x3020, //              [W] So         POSTAL MARK FACE
        0x3021...0x3029, //     [W] Nl     [9] HANGZHOU NUMERAL ONE..HANGZHOU NUMERAL NINE
        0x302A...0x302D, //     [W] Mn     [4] IDEOGRAPHIC LEVEL TONE MARK..IDEOGRAPHIC ENTERING TONE MARK
        0x302E...0x302F, //     [W] Mc     [2] HANGUL SINGLE DOT TONE MARK..HANGUL DOUBLE DOT TONE MARK
        0x3030, //              [W] Pd         WAVY DASH
        0x3031...0x3035, //     [W] Lm     [5] VERTICAL KANA REPEAT MARK..VERTICAL KANA REPEAT MARK LOWER HALF
        0x3036...0x3037, //     [W] So     [2] CIRCLED POSTAL MARK..IDEOGRAPHIC TELEGRAPH LINE FEED SEPARATOR SYMBOL
        0x3038...0x303A, //     [W] Nl     [3] HANGZHOU NUMERAL TEN..HANGZHOU NUMERAL THIRTY
        0x303B, //              [W] Lm         VERTICAL IDEOGRAPHIC ITERATION MARK
        0x303C, //              [W] Lo         MASU MARK
        0x303D, //              [W] Po         PART ALTERNATION MARK
        0x303E, //              [W] So         IDEOGRAPHIC VARIATION INDICATOR
        0x3041...0x3096, //     [W] Lo    [86] HIRAGANA LETTER SMALL A..HIRAGANA LETTER SMALL KE
        0x3099...0x309A, //     [W] Mn     [2] COMBINING KATAKANA-HIRAGANA VOICED SOUND MARK..COMBINING KATAKANA-HIRAGANA SEMI-VOICED SOUND MARK
        0x309B...0x309C, //     [W] Sk     [2] KATAKANA-HIRAGANA VOICED SOUND MARK..KATAKANA-HIRAGANA SEMI-VOICED SOUND MARK
        0x309D...0x309E, //     [W] Lm     [2] HIRAGANA ITERATION MARK..HIRAGANA VOICED ITERATION MARK
        0x309F, //              [W] Lo         HIRAGANA DIGRAPH YORI
        0x30A0, //              [W] Pd         KATAKANA-HIRAGANA DOUBLE HYPHEN
        0x30A1...0x30FA, //     [W] Lo    [90] KATAKANA LETTER SMALL A..KATAKANA LETTER VO
        0x30FB, //              [W] Po         KATAKANA MIDDLE DOT
        0x30FC...0x30FE, //     [W] Lm     [3] KATAKANA-HIRAGANA PROLONGED SOUND MARK..KATAKANA VOICED ITERATION MARK
        0x30FF, //              [W] Lo         KATAKANA DIGRAPH KOTO
        0x3105...0x312F, //     [W] Lo    [43] BOPOMOFO LETTER B..BOPOMOFO LETTER NN
        0x3131...0x318E, //     [W] Lo    [94] HANGUL LETTER KIYEOK..HANGUL LETTER ARAEAE
        0x3190...0x3191, //     [W] So     [2] IDEOGRAPHIC ANNOTATION LINKING MARK..IDEOGRAPHIC ANNOTATION REVERSE MARK
        0x3192...0x3195, //     [W] No     [4] IDEOGRAPHIC ANNOTATION ONE MARK..IDEOGRAPHIC ANNOTATION FOUR MARK
        0x3196...0x319F, //     [W] So    [10] IDEOGRAPHIC ANNOTATION TOP MARK..IDEOGRAPHIC ANNOTATION MAN MARK
        0x31A0...0x31BF, //     [W] Lo    [32] BOPOMOFO LETTER BU..BOPOMOFO LETTER AH
        0x31C0...0x31E3, //     [W] So    [36] CJK STROKE T..CJK STROKE Q
        0x31EF, //              [W] So         IDEOGRAPHIC DESCRIPTION CHARACTER SUBTRACTION
        0x31F0...0x31FF, //     [W] Lo    [16] KATAKANA LETTER SMALL KU..KATAKANA LETTER SMALL RO
        0x3200...0x321E, //     [W] So    [31] PARENTHESIZED HANGUL KIYEOK..PARENTHESIZED KOREAN CHARACTER O HU
        0x3220...0x3229, //     [W] No    [10] PARENTHESIZED IDEOGRAPH ONE..PARENTHESIZED IDEOGRAPH TEN
        0x322A...0x3247, //     [W] So    [30] PARENTHESIZED IDEOGRAPH MOON..CIRCLED IDEOGRAPH KOTO
        0x3250, //              [W] So         PARTNERSHIP SIGN
        0x3251...0x325F, //     [W] No    [15] CIRCLED NUMBER TWENTY ONE..CIRCLED NUMBER THIRTY FIVE
        0x3260...0x327F, //     [W] So    [32] CIRCLED HANGUL KIYEOK..KOREAN STANDARD SYMBOL
        0x3280...0x3289, //     [W] No    [10] CIRCLED IDEOGRAPH ONE..CIRCLED IDEOGRAPH TEN
        0x328A...0x32B0, //     [W] So    [39] CIRCLED IDEOGRAPH MOON..CIRCLED IDEOGRAPH NIGHT
        0x32B1...0x32BF, //     [W] No    [15] CIRCLED NUMBER THIRTY SIX..CIRCLED NUMBER FIFTY
        0x32C0...0x32FF, //     [W] So    [64] IDEOGRAPHIC TELEGRAPH SYMBOL FOR JANUARY..SQUARE ERA NAME REIWA
        0x3300...0x33FF, //     [W] So   [256] SQUARE APAATO..SQUARE GAL
        0x3400...0x4DBF, //     [W] Lo  [6592] CJK UNIFIED IDEOGRAPH-3400..CJK UNIFIED IDEOGRAPH-4DBF
        0x4E00...0x9FFF, //     [W] Lo [20992] CJK UNIFIED IDEOGRAPH-4E00..CJK UNIFIED IDEOGRAPH-9FFF
        0xA000...0xA014, //     [W] Lo    [21] YI SYLLABLE IT..YI SYLLABLE E
        0xA015, //              [W] Lm         YI SYLLABLE WU
        0xA016...0xA48C, //     [W] Lo  [1143] YI SYLLABLE BIT..YI SYLLABLE YYR
        0xA490...0xA4C6, //     [W] So    [55] YI RADICAL QOT..YI RADICAL KE
        0xA960...0xA97C, //     [W] Lo    [29] HANGUL CHOSEONG TIKEUT-MIEUM..HANGUL CHOSEONG SSANGYEORINHIEUH
        0xAC00...0xD7A3, //     [W] Lo [11172] HANGUL SYLLABLE GA..HANGUL SYLLABLE HIH
        0xF900...0xFA6D, //     [W] Lo   [366] CJK COMPATIBILITY IDEOGRAPH-F900..CJK COMPATIBILITY IDEOGRAPH-FA6D
        0xFA6E...0xFA6F, //     [W] Cn     [2] <reserved-FA6E>..<reserved-FA6F>
        0xFA70...0xFAD9, //     [W] Lo   [106] CJK COMPATIBILITY IDEOGRAPH-FA70..CJK COMPATIBILITY IDEOGRAPH-FAD9
        0xFADA...0xFAFF, //     [W] Cn    [38] <reserved-FADA>..<reserved-FAFF>
        0xFE10...0xFE16, //     [W] Po     [7] PRESENTATION FORM FOR VERTICAL COMMA..PRESENTATION FORM FOR VERTICAL QUESTION MARK
        0xFE17, //              [W] Ps         PRESENTATION FORM FOR VERTICAL LEFT WHITE LENTICULAR BRACKET
        0xFE18, //              [W] Pe         PRESENTATION FORM FOR VERTICAL RIGHT WHITE LENTICULAR BRAKCET
        0xFE19, //              [W] Po         PRESENTATION FORM FOR VERTICAL HORIZONTAL ELLIPSIS
        0xFE30, //              [W] Po         PRESENTATION FORM FOR VERTICAL TWO DOT LEADER
        0xFE31...0xFE32, //     [W] Pd     [2] PRESENTATION FORM FOR VERTICAL EM DASH..PRESENTATION FORM FOR VERTICAL EN DASH
        0xFE33...0xFE34, //     [W] Pc     [2] PRESENTATION FORM FOR VERTICAL LOW LINE..PRESENTATION FORM FOR VERTICAL WAVY LOW LINE
        0xFE35, //              [W] Ps         PRESENTATION FORM FOR VERTICAL LEFT PARENTHESIS
        0xFE36, //              [W] Pe         PRESENTATION FORM FOR VERTICAL RIGHT PARENTHESIS
        0xFE37, //              [W] Ps         PRESENTATION FORM FOR VERTICAL LEFT CURLY BRACKET
        0xFE38, //              [W] Pe         PRESENTATION FORM FOR VERTICAL RIGHT CURLY BRACKET
        0xFE39, //              [W] Ps         PRESENTATION FORM FOR VERTICAL LEFT TORTOISE SHELL BRACKET
        0xFE3A, //              [W] Pe         PRESENTATION FORM FOR VERTICAL RIGHT TORTOISE SHELL BRACKET
        0xFE3B, //              [W] Ps         PRESENTATION FORM FOR VERTICAL LEFT BLACK LENTICULAR BRACKET
        0xFE3C, //              [W] Pe         PRESENTATION FORM FOR VERTICAL RIGHT BLACK LENTICULAR BRACKET
        0xFE3D, //              [W] Ps         PRESENTATION FORM FOR VERTICAL LEFT DOUBLE ANGLE BRACKET
        0xFE3E, //              [W] Pe         PRESENTATION FORM FOR VERTICAL RIGHT DOUBLE ANGLE BRACKET
        0xFE3F, //              [W] Ps         PRESENTATION FORM FOR VERTICAL LEFT ANGLE BRACKET
        0xFE40, //              [W] Pe         PRESENTATION FORM FOR VERTICAL RIGHT ANGLE BRACKET
        0xFE41, //              [W] Ps         PRESENTATION FORM FOR VERTICAL LEFT CORNER BRACKET
        0xFE42, //              [W] Pe         PRESENTATION FORM FOR VERTICAL RIGHT CORNER BRACKET
        0xFE43, //              [W] Ps         PRESENTATION FORM FOR VERTICAL LEFT WHITE CORNER BRACKET
        0xFE44, //              [W] Pe         PRESENTATION FORM FOR VERTICAL RIGHT WHITE CORNER BRACKET
        0xFE45...0xFE46, //     [W] Po     [2] SESAME DOT..WHITE SESAME DOT
        0xFE47, //              [W] Ps         PRESENTATION FORM FOR VERTICAL LEFT SQUARE BRACKET
        0xFE48, //              [W] Pe         PRESENTATION FORM FOR VERTICAL RIGHT SQUARE BRACKET
        0xFE49...0xFE4C, //     [W] Po     [4] DASHED OVERLINE..DOUBLE WAVY OVERLINE
        0xFE4D...0xFE4F, //     [W] Pc     [3] DASHED LOW LINE..WAVY LOW LINE
        0xFE50...0xFE52, //     [W] Po     [3] SMALL COMMA..SMALL FULL STOP
        0xFE54...0xFE57, //     [W] Po     [4] SMALL SEMICOLON..SMALL EXCLAMATION MARK
        0xFE58, //              [W] Pd         SMALL EM DASH
        0xFE59, //              [W] Ps         SMALL LEFT PARENTHESIS
        0xFE5A, //              [W] Pe         SMALL RIGHT PARENTHESIS
        0xFE5B, //              [W] Ps         SMALL LEFT CURLY BRACKET
        0xFE5C, //              [W] Pe         SMALL RIGHT CURLY BRACKET
        0xFE5D, //              [W] Ps         SMALL LEFT TORTOISE SHELL BRACKET
        0xFE5E, //              [W] Pe         SMALL RIGHT TORTOISE SHELL BRACKET
        0xFE5F...0xFE61, //     [W] Po     [3] SMALL NUMBER SIGN..SMALL ASTERISK
        0xFE62, //              [W] Sm         SMALL PLUS SIGN
        0xFE63, //              [W] Pd         SMALL HYPHEN-MINUS
        0xFE64...0xFE66, //     [W] Sm     [3] SMALL LESS-THAN SIGN..SMALL EQUALS SIGN
        0xFE68, //              [W] Po         SMALL REVERSE SOLIDUS
        0xFE69, //              [W] Sc         SMALL DOLLAR SIGN
        0xFE6A...0xFE6B, //     [W] Po     [2] SMALL PERCENT SIGN..SMALL COMMERCIAL AT
        0xFF01...0xFF03, //     [F] Po     [3] FULLWIDTH EXCLAMATION MARK..FULLWIDTH NUMBER SIGN
        0xFF04, //              [F] Sc         FULLWIDTH DOLLAR SIGN
        0xFF05...0xFF07, //     [F] Po     [3] FULLWIDTH PERCENT SIGN..FULLWIDTH APOSTROPHE
        0xFF08, //              [F] Ps         FULLWIDTH LEFT PARENTHESIS
        0xFF09, //              [F] Pe         FULLWIDTH RIGHT PARENTHESIS
        0xFF0A, //              [F] Po         FULLWIDTH ASTERISK
        0xFF0B, //              [F] Sm         FULLWIDTH PLUS SIGN
        0xFF0C, //              [F] Po         FULLWIDTH COMMA
        0xFF0D, //              [F] Pd         FULLWIDTH HYPHEN-MINUS
        0xFF0E...0xFF0F, //     [F] Po     [2] FULLWIDTH FULL STOP..FULLWIDTH SOLIDUS
        0xFF10...0xFF19, //     [F] Nd    [10] FULLWIDTH DIGIT ZERO..FULLWIDTH DIGIT NINE
        0xFF1A...0xFF1B, //     [F] Po     [2] FULLWIDTH COLON..FULLWIDTH SEMICOLON
        0xFF1C...0xFF1E, //     [F] Sm     [3] FULLWIDTH LESS-THAN SIGN..FULLWIDTH GREATER-THAN SIGN
        0xFF1F...0xFF20, //     [F] Po     [2] FULLWIDTH QUESTION MARK..FULLWIDTH COMMERCIAL AT
        0xFF21...0xFF3A, //     [F] Lu    [26] FULLWIDTH LATIN CAPITAL LETTER A..FULLWIDTH LATIN CAPITAL LETTER Z
        0xFF3B, //              [F] Ps         FULLWIDTH LEFT SQUARE BRACKET
        0xFF3C, //              [F] Po         FULLWIDTH REVERSE SOLIDUS
        0xFF3D, //              [F] Pe         FULLWIDTH RIGHT SQUARE BRACKET
        0xFF3E, //              [F] Sk         FULLWIDTH CIRCUMFLEX ACCENT
        0xFF3F, //              [F] Pc         FULLWIDTH LOW LINE
        0xFF40, //              [F] Sk         FULLWIDTH GRAVE ACCENT
        0xFF41...0xFF5A, //     [F] Ll    [26] FULLWIDTH LATIN SMALL LETTER A..FULLWIDTH LATIN SMALL LETTER Z
        0xFF5B, //              [F] Ps         FULLWIDTH LEFT CURLY BRACKET
        0xFF5C, //              [F] Sm         FULLWIDTH VERTICAL LINE
        0xFF5D, //              [F] Pe         FULLWIDTH RIGHT CURLY BRACKET
        0xFF5E, //              [F] Sm         FULLWIDTH TILDE
        0xFF5F, //              [F] Ps         FULLWIDTH LEFT WHITE PARENTHESIS
        0xFF60, //              [F] Pe         FULLWIDTH RIGHT WHITE PARENTHESIS
        0xFFE0...0xFFE1, //     [F] Sc     [2] FULLWIDTH CENT SIGN..FULLWIDTH POUND SIGN
        0xFFE2, //              [F] Sm         FULLWIDTH NOT SIGN
        0xFFE3, //              [F] Sk         FULLWIDTH MACRON
        0xFFE4, //              [F] So         FULLWIDTH BROKEN BAR
        0xFFE5...0xFFE6, //     [F] Sc     [2] FULLWIDTH YEN SIGN..FULLWIDTH WON SIGN
        0x16FE0...0x16FE1, //   [W] Lm     [2] TANGUT ITERATION MARK..NUSHU ITERATION MARK
        0x16FE2, //             [W] Po         OLD CHINESE HOOK MARK
        0x16FE3, //             [W] Lm         OLD CHINESE ITERATION MARK
        0x16FE4, //             [W] Mn         KHITAN SMALL SCRIPT FILLER
        0x16FF0...0x16FF1, //   [W] Mc     [2] VIETNAMESE ALTERNATE READING MARK CA..VIETNAMESE ALTERNATE READING MARK NHAY
        0x17000...0x187F7, //   [W] Lo  [6136] TANGUT IDEOGRAPH-17000..TANGUT IDEOGRAPH-187F7
        0x18800...0x18AFF, //   [W] Lo   [768] TANGUT COMPONENT-001..TANGUT COMPONENT-768
        0x18B00...0x18CD5, //   [W] Lo   [470] KHITAN SMALL SCRIPT CHARACTER-18B00..KHITAN SMALL SCRIPT CHARACTER-18CD5
        0x18D00...0x18D08, //   [W] Lo     [9] TANGUT IDEOGRAPH-18D00..TANGUT IDEOGRAPH-18D08
        0x1AFF0...0x1AFF3, //   [W] Lm     [4] KATAKANA LETTER MINNAN TONE-2..KATAKANA LETTER MINNAN TONE-5
        0x1AFF5...0x1AFFB, //   [W] Lm     [7] KATAKANA LETTER MINNAN TONE-7..KATAKANA LETTER MINNAN NASALIZED TONE-5
        0x1AFFD...0x1AFFE, //   [W] Lm     [2] KATAKANA LETTER MINNAN NASALIZED TONE-7..KATAKANA LETTER MINNAN NASALIZED TONE-8
        0x1B000...0x1B0FF, //   [W] Lo   [256] KATAKANA LETTER ARCHAIC E..HENTAIGANA LETTER RE-2
        0x1B100...0x1B122, //   [W] Lo    [35] HENTAIGANA LETTER RE-3..KATAKANA LETTER ARCHAIC WU
        0x1B132, //             [W] Lo         HIRAGANA LETTER SMALL KO
        0x1B150...0x1B152, //   [W] Lo     [3] HIRAGANA LETTER SMALL WI..HIRAGANA LETTER SMALL WO
        0x1B155, //             [W] Lo         KATAKANA LETTER SMALL KO
        0x1B164...0x1B167, //   [W] Lo     [4] KATAKANA LETTER SMALL WI..KATAKANA LETTER SMALL N
        0x1B170...0x1B2FB, //   [W] Lo   [396] NUSHU CHARACTER-1B170..NUSHU CHARACTER-1B2FB
        0x1F004, //             [W] So         MAHJONG TILE RED DRAGON
        0x1F0CF, //             [W] So         PLAYING CARD BLACK JOKER
        0x1F18E, //             [W] So         NEGATIVE SQUARED AB
        0x1F191...0x1F19A, //   [W] So    [10] SQUARED CL..SQUARED VS
        0x1F200...0x1F202, //   [W] So     [3] SQUARE HIRAGANA HOKA..SQUARED KATAKANA SA
        0x1F210...0x1F23B, //   [W] So    [44] SQUARED CJK UNIFIED IDEOGRAPH-624B..SQUARED CJK UNIFIED IDEOGRAPH-914D
        0x1F240...0x1F248, //   [W] So     [9] TORTOISE SHELL BRACKETED CJK UNIFIED IDEOGRAPH-672C..TORTOISE SHELL BRACKETED CJK UNIFIED IDEOGRAPH-6557
        0x1F250...0x1F251, //   [W] So     [2] CIRCLED IDEOGRAPH ADVANTAGE..CIRCLED IDEOGRAPH ACCEPT
        0x1F260...0x1F265, //   [W] So     [6] ROUNDED SYMBOL FOR FU..ROUNDED SYMBOL FOR CAI
        0x1F300...0x1F320, //   [W] So    [33] CYCLONE..SHOOTING STAR
        0x1F32D...0x1F335, //   [W] So     [9] HOT DOG..CACTUS
        0x1F337...0x1F37C, //   [W] So    [70] TULIP..BABY BOTTLE
        0x1F37E...0x1F393, //   [W] So    [22] BOTTLE WITH POPPING CORK..GRADUATION CAP
        0x1F3A0...0x1F3CA, //   [W] So    [43] CAROUSEL HORSE..SWIMMER
        0x1F3CF...0x1F3D3, //   [W] So     [5] CRICKET BAT AND BALL..TABLE TENNIS PADDLE AND BALL
        0x1F3E0...0x1F3F0, //   [W] So    [17] HOUSE BUILDING..EUROPEAN CASTLE
        0x1F3F4, //             [W] So         WAVING BLACK FLAG
        0x1F3F8...0x1F3FA, //   [W] So     [3] BADMINTON RACQUET AND SHUTTLECOCK..AMPHORA
        0x1F3FB...0x1F3FF, //   [W] Sk     [5] EMOJI MODIFIER FITZPATRICK TYPE-1-2..EMOJI MODIFIER FITZPATRICK TYPE-6
        0x1F400...0x1F43E, //   [W] So    [63] RAT..PAW PRINTS
        0x1F440, //             [W] So         EYES
        0x1F442...0x1F4FC, //   [W] So   [187] EAR..VIDEOCASSETTE
        0x1F4FF...0x1F53D, //   [W] So    [63] PRAYER BEADS..DOWN-POINTING SMALL RED TRIANGLE
        0x1F54B...0x1F54E, //   [W] So     [4] KAABA..MENORAH WITH NINE BRANCHES
        0x1F550...0x1F567, //   [W] So    [24] CLOCK FACE ONE OCLOCK..CLOCK FACE TWELVE-THIRTY
        0x1F57A, //             [W] So         MAN DANCING
        0x1F595...0x1F596, //   [W] So     [2] REVERSED HAND WITH MIDDLE FINGER EXTENDED..RAISED HAND WITH PART BETWEEN MIDDLE AND RING FINGERS
        0x1F5A4, //             [W] So         BLACK HEART
        0x1F5FB...0x1F5FF, //   [W] So     [5] MOUNT FUJI..MOYAI
        0x1F600...0x1F64F, //   [W] So    [80] GRINNING FACE..PERSON WITH FOLDED HANDS
        0x1F680...0x1F6C5, //   [W] So    [70] ROCKET..LEFT LUGGAGE
        0x1F6CC, //             [W] So         SLEEPING ACCOMMODATION
        0x1F6D0...0x1F6D2, //   [W] So     [3] PLACE OF WORSHIP..SHOPPING TROLLEY
        0x1F6D5...0x1F6D7, //   [W] So     [3] HINDU TEMPLE..ELEVATOR
        0x1F6DC...0x1F6DF, //   [W] So     [4] WIRELESS..RING BUOY
        0x1F6EB...0x1F6EC, //   [W] So     [2] AIRPLANE DEPARTURE..AIRPLANE ARRIVING
        0x1F6F4...0x1F6FC, //   [W] So     [9] SCOOTER..ROLLER SKATE
        0x1F7E0...0x1F7EB, //   [W] So    [12] LARGE ORANGE CIRCLE..LARGE BROWN SQUARE
        0x1F7F0, //             [W] So         HEAVY EQUALS SIGN
        0x1F90C...0x1F93A, //   [W] So    [47] PINCHED FINGERS..FENCER
        0x1F93C...0x1F945, //   [W] So    [10] WRESTLERS..GOAL NET
        0x1F947...0x1F9FF, //   [W] So   [185] FIRST PLACE MEDAL..NAZAR AMULET
        0x1FA70...0x1FA7C, //   [W] So    [13] BALLET SHOES..CRUTCH
        0x1FA80...0x1FA88, //   [W] So     [9] YO-YO..FLUTE
        0x1FA90...0x1FABD, //   [W] So    [46] RINGED PLANET..WING
        0x1FABF...0x1FAC5, //   [W] So     [7] GOOSE..PERSON WITH CROWN
        0x1FACE...0x1FADB, //   [W] So    [14] MOOSE..PEA POD
        0x1FAE0...0x1FAE8, //   [W] So     [9] MELTING FACE..SHAKING FACE
        0x1FAF0...0x1FAF8, //   [W] So     [9] HAND WITH INDEX FINGER AND THUMB CROSSED..RIGHTWARDS PUSHING HAND
        0x20000...0x2A6DF, //   [W] Lo [42720] CJK UNIFIED IDEOGRAPH-20000..CJK UNIFIED IDEOGRAPH-2A6DF
        0x2A6E0...0x2A6FF, //   [W] Cn    [32] <reserved-2A6E0>..<reserved-2A6FF>
        0x2A700...0x2B739, //   [W] Lo  [4154] CJK UNIFIED IDEOGRAPH-2A700..CJK UNIFIED IDEOGRAPH-2B739
        0x2B73A...0x2B73F, //   [W] Cn     [6] <reserved-2B73A>..<reserved-2B73F>
        0x2B740...0x2B81D, //   [W] Lo   [222] CJK UNIFIED IDEOGRAPH-2B740..CJK UNIFIED IDEOGRAPH-2B81D
        0x2B81E...0x2B81F, //   [W] Cn     [2] <reserved-2B81E>..<reserved-2B81F>
        0x2B820...0x2CEA1, //   [W] Lo  [5762] CJK UNIFIED IDEOGRAPH-2B820..CJK UNIFIED IDEOGRAPH-2CEA1
        0x2CEA2...0x2CEAF, //   [W] Cn    [14] <reserved-2CEA2>..<reserved-2CEAF>
        0x2CEB0...0x2EBE0, //   [W] Lo  [7473] CJK UNIFIED IDEOGRAPH-2CEB0..CJK UNIFIED IDEOGRAPH-2EBE0
        0x2EBE1...0x2EBEF, //   [W] Cn    [15] <reserved-2EBE1>..<reserved-2EBEF>
        0x2EBF0...0x2EE5D, //   [W] Lo   [622] CJK UNIFIED IDEOGRAPH-2EBF0..CJK UNIFIED IDEOGRAPH-2EE5D
        0x2EE5E...0x2F7FF, //   [W] Cn  [2466] <reserved-2EE5E>..<reserved-2F7FF>
        0x2F800...0x2FA1D, //   [W] Lo   [542] CJK COMPATIBILITY IDEOGRAPH-2F800..CJK COMPATIBILITY IDEOGRAPH-2FA1D
        0x2FA1E...0x2FA1F, //   [W] Cn     [2] <reserved-2FA1E>..<reserved-2FA1F>
        0x2FA20...0x2FFFD, //   [W] Cn  [1502] <reserved-2FA20>..<reserved-2FFFD>
        0x30000...0x3134A, //   [W] Lo  [4939] CJK UNIFIED IDEOGRAPH-30000..CJK UNIFIED IDEOGRAPH-3134A
        0x3134B...0x3134F, //   [W] Cn     [5] <reserved-3134B>..<reserved-3134F>
        0x31350...0x323AF, //   [W] Lo  [4192] CJK UNIFIED IDEOGRAPH-31350..CJK UNIFIED IDEOGRAPH-323AF
        0x323B0...0x3FFFD, //   [W] Cn [56398] <reserved-323B0>..<reserved-3FFFD>
        => true,
        else => false,
    };
}

pub fn visibleCodepointWidth(cp: anytype) u3 {
    return visibleCodepointWidthType(@TypeOf(cp), cp);
}

pub fn visibleCodepointWidthType(comptime T: type, cp: T) usize {
    if (isZeroWidthCodepointType(T, cp)) {
        return 0;
    }

    if (isFullWidthCodepointType(T, cp)) {
        return 2;
    }

    return 1;
}

pub const visible = struct {
    fn visibleASCIIWidth(input_: anytype) usize {
        var length: usize = 0;
        var input = input_;

        if (comptime Environment.enableSIMD) {
            // https://zig.godbolt.org/z/hxhjncvq7
            const ElementType = std.meta.Child(@TypeOf(input_));
            const simd = 16 / @sizeOf(ElementType);
            if (input.len >= simd) {
                const input_end = input.ptr + input.len - (input.len % simd);
                while (input.ptr != input_end) {
                    const chunk: @Vector(simd, ElementType) = input[0..simd].*;
                    input = input[simd..];

                    const cmp: @Vector(simd, ElementType) = @splat(0x1f);
                    const match1: @Vector(simd, u1) = @bitCast(chunk >= cmp);
                    const match: @Vector(simd, ElementType) = match1;

                    length += @reduce(.Add, match);
                }
            }

            // this is a deliberate compiler optimization
            // it disables auto-vectorizing the "input" for loop.
            if (!(input.len < simd)) unreachable;
        }

        for (input) |c| {
            length += if (c > 0x1f) 1 else 0;
        }

        return length;
    }

    fn visibleASCIIWidthExcludeANSIColors(input_: anytype) usize {
        var length: usize = 0;
        var input = input_;

        const ElementType = std.meta.Child(@TypeOf(input_));
        const indexFn = if (comptime ElementType == u8) strings.indexOfCharUsize else strings.indexOfChar16Usize;

        while (indexFn(input, '\x1b')) |i| {
            length += visibleASCIIWidth(input[0..i]);
            input = input[i..];

            if (input.len < 3) return length;

            if (input[1] == '[') {
                const end = indexFn(input[2..], 'm') orelse return length;
                input = input[end + 3 ..];
            } else {
                input = input[1..];
            }
        }

        length += visibleASCIIWidth(input);

        return length;
    }

    fn visibleUTF8WidthFn(input: []const u8, comptime asciiFn: anytype) usize {
        var bytes = input;
        var len: usize = 0;
        while (bun.strings.firstNonASCII(bytes)) |i| {
            len += asciiFn(bytes[0..i]);

            const byte = bytes[i];
            const skip = bun.strings.wtf8ByteSequenceLengthWithInvalid(byte);
            const cp_bytes: [4]u8 = switch (skip) {
                inline 1, 2, 3, 4 => |cp_len| .{
                    byte,
                    if (comptime cp_len > 1) bytes[1] else 0,
                    if (comptime cp_len > 2) bytes[2] else 0,
                    if (comptime cp_len > 3) bytes[3] else 0,
                },
                else => unreachable,
            };

            const cp = decodeWTF8RuneTMultibyte(&cp_bytes, skip, u32, unicode_replacement);
            len += visibleCodepointWidthType(u32, cp);

            bytes = bytes[@min(i + skip, bytes.len)..];
        }

        len += asciiFn(bytes);

        return len;
    }

    fn visibleUTF16WidthFn(input: []const u16, comptime asciiFn: anytype) usize {
        var bytes = input;
        var len: usize = 0;
        while (bun.strings.firstNonASCII16CheckMin([]const u16, bytes, false)) |i| {
            len += asciiFn(bytes[0..i]);
            bytes = bytes[i..];

            const utf8 = utf16CodepointWithFFFD([]const u16, bytes);
            len += visibleCodepointWidthType(u32, utf8.code_point);
            bytes = bytes[@min(@as(usize, utf8.len), bytes.len)..];
        }

        len += asciiFn(bytes);

        return len;
    }

    fn visibleLatin1WidthFn(input: []const u8) usize {
        return visibleASCIIWidth(input);
    }

    pub const width = struct {
        pub fn ascii(input: []const u8) usize {
            return visibleASCIIWidth(input);
        }

        pub fn utf8(input: []const u8) usize {
            return visibleUTF8WidthFn(input, visibleASCIIWidth);
        }

        pub fn utf16(input: []const u16) usize {
            return visibleUTF16WidthFn(input, visibleASCIIWidth);
        }

        pub const exclude_ansi_colors = struct {
            pub fn ascii(input: []const u8) usize {
                return visibleASCIIWidthExcludeANSIColors(input);
            }

            pub fn utf8(input: []const u8) usize {
                return visibleUTF8WidthFn(input, visibleASCIIWidthExcludeANSIColors);
            }

            pub fn utf16(input: []const u16) usize {
                return visibleUTF16WidthFn(input, visibleASCIIWidthExcludeANSIColors);
            }
        };
    };
};

pub const QuoteEscapeFormat = struct {
    data: []const u8,

    pub fn format(self: QuoteEscapeFormat, comptime _: []const u8, _: std.fmt.FormatOptions, writer: anytype) !void {
        var i: usize = 0;
        while (std.mem.indexOfAnyPos(u8, self.data, i, "\"\n\\")) |j| : (i = j + 1) {
            try writer.writeAll(self.data[i..j]);
            try writer.writeAll(switch (self.data[j]) {
                '"' => "\\\"",
                '\n' => "\\n",
                '\\' => "\\\\",
                else => unreachable,
            });
        }
        if (i == self.data.len) return;
        try writer.writeAll(self.data[i..]);
    }
};

/// Generic. Works on []const u8, []const u16, etc
pub inline fn indexOfScalar(input: anytype, scalar: std.meta.Child(@TypeOf(input))) ?usize {
    if (comptime std.meta.Child(@TypeOf(input)) == u8) {
        return strings.indexOfCharUsize(input, scalar);
    } else {
        return std.mem.indexOfScalar(std.meta.Child(@TypeOf(input)), input, scalar);
    }
}

/// Generic. Works on []const u8, []const u16, etc
pub fn containsScalar(input: anytype, item: std.meta.Child(@TypeOf(input))) bool {
    return indexOfScalar(input, item) != null;
}<|MERGE_RESOLUTION|>--- conflicted
+++ resolved
@@ -883,10 +883,6 @@
     return self.len >= alt.len and eqlComptimeCheckLenWithType(u16, self[0..alt.len], comptime toUTF16Literal(alt), false);
 }
 
-<<<<<<< HEAD
-pub fn hasPrefixComptimeType(comptime T: type, self: []const T, comptime alt: []const T) bool {
-    return self.len >= alt.len and eqlComptimeCheckLenWithType(T, self[0..alt.len], alt, false);
-=======
 pub fn hasPrefixComptimeType(comptime T: type, self: []const T, comptime alt: anytype) bool {
     const rhs = comptime switch (T) {
         u8 => alt,
@@ -900,7 +896,6 @@
         else => unreachable,
     };
     return self.len >= alt.len and eqlComptimeCheckLenWithType(T, self[0..rhs.len], rhs, false);
->>>>>>> dbe0a4a9
 }
 
 pub fn hasSuffixComptime(self: string, comptime alt: anytype) bool {
@@ -1819,16 +1814,12 @@
 
 pub fn assertIsValidWindowsPath(comptime T: type, path: []const T) void {
     if (Environment.allow_assert and Environment.isWindows) {
-<<<<<<< HEAD
-        if (hasPrefixComptime(utf8, ":/")) {
-=======
         if (windowsPathIsPosixAbsolute(T, path)) {
             std.debug.panic("Do not pass posix paths to windows APIs, was given '{s}' (missing a root like 'C:\\', see PosixToWinNormalizer for why this is an assertion)", .{
                 if (T == u8) path else std.unicode.fmtUtf16le(path),
             });
         }
         if (hasPrefixComptimeType(T, path, ":/")) {
->>>>>>> dbe0a4a9
             std.debug.panic("Path passed to windows API '{s}' is almost certainly invalid. Where did the drive letter go?", .{
                 if (T == u8) path else std.unicode.fmtUtf16le(path),
             });
