--- conflicted
+++ resolved
@@ -4976,7 +4976,71 @@
     std.debug.assert(remain.len == 0);
 }
 
-<<<<<<< HEAD
+pub const HostFormatter = struct {
+    host: string,
+    port: ?u16 = null,
+    is_https: bool = false,
+
+    pub fn format(formatter: HostFormatter, comptime _: []const u8, _: std.fmt.FormatOptions, writer: anytype) !void {
+        if (strings.indexOfChar(formatter.host, ':') != null) {
+            try writer.writeAll(formatter.host);
+            return;
+        }
+
+        try writer.writeAll(formatter.host);
+
+        const is_port_optional = formatter.port == null or (formatter.is_https and formatter.port == 443) or
+            (!formatter.is_https and formatter.port == 80);
+        if (!is_port_optional) {
+            try writer.print(":{d}", .{formatter.port.?});
+            return;
+        }
+    }
+};
+
+const Proto = enum {
+    http,
+    https,
+    unix,
+};
+
+pub const URLFormatter = struct {
+    proto: Proto = .http,
+    hostname: ?string = null,
+    port: ?u16 = null,
+
+    pub fn format(this: URLFormatter, comptime _: []const u8, _: std.fmt.FormatOptions, writer: anytype) !void {
+        try writer.print("{s}://", .{switch (this.proto) {
+            .http => "http",
+            .https => "https",
+            .unix => "unix",
+        }});
+
+        if (this.hostname) |hostname| {
+            const needs_brackets = hostname[0] != '[' and strings.isIPV6Address(hostname);
+            if (needs_brackets) {
+                try writer.print("[{s}]", .{hostname});
+            } else {
+                try writer.writeAll(hostname);
+            }
+        } else {
+            try writer.writeAll("localhost");
+        }
+
+        if (this.proto == .unix) {
+            return;
+        }
+
+        const is_port_optional = this.port == null or (this.proto == .https and this.port == 443) or
+            (this.proto == .http and this.port == 80);
+        if (is_port_optional) {
+            try writer.writeAll("/");
+        } else {
+            try writer.print(":{d}/", .{this.port.?});
+        }
+    }
+};
+
 pub fn convertUTF8toUTF16InBuffer(
     buf: []u16,
     input: []const u8,
@@ -5016,70 +5080,4 @@
         'a'...'z', 'A'...'Z' => true,
         else => false,
     };
-}
-=======
-pub const HostFormatter = struct {
-    host: string,
-    port: ?u16 = null,
-    is_https: bool = false,
-
-    pub fn format(formatter: HostFormatter, comptime _: []const u8, _: std.fmt.FormatOptions, writer: anytype) !void {
-        if (strings.indexOfChar(formatter.host, ':') != null) {
-            try writer.writeAll(formatter.host);
-            return;
-        }
-
-        try writer.writeAll(formatter.host);
-
-        const is_port_optional = formatter.port == null or (formatter.is_https and formatter.port == 443) or
-            (!formatter.is_https and formatter.port == 80);
-        if (!is_port_optional) {
-            try writer.print(":{d}", .{formatter.port.?});
-            return;
-        }
-    }
-};
-
-const Proto = enum {
-    http,
-    https,
-    unix,
-};
-
-pub const URLFormatter = struct {
-    proto: Proto = .http,
-    hostname: ?string = null,
-    port: ?u16 = null,
-
-    pub fn format(this: URLFormatter, comptime _: []const u8, _: std.fmt.FormatOptions, writer: anytype) !void {
-        try writer.print("{s}://", .{switch (this.proto) {
-            .http => "http",
-            .https => "https",
-            .unix => "unix",
-        }});
-
-        if (this.hostname) |hostname| {
-            const needs_brackets = hostname[0] != '[' and strings.isIPV6Address(hostname);
-            if (needs_brackets) {
-                try writer.print("[{s}]", .{hostname});
-            } else {
-                try writer.writeAll(hostname);
-            }
-        } else {
-            try writer.writeAll("localhost");
-        }
-
-        if (this.proto == .unix) {
-            return;
-        }
-
-        const is_port_optional = this.port == null or (this.proto == .https and this.port == 443) or
-            (this.proto == .http and this.port == 80);
-        if (is_port_optional) {
-            try writer.writeAll("/");
-        } else {
-            try writer.print(":{d}/", .{this.port.?});
-        }
-    }
-};
->>>>>>> 45e1bc3a
+}