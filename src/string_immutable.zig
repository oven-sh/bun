const std = @import("std");
const expect = std.testing.expect;
const Environment = @import("./env.zig");
const string = bun.string;
const stringZ = bun.stringZ;
const CodePoint = bun.CodePoint;
const bun = @import("bun");
const log = bun.Output.scoped(.STR, true);
const js_lexer = @import("./js_lexer.zig");
const grapheme = @import("./grapheme.zig");
const JSC = bun.JSC;
const OOM = bun.OOM;

/// memmem is provided by libc on posix, but implemented in zig for windows.
pub const memmem = bun.sys.workaround_symbols.memmem;

pub const Encoding = enum {
    ascii,
    utf8,
    latin1,
    utf16,
};

/// Returned by classification functions that do not discriminate between utf8 and ascii.
pub const EncodingNonAscii = enum {
    utf8,
    utf16,
    latin1,
};

pub fn containsChar(self: string, char: u8) callconv(bun.callconv_inline) bool {
    return indexOfChar(self, char) != null;
}

pub fn containsCharT(comptime T: type, self: []const T, char: u8) callconv(bun.callconv_inline) bool {
    return switch (T) {
        u8 => containsChar(self, char),
        u16 => std.mem.indexOfScalar(u16, self, char) != null,
        else => @compileError("invalid type"),
    };
}

pub fn contains(self: string, str: string) callconv(bun.callconv_inline) bool {
    return containsT(u8, self, str);
}

pub fn containsT(comptime T: type, self: []const T, str: []const T) callconv(bun.callconv_inline) bool {
    return indexOfT(T, self, str) != null;
}

pub fn containsCaseInsensitiveASCII(self: string, str: string) callconv(bun.callconv_inline) bool {
    var start: usize = 0;
    while (start + str.len <= self.len) {
        if (eqlCaseInsensitiveASCIIIgnoreLength(self[start..][0..str.len], str)) {
            return true;
        }
        start += 1;
    }
    return false;
}

pub fn removeLeadingDotSlash(slice: []const u8) callconv(bun.callconv_inline) []const u8 {
    if (slice.len >= 2) {
        if ((@as(u16, @bitCast(slice[0..2].*)) == comptime std.mem.readInt(u16, "./", .little)) or
            (Environment.isWindows and @as(u16, @bitCast(slice[0..2].*)) == comptime std.mem.readInt(u16, ".\\", .little)))
        {
            return slice[2..];
        }
    }
    return slice;
}

// TODO: remove this
pub const w = toUTF16Literal;

pub fn toUTF16Literal(comptime str: []const u8) [:0]const u16 {
    return literal(u16, str);
}

pub fn literal(comptime T: type, comptime str: []const u8) *const [literalLength(T, str):0]T {
    const Holder = struct {
        pub const value = switch (T) {
            u8 => (str[0..str.len].* ++ .{0})[0..str.len :0],
            u16 => std.unicode.utf8ToUtf16LeStringLiteral(str),
            else => @compileError("unsupported type " ++ @typeName(T) ++ " in strings.literal() call."),
        };
    };

    return Holder.value;
}

fn literalLength(comptime T: type, comptime str: string) usize {
    return comptime switch (T) {
        u8 => str.len,
        u16 => std.unicode.calcUtf16LeLen(str) catch unreachable,
        else => 0, // let other errors report first
    };
}

pub const OptionalUsize = std.meta.Int(.unsigned, @bitSizeOf(usize) - 1);
pub fn indexOfAny(slice: string, comptime str: []const u8) ?OptionalUsize {
    switch (comptime str.len) {
        0 => @compileError("str cannot be empty"),
        1 => return indexOfChar(slice, str[0]),
        else => {},
    }

    var remaining = slice;
    if (remaining.len == 0) return null;

    if (comptime Environment.enableSIMD) {
        while (remaining.len >= ascii_vector_size) {
            const vec: AsciiVector = remaining[0..ascii_vector_size].*;
            var cmp: AsciiVectorU1 = @bitCast(vec == @as(AsciiVector, @splat(@as(u8, str[0]))));
            inline for (str[1..]) |c| {
                cmp |= @bitCast(vec == @as(AsciiVector, @splat(@as(u8, c))));
            }

            if (@reduce(.Max, cmp) > 0) {
                const bitmask = @as(AsciiVectorInt, @bitCast(cmp));
                const first = @ctz(bitmask);

                return @as(OptionalUsize, @intCast(first + slice.len - remaining.len));
            }

            remaining = remaining[ascii_vector_size..];
        }

        if (comptime Environment.allow_assert) assert(remaining.len < ascii_vector_size);
    }

    for (remaining, 0..) |c, i| {
        if (strings.indexOfChar(str, c) != null) {
            return @as(OptionalUsize, @intCast(i + slice.len - remaining.len));
        }
    }

    return null;
}

pub fn indexOfAny16(self: []const u16, comptime str: anytype) ?OptionalUsize {
    return indexOfAnyT(u16, self, str);
}

pub fn indexOfAnyT(comptime T: type, str: []const T, comptime chars: anytype) ?OptionalUsize {
    if (T == u8) return indexOfAny(str, chars);

    for (str, 0..) |c, i| {
        inline for (chars) |a| {
            if (c == a) {
                return @as(OptionalUsize, @intCast(i));
            }
        }
    }

    return null;
}

pub fn containsComptime(self: string, comptime str: string) callconv(bun.callconv_inline) bool {
    if (comptime str.len == 0) @compileError("Don't call this with an empty string plz.");

    const start = std.mem.indexOfScalar(u8, self, str[0]) orelse return false;
    var remain = self[start..];
    const Int = std.meta.Int(.unsigned, str.len * 8);

    while (remain.len >= comptime str.len) {
        if (@as(Int, @bitCast(remain.ptr[0..str.len].*)) == @as(Int, @bitCast(str.ptr[0..str.len].*))) {
            return true;
        }

        const next_start = std.mem.indexOfScalar(u8, remain[1..], str[0]) orelse return false;
        remain = remain[1 + next_start ..];
    }

    return false;
}
pub const includes = contains;

pub fn inMapCaseInsensitive(self: []const u8, comptime ComptimeStringMap: anytype) ?ComptimeStringMap.Value {
    return bun.String.ascii(self).inMapCaseInsensitive(ComptimeStringMap);
}

pub fn containsAny(in: anytype, target: string) callconv(bun.callconv_inline) bool {
    for (in) |str| if (contains(if (@TypeOf(str) == u8) &[1]u8{str} else bun.span(str), target)) return true;
    return false;
}

/// https://docs.npmjs.com/cli/v8/configuring-npm/package-json
/// - The name must be less than or equal to 214 characters. This includes the scope for scoped packages.
/// - The names of scoped packages can begin with a dot or an underscore. This is not permitted without a scope.
/// - New packages must not have uppercase letters in the name.
/// - The name ends up being part of a URL, an argument on the command line, and
///   a folder name. Therefore, the name can't contain any non-URL-safe
///   characters.
pub fn isNPMPackageName(target: string) bool {
    if (target.len > 214) return false;
    return isNPMPackageNameIgnoreLength(target);
}

pub fn isNPMPackageNameIgnoreLength(target: string) bool {
    if (target.len == 0) return false;

    const scoped = switch (target[0]) {
        // Old packages may have capital letters
        'A'...'Z', 'a'...'z', '0'...'9', '$', '-' => false,
        '@' => true,
        else => return false,
    };

    var slash_index: usize = 0;
    for (target[1..], 0..) |c, i| {
        switch (c) {
            // Old packages may have capital letters
            'A'...'Z', 'a'...'z', '0'...'9', '-', '_', '.' => {},
            '/' => {
                if (!scoped) return false;
                if (slash_index > 0) return false;
                slash_index = i + 1;
            },
            // issue#7045, package "@~3/svelte_mount"
            // https://developer.mozilla.org/en-US/docs/Web/JavaScript/Reference/Global_Objects/encodeURIComponent#description
            // It escapes all characters except: A–Z a–z 0–9 - _ . ! ~ * ' ( )
            '!', '~', '*', '\'', '(', ')' => {
                if (!scoped or slash_index > 0) return false;
            },
            else => return false,
        }
    }

    return !scoped or slash_index > 0 and slash_index + 1 < target.len;
}

pub fn isUUID(str: string) bool {
    if (str.len != uuid_len) return false;
    for (0..8) |i| {
        switch (str[i]) {
            '0'...'9', 'a'...'f', 'A'...'F' => {},
            else => return false,
        }
    }
    if (str[8] != '-') return false;
    for (9..13) |i| {
        switch (str[i]) {
            '0'...'9', 'a'...'f', 'A'...'F' => {},
            else => return false,
        }
    }
    if (str[13] != '-') return false;
    for (14..18) |i| {
        switch (str[i]) {
            '0'...'9', 'a'...'f', 'A'...'F' => {},
            else => return false,
        }
    }
    if (str[18] != '-') return false;
    for (19..23) |i| {
        switch (str[i]) {
            '0'...'9', 'a'...'f', 'A'...'F' => {},
            else => return false,
        }
    }
    if (str[23] != '-') return false;
    for (24..36) |i| {
        switch (str[i]) {
            '0'...'9', 'a'...'f', 'A'...'F' => {},
            else => return false,
        }
    }
    return true;
}

pub const uuid_len = 36;

pub fn startsWithUUID(str: string) bool {
    return isUUID(str[0..@min(str.len, uuid_len)]);
}

/// https://github.com/npm/cli/blob/63d6a732c3c0e9c19fd4d147eaa5cc27c29b168d/node_modules/%40npmcli/redact/lib/matchers.js#L7
/// /\b(npms?_)[a-zA-Z0-9]{36,48}\b/gi
/// Returns the length of the secret if one exist.
pub fn startsWithNpmSecret(str: string) u8 {
    if (str.len < "npm_".len + 36) return 0;

    if (!strings.hasPrefixCaseInsensitive(str, "npm")) return 0;

    var i: u8 = "npm".len;

    if (str[i] == '_') {
        i += 1;
    } else if (str[i] == 's' or str[i] == 'S') {
        i += 1;
        if (str[i] != '_') return 0;
        i += 1;
    } else {
        return 0;
    }

    const min_len = i + 36;
    const max_len = i + 48;

    while (i < max_len) : (i += 1) {
        if (i == str.len) {
            return if (i >= min_len) i else 0;
        }

        switch (str[i]) {
            '0'...'9', 'a'...'z', 'A'...'Z' => {},
            else => return if (i >= min_len) i else 0,
        }
    }

    return i;
}

fn startsWithRedactedItem(text: string, comptime item: string) ?struct { usize, usize } {
    if (!strings.hasPrefixComptime(text, item)) return null;

    var whitespace = false;
    var offset: usize = item.len;
    while (offset < text.len and std.ascii.isWhitespace(text[offset])) {
        offset += 1;
        whitespace = true;
    }
    if (offset == text.len) return null;
    const cont = js_lexer.isIdentifierContinue(text[offset]);

    // must be another identifier
    if (!whitespace and cont) return null;

    // `null` is not returned after this point. Redact to the next
    // newline if anything is unexpected
    if (cont) return .{ offset, indexOfChar(text[offset..], '\n') orelse text[offset..].len };
    offset += 1;

    var end = offset;
    while (end < text.len and std.ascii.isWhitespace(text[end])) {
        end += 1;
    }

    if (end == text.len) {
        return .{ offset, text[offset..].len };
    }

    switch (text[end]) {
        inline '\'', '"', '`' => |q| {
            // attempt to find closing
            const opening = end;
            end += 1;
            while (end < text.len) {
                switch (text[end]) {
                    '\\' => {
                        // skip
                        end += 1;
                        end += 1;
                    },
                    q => {
                        // closing
                        return .{ opening + 1, (end - 1) - opening };
                    },
                    else => {
                        end += 1;
                    },
                }
            }

            const len = strings.indexOfChar(text[offset..], '\n') orelse text[offset..].len;
            return .{ offset, len };
        },
        else => {
            const len = strings.indexOfChar(text[offset..], '\n') orelse text[offset..].len;
            return .{ offset, len };
        },
    }
}

/// Returns offset and length of first secret found.
pub fn startsWithSecret(str: string) ?struct { usize, usize } {
    if (startsWithRedactedItem(str, "_auth")) |auth| {
        const offset, const len = auth;
        return .{ offset, len };
    }
    if (startsWithRedactedItem(str, "_authToken")) |auth_token| {
        const offset, const len = auth_token;
        return .{ offset, len };
    }
    if (startsWithRedactedItem(str, "email")) |email| {
        const offset, const len = email;
        return .{ offset, len };
    }
    if (startsWithRedactedItem(str, "_password")) |password| {
        const offset, const len = password;
        return .{ offset, len };
    }
    if (startsWithRedactedItem(str, "token")) |token| {
        const offset, const len = token;
        return .{ offset, len };
    }

    if (startsWithUUID(str)) {
        return .{ 0, 36 };
    }

    const npm_secret_len = startsWithNpmSecret(str);
    if (npm_secret_len > 0) {
        return .{ 0, npm_secret_len };
    }

    if (findUrlPassword(str)) |url_pass| {
        const offset, const len = url_pass;
        return .{ offset, len };
    }

    return null;
}

pub fn findUrlPassword(text: string) ?struct { usize, usize } {
    if (!strings.hasPrefixComptime(text, "http")) return null;
    var offset: usize = "http".len;
    if (hasPrefixComptime(text[offset..], "://")) {
        offset += "://".len;
    } else if (hasPrefixComptime(text[offset..], "s://")) {
        offset += "s://".len;
    } else {
        return null;
    }
    var remain = text[offset..];
    const end = indexOfChar(remain, '\n') orelse remain.len;
    remain = remain[0..end];
    const at = indexOfChar(remain, '@') orelse return null;
    const colon = indexOfCharNeg(remain[0..at], ':');
    if (colon == -1 or colon == at - 1) return null;
    offset += @intCast(colon + 1);
    const len: usize = at - @as(usize, @intCast(colon + 1));
    return .{ offset, len };
}

pub fn indexAnyComptime(target: string, comptime chars: string) ?usize {
    for (target, 0..) |parent, i| {
        inline for (chars) |char| {
            if (char == parent) return i;
        }
    }
    return null;
}

pub fn indexAnyComptimeT(comptime T: type, target: []const T, comptime chars: []const T) ?usize {
    for (target, 0..) |parent, i| {
        inline for (chars) |char| {
            if (char == parent) return i;
        }
    }
    return null;
}

pub fn indexEqualAny(in: anytype, target: string) ?usize {
    for (in, 0..) |str, i| if (eqlLong(str, target, true)) return i;
    return null;
}

pub fn repeatingAlloc(allocator: std.mem.Allocator, count: usize, char: u8) ![]u8 {
    const buf = try allocator.alloc(u8, count);
    repeatingBuf(buf, char);
    return buf;
}

pub fn repeatingBuf(self: []u8, char: u8) void {
    @memset(self, char);
}

pub fn indexOfCharNeg(self: string, char: u8) i32 {
    for (self, 0..) |c, i| {
        if (c == char) return @as(i32, @intCast(i));
    }
    return -1;
}

pub fn indexOfSigned(self: string, str: string) i32 {
    const i = std.mem.indexOf(u8, self, str) orelse return -1;
    return @as(i32, @intCast(i));
}

pub fn lastIndexOfChar(self: []const u8, char: u8) callconv(bun.callconv_inline) ?usize {
    if (comptime Environment.isLinux) {
        if (@inComptime()) {
            return lastIndexOfCharT(u8, self, char);
        }
        const start = bun.c.memrchr(self.ptr, char, self.len) orelse return null;
        const i = @intFromPtr(start) - @intFromPtr(self.ptr);
        return @intCast(i);
    }
    return lastIndexOfCharT(u8, self, char);
}

pub fn lastIndexOfCharT(comptime T: type, self: []const T, char: T) callconv(bun.callconv_inline) ?usize {
    return std.mem.lastIndexOfScalar(T, self, char);
}

pub fn lastIndexOf(self: string, str: string) callconv(bun.callconv_inline) ?usize {
    return std.mem.lastIndexOf(u8, self, str);
}

pub fn indexOf(self: string, str: string) callconv(bun.callconv_inline) ?usize {
    if (comptime !bun.Environment.isNative) {
        return std.mem.indexOf(u8, self, str);
    }

    const self_len = self.len;
    const str_len = str.len;

    // > Both old and new libc's have the bug that if needle is empty,
    // > haystack-1 (instead of haystack) is returned. And glibc 2.0 makes it
    // > worse, returning a pointer to the last byte of haystack. This is fixed
    // > in glibc 2.1.
    if (self_len == 0 or str_len == 0 or self_len < str_len)
        return null;

    const self_ptr = self.ptr;
    const str_ptr = str.ptr;

    if (str_len == 1)
        return indexOfCharUsize(self, str_ptr[0]);

    const start = memmem(self_ptr, self_len, str_ptr, str_len) orelse return null;

    const i = @intFromPtr(start) - @intFromPtr(self_ptr);
    bun.unsafeAssert(i < self_len);
    return @as(usize, @intCast(i));
}

pub fn indexOfT(comptime T: type, haystack: []const T, needle: []const T) ?usize {
    if (T == u8) return indexOf(haystack, needle);
    return std.mem.indexOf(T, haystack, needle);
}

pub fn split(self: string, delimiter: string) SplitIterator {
    return SplitIterator{
        .buffer = self,
        .index = 0,
        .delimiter = delimiter,
    };
}

pub const SplitIterator = struct {
    buffer: []const u8,
    index: ?usize,
    delimiter: []const u8,

    const Self = @This();

    /// Returns a slice of the first field. This never fails.
    /// Call this only to get the first field and then use `next` to get all subsequent fields.
    pub fn first(self: *Self) []const u8 {
        bun.unsafeAssert(self.index.? == 0);
        return self.next().?;
    }

    /// Returns a slice of the next field, or null if splitting is complete.
    pub fn next(self: *Self) ?[]const u8 {
        const start = self.index orelse return null;
        const end = if (indexOf(self.buffer[start..], self.delimiter)) |delim_start| blk: {
            const del = delim_start + start;
            self.index = del + self.delimiter.len;
            break :blk delim_start + start;
        } else blk: {
            self.index = null;
            break :blk self.buffer.len;
        };

        return self.buffer[start..end];
    }

    /// Returns a slice of the remaining bytes. Does not affect iterator state.
    pub fn rest(self: Self) []const u8 {
        const end = self.buffer.len;
        const start = self.index orelse end;
        return self.buffer[start..end];
    }

    /// Resets the iterator to the initial slice.
    pub fn reset(self: *Self) void {
        self.index = 0;
    }
};

// --
// This is faster when the string is found, by about 2x for a 8 MB file.
// It is slower when the string is NOT found
// fn indexOfPosN(comptime T: type, buf: []const u8, start_index: usize, delimiter: []const u8, comptime n: comptime_int) ?usize {
//     const k = delimiter.len;
//     const V8x32 = @Vector(n, T);
//     const V1x32 = @Vector(n, u1);
//     const Vbx32 = @Vector(n, bool);
//     const first = @splat(n, delimiter[0]);
//     const last = @splat(n, delimiter[k - 1]);

//     var end: usize = start_index + n;
//     var start: usize = end - n;
//     while (end < buf.len) {
//         start = end - n;
//         const last_end = @min(end + k - 1, buf.len);
//         const last_start = last_end - n;

//         // Look for the first character in the delimter
//         const first_chunk: V8x32 = buf[start..end][0..n].*;
//         const last_chunk: V8x32 = buf[last_start..last_end][0..n].*;
//         const mask = @bitCast(V1x32, first == first_chunk) & @bitCast(V1x32, last == last_chunk);

//         if (@reduce(.Or, mask) != 0) {
//             // TODO: Use __builtin_clz???
//             for (@as([n]bool, @bitCast(Vbx32, mask))) |match, i| {
//                 if (match and eqlLong(buf[start + i .. start + i + k], delimiter, false)) {
//                     return start + i;
//                 }
//             }
//         }
//         end = @min(end + n, buf.len);
//     }
//     if (start < buf.len) return std.mem.indexOfPos(T, buf, start_index, delimiter);
//     return null; // Not found
// }

pub fn cat(allocator: std.mem.Allocator, first: string, second: string) !string {
    var out = try allocator.alloc(u8, first.len + second.len);
    bun.copy(u8, out, first);
    bun.copy(u8, out[first.len..], second);
    return out;
}

// 31 character string or a slice
pub const StringOrTinyString = struct {
    pub const Max = 31;
    const Buffer = [Max]u8;

    remainder_buf: Buffer = undefined,
    meta: packed struct(u8) {
        remainder_len: u7 = 0,
        is_tiny_string: u1 = 0,
    } = .{},

    comptime {
        bun.unsafeAssert(@sizeOf(@This()) == 32);
    }

    pub fn slice(this: *const StringOrTinyString) callconv(bun.callconv_inline) []const u8 {
        // This is a switch expression instead of a statement to make sure it uses the faster assembly
        return switch (this.meta.is_tiny_string) {
            1 => this.remainder_buf[0..this.meta.remainder_len],
            0 => @as([*]const u8, @ptrFromInt(std.mem.readInt(usize, this.remainder_buf[0..@sizeOf(usize)], .little)))[0..std.mem.readInt(usize, this.remainder_buf[@sizeOf(usize) .. @sizeOf(usize) * 2], .little)],
        };
    }

    pub fn deinit(this: *StringOrTinyString, _: std.mem.Allocator) void {
        if (this.meta.is_tiny_string == 1) return;

        // var slice_ = this.slice();
        // allocator.free(slice_);
    }

    pub fn initAppendIfNeeded(stringy: string, comptime Appender: type, appendy: Appender) OOM!StringOrTinyString {
        if (stringy.len <= StringOrTinyString.Max) {
            return StringOrTinyString.init(stringy);
        }

        return StringOrTinyString.init(try appendy.append(string, stringy));
    }

    pub fn initLowerCaseAppendIfNeeded(stringy: string, comptime Appender: type, appendy: Appender) OOM!StringOrTinyString {
        if (stringy.len <= StringOrTinyString.Max) {
            return StringOrTinyString.initLowerCase(stringy);
        }

        return StringOrTinyString.init(try appendy.appendLowerCase(string, stringy));
    }

    pub fn init(stringy: string) StringOrTinyString {
        switch (stringy.len) {
            0 => {
                return StringOrTinyString{ .meta = .{
                    .is_tiny_string = 1,
                    .remainder_len = 0,
                } };
            },
            1...(@sizeOf(Buffer)) => {
                @setRuntimeSafety(false);
                var tiny = StringOrTinyString{ .meta = .{
                    .is_tiny_string = 1,
                    .remainder_len = @as(u7, @truncate(stringy.len)),
                } };
                @memcpy(tiny.remainder_buf[0..tiny.meta.remainder_len], stringy[0..tiny.meta.remainder_len]);
                return tiny;
            },
            else => {
                var tiny = StringOrTinyString{ .meta = .{
                    .is_tiny_string = 0,
                    .remainder_len = 0,
                } };
                std.mem.writeInt(usize, tiny.remainder_buf[0..@sizeOf(usize)], @intFromPtr(stringy.ptr), .little);
                std.mem.writeInt(usize, tiny.remainder_buf[@sizeOf(usize) .. @sizeOf(usize) * 2], stringy.len, .little);
                return tiny;
            },
        }
    }

    pub fn initLowerCase(stringy: string) StringOrTinyString {
        switch (stringy.len) {
            0 => {
                return StringOrTinyString{ .meta = .{
                    .is_tiny_string = 1,
                    .remainder_len = 0,
                } };
            },
            1...(@sizeOf(Buffer)) => {
                @setRuntimeSafety(false);
                var tiny = StringOrTinyString{ .meta = .{
                    .is_tiny_string = 1,
                    .remainder_len = @as(u7, @truncate(stringy.len)),
                } };
                _ = copyLowercase(stringy, &tiny.remainder_buf);
                return tiny;
            },
            else => {
                var tiny = StringOrTinyString{ .meta = .{
                    .is_tiny_string = 0,
                    .remainder_len = 0,
                } };
                std.mem.writeInt(usize, tiny.remainder_buf[0..@sizeOf(usize)], @intFromPtr(stringy.ptr), .little);
                std.mem.writeInt(usize, tiny.remainder_buf[@sizeOf(usize) .. @sizeOf(usize) * 2], stringy.len, .little);
                return tiny;
            },
        }
    }
};

pub fn copyLowercase(in: string, out: []u8) string {
    var in_slice = in;
    var out_slice = out;

    begin: while (true) {
        for (in_slice, 0..) |c, i| {
            switch (c) {
                'A'...'Z' => {
                    bun.copy(u8, out_slice, in_slice[0..i]);
                    out_slice[i] = std.ascii.toLower(c);
                    const end = i + 1;
                    in_slice = in_slice[end..];
                    out_slice = out_slice[end..];
                    continue :begin;
                },
                else => {},
            }
        }

        bun.copy(u8, out_slice, in_slice);
        break :begin;
    }

    return out[0..in.len];
}

pub fn copyLowercaseIfNeeded(in: string, out: []u8) string {
    var in_slice = in;
    var out_slice = out;
    var any = false;

    begin: while (true) {
        for (in_slice, 0..) |c, i| {
            switch (c) {
                'A'...'Z' => {
                    bun.copy(u8, out_slice, in_slice[0..i]);
                    out_slice[i] = std.ascii.toLower(c);
                    const end = i + 1;
                    in_slice = in_slice[end..];
                    out_slice = out_slice[end..];
                    any = true;
                    continue :begin;
                },
                else => {},
            }
        }

        if (any) bun.copy(u8, out_slice, in_slice);
        break :begin;
    }

    return if (any) out[0..in.len] else in;
}

/// Copy a string into a buffer
/// Return the copied version
pub fn copy(buf: []u8, src: []const u8) []const u8 {
    const len = @min(buf.len, src.len);
    if (len > 0)
        @memcpy(buf[0..len], src[0..len]);
    return buf[0..len];
}

/// startsWith except it checks for non-empty strings
pub fn hasPrefix(self: string, str: string) bool {
    return str.len > 0 and startsWith(self, str);
}

pub fn startsWith(self: string, str: string) bool {
    if (str.len > self.len) {
        return false;
    }

    return eqlLong(self[0..str.len], str, false);
}

/// Transliterated from:
/// https://github.com/rust-lang/rust/blob/91376f416222a238227c84a848d168835ede2cc3/library/core/src/str/mod.rs#L188
pub fn isOnCharBoundary(self: string, idx: usize) bool {
    // 0 is always ok.
    // Test for 0 explicitly so that it can optimize out the check
    // easily and skip reading string data for that case.
    // Note that optimizing `self.get(..idx)` relies on this.
    if (idx == 0) {
        return true;
    }

    // For `idx >= self.len` we have two options:
    //
    // - idx == self.len
    //   Empty strings are valid, so return true
    // - idx > self.len
    //   In this case return false
    //
    // The check is placed exactly here, because it improves generated
    // code on higher opt-levels. See PR #84751 for more details.
    // TODO(zack) this code is optimized for Rust's `self.as_bytes().get(idx)` function, don'
    if (idx >= self.len) return idx == self.len;

    return isUtf8CharBoundary(self[idx]);
}

pub fn isUtf8CharBoundary(c: u8) bool {
    // This is bit magic equivalent to: b < 128 || b >= 192
    return @as(i8, @bitCast(c)) >= -0x40;
}

pub fn startsWithCaseInsensitiveAscii(self: string, prefix: string) bool {
    return self.len >= prefix.len and eqlCaseInsensitiveASCII(self[0..prefix.len], prefix, false);
}

pub fn startsWithGeneric(comptime T: type, self: []const T, str: []const T) bool {
    if (str.len > self.len) {
        return false;
    }

    return eqlLong(bun.reinterpretSlice(u8, self[0..str.len]), bun.reinterpretSlice(u8, str[0..str.len]), false);
}

pub fn endsWith(self: string, str: string) callconv(bun.callconv_inline) bool {
    return str.len == 0 or @call(bun.callmod_inline, std.mem.endsWith, .{ u8, self, str });
}

pub fn endsWithComptime(self: string, comptime str: anytype) callconv(bun.callconv_inline) bool {
    return self.len >= str.len and eqlComptimeIgnoreLen(self[self.len - str.len .. self.len], comptime str);
}

pub fn startsWithChar(self: string, char: u8) callconv(bun.callconv_inline) bool {
    return self.len > 0 and self[0] == char;
}

pub fn endsWithChar(self: string, char: u8) callconv(bun.callconv_inline) bool {
    return self.len > 0 and self[self.len - 1] == char;
}

pub fn endsWithCharOrIsZeroLength(self: string, char: u8) callconv(bun.callconv_inline) bool {
    return self.len == 0 or self[self.len - 1] == char;
}

pub fn withoutTrailingSlash(this: string) []const u8 {
    var href = this;
    while (href.len > 1 and (switch (href[href.len - 1]) {
        '/', '\\' => true,
        else => false,
    })) {
        href.len -= 1;
    }

    return href;
}

/// Does not strip the device root (C:\ or \\Server\Share\ portion off of the path)
pub fn withoutTrailingSlashWindowsPath(input: string) []const u8 {
    if (Environment.isPosix or input.len < 3 or input[1] != ':')
        return withoutTrailingSlash(input);

    const root_len = bun.path.windowsFilesystemRoot(input).len + 1;

    var path = input;
    while (path.len > root_len and (switch (path[path.len - 1]) {
        '/', '\\' => true,
        else => false,
    })) {
        path.len -= 1;
    }

    if (Environment.isDebug)
        bun.debugAssert(!std.fs.path.isAbsolute(path) or
            !isWindowsAbsolutePathMissingDriveLetter(u8, path));

    return path;
}

pub fn withoutLeadingSlash(this: string) []const u8 {
    return std.mem.trimLeft(u8, this, "/");
}

pub fn withoutLeadingPathSeparator(this: string) []const u8 {
    return std.mem.trimLeft(u8, this, &.{std.fs.path.sep});
}

pub fn endsWithAny(self: string, str: string) bool {
    const end = self[self.len - 1];
    for (str) |char| {
        if (char == end) {
            return true;
        }
    }

    return false;
}

pub fn quotedAlloc(allocator: std.mem.Allocator, self: string) !string {
    var count: usize = 0;
    for (self) |char| {
        count += @intFromBool(char == '"');
    }

    if (count == 0) {
        return allocator.dupe(u8, self);
    }

    var i: usize = 0;
    var out = try allocator.alloc(u8, self.len + count);
    for (self) |char| {
        if (char == '"') {
            out[i] = '\\';
            i += 1;
        }
        out[i] = char;
        i += 1;
    }

    return out;
}

pub fn eqlAnyComptime(self: string, comptime list: []const string) bool {
    inline for (list) |item| {
        if (eqlComptimeCheckLenWithType(u8, self, item, true)) return true;
    }

    return false;
}

/// Count the occurrences of a character in an ASCII byte array
/// uses SIMD
pub fn countChar(self: string, char: u8) usize {
    var total: usize = 0;
    var remaining = self;

    const splatted: AsciiVector = @splat(char);

    while (remaining.len >= 16) {
        const vec: AsciiVector = remaining[0..ascii_vector_size].*;
        const cmp = @popCount(@as(@Vector(ascii_vector_size, u1), @bitCast(vec == splatted)));
        total += @as(usize, @reduce(.Add, cmp));
        remaining = remaining[ascii_vector_size..];
    }

    while (remaining.len > 0) {
        total += @as(usize, @intFromBool(remaining[0] == char));
        remaining = remaining[1..];
    }

    return total;
}

pub fn endsWithAnyComptime(self: string, comptime str: string) bool {
    if (comptime str.len < 10) {
        const last = self[self.len - 1];
        inline for (str) |char| {
            if (char == last) {
                return true;
            }
        }

        return false;
    } else {
        return endsWithAny(self, str);
    }
}

pub fn eql(self: string, other: anytype) bool {
    if (self.len != other.len) return false;
    if (comptime @TypeOf(other) == *string) {
        return eql(self, other.*);
    }

    for (self, 0..) |c, i| {
        if (other[i] != c) return false;
    }
    return true;
}

pub fn eqlComptimeT(comptime T: type, self: []const T, comptime alt: anytype) bool {
    if (T == u16) {
        return eqlComptimeUTF16(self, alt);
    }

    return eqlComptime(self, alt);
}

pub fn eqlComptime(self: string, comptime alt: anytype) bool {
    return eqlComptimeCheckLenWithType(u8, self, alt, true);
}

pub fn eqlComptimeUTF16(self: []const u16, comptime alt: []const u8) bool {
    return eqlComptimeCheckLenWithType(u16, self, comptime toUTF16Literal(alt), true);
}

pub fn eqlComptimeIgnoreLen(self: string, comptime alt: anytype) bool {
    return eqlComptimeCheckLenWithType(u8, self, alt, false);
}

pub fn hasPrefixComptime(self: string, comptime alt: anytype) bool {
    return self.len >= alt.len and eqlComptimeCheckLenWithType(u8, self[0..alt.len], alt, false);
}

pub fn hasPrefixComptimeUTF16(self: []const u16, comptime alt: []const u8) bool {
    return self.len >= alt.len and eqlComptimeCheckLenWithType(u16, self[0..alt.len], comptime toUTF16Literal(alt), false);
}

pub fn hasPrefixComptimeType(comptime T: type, self: []const T, comptime alt: anytype) bool {
    const rhs = comptime switch (T) {
        u8 => alt,
        u16 => switch (bun.meta.Item(@TypeOf(alt))) {
            u16 => alt,
            else => w(alt),
        },
        else => @compileError("Unsupported type given to hasPrefixComptimeType"),
    };
    return self.len >= alt.len and eqlComptimeCheckLenWithType(T, self[0..rhs.len], rhs, false);
}

pub fn hasSuffixComptime(self: string, comptime alt: anytype) bool {
    return self.len >= alt.len and eqlComptimeCheckLenWithType(u8, self[self.len - alt.len ..], alt, false);
}

const eqlComptimeCheckLenU8 = if (bun.Environment.isDebug) eqlComptimeDebugRuntimeFallback else eqlComptimeCheckLenU8Impl;

fn eqlComptimeDebugRuntimeFallback(a: []const u8, b: []const u8, check_len: bool) bool {
    return std.mem.eql(u8, if (check_len) a else a.ptr[0..b.len], b);
}

fn eqlComptimeCheckLenU8Impl(a: []const u8, comptime b: []const u8, comptime check_len: bool) bool {
    @setEvalBranchQuota(9999);

    if (comptime check_len) {
        if (a.len != b.len) return false;
    }

    comptime var b_ptr: usize = 0;

    inline while (b.len - b_ptr >= @sizeOf(usize)) {
        if (@as(usize, @bitCast(a[b_ptr..][0..@sizeOf(usize)].*)) != comptime @as(usize, @bitCast(b[b_ptr..][0..@sizeOf(usize)].*)))
            return false;
        comptime b_ptr += @sizeOf(usize);
        if (comptime b_ptr == b.len) return true;
    }

    if (comptime @sizeOf(usize) == 8) {
        if (comptime (b.len & 4) != 0) {
            if (@as(u32, @bitCast(a[b_ptr..][0..@sizeOf(u32)].*)) != comptime @as(u32, @bitCast(b[b_ptr..][0..@sizeOf(u32)].*)))
                return false;
            comptime b_ptr += @sizeOf(u32);
            if (comptime b_ptr == b.len) return true;
        }
    }

    if (comptime (b.len & 2) != 0) {
        if (@as(u16, @bitCast(a[b_ptr..][0..@sizeOf(u16)].*)) != comptime @as(u16, @bitCast(b[b_ptr..][0..@sizeOf(u16)].*)))
            return false;

        comptime b_ptr += @sizeOf(u16);

        if (comptime b_ptr == b.len) return true;
    }

    if ((comptime (b.len & 1) != 0) and a[b_ptr] != comptime b[b_ptr]) return false;

    return true;
}

fn eqlComptimeCheckLenWithKnownType(comptime Type: type, a: []const Type, comptime b: []const Type, comptime check_len: bool) bool {
    if (comptime Type != u8) {
        return eqlComptimeCheckLenU8(std.mem.sliceAsBytes(a), comptime std.mem.sliceAsBytes(b), comptime check_len);
    }
    return eqlComptimeCheckLenU8(a, comptime b, comptime check_len);
}

/// Check if two strings are equal with one of the strings being a comptime-known value
///
///   strings.eqlComptime(input, "hello world");
///   strings.eqlComptime(input, "hai");
pub fn eqlComptimeCheckLenWithType(comptime Type: type, a: []const Type, comptime b: anytype, comptime check_len: bool) bool {
    return eqlComptimeCheckLenWithKnownType(comptime Type, a, if (@typeInfo(@TypeOf(b)) != .pointer) &b else b, comptime check_len);
}

pub fn eqlCaseInsensitiveASCIIIgnoreLength(
    a: string,
    b: string,
) bool {
    return eqlCaseInsensitiveASCII(a, b, false);
}

pub fn eqlCaseInsensitiveASCIIICheckLength(
    a: string,
    b: string,
) bool {
    return eqlCaseInsensitiveASCII(a, b, true);
}

pub fn eqlCaseInsensitiveASCII(a: string, b: string, comptime check_len: bool) bool {
    if (comptime check_len) {
        if (a.len != b.len) return false;
        if (a.len == 0) return true;
    }

    bun.unsafeAssert(b.len > 0);
    bun.unsafeAssert(a.len > 0);

    return bun.c.strncasecmp(a.ptr, b.ptr, a.len) == 0;
}

pub fn eqlCaseInsensitiveT(comptime T: type, a: []const T, b: []const u8) bool {
    if (a.len != b.len or a.len == 0) return false;
    if (comptime T == u8) return eqlCaseInsensitiveASCIIIgnoreLength(a, b);

    for (a, b) |c, d| {
        switch (c) {
            'a'...'z' => if (c != d and c & 0b11011111 != d) return false,
            'A'...'Z' => if (c != d and c | 0b00100000 != d) return false,
            else => if (c != d) return false,
        }
    }

    return true;
}

pub fn hasPrefixCaseInsensitiveT(comptime T: type, str: []const T, prefix: []const u8) bool {
    if (str.len < prefix.len) return false;

    return eqlCaseInsensitiveT(T, str[0..prefix.len], prefix);
}

pub fn hasPrefixCaseInsensitive(str: []const u8, prefix: []const u8) bool {
    return hasPrefixCaseInsensitiveT(u8, str, prefix);
}

pub fn eqlLongT(comptime T: type, a_str: []const T, b_str: []const T, comptime check_len: bool) bool {
    if (comptime check_len) {
        const len = b_str.len;
        if (len == 0) {
            return a_str.len == 0;
        }
        if (a_str.len != len) {
            return false;
        }
    }
    return eqlLong(bun.reinterpretSlice(u8, a_str), bun.reinterpretSlice(u8, b_str), false);
}

pub fn eqlLong(a_str: string, b_str: string, comptime check_len: bool) bool {
    const len = b_str.len;

    if (comptime check_len) {
        if (len == 0) {
            return a_str.len == 0;
        }

        if (a_str.len != len) {
            return false;
        }
    } else {
        if (comptime Environment.allow_assert) assert(b_str.len <= a_str.len);
    }

    const end = b_str.ptr + len;
    var a = a_str.ptr;
    var b = b_str.ptr;

    if (a == b)
        return true;

    {
        var dword_length = len >> 3;
        while (dword_length > 0) : (dword_length -= 1) {
            if (@as(usize, @bitCast(a[0..@sizeOf(usize)].*)) != @as(usize, @bitCast(b[0..@sizeOf(usize)].*)))
                return false;
            b += @sizeOf(usize);
            if (b == end) return true;
            a += @sizeOf(usize);
        }
    }

    if (comptime @sizeOf(usize) == 8) {
        if ((len & 4) != 0) {
            if (@as(u32, @bitCast(a[0..@sizeOf(u32)].*)) != @as(u32, @bitCast(b[0..@sizeOf(u32)].*)))
                return false;

            b += @sizeOf(u32);
            if (b == end) return true;
            a += @sizeOf(u32);
        }
    }

    if ((len & 2) != 0) {
        if (@as(u16, @bitCast(a[0..@sizeOf(u16)].*)) != @as(u16, @bitCast(b[0..@sizeOf(u16)].*)))
            return false;

        b += @sizeOf(u16);

        if (b == end) return true;

        a += @sizeOf(u16);
    }

    if (((len & 1) != 0) and a[0] != b[0]) return false;

    return true;
}

pub fn append(allocator: std.mem.Allocator, self: string, other: string) callconv(bun.callconv_inline) ![]u8 {
    var buf = try allocator.alloc(u8, self.len + other.len);
    if (self.len > 0)
        @memcpy(buf[0..self.len], self);
    if (other.len > 0)
        @memcpy(buf[self.len..][0..other.len], other);
    return buf;
}

pub fn concatAllocT(comptime T: type, allocator: std.mem.Allocator, strs: anytype) callconv(bun.callconv_inline) ![]T {
    const buf = try allocator.alloc(T, len: {
        var len: usize = 0;
        inline for (strs) |s| {
            len += s.len;
        }
        break :len len;
    });

    return concatBufT(T, buf, strs) catch |e| switch (e) {
        error.NoSpaceLeft => unreachable, // exact size calculated
    };
}

pub fn concatBufT(comptime T: type, out: []T, strs: anytype) callconv(bun.callconv_inline) ![]T {
    var remain = out;
    var n: usize = 0;
    inline for (strs) |s| {
        if (s.len > remain.len) {
            return error.NoSpaceLeft;
        }
        @memcpy(remain.ptr, s);
        remain = remain[s.len..];
        n += s.len;
    }

    return out[0..n];
}

pub fn index(self: string, str: string) i32 {
    if (strings.indexOf(self, str)) |i| {
        return @as(i32, @intCast(i));
    } else {
        return -1;
    }
}

pub fn eqlUtf16(comptime self: string, other: []const u16) bool {
    if (self.len != other.len) return false;

    if (self.len == 0) return true;

    return bun.C.memcmp(bun.cast([*]const u8, self.ptr), bun.cast([*]const u8, other.ptr), self.len * @sizeOf(u16)) == 0;
}

pub fn toUTF8Alloc(allocator: std.mem.Allocator, js: []const u16) ![]u8 {
    return try toUTF8AllocWithType(allocator, []const u16, js);
}

pub fn toUTF8AllocZ(allocator: std.mem.Allocator, js: []const u16) ![:0]u8 {
    var list = std.ArrayList(u8).init(allocator);
    try toUTF8AppendToList(&list, js);
    try list.append(0);
    return list.items[0 .. list.items.len - 1 :0];
}

pub fn appendUTF8MachineWordToUTF16MachineWord(output: *[@sizeOf(usize) / 2]u16, input: *const [@sizeOf(usize) / 2]u8) callconv(bun.callconv_inline) void {
    output[0 .. @sizeOf(usize) / 2].* = @as(
        [4]u16,
        @bitCast(@as(
            @Vector(4, u16),
            @as(@Vector(4, u8), @bitCast(input[0 .. @sizeOf(usize) / 2].*)),
        )),
    );
}

pub fn copyU8IntoU16(output_: []u16, input_: []const u8) callconv(bun.callconv_inline) void {
    const output = output_;
    const input = input_;
    if (comptime Environment.allow_assert) assert(input.len <= output.len);

    // https://zig.godbolt.org/z/9rTn1orcY

    var input_ptr = input.ptr;
    var output_ptr = output.ptr;

    const last_input_ptr = input_ptr + @min(input.len, output.len);

    while (last_input_ptr != input_ptr) {
        output_ptr[0] = input_ptr[0];
        output_ptr += 1;
        input_ptr += 1;
    }
}

pub fn copyU8IntoU16WithAlignment(comptime alignment: u21, output_: []align(alignment) u16, input_: []const u8) void {
    var output = output_;
    var input = input_;
    const word = @sizeOf(usize) / 2;
    if (comptime Environment.allow_assert) assert(input.len <= output.len);

    // un-aligned data access is slow
    // so we attempt to align the data
    while (!std.mem.isAligned(@intFromPtr(output.ptr), @alignOf(u16)) and input.len >= word) {
        output[0] = input[0];
        output = output[1..];
        input = input[1..];
    }

    if (std.mem.isAligned(@intFromPtr(output.ptr), @alignOf(u16)) and input.len > 0) {
        copyU8IntoU16(@as([*]u16, @alignCast(output.ptr))[0..output.len], input);
        return;
    }

    for (input, 0..) |c, i| {
        output[i] = c;
    }
}

// pub fn copy(output_: []u8, input_: []const u8) callconv(bun.callconv_inline) void {
//     var output = output_;
//     var input = input_;
//     if (comptime Environment.allow_assert) assert(input.len <= output.len);

//     if (input.len > @sizeOf(usize) * 4) {
//         comptime var i: usize = 0;
//         inline while (i < 4) : (i += 1) {
//             appendUTF8MachineWord(output[i * @sizeOf(usize) ..][0..@sizeOf(usize)], input[i * @sizeOf(usize) ..][0..@sizeOf(usize)]);
//         }
//         output = output[4 * @sizeOf(usize) ..];
//         input = input[4 * @sizeOf(usize) ..];
//     }

//     while (input.len >= @sizeOf(usize)) {
//         appendUTF8MachineWord(output[0..@sizeOf(usize)], input[0..@sizeOf(usize)]);
//         output = output[@sizeOf(usize)..];
//         input = input[@sizeOf(usize)..];
//     }

//     for (input) |c, i| {
//         output[i] = c;
//     }
// }

pub fn copyU16IntoU8(output_: []u8, comptime InputType: type, input_: InputType) callconv(bun.callconv_inline) void {
    if (comptime Environment.allow_assert) assert(input_.len <= output_.len);
    var output = output_;
    var input = input_;
    if (comptime Environment.allow_assert) assert(input.len <= output.len);

    // https://zig.godbolt.org/z/9rTn1orcY

    const group = @as(usize, 16);
    // end at the last group of 16 bytes
    var input_ptr = input.ptr;
    var output_ptr = output.ptr;

    if (comptime Environment.enableSIMD) {
        const end_len = (@min(input.len, output.len) & ~(group - 1));
        const last_vector_ptr = input.ptr + end_len;
        while (last_vector_ptr != input_ptr) {
            const input_vec1: @Vector(group, u16) = input_ptr[0..group].*;
            inline for (0..group) |i| {
                output_ptr[i] = @as(u8, @truncate(input_vec1[i]));
            }

            output_ptr += group;
            input_ptr += group;
        }

        input.len -= end_len;
        output.len -= end_len;
    }

    const last_input_ptr = input_ptr + @min(input.len, output.len);

    while (last_input_ptr != input_ptr) {
        output_ptr[0] = @as(u8, @truncate(input_ptr[0]));
        output_ptr += 1;
        input_ptr += 1;
    }
}

const strings = @This();

pub fn copyLatin1IntoASCII(dest: []u8, src: []const u8) void {
    var remain = src;
    var to = dest;

    const non_ascii_offset = strings.firstNonASCII(remain) orelse @as(u32, @truncate(remain.len));
    if (non_ascii_offset > 0) {
        @memcpy(to[0..non_ascii_offset], remain[0..non_ascii_offset]);
        remain = remain[non_ascii_offset..];
        to = to[non_ascii_offset..];

        // ascii fast path
        if (remain.len == 0) {
            return;
        }
    }

    if (to.len >= 16 and bun.Environment.enableSIMD) {
        const vector_size = 16;
        // https://zig.godbolt.org/z/qezsY8T3W
        const remain_in_u64 = remain[0 .. remain.len - (remain.len % vector_size)];
        const to_in_u64 = to[0 .. to.len - (to.len % vector_size)];
        var remain_as_u64 = std.mem.bytesAsSlice(u64, remain_in_u64);
        var to_as_u64 = std.mem.bytesAsSlice(u64, to_in_u64);
        const end_vector_len = @min(remain_as_u64.len, to_as_u64.len);
        remain_as_u64 = remain_as_u64[0..end_vector_len];
        to_as_u64 = to_as_u64[0..end_vector_len];
        const end_ptr = remain_as_u64.ptr + remain_as_u64.len;
        // using the pointer instead of the length is super important for the codegen
        while (end_ptr != remain_as_u64.ptr) {
            const buf = remain_as_u64[0];
            // this gets auto-vectorized
            const mask = @as(u64, 0x7f7f7f7f7f7f7f7f);
            to_as_u64[0] = buf & mask;

            remain_as_u64 = remain_as_u64[1..];
            to_as_u64 = to_as_u64[1..];
        }
        remain = remain[remain_in_u64.len..];
        to = to[to_in_u64.len..];
    }

    for (to) |*to_byte| {
        to_byte.* = @as(u8, @as(u7, @truncate(remain[0])));
        remain = remain[1..];
    }
}

/// It is common on Windows to find files that are not encoded in UTF8. Most of these include
/// a 'byte-order mark' codepoint at the start of the file. The layout of this codepoint can
/// determine the encoding.
///
/// https://en.wikipedia.org/wiki/Byte_order_mark
pub const BOM = enum {
    utf8,
    utf16_le,
    utf16_be,
    utf32_le,
    utf32_be,

    pub const utf8_bytes = [_]u8{ 0xef, 0xbb, 0xbf };
    pub const utf16_le_bytes = [_]u8{ 0xff, 0xfe };
    pub const utf16_be_bytes = [_]u8{ 0xfe, 0xff };
    pub const utf32_le_bytes = [_]u8{ 0xff, 0xfe, 0x00, 0x00 };
    pub const utf32_be_bytes = [_]u8{ 0x00, 0x00, 0xfe, 0xff };

    pub fn detect(bytes: []const u8) ?BOM {
        if (bytes.len < 3) return null;
        if (eqlComptimeIgnoreLen(bytes, utf8_bytes)) return .utf8;
        if (eqlComptimeIgnoreLen(bytes, utf16_le_bytes)) {
            // if (bytes.len > 4 and eqlComptimeIgnoreLen(bytes[2..], utf32_le_bytes[2..]))
            //   return .utf32_le;
            return .utf16_le;
        }
        // if (eqlComptimeIgnoreLen(bytes, utf16_be_bytes)) return .utf16_be;
        // if (bytes.len > 4 and eqlComptimeIgnoreLen(bytes, utf32_le_bytes)) return .utf32_le;
        return null;
    }

    pub fn detectAndSplit(bytes: []const u8) struct { ?BOM, []const u8 } {
        const bom = detect(bytes);
        if (bom == null) return .{ null, bytes };
        return .{ bom, bytes[bom.?.length()..] };
    }

    pub fn getHeader(bom: BOM) []const u8 {
        return switch (bom) {
            inline else => |t| comptime &@field(BOM, @tagName(t) ++ "_bytes"),
        };
    }

    pub fn length(bom: BOM) usize {
        return switch (bom) {
            inline else => |t| comptime (&@field(BOM, @tagName(t) ++ "_bytes")).len,
        };
    }

    /// If an allocation is needed, free the input and the caller will
    /// replace it with the new return
    pub fn removeAndConvertToUTF8AndFree(bom: BOM, allocator: std.mem.Allocator, bytes: []u8) ![]u8 {
        switch (bom) {
            .utf8 => {
                _ = bun.c.memmove(bytes.ptr, bytes.ptr + utf8_bytes.len, bytes.len - utf8_bytes.len);
                return bytes[0 .. bytes.len - utf8_bytes.len];
            },
            .utf16_le => {
                const trimmed_bytes = bytes[utf16_le_bytes.len..];
                const trimmed_bytes_u16: []const u16 = @alignCast(std.mem.bytesAsSlice(u16, trimmed_bytes));
                const out = try toUTF8Alloc(allocator, trimmed_bytes_u16);
                allocator.free(bytes);
                return out;
            },
            else => {
                // TODO: this needs to re-encode, for now we just remove the BOM
                const bom_bytes = bom.getHeader();
                _ = bun.c.memmove(bytes.ptr, bytes.ptr + bom_bytes.len, bytes.len - bom_bytes.len);
                return bytes[0 .. bytes.len - bom_bytes.len];
            },
        }
    }

    /// This is required for fs.zig's `use_shared_buffer` flag. we cannot free that pointer.
    /// The returned slice will always point to the base of the input.
    ///
    /// Requires an arraylist in case it must be grown.
    pub fn removeAndConvertToUTF8WithoutDealloc(bom: BOM, allocator: std.mem.Allocator, list: *std.ArrayListUnmanaged(u8)) ![]u8 {
        const bytes = list.items;
        switch (bom) {
            .utf8 => {
                bun.C.memmove(bytes.ptr, bytes.ptr + utf8_bytes.len, bytes.len - utf8_bytes.len);
                return bytes[0 .. bytes.len - utf8_bytes.len];
            },
            .utf16_le => {
                const trimmed_bytes = bytes[utf16_le_bytes.len..];
                const trimmed_bytes_u16: []const u16 = @alignCast(std.mem.bytesAsSlice(u16, trimmed_bytes));
                const out = try toUTF8Alloc(allocator, trimmed_bytes_u16);
                if (list.capacity < out.len) {
                    try list.ensureTotalCapacity(allocator, out.len);
                }
                list.items.len = out.len;
                @memcpy(list.items, out);
                return out;
            },
            else => {
                // TODO: this needs to re-encode, for now we just remove the BOM
                const bom_bytes = bom.getHeader();
                bun.C.memmove(bytes.ptr, bytes.ptr + bom_bytes.len, bytes.len - bom_bytes.len);
                return bytes[0 .. bytes.len - bom_bytes.len];
            },
        }
    }
};

/// @deprecated. If you are using this, you likely will need to remove other BOMs and handle encoding.
/// Use the BOM struct's `detect` and conversion functions instead.
pub fn withoutUTF8BOM(bytes: []const u8) []const u8 {
    if (strings.hasPrefixComptime(bytes, BOM.utf8_bytes)) {
        return bytes[BOM.utf8_bytes.len..];
    } else {
        return bytes;
    }
}

// https://github.com/WebKit/WebKit/blob/443e796d1538654c34f2690e39600c70c8052b63/Source/WebCore/PAL/pal/text/TextCodecUTF8.cpp#L69
pub fn nonASCIISequenceLength(first_byte: u8) u3_fast {
    return switch (first_byte) {
        0...193 => 0,
        194...223 => 2,
        224...239 => 3,
        240...244 => 4,
        245...255 => 0,
    };
}

/// Convert a UTF-8 string to a UTF-16 string IF there are any non-ascii characters
/// If there are no non-ascii characters, this returns null
/// This is intended to be used for strings that go to JavaScript
pub fn toUTF16Alloc(allocator: std.mem.Allocator, bytes: []const u8, comptime fail_if_invalid: bool, comptime sentinel: bool) !if (sentinel) ?[:0]u16 else ?[]u16 {
    if (strings.firstNonASCII(bytes)) |i| {
        const output_: ?std.ArrayList(u16) = if (comptime bun.FeatureFlags.use_simdutf) simd: {
            const out_length = bun.simdutf.length.utf16.from.utf8(bytes);
            if (out_length == 0)
                break :simd null;

            var out = try allocator.alloc(u16, out_length + if (sentinel) 1 else 0);
            log("toUTF16 {d} UTF8 -> {d} UTF16", .{ bytes.len, out_length });

            const res = bun.simdutf.convert.utf8.to.utf16.with_errors.le(bytes, if (comptime sentinel) out[0..out_length] else out);
            if (res.status == .success) {
                if (comptime sentinel) {
                    out[out_length] = 0;
                    return out[0 .. out_length + 1 :0];
                }
                return out;
            }

            if (comptime fail_if_invalid) {
                allocator.free(out);
                return error.InvalidByteSequence;
            }

            break :simd .{
                .items = out[0..i],
                .capacity = out.len,
                .allocator = allocator,
            };
        } else null;
        var output = output_ orelse fallback: {
            var list = try std.ArrayList(u16).initCapacity(allocator, i + 2);
            list.items.len = i;
            strings.copyU8IntoU16(list.items, bytes[0..i]);
            break :fallback list;
        };
        errdefer output.deinit();

        var remaining = bytes[i..];

        {
            const replacement = strings.convertUTF8BytesIntoUTF16(remaining);
            if (comptime fail_if_invalid) {
                if (replacement.fail) {
                    if (comptime Environment.allow_assert) assert(replacement.code_point == unicode_replacement);
                    return error.InvalidByteSequence;
                }
            }
            remaining = remaining[@max(replacement.len, 1)..];

            //#define U16_LENGTH(c) ((uint32_t)(c)<=0xffff ? 1 : 2)
            switch (replacement.code_point) {
                0...0xffff => |c| {
                    try output.append(@as(u16, @intCast(c)));
                },
                else => |c| {
                    try output.appendSlice(&[_]u16{ strings.u16Lead(c), strings.u16Trail(c) });
                },
            }
        }

        while (strings.firstNonASCII(remaining)) |j| {
            const end = output.items.len;
            try output.ensureUnusedCapacity(j);
            output.items.len += j;
            strings.copyU8IntoU16(output.items[end..][0..j], remaining[0..j]);
            remaining = remaining[j..];

            const replacement = strings.convertUTF8BytesIntoUTF16(remaining);
            if (comptime fail_if_invalid) {
                if (replacement.fail) {
                    if (comptime Environment.allow_assert) assert(replacement.code_point == unicode_replacement);
                    return error.InvalidByteSequence;
                }
            }
            remaining = remaining[@max(replacement.len, 1)..];

            //#define U16_LENGTH(c) ((uint32_t)(c)<=0xffff ? 1 : 2)
            switch (replacement.code_point) {
                0...0xffff => |c| {
                    try output.append(@as(u16, @intCast(c)));
                },
                else => |c| {
                    try output.appendSlice(&[_]u16{ strings.u16Lead(c), strings.u16Trail(c) });
                },
            }
        }

        if (remaining.len > 0) {
            try output.ensureTotalCapacityPrecise(output.items.len + remaining.len + comptime if (sentinel) 1 else 0);

            output.items.len += remaining.len;
            strings.copyU8IntoU16(output.items[output.items.len - remaining.len ..], remaining);
        }

        if (comptime sentinel) {
            output.items[output.items.len] = 0;
            return output.items[0 .. output.items.len + 1 :0];
        }

        return output.items;
    }

    return null;
}

// this one does the thing it's named after
pub fn toUTF16AllocForReal(allocator: std.mem.Allocator, bytes: []const u8, comptime fail_if_invalid: bool, comptime sentinel: bool) !if (sentinel) [:0]u16 else []u16 {
    return (try toUTF16Alloc(allocator, bytes, fail_if_invalid, sentinel)) orelse {
        const output = try allocator.alloc(u16, bytes.len + if (sentinel) 1 else 0);
        bun.strings.copyU8IntoU16(if (sentinel) output[0..bytes.len] else output, bytes);

        if (comptime sentinel) {
            output[bytes.len] = 0;
            return output[0..bytes.len :0];
        }

        return output;
    };
}

pub fn toUTF16AllocMaybeBuffered(
    allocator: std.mem.Allocator,
    bytes: []const u8,
    comptime fail_if_invalid: bool,
    comptime flush: bool,
) error{ OutOfMemory, InvalidByteSequence }!?struct { []u16, [3]u8, u2 } {
    const first_non_ascii = strings.firstNonASCII(bytes) orelse return null;

    var output: std.ArrayListUnmanaged(u16) = if (comptime bun.FeatureFlags.use_simdutf) output: {
        const out_length = bun.simdutf.length.utf16.from.utf8(bytes);

        if (out_length == 0) {
            break :output .{};
        }

        var out = try allocator.alloc(u16, out_length);

        const res = bun.simdutf.convert.utf8.to.utf16.with_errors.le(bytes, out);
        if (res.status == .success) {
            log("toUTF16 {d} UTF8 -> {d} UTF16", .{ bytes.len, out_length });
            return .{ out, .{0} ** 3, 0 };
        }

        var list = std.ArrayListUnmanaged(u16).fromOwnedSlice(out[0..first_non_ascii]);
        list.capacity = out.len;

        break :output list;
    } else .{};
    errdefer output.deinit(allocator);

    const start = if (output.items.len > 0) first_non_ascii else 0;
    var remaining = bytes[start..];

    var non_ascii: ?u32 = 0;
    while (non_ascii) |i| : (non_ascii = strings.firstNonASCII(remaining)) {
        {
            const end = output.items.len;
            try output.ensureUnusedCapacity(allocator, i + 2); // +2 for UTF16 codepoint
            output.items.len += i;
            strings.copyU8IntoU16(output.items[end..][0..i], remaining[0..i]);
            remaining = remaining[i..];
        }

        const sequence: [4]u8 = switch (remaining.len) {
            0 => unreachable,
            1 => .{ remaining[0], 0, 0, 0 },
            2 => .{ remaining[0], remaining[1], 0, 0 },
            3 => .{ remaining[0], remaining[1], remaining[2], 0 },
            else => remaining[0..4].*,
        };

        const converted_length = strings.nonASCIISequenceLength(sequence[0]);

        const converted = strings.convertUTF8BytesIntoUTF16WithLength(&sequence, converted_length, remaining.len);

        if (comptime !flush) {
            if (converted.fail and converted.can_buffer and converted_length > remaining.len) {
                const buffered: [3]u8 = switch (remaining.len) {
                    else => unreachable,
                    1 => .{ remaining[0], 0, 0 },
                    2 => .{ remaining[0], remaining[1], 0 },
                    3 => .{ remaining[0], remaining[1], remaining[2] },
                };
                return .{ output.items, buffered, @intCast(remaining.len) };
            }
        }

        if (comptime fail_if_invalid) {
            if (converted.fail) {
                if (comptime Environment.allow_assert) {
                    bun.assert(converted.code_point == unicode_replacement);
                }
                return error.InvalidByteSequence;
            }
        }

        remaining = remaining[@max(converted.len, 1)..];

        // #define U16_LENGTH(c) ((uint32_t)(c)<=0xffff ? 1 : 2)
        switch (converted.code_point) {
            0...0xffff => |c| output.appendAssumeCapacity(@intCast(c)),
            else => |c| output.appendSliceAssumeCapacity(&.{ strings.u16Lead(c), strings.u16Trail(c) }),
        }
    }

    if (remaining.len > 0) {
        try output.ensureTotalCapacityPrecise(allocator, output.items.len + remaining.len);
        output.items.len += remaining.len;
        strings.copyU8IntoU16(output.items[output.items.len - remaining.len ..], remaining);
    }

    log("toUTF16 {d} UTF8 -> {d} UTF16", .{ bytes.len, output.items.len });
    return .{ output.items, .{0} ** 3, 0 };
}

pub fn utf16CodepointWithFFFD(comptime Type: type, input: Type) UTF16Replacement {
    return utf16CodepointWithFFFDAndFirstInputChar(Type, input[0], input);
}

fn utf16CodepointWithFFFDAndFirstInputChar(comptime Type: type, char: std.meta.Elem(Type), input: Type) UTF16Replacement {
    const c0 = @as(u21, char);

    if (c0 & ~@as(u21, 0x03ff) == 0xd800) {
        // surrogate pair
        if (input.len == 1)
            return .{
                .len = 1,
                .is_lead = true,
            };
        //error.DanglingSurrogateHalf;
        const c1 = @as(u21, input[1]);
        if (c1 & ~@as(u21, 0x03ff) != 0xdc00)
            if (input.len == 1) {
                return .{
                    .len = 1,
                };
            } else {
                return .{
                    .fail = true,
                    .len = 1,
                    .code_point = unicode_replacement,
                    .is_lead = true,
                };
            };
        // return error.ExpectedSecondSurrogateHalf;

        return .{ .len = 2, .code_point = 0x10000 + (((c0 & 0x03ff) << 10) | (c1 & 0x03ff)) };
    } else if (c0 & ~@as(u21, 0x03ff) == 0xdc00) {
        // return error.UnexpectedSecondSurrogateHalf;
        return .{ .fail = true, .len = 1, .code_point = unicode_replacement };
    } else {
        return .{ .code_point = c0, .len = 1 };
    }
}

pub fn utf16Codepoint(comptime Type: type, input: Type) UTF16Replacement {
    const c0 = @as(u21, input[0]);

    if (c0 & ~@as(u21, 0x03ff) == 0xd800) {
        // surrogate pair
        if (input.len == 1)
            return .{
                .len = 1,
            };
        //error.DanglingSurrogateHalf;
        const c1 = @as(u21, input[1]);
        if (c1 & ~@as(u21, 0x03ff) != 0xdc00)
            if (input.len == 1)
                return .{
                    .len = 1,
                };
        // return error.ExpectedSecondSurrogateHalf;

        return .{ .len = 2, .code_point = 0x10000 + (((c0 & 0x03ff) << 10) | (c1 & 0x03ff)) };
    } else if (c0 & ~@as(u21, 0x03ff) == 0xdc00) {
        // return error.UnexpectedSecondSurrogateHalf;
        return .{ .len = 1 };
    } else {
        return .{ .code_point = c0, .len = 1 };
    }
}

/// Checks if a path is missing a windows drive letter. For windows APIs,
/// this is used for an assertion, and PosixToWinNormalizer can help make
/// an absolute path contain a drive letter.
pub fn isWindowsAbsolutePathMissingDriveLetter(comptime T: type, chars: []const T) bool {
    bun.unsafeAssert(bun.path.Platform.windows.isAbsoluteT(T, chars));
    bun.unsafeAssert(chars.len > 0);

    // 'C:\hello' -> false
    // This is the most common situation, so we check it first
    if (!(chars[0] == '/' or chars[0] == '\\')) {
        bun.unsafeAssert(chars.len > 2);
        bun.unsafeAssert(chars[1] == ':');
        return false;
    }

    if (chars.len > 4) {
        // '\??\hello' -> false (has the NT object prefix)
        if (chars[1] == '?' and
            chars[2] == '?' and
            (chars[3] == '/' or chars[3] == '\\'))
            return false;
        // '\\?\hello' -> false (has the other NT object prefix)
        // '\\.\hello' -> false (has the NT device prefix)
        if ((chars[1] == '/' or chars[1] == '\\') and
            (chars[2] == '?' or chars[2] == '.') and
            (chars[3] == '/' or chars[3] == '\\'))
            return false;
    }

    // A path starting with `/` can be a UNC path with forward slashes,
    // or actually just a posix path.
    //
    // '\\Server\Share' -> false (unc)
    // '\\Server\\Share' -> true (not unc because extra slashes)
    // '\Server\Share' -> true (posix path)
    return bun.path.windowsFilesystemRootT(T, chars).len == 1;
}

pub fn fromWPath(buf: []u8, utf16: []const u16) [:0]const u8 {
    bun.unsafeAssert(buf.len > 0);
    const to_copy = trimPrefixComptime(u16, utf16, bun.windows.long_path_prefix);
    const encode_into_result = copyUTF16IntoUTF8(buf[0 .. buf.len - 1], []const u16, to_copy, false);
    bun.unsafeAssert(encode_into_result.written < buf.len);
    buf[encode_into_result.written] = 0;
    return buf[0..encode_into_result.written :0];
}

pub fn withoutNTPrefix(comptime T: type, path: []const T) []const T {
    if (comptime !Environment.isWindows) return path;
    const cmp = if (T == u8)
        hasPrefixComptime
    else
        hasPrefixComptimeUTF16;
    if (cmp(path, &bun.windows.nt_object_prefix_u8)) {
        return path[bun.windows.nt_object_prefix.len..];
    }
    if (cmp(path, &bun.windows.long_path_prefix_u8)) {
        return path[bun.windows.long_path_prefix.len..];
    }
    if (cmp(path, &bun.windows.nt_unc_object_prefix_u8)) {
        return path[bun.windows.nt_unc_object_prefix.len..];
    }
    return path;
}

pub fn toNTPath(wbuf: []u16, utf8: []const u8) [:0]u16 {
    if (!std.fs.path.isAbsoluteWindows(utf8)) {
        return toWPathNormalized(wbuf, utf8);
    }

    if (strings.hasPrefixComptime(utf8, &bun.windows.nt_object_prefix_u8) or
        strings.hasPrefixComptime(utf8, &bun.windows.nt_unc_object_prefix_u8))
    {
        return wbuf[0..toWPathNormalized(wbuf, utf8).len :0];
    }

    // UNC absolute path, replace leading '\\' with '\??\UNC\'
    if (strings.hasPrefixComptime(utf8, "\\\\")) {
        if (strings.hasPrefixComptime(utf8[2..], bun.windows.long_path_prefix_u8[2..])) {
            const prefix = bun.windows.nt_object_prefix;
            wbuf[0..prefix.len].* = prefix;
            return wbuf[0 .. toWPathNormalized(wbuf[prefix.len..], utf8[4..]).len + prefix.len :0];
        }
        const prefix = bun.windows.nt_unc_object_prefix;
        wbuf[0..prefix.len].* = prefix;
        return wbuf[0 .. toWPathNormalized(wbuf[prefix.len..], utf8[2..]).len + prefix.len :0];
    }

    const prefix = bun.windows.nt_object_prefix;
    wbuf[0..prefix.len].* = prefix;
    return wbuf[0 .. toWPathNormalized(wbuf[prefix.len..], utf8).len + prefix.len :0];
}

pub fn toNTPath16(wbuf: []u16, path: []const u16) [:0]u16 {
    if (!std.fs.path.isAbsoluteWindowsWTF16(path)) {
        return toWPathNormalized16(wbuf, path);
    }

    if (strings.hasPrefixComptimeUTF16(path, &bun.windows.nt_object_prefix_u8) or
        strings.hasPrefixComptimeUTF16(path, &bun.windows.nt_unc_object_prefix_u8))
    {
        return wbuf[0..toWPathNormalized16(wbuf, path).len :0];
    }

    if (strings.hasPrefixComptimeUTF16(path, "\\\\")) {
        if (strings.hasPrefixComptimeUTF16(path[2..], bun.windows.long_path_prefix_u8[2..])) {
            const prefix = bun.windows.nt_object_prefix;
            wbuf[0..prefix.len].* = prefix;
            return wbuf[0 .. toWPathNormalized16(wbuf[prefix.len..], path[4..]).len + prefix.len :0];
        }
        const prefix = bun.windows.nt_unc_object_prefix;
        wbuf[0..prefix.len].* = prefix;
        return wbuf[0 .. toWPathNormalized16(wbuf[prefix.len..], path[2..]).len + prefix.len :0];
    }

    const prefix = bun.windows.nt_object_prefix;
    wbuf[0..prefix.len].* = prefix;
    return wbuf[0 .. toWPathNormalized16(wbuf[prefix.len..], path).len + prefix.len :0];
}

pub fn toNTMaxPath(buf: []u8, utf8: []const u8) [:0]const u8 {
    if (!std.fs.path.isAbsoluteWindows(utf8) or utf8.len <= 260) {
        @memcpy(buf[0..utf8.len], utf8);
        buf[utf8.len] = 0;
        return buf[0..utf8.len :0];
    }

    const prefix = bun.windows.nt_maxpath_prefix_u8;
    buf[0..prefix.len].* = prefix;
    return buf[0 .. toPathNormalized(buf[prefix.len..], utf8).len + prefix.len :0];
}

pub fn addNTPathPrefix(wbuf: []u16, utf16: []const u16) [:0]u16 {
    wbuf[0..bun.windows.nt_object_prefix.len].* = bun.windows.nt_object_prefix;
    @memcpy(wbuf[bun.windows.nt_object_prefix.len..][0..utf16.len], utf16);
    wbuf[utf16.len + bun.windows.nt_object_prefix.len] = 0;
    return wbuf[0 .. utf16.len + bun.windows.nt_object_prefix.len :0];
}

pub fn addNTPathPrefixIfNeeded(wbuf: []u16, utf16: []const u16) [:0]u16 {
    if (hasPrefixComptimeType(u16, utf16, bun.windows.nt_object_prefix)) {
        @memcpy(wbuf[0..utf16.len], utf16);
        wbuf[utf16.len] = 0;
        return wbuf[0..utf16.len :0];
    }
    if (hasPrefixComptimeType(u16, utf16, bun.windows.long_path_prefix)) {
        // Replace prefix
        return addNTPathPrefix(wbuf, utf16[bun.windows.long_path_prefix.len..]);
    }
    return addNTPathPrefix(wbuf, utf16);
}

// These are the same because they don't have rules like needing a trailing slash
pub const toNTDir = toNTPath;

pub fn toExtendedPathNormalized(wbuf: []u16, utf8: []const u8) [:0]const u16 {
    bun.unsafeAssert(wbuf.len > 4);
    wbuf[0..4].* = bun.windows.long_path_prefix;
    return wbuf[0 .. toWPathNormalized(wbuf[4..], utf8).len + 4 :0];
}

pub fn toWPathNormalizeAutoExtend(wbuf: []u16, utf8: []const u8) [:0]const u16 {
    if (std.fs.path.isAbsoluteWindows(utf8)) {
        return toExtendedPathNormalized(wbuf, utf8);
    }

    return toWPathNormalized(wbuf, utf8);
}

pub fn toWPathNormalized(wbuf: []u16, utf8: []const u8) [:0]u16 {
    const renormalized = bun.PathBufferPool.get();
    defer bun.PathBufferPool.put(renormalized);

    var path_to_use = normalizeSlashesOnly(renormalized, utf8, '\\');

    // is there a trailing slash? Let's remove it before converting to UTF-16
    if (path_to_use.len > 3 and bun.path.isSepAny(path_to_use[path_to_use.len - 1])) {
        path_to_use = path_to_use[0 .. path_to_use.len - 1];
    }

    return toWPath(wbuf, path_to_use);
}

pub fn toWPathNormalized16(wbuf: []u16, path: []const u16) [:0]u16 {
    var path_to_use = normalizeSlashesOnlyT(u16, wbuf, path, '\\', true);

    // is there a trailing slash? Let's remove it before converting to UTF-16
    if (path_to_use.len > 3 and bun.path.isSepAnyT(u16, path_to_use[path_to_use.len - 1])) {
        path_to_use = path_to_use[0 .. path_to_use.len - 1];
    }

    wbuf[path_to_use.len] = 0;

    return wbuf[0..path_to_use.len :0];
}

pub fn toPathNormalized(buf: []u8, utf8: []const u8) [:0]const u8 {
    const renormalized = bun.PathBufferPool.get();
    defer bun.PathBufferPool.put(renormalized);

    var path_to_use = normalizeSlashesOnly(renormalized, utf8, '\\');

    // is there a trailing slash? Let's remove it before converting to UTF-16
    if (path_to_use.len > 3 and bun.path.isSepAny(path_to_use[path_to_use.len - 1])) {
        path_to_use = path_to_use[0 .. path_to_use.len - 1];
    }

    return toPath(buf, path_to_use);
}

pub fn normalizeSlashesOnlyT(comptime T: type, buf: []T, path: []const T, comptime desired_slash: u8, comptime always_copy: bool) []const T {
    comptime bun.unsafeAssert(desired_slash == '/' or desired_slash == '\\');
    const undesired_slash = if (desired_slash == '/') '\\' else '/';

    if (bun.strings.containsCharT(T, path, undesired_slash)) {
        @memcpy(buf[0..path.len], path);
        for (buf[0..path.len]) |*c| {
            if (c.* == undesired_slash) {
                c.* = desired_slash;
            }
        }
        return buf[0..path.len];
    }

    if (comptime always_copy) {
        @memcpy(buf[0..path.len], path);
        return buf[0..path.len];
    }
    return path;
}

pub fn normalizeSlashesOnly(buf: []u8, utf8: []const u8, comptime desired_slash: u8) []const u8 {
    return normalizeSlashesOnlyT(u8, buf, utf8, desired_slash, false);
}

pub fn toWDirNormalized(wbuf: []u16, utf8: []const u8) [:0]const u16 {
    var renormalized: ?*bun.PathBuffer = null;
    defer if (renormalized) |r| bun.PathBufferPool.put(r);

    var path_to_use = utf8;

    if (bun.strings.containsChar(utf8, '/')) {
        renormalized = bun.PathBufferPool.get();
        @memcpy(renormalized.?[0..utf8.len], utf8);
        for (renormalized.?[0..utf8.len]) |*c| {
            if (c.* == '/') {
                c.* = '\\';
            }
        }
        path_to_use = renormalized.?[0..utf8.len];
    }

    return toWDirPath(wbuf, path_to_use);
}

pub fn toWPath(wbuf: []u16, utf8: []const u8) [:0]u16 {
    return toWPathMaybeDir(wbuf, utf8, false);
}

pub fn toPath(buf: []u8, utf8: []const u8) [:0]u8 {
    return toPathMaybeDir(buf, utf8, false);
}

pub fn toWDirPath(wbuf: []u16, utf8: []const u8) [:0]const u16 {
    return toWPathMaybeDir(wbuf, utf8, true);
}

pub fn toKernel32Path(wbuf: []u16, utf8: []const u8) [:0]u16 {
    const path = if (hasPrefixComptime(utf8, bun.windows.nt_object_prefix_u8))
        utf8[bun.windows.nt_object_prefix_u8.len..]
    else
        utf8;
    if (hasPrefixComptime(path, bun.windows.long_path_prefix_u8)) {
        return toWPath(wbuf, path);
    }
    if (utf8.len > 2 and bun.path.isDriveLetter(utf8[0]) and utf8[1] == ':' and bun.path.isSepAny(utf8[2])) {
        wbuf[0..4].* = bun.windows.long_path_prefix;
        const wpath = toWPath(wbuf[4..], path);
        return wbuf[0 .. wpath.len + 4 :0];
    }
    return toWPath(wbuf, path);
}

fn isUNCPath(comptime T: type, path: []const T) bool {
    return path.len >= 3 and
        bun.path.Platform.windows.isSeparatorT(T, path[0]) and
        bun.path.Platform.windows.isSeparatorT(T, path[1]) and
        !bun.path.Platform.windows.isSeparatorT(T, path[2]) and
        path[2] != '.';
}
pub fn assertIsValidWindowsPath(comptime T: type, path: []const T) void {
    if (Environment.allow_assert and Environment.isWindows) {
        if (bun.path.Platform.windows.isAbsoluteT(T, path) and
            isWindowsAbsolutePathMissingDriveLetter(T, path) and
            // is it a null device path? that's not an error. it's just a weird file path.
            !eqlComptimeT(T, path, "\\\\.\\NUL") and !eqlComptimeT(T, path, "\\\\.\\nul") and !eqlComptimeT(T, path, "\\nul") and !eqlComptimeT(T, path, "\\NUL") and !isUNCPath(T, path))
        {
            std.debug.panic("Internal Error: Do not pass posix paths to Windows APIs, was given '{s}'" ++ if (Environment.isDebug) " (missing a root like 'C:\\', see PosixToWinNormalizer for why this is an assertion)" else ". Please open an issue on GitHub with a reproduction.", .{
                if (T == u8) path else bun.fmt.utf16(path),
            });
        }
        if (hasPrefixComptimeType(T, path, ":/") and Environment.isDebug) {
            std.debug.panic("Path passed to windows API '{s}' is almost certainly invalid. Where did the drive letter go?", .{
                if (T == u8) path else bun.fmt.utf16(path),
            });
        }
    }
}

pub fn toWPathMaybeDir(wbuf: []u16, utf8: []const u8, comptime add_trailing_lash: bool) [:0]u16 {
    bun.unsafeAssert(wbuf.len > 0);

    var result = bun.simdutf.convert.utf8.to.utf16.with_errors.le(
        utf8,
        wbuf[0..wbuf.len -| (1 + @as(usize, @intFromBool(add_trailing_lash)))],
    );

    // Many Windows APIs expect normalized path slashes, particularly when the
    // long path prefix is added or the nt object prefix. To make this easier,
    // but a little redundant, this function always normalizes the slashes here.
    //
    // An example of this is GetFileAttributesW(L"C:\\hello/world.txt") being OK
    // but GetFileAttributesW(L"\\\\?\\C:\\hello/world.txt") is NOT
    bun.path.dangerouslyConvertPathToWindowsInPlace(u16, wbuf[0..result.count]);

    if (add_trailing_lash and result.count > 0 and wbuf[result.count - 1] != '\\') {
        wbuf[result.count] = '\\';
        result.count += 1;
    }

    wbuf[result.count] = 0;

    return wbuf[0..result.count :0];
}
pub fn toPathMaybeDir(buf: []u8, utf8: []const u8, comptime add_trailing_lash: bool) [:0]u8 {
    bun.unsafeAssert(buf.len > 0);

    var len = utf8.len;
    @memcpy(buf[0..len], utf8[0..len]);

    if (add_trailing_lash and len > 0 and buf[len - 1] != '\\') {
        buf[len] = '\\';
        len += 1;
    }
    buf[len] = 0;
    return buf[0..len :0];
}

pub fn convertUTF16ToUTF8(list_: std.ArrayList(u8), comptime Type: type, utf16: Type) OOM!std.ArrayList(u8) {
    var list = list_;
    const result = bun.simdutf.convert.utf16.to.utf8.with_errors.le(
        utf16,
        list.items.ptr[0..list.capacity],
    );
    if (result.status == .surrogate) {
        // Slow path: there was invalid UTF-16, so we need to convert it without simdutf.
        return toUTF8ListWithTypeBun(&list, Type, utf16, false);
    }

    list.items.len = result.count;
    return list;
}

pub fn convertUTF16ToUTF8WithoutInvalidSurrogatePairs(list_: std.ArrayList(u8), comptime Type: type, utf16: Type) !std.ArrayList(u8) {
    var list = list_;
    const result = bun.simdutf.convert.utf16.to.utf8.with_errors.le(
        utf16,
        list.items.ptr[0..list.capacity],
    );
    if (result.status == .surrogate) {
        return error.SurrogatePair;
    }

    list.items.len = result.count;
    return list;
}

pub fn convertUTF16ToUTF8Append(list: *std.ArrayList(u8), utf16: []const u16) !void {
    const result = bun.simdutf.convert.utf16.to.utf8.with_errors.le(
        utf16,
        list.items.ptr[list.items.len..list.capacity],
    );

    if (result.status == .surrogate) {
        // Slow path: there was invalid UTF-16, so we need to convert it without simdutf.
        _ = try toUTF8ListWithTypeBun(list, []const u16, utf16, false);
        return;
    }

    list.items.len += result.count;
}

pub fn toUTF8AllocWithTypeWithoutInvalidSurrogatePairs(allocator: std.mem.Allocator, comptime Type: type, utf16: Type) ![]u8 {
    if (bun.FeatureFlags.use_simdutf and comptime Type == []const u16) {
        const length = bun.simdutf.length.utf8.from.utf16.le(utf16);
        // add 16 bytes of padding for SIMDUTF
        var list = try std.ArrayList(u8).initCapacity(allocator, length + 16);
        list = try convertUTF16ToUTF8(list, Type, utf16);
        return list.items;
    }

    var list = try std.ArrayList(u8).initCapacity(allocator, utf16.len);
    list = try toUTF8ListWithType(list, Type, utf16);
    return list.items;
}

pub fn toUTF8AllocWithType(allocator: std.mem.Allocator, comptime Type: type, utf16: Type) ![]u8 {
    if (bun.FeatureFlags.use_simdutf and comptime Type == []const u16) {
        const length = bun.simdutf.length.utf8.from.utf16.le(utf16);
        // add 16 bytes of padding for SIMDUTF
        var list = try std.ArrayList(u8).initCapacity(allocator, length + 16);
        list = try convertUTF16ToUTF8(list, Type, utf16);
        return list.items;
    }

    var list = try std.ArrayList(u8).initCapacity(allocator, utf16.len);
    list = try toUTF8ListWithType(list, Type, utf16);
    return list.items;
}

pub fn toUTF8ListWithType(list_: std.ArrayList(u8), comptime Type: type, utf16: Type) OOM!std.ArrayList(u8) {
    if (bun.FeatureFlags.use_simdutf and comptime Type == []const u16) {
        var list = list_;
        const length = bun.simdutf.length.utf8.from.utf16.le(utf16);
        try list.ensureTotalCapacityPrecise(length + 16);
        const buf = try convertUTF16ToUTF8(list, Type, utf16);

        // Commenting out because `convertUTF16ToUTF8` may convert to WTF-8
        // which uses 3 bytes for invalid surrogates, causing the length to not
        // match from simdutf.
        // if (Environment.allow_assert) {
        //     bun.unsafeAssert(buf.items.len == length);
        // }

        return buf;
    }

    @compileError("not implemented");
}

pub fn toUTF8AppendToList(list: *std.ArrayList(u8), utf16: []const u16) !void {
    if (!bun.FeatureFlags.use_simdutf) {
        @compileError("not implemented");
    }
    const length = bun.simdutf.length.utf8.from.utf16.le(utf16);
    try list.ensureUnusedCapacity(length + 16);
    try convertUTF16ToUTF8Append(list, utf16);
}

pub fn toUTF8FromLatin1(allocator: std.mem.Allocator, latin1: []const u8) !?std.ArrayList(u8) {
    if (isAllASCII(latin1))
        return null;

    const list = try std.ArrayList(u8).initCapacity(allocator, latin1.len);
    return try allocateLatin1IntoUTF8WithList(list, 0, []const u8, latin1);
}

pub fn toUTF8FromLatin1Z(allocator: std.mem.Allocator, latin1: []const u8) !?std.ArrayList(u8) {
    if (isAllASCII(latin1))
        return null;

    const list = try std.ArrayList(u8).initCapacity(allocator, latin1.len + 1);
    var list1 = try allocateLatin1IntoUTF8WithList(list, 0, []const u8, latin1);
    try list1.append(0);
    return list1;
}

pub fn toUTF8ListWithTypeBun(list: *std.ArrayList(u8), comptime Type: type, utf16: Type, comptime skip_trailing_replacement: bool) OOM!(if (skip_trailing_replacement) ?u16 else std.ArrayList(u8)) {
    var utf16_remaining = utf16;

    while (firstNonASCII16(Type, utf16_remaining)) |i| {
        const to_copy = utf16_remaining[0..i];
        utf16_remaining = utf16_remaining[i..];
        const token = utf16_remaining[0];

        const replacement = utf16CodepointWithFFFDAndFirstInputChar(Type, token, utf16_remaining);
        utf16_remaining = utf16_remaining[replacement.len..];

        const count: usize = replacement.utf8Width();
        if (comptime Environment.isNative) {
            try list.ensureTotalCapacityPrecise(i + count + list.items.len + @as(usize, @intFromFloat((@as(f64, @floatFromInt(@as(u52, @truncate(utf16_remaining.len)))) * 1.2))));
        } else {
            try list.ensureTotalCapacityPrecise(i + count + list.items.len + utf16_remaining.len + 4);
        }
        list.items.len += i;

        copyU16IntoU8(
            list.items[list.items.len - i ..],
            Type,
            to_copy,
        );

        if (comptime skip_trailing_replacement) {
            if (replacement.is_lead and utf16_remaining.len == 0) {
                return token;
            }
        }

        list.items.len += count;
        _ = encodeWTF8RuneT(
            list.items.ptr[list.items.len - count .. list.items.len - count + 4][0..4],
            u32,
            @as(u32, replacement.code_point),
        );
    }

    if (utf16_remaining.len > 0) {
        try list.ensureTotalCapacityPrecise(utf16_remaining.len + list.items.len);
        const old_len = list.items.len;
        list.items.len += utf16_remaining.len;
        copyU16IntoU8(list.items[old_len..], Type, utf16_remaining);
    }

    log("UTF16 {d} -> {d} UTF8", .{ utf16.len, list.items.len });

    if (comptime skip_trailing_replacement) {
        return null;
    }
    return list.*;
}

pub const EncodeIntoResult = struct {
    read: u32 = 0,
    written: u32 = 0,
};
pub fn allocateLatin1IntoUTF8(allocator: std.mem.Allocator, comptime Type: type, latin1_: Type) ![]u8 {
    if (comptime bun.FeatureFlags.latin1_is_now_ascii) {
        var out = try allocator.alloc(u8, latin1_.len);
        @memcpy(out[0..latin1_.len], latin1_);
        return out;
    }

    const list = try std.ArrayList(u8).initCapacity(allocator, latin1_.len);
    var foo = try allocateLatin1IntoUTF8WithList(list, 0, Type, latin1_);
    return try foo.toOwnedSlice();
}

pub fn allocateLatin1IntoUTF8WithList(list_: std.ArrayList(u8), offset_into_list: usize, comptime Type: type, latin1_: Type) OOM!std.ArrayList(u8) {
    var latin1 = latin1_;
    var i: usize = offset_into_list;
    var list = list_;
    try list.ensureUnusedCapacity(latin1.len);

    while (latin1.len > 0) {
        if (comptime Environment.allow_assert) assert(i < list.capacity);
        var buf = list.items.ptr[i..list.capacity];

        inner: {
            var count = latin1.len / ascii_vector_size;
            while (count > 0) : (count -= 1) {
                const vec: AsciiVector = latin1[0..ascii_vector_size].*;

                if (@reduce(.Max, vec) > 127) {
                    const Int = u64;
                    const size = @sizeOf(Int);

                    // zig or LLVM doesn't do @ctz nicely with SIMD
                    if (comptime ascii_vector_size >= 8) {
                        {
                            const bytes = @as(Int, @bitCast(latin1[0..size].*));
                            // https://dotat.at/@/2022-06-27-tolower-swar.html
                            const mask = bytes & 0x8080808080808080;

                            if (mask > 0) {
                                const first_set_byte = @ctz(mask) / 8;
                                if (comptime Environment.allow_assert) assert(latin1[first_set_byte] >= 127);

                                buf[0..size].* = @as([size]u8, @bitCast(bytes));
                                buf = buf[first_set_byte..];
                                latin1 = latin1[first_set_byte..];
                                break :inner;
                            }

                            buf[0..size].* = @as([size]u8, @bitCast(bytes));
                            latin1 = latin1[size..];
                            buf = buf[size..];
                        }

                        if (comptime ascii_vector_size >= 16) {
                            const bytes = @as(Int, @bitCast(latin1[0..size].*));
                            // https://dotat.at/@/2022-06-27-tolower-swar.html
                            const mask = bytes & 0x8080808080808080;

                            if (mask > 0) {
                                const first_set_byte = @ctz(mask) / 8;
                                if (comptime Environment.allow_assert) assert(latin1[first_set_byte] >= 127);

                                buf[0..size].* = @as([size]u8, @bitCast(bytes));
                                buf = buf[first_set_byte..];
                                latin1 = latin1[first_set_byte..];
                                break :inner;
                            }
                        }
                    }
                    unreachable;
                }

                buf[0..ascii_vector_size].* = @as([ascii_vector_size]u8, @bitCast(vec))[0..ascii_vector_size].*;
                latin1 = latin1[ascii_vector_size..];
                buf = buf[ascii_vector_size..];
            }

            while (latin1.len >= 8) {
                const Int = u64;
                const size = @sizeOf(Int);

                const bytes = @as(Int, @bitCast(latin1[0..size].*));
                // https://dotat.at/@/2022-06-27-tolower-swar.html
                const mask = bytes & 0x8080808080808080;

                if (mask > 0) {
                    const first_set_byte = @ctz(mask) / 8;
                    if (comptime Environment.allow_assert) assert(latin1[first_set_byte] >= 127);

                    buf[0..size].* = @as([size]u8, @bitCast(bytes));
                    latin1 = latin1[first_set_byte..];
                    buf = buf[first_set_byte..];
                    break :inner;
                }

                buf[0..size].* = @as([size]u8, @bitCast(bytes));
                latin1 = latin1[size..];
                buf = buf[size..];
            }

            {
                if (comptime Environment.allow_assert) assert(latin1.len < 8);
                const end = latin1.ptr + latin1.len;
                while (latin1.ptr != end and latin1[0] < 128) {
                    buf[0] = latin1[0];
                    buf = buf[1..];
                    latin1 = latin1[1..];
                }
            }
        }

        while (latin1.len > 0 and latin1[0] > 127) {
            i = @intFromPtr(buf.ptr) - @intFromPtr(list.items.ptr);
            list.items.len = i;
            try list.ensureUnusedCapacity(2 + latin1.len);
            buf = list.items.ptr[i..list.capacity];
            buf[0..2].* = latin1ToCodepointBytesAssumeNotASCII(latin1[0]);
            latin1 = latin1[1..];
            buf = buf[2..];
        }

        i = @intFromPtr(buf.ptr) - @intFromPtr(list.items.ptr);
        list.items.len = i;
    }

    log("Latin1 {d} -> UTF8 {d}", .{ latin1_.len, i });

    return list;
}

pub const UTF16Replacement = struct {
    code_point: u32 = unicode_replacement,
    len: u3_fast = 0,

    /// Explicit fail boolean to distinguish between a Unicode Replacement Codepoint
    /// that was already in there
    /// and a genuine error.
    fail: bool = false,

    can_buffer: bool = true,
    is_lead: bool = false,

<<<<<<< HEAD
    pub fn utf8Width(replacement: UTF16Replacement) callconv(bun.callconv_inline) u3 {
=======
    pub inline fn utf8Width(replacement: UTF16Replacement) u3_fast {
>>>>>>> b117d146
        return switch (replacement.code_point) {
            0...0x7F => 1,
            (0x7F + 1)...0x7FF => 2,
            (0x7FF + 1)...0xFFFF => 3,
            else => 4,
        };
    }
};

fn convertUTF8BytesIntoUTF16WithLength(sequence: *const [4]u8, len: u3_fast, remaining_len: usize) UTF16Replacement {
    if (comptime Environment.allow_assert) assert(sequence[0] > 127);
    switch (len) {
        2 => {
            if (comptime Environment.allow_assert) {
                bun.assert(sequence[0] >= 0xC0);
                bun.assert(sequence[0] <= 0xDF);
            }
            if (sequence[1] < 0x80 or sequence[1] > 0xBF) {
                return .{ .len = 1, .fail = true, .can_buffer = remaining_len < 2 };
            }
            return .{ .len = len, .code_point = ((@as(u32, sequence[0]) << 6) + @as(u32, sequence[1])) - 0x00003080 };
        },
        3 => {
            if (comptime Environment.allow_assert) {
                bun.assert(sequence[0] >= 0xE0);
                bun.assert(sequence[0] <= 0xEF);
            }
            switch (sequence[0]) {
                0xE0 => {
                    if (sequence[1] < 0xA0 or sequence[1] > 0xBF) {
                        return .{ .len = 1, .fail = true, .can_buffer = remaining_len < 2 };
                    }
                },
                0xED => {
                    if (sequence[1] < 0x80 or sequence[1] > 0x9F) {
                        return .{ .len = 1, .fail = true, .can_buffer = remaining_len < 2 };
                    }
                },
                else => {
                    if (sequence[1] < 0x80 or sequence[1] > 0xBF) {
                        return .{ .len = 1, .fail = true, .can_buffer = remaining_len < 2 };
                    }
                },
            }
            if (sequence[2] < 0x80 or sequence[2] > 0xBF) {
                return .{ .len = 2, .fail = true, .can_buffer = remaining_len < 3 };
            }
            return .{
                .len = len,
                .code_point = ((@as(u32, sequence[0]) << 12) + (@as(u32, sequence[1]) << 6) + @as(u32, sequence[2])) - 0x000E2080,
            };
        },
        4 => {
            switch (sequence[0]) {
                0xF0 => {
                    if (sequence[1] < 0x90 or sequence[1] > 0xBF) {
                        return .{ .len = 1, .fail = true, .can_buffer = remaining_len < 2 };
                    }
                },
                0xF4 => {
                    if (sequence[1] < 0x80 or sequence[1] > 0x8F) {
                        return .{ .len = 1, .fail = true, .can_buffer = remaining_len < 2 };
                    }
                },

                // invalid code point
                // this used to be an assertion
                0...(0xF0 - 1), 0xF4 + 1...std.math.maxInt(@TypeOf(sequence[0])) => {
                    return .{ .len = 1, .fail = true, .can_buffer = false };
                },

                else => {
                    if (sequence[1] < 0x80 or sequence[1] > 0xBF) {
                        return .{ .len = 1, .fail = true, .can_buffer = remaining_len < 2 };
                    }
                },
            }

            if (sequence[2] < 0x80 or sequence[2] > 0xBF) {
                return .{ .len = 2, .fail = true, .can_buffer = remaining_len < 3 };
            }
            if (sequence[3] < 0x80 or sequence[3] > 0xBF) {
                return .{ .len = 3, .fail = true, .can_buffer = remaining_len < 4 };
            }
            return .{
                .len = len,
                .code_point = ((@as(u32, sequence[0]) << 18) +
                    (@as(u32, sequence[1]) << 12) +
                    (@as(u32, sequence[2]) << 6) + @as(u32, sequence[3])) - 0x03C82080,
            };
        },
        // invalid unicode sequence
        // 1 or 0 are both invalid here
        else => return UTF16Replacement{ .len = 1, .fail = true },
    }
}

// This variation matches WebKit behavior.
// fn convertUTF8BytesIntoUTF16(sequence: *const [4]u8, remaining_len: usize) UTF16Replacement {
fn convertUTF8BytesIntoUTF16(bytes: []const u8) UTF16Replacement {
    const sequence: [4]u8 = switch (bytes.len) {
        0 => unreachable,
        1 => [_]u8{ bytes[0], 0, 0, 0 },
        2 => [_]u8{ bytes[0], bytes[1], 0, 0 },
        3 => [_]u8{ bytes[0], bytes[1], bytes[2], 0 },
        else => bytes[0..4].*,
    };
    if (comptime Environment.allow_assert) assert(sequence[0] > 127);
    const sequence_length = nonASCIISequenceLength(sequence[0]);
    return convertUTF8BytesIntoUTF16WithLength(&sequence, sequence_length, bytes.len);
}

pub fn copyLatin1IntoUTF8(buf_: []u8, comptime Type: type, latin1_: Type) EncodeIntoResult {
    return copyLatin1IntoUTF8StopOnNonASCII(buf_, Type, latin1_, false);
}

pub fn copyLatin1IntoUTF8StopOnNonASCII(buf_: []u8, comptime Type: type, latin1_: Type, comptime stop: bool) EncodeIntoResult {
    if (comptime bun.FeatureFlags.latin1_is_now_ascii) {
        const to_copy = @as(u32, @truncate(@min(buf_.len, latin1_.len)));
        @memcpy(buf_[0..to_copy], latin1_[0..to_copy]);

        return .{ .written = to_copy, .read = to_copy };
    }

    var buf = buf_;
    var latin1 = latin1_;

    log("latin1 encode {d} -> {d}", .{ buf.len, latin1.len });

    while (buf.len > 0 and latin1.len > 0) {
        inner: {
            var remaining_runs = @min(buf.len, latin1.len) / ascii_vector_size;
            while (remaining_runs > 0) : (remaining_runs -= 1) {
                const vec: AsciiVector = latin1[0..ascii_vector_size].*;

                if (@reduce(.Max, vec) > 127) {
                    if (comptime stop) return .{ .written = std.math.maxInt(u32), .read = std.math.maxInt(u32) };

                    // zig or LLVM doesn't do @ctz nicely with SIMD
                    if (comptime ascii_vector_size >= 8) {
                        const Int = u64;
                        const size = @sizeOf(Int);

                        {
                            const bytes = @as(Int, @bitCast(latin1[0..size].*));
                            // https://dotat.at/@/2022-06-27-tolower-swar.html
                            const mask = bytes & 0x8080808080808080;

                            buf[0..size].* = @as([size]u8, @bitCast(bytes));

                            if (mask > 0) {
                                const first_set_byte = @ctz(mask) / 8;
                                if (comptime Environment.allow_assert) assert(latin1[first_set_byte] >= 127);

                                buf = buf[first_set_byte..];
                                latin1 = latin1[first_set_byte..];
                                break :inner;
                            }

                            latin1 = latin1[size..];
                            buf = buf[size..];
                        }

                        if (comptime ascii_vector_size >= 16) {
                            const bytes = @as(Int, @bitCast(latin1[0..size].*));
                            // https://dotat.at/@/2022-06-27-tolower-swar.html
                            const mask = bytes & 0x8080808080808080;

                            buf[0..size].* = @as([size]u8, @bitCast(bytes));

                            if (comptime Environment.allow_assert) assert(mask > 0);
                            const first_set_byte = @ctz(mask) / 8;
                            if (comptime Environment.allow_assert) assert(latin1[first_set_byte] >= 127);

                            buf = buf[first_set_byte..];
                            latin1 = latin1[first_set_byte..];
                            break :inner;
                        }
                    }
                    unreachable;
                }

                buf[0..ascii_vector_size].* = @as([ascii_vector_size]u8, @bitCast(vec))[0..ascii_vector_size].*;
                latin1 = latin1[ascii_vector_size..];
                buf = buf[ascii_vector_size..];
            }

            {
                const Int = u64;
                const size = @sizeOf(Int);
                while (@min(buf.len, latin1.len) >= size) {
                    const bytes = @as(Int, @bitCast(latin1[0..size].*));
                    buf[0..size].* = @as([size]u8, @bitCast(bytes));

                    // https://dotat.at/@/2022-06-27-tolower-swar.html

                    const mask = bytes & 0x8080808080808080;

                    if (mask > 0) {
                        const first_set_byte = @ctz(mask) / 8;
                        if (comptime stop) return .{ .written = std.math.maxInt(u32), .read = std.math.maxInt(u32) };
                        if (comptime Environment.allow_assert) assert(latin1[first_set_byte] >= 127);

                        buf = buf[first_set_byte..];
                        latin1 = latin1[first_set_byte..];

                        break :inner;
                    }

                    latin1 = latin1[size..];
                    buf = buf[size..];
                }
            }

            {
                const end = latin1.ptr + @min(buf.len, latin1.len);
                if (comptime Environment.allow_assert) assert(@intFromPtr(latin1.ptr + 8) > @intFromPtr(end));
                const start_ptr = @intFromPtr(buf.ptr);
                const start_ptr_latin1 = @intFromPtr(latin1.ptr);

                while (latin1.ptr != end and latin1.ptr[0] <= 127) {
                    buf.ptr[0] = latin1.ptr[0];
                    buf.ptr += 1;
                    latin1.ptr += 1;
                }

                buf.len -= @intFromPtr(buf.ptr) - start_ptr;
                latin1.len -= @intFromPtr(latin1.ptr) - start_ptr_latin1;
            }
        }

        if (latin1.len > 0) {
            if (buf.len >= 2) {
                if (comptime stop) return .{ .written = std.math.maxInt(u32), .read = std.math.maxInt(u32) };

                buf[0..2].* = latin1ToCodepointBytesAssumeNotASCII(latin1[0]);
                latin1 = latin1[1..];
                buf = buf[2..];
            } else {
                break;
            }
        }
    }

    return .{
        .written = @as(u32, @truncate(buf_.len - buf.len)),
        .read = @as(u32, @truncate(latin1_.len - latin1.len)),
    };
}

pub fn replaceLatin1WithUTF8(buf_: []u8) void {
    var latin1 = buf_;
    while (strings.firstNonASCII(latin1)) |i| {
        latin1[i..][0..2].* = latin1ToCodepointBytesAssumeNotASCII(latin1[i]);

        latin1 = latin1[i + 2 ..];
    }
}

pub fn elementLengthLatin1IntoUTF8(comptime Type: type, latin1_: Type) usize {
    // https://zig.godbolt.org/z/zzYexPPs9

    var latin1 = latin1_;
    const input_len = latin1.len;
    var total_non_ascii_count: usize = 0;

    // This is about 30% faster on large input compared to auto-vectorization
    if (comptime Environment.enableSIMD) {
        const end = latin1.ptr + (latin1.len - (latin1.len % ascii_vector_size));
        while (latin1.ptr != end) {
            const vec: AsciiVector = latin1[0..ascii_vector_size].*;

            // Shifting a unsigned 8 bit integer to the right by 7 bits always produces a value of 0 or 1.
            const cmp = vec >> @as(AsciiVector, @splat(
                @as(u8, 7),
            ));

            // Anding that value rather than converting it into a @Vector(16, u1) produces better code from LLVM.
            const mask: AsciiVector = cmp & @as(AsciiVector, @splat(
                @as(u8, 1),
            ));

            total_non_ascii_count += @as(usize, @reduce(.Add, mask));
            latin1 = latin1[ascii_vector_size..];
        }

        // an important hint to the compiler to not auto-vectorize the loop below
        if (latin1.len >= ascii_vector_size) unreachable;
    }

    for (latin1) |c| {
        total_non_ascii_count += @as(usize, @intFromBool(c > 127));
    }

    // each non-ascii latin1 character becomes 2 UTF8 characters
    return input_len + total_non_ascii_count;
}

pub fn copyLatin1IntoUTF16(comptime Buffer: type, buf_: Buffer, comptime Type: type, latin1_: Type) EncodeIntoResult {
    var buf = buf_;
    var latin1 = latin1_;
    while (buf.len > 0 and latin1.len > 0) {
        const to_write = strings.firstNonASCII(latin1) orelse @as(u32, @truncate(@min(latin1.len, buf.len)));
        if (comptime std.meta.alignment(Buffer) != @alignOf(u16)) {
            strings.copyU8IntoU16WithAlignment(std.meta.alignment(Buffer), buf, latin1[0..to_write]);
        } else {
            strings.copyU8IntoU16(buf, latin1[0..to_write]);
        }

        latin1 = latin1[to_write..];
        buf = buf[to_write..];
        if (latin1.len > 0 and buf.len >= 1) {
            buf[0] = latin1ToCodepointBytesAssumeNotASCII16(latin1[0]);
            latin1 = latin1[1..];
            buf = buf[1..];
        }
    }

    return .{
        .read = @as(u32, @truncate(buf_.len - buf.len)),
        .written = @as(u32, @truncate(latin1_.len - latin1.len)),
    };
}

pub fn elementLengthLatin1IntoUTF16(comptime Type: type, latin1_: Type) usize {
    // latin1 is always at most 1 UTF-16 code unit long
    if (comptime std.meta.Child([]const u16) == Type) {
        return latin1_.len;
    }

    var count: usize = 0;
    var latin1 = latin1_;
    while (latin1.len > 0) {
        const function = comptime if (std.meta.Child(Type) == u8) strings.firstNonASCIIWithType else strings.firstNonASCII16;
        const to_write = function(Type, latin1) orelse @as(u32, @truncate(latin1.len));
        count += to_write;
        latin1 = latin1[to_write..];
        if (latin1.len > 0) {
            count += comptime if (std.meta.Child(Type) == u8) 2 else 1;
            latin1 = latin1[1..];
        }
    }

    return count;
}

pub fn escapeHTMLForLatin1Input(allocator: std.mem.Allocator, latin1: []const u8) !Escaped(u8) {
    const Scalar = struct {
        pub const lengths: [std.math.maxInt(u8) + 1]u4 = brk: {
            var values: [std.math.maxInt(u8) + 1]u4 = undefined;
            for (values, 0..) |_, i| {
                switch (i) {
                    '"' => {
                        values[i] = "&quot;".len;
                    },
                    '&' => {
                        values[i] = "&amp;".len;
                    },
                    '\'' => {
                        values[i] = "&#x27;".len;
                    },
                    '<' => {
                        values[i] = "&lt;".len;
                    },
                    '>' => {
                        values[i] = "&gt;".len;
                    },
                    else => {
                        values[i] = 1;
                    },
                }
            }

            break :brk values;
        };

        fn appendString(buf: [*]u8, comptime str: []const u8) callconv(bun.callconv_inline) usize {
            buf[0..str.len].* = str[0..str.len].*;
            return str.len;
        }

        pub fn append(buf: [*]u8, char: u8) callconv(bun.callconv_inline) usize {
            if (lengths[char] == 1) {
                buf[0] = char;
                return 1;
            }

            return switch (char) {
                '"' => appendString(buf, "&quot;"),
                '&' => appendString(buf, "&amp;"),
                '\'' => appendString(buf, "&#x27;"),
                '<' => appendString(buf, "&lt;"),
                '>' => appendString(buf, "&gt;"),
                else => unreachable,
            };
        }

        pub fn push(comptime len: anytype, chars_: *const [len]u8, allo: std.mem.Allocator) callconv(bun.callconv_inline) Escaped(u8) {
            const chars = chars_.*;
            var total: usize = 0;

            comptime var remain_to_comp = len;
            comptime var comp_i = 0;

            inline while (remain_to_comp > 0) : (remain_to_comp -= 1) {
                total += lengths[chars[comp_i]];
                comp_i += 1;
            }

            if (total == len) {
                return .{ .original = {} };
            }

            const output = allo.alloc(u8, total) catch unreachable;
            var head = output.ptr;
            inline for (comptime bun.range(0, len)) |i| {
                head += @This().append(head, chars[i]);
            }

            return Escaped(u8){ .allocated = output };
        }
    };
    @setEvalBranchQuota(5000);
    switch (latin1.len) {
        0 => return Escaped(u8){ .static = "" },
        1 => return switch (latin1[0]) {
            '"' => Escaped(u8){ .static = "&quot;" },
            '&' => Escaped(u8){ .static = "&amp;" },
            '\'' => Escaped(u8){ .static = "&#x27;" },
            '<' => Escaped(u8){ .static = "&lt;" },
            '>' => Escaped(u8){ .static = "&gt;" },
            else => Escaped(u8){ .original = {} },
        },
        2 => {
            const first: []const u8 = switch (latin1[0]) {
                '"' => "&quot;",
                '&' => "&amp;",
                '\'' => "&#x27;",
                '<' => "&lt;",
                '>' => "&gt;",
                else => latin1[0..1],
            };
            const second: []const u8 = switch (latin1[1]) {
                '"' => "&quot;",
                '&' => "&amp;",
                '\'' => "&#x27;",
                '<' => "&lt;",
                '>' => "&gt;",
                else => latin1[1..2],
            };
            if (first.len == 1 and second.len == 1) {
                return Escaped(u8){ .original = {} };
            }

            return Escaped(u8){ .allocated = strings.append(allocator, first, second) catch unreachable };
        },

        // The simd implementation is slower for inputs less than 32 bytes.
        3 => return Scalar.push(3, latin1[0..3], allocator),
        4 => return Scalar.push(4, latin1[0..4], allocator),
        5 => return Scalar.push(5, latin1[0..5], allocator),
        6 => return Scalar.push(6, latin1[0..6], allocator),
        7 => return Scalar.push(7, latin1[0..7], allocator),
        8 => return Scalar.push(8, latin1[0..8], allocator),
        9 => return Scalar.push(9, latin1[0..9], allocator),
        10 => return Scalar.push(10, latin1[0..10], allocator),
        11 => return Scalar.push(11, latin1[0..11], allocator),
        12 => return Scalar.push(12, latin1[0..12], allocator),
        13 => return Scalar.push(13, latin1[0..13], allocator),
        14 => return Scalar.push(14, latin1[0..14], allocator),
        15 => return Scalar.push(15, latin1[0..15], allocator),
        16 => return Scalar.push(16, latin1[0..16], allocator),
        17 => return Scalar.push(17, latin1[0..17], allocator),
        18 => return Scalar.push(18, latin1[0..18], allocator),
        19 => return Scalar.push(19, latin1[0..19], allocator),
        20 => return Scalar.push(20, latin1[0..20], allocator),
        21 => return Scalar.push(21, latin1[0..21], allocator),
        22 => return Scalar.push(22, latin1[0..22], allocator),
        23 => return Scalar.push(23, latin1[0..23], allocator),
        24 => return Scalar.push(24, latin1[0..24], allocator),
        25 => return Scalar.push(25, latin1[0..25], allocator),
        26 => return Scalar.push(26, latin1[0..26], allocator),
        27 => return Scalar.push(27, latin1[0..27], allocator),
        28 => return Scalar.push(28, latin1[0..28], allocator),
        29 => return Scalar.push(29, latin1[0..29], allocator),
        30 => return Scalar.push(30, latin1[0..30], allocator),
        31 => return Scalar.push(31, latin1[0..31], allocator),
        32 => return Scalar.push(32, latin1[0..32], allocator),

        else => {
            var remaining = latin1;

            const vec_chars = "\"&'<>";
            const vecs: [vec_chars.len]AsciiVector = comptime brk: {
                var _vecs: [vec_chars.len]AsciiVector = undefined;
                for (vec_chars, 0..) |c, i| {
                    _vecs[i] = @splat(c);
                }
                break :brk _vecs;
            };

            var any_needs_escape = false;
            var buf: std.ArrayList(u8) = std.ArrayList(u8){
                .items = &.{},
                .capacity = 0,
                .allocator = allocator,
            };

            if (comptime Environment.enableSIMD) {
                // pass #1: scan for any characters that need escaping
                // assume most strings won't need any escaping, so don't actually allocate the buffer
                scan_and_allocate_lazily: while (remaining.len >= ascii_vector_size) {
                    if (comptime Environment.allow_assert) assert(!any_needs_escape);
                    const vec: AsciiVector = remaining[0..ascii_vector_size].*;
                    if (@reduce(.Max, @as(AsciiVectorU1, @bitCast((vec == vecs[0]))) |
                        @as(AsciiVectorU1, @bitCast((vec == vecs[1]))) |
                        @as(AsciiVectorU1, @bitCast((vec == vecs[2]))) |
                        @as(AsciiVectorU1, @bitCast((vec == vecs[3]))) |
                        @as(AsciiVectorU1, @bitCast((vec == vecs[4])))) == 1)
                    {
                        if (comptime Environment.allow_assert) assert(buf.capacity == 0);

                        buf = try std.ArrayList(u8).initCapacity(allocator, latin1.len + 6);
                        const copy_len = @intFromPtr(remaining.ptr) - @intFromPtr(latin1.ptr);
                        buf.appendSliceAssumeCapacity(latin1[0..copy_len]);
                        any_needs_escape = true;
                        inline for (0..ascii_vector_size) |i| {
                            switch (vec[i]) {
                                '"' => {
                                    buf.ensureUnusedCapacity((ascii_vector_size - i) + "&quot;".len) catch unreachable;
                                    buf.items.ptr[buf.items.len .. buf.items.len + "&quot;".len][0.."&quot;".len].* = "&quot;".*;
                                    buf.items.len += "&quot;".len;
                                },
                                '&' => {
                                    buf.ensureUnusedCapacity((ascii_vector_size - i) + "&amp;".len) catch unreachable;
                                    buf.items.ptr[buf.items.len .. buf.items.len + "&amp;".len][0.."&amp;".len].* = "&amp;".*;
                                    buf.items.len += "&amp;".len;
                                },
                                '\'' => {
                                    buf.ensureUnusedCapacity((ascii_vector_size - i) + "&#x27;".len) catch unreachable;
                                    buf.items.ptr[buf.items.len .. buf.items.len + "&#x27;".len][0.."&#x27;".len].* = "&#x27;".*;
                                    buf.items.len += "&#x27;".len;
                                },
                                '<' => {
                                    buf.ensureUnusedCapacity((ascii_vector_size - i) + "&lt;".len) catch unreachable;
                                    buf.items.ptr[buf.items.len .. buf.items.len + "&lt;".len][0.."&lt;".len].* = "&lt;".*;
                                    buf.items.len += "&lt;".len;
                                },
                                '>' => {
                                    buf.ensureUnusedCapacity((ascii_vector_size - i) + "&gt;".len) catch unreachable;
                                    buf.items.ptr[buf.items.len .. buf.items.len + "&gt;".len][0.."&gt;".len].* = "&gt;".*;
                                    buf.items.len += "&gt;".len;
                                },
                                else => |c| {
                                    buf.appendAssumeCapacity(c);
                                },
                            }
                        }

                        remaining = remaining[ascii_vector_size..];
                        break :scan_and_allocate_lazily;
                    }

                    remaining = remaining[ascii_vector_size..];
                }
            }

            if (any_needs_escape) {
                // pass #2: we found something that needed an escape
                // so we'll go ahead and copy the buffer into a new buffer
                while (remaining.len >= ascii_vector_size) {
                    const vec: AsciiVector = remaining[0..ascii_vector_size].*;
                    if (@reduce(.Max, @as(AsciiVectorU1, @bitCast((vec == vecs[0]))) |
                        @as(AsciiVectorU1, @bitCast((vec == vecs[1]))) |
                        @as(AsciiVectorU1, @bitCast((vec == vecs[2]))) |
                        @as(AsciiVectorU1, @bitCast((vec == vecs[3]))) |
                        @as(AsciiVectorU1, @bitCast((vec == vecs[4])))) == 1)
                    {
                        buf.ensureUnusedCapacity(ascii_vector_size + 6) catch unreachable;
                        inline for (0..ascii_vector_size) |i| {
                            switch (vec[i]) {
                                '"' => {
                                    buf.ensureUnusedCapacity((ascii_vector_size - i) + "&quot;".len) catch unreachable;
                                    buf.items.ptr[buf.items.len .. buf.items.len + "&quot;".len][0.."&quot;".len].* = "&quot;".*;
                                    buf.items.len += "&quot;".len;
                                },
                                '&' => {
                                    buf.ensureUnusedCapacity((ascii_vector_size - i) + "&amp;".len) catch unreachable;
                                    buf.items.ptr[buf.items.len .. buf.items.len + "&amp;".len][0.."&amp;".len].* = "&amp;".*;
                                    buf.items.len += "&amp;".len;
                                },
                                '\'' => {
                                    buf.ensureUnusedCapacity((ascii_vector_size - i) + "&#x27;".len) catch unreachable;
                                    buf.items.ptr[buf.items.len .. buf.items.len + "&#x27;".len][0.."&#x27;".len].* = "&#x27;".*;
                                    buf.items.len += "&#x27;".len;
                                },
                                '<' => {
                                    buf.ensureUnusedCapacity((ascii_vector_size - i) + "&lt;".len) catch unreachable;
                                    buf.items.ptr[buf.items.len .. buf.items.len + "&lt;".len][0.."&lt;".len].* = "&lt;".*;
                                    buf.items.len += "&lt;".len;
                                },
                                '>' => {
                                    buf.ensureUnusedCapacity((ascii_vector_size - i) + "&gt;".len) catch unreachable;
                                    buf.items.ptr[buf.items.len .. buf.items.len + "&gt;".len][0.."&gt;".len].* = "&gt;".*;
                                    buf.items.len += "&gt;".len;
                                },
                                else => |c| {
                                    buf.appendAssumeCapacity(c);
                                },
                            }
                        }

                        remaining = remaining[ascii_vector_size..];
                        continue;
                    }

                    try buf.ensureUnusedCapacity(ascii_vector_size);
                    buf.items.ptr[buf.items.len .. buf.items.len + ascii_vector_size][0..ascii_vector_size].* = remaining[0..ascii_vector_size].*;
                    buf.items.len += ascii_vector_size;
                    remaining = remaining[ascii_vector_size..];
                }
            }

            var ptr = remaining.ptr;
            const end = remaining.ptr + remaining.len;

            if (!any_needs_escape) {
                scan_and_allocate_lazily: while (ptr != end) : (ptr += 1) {
                    switch (ptr[0]) {
                        '"', '&', '\'', '<', '>' => |c| {
                            if (comptime Environment.allow_assert) assert(buf.capacity == 0);

                            buf = try std.ArrayList(u8).initCapacity(allocator, latin1.len + @as(usize, Scalar.lengths[c]));
                            const copy_len = @intFromPtr(ptr) - @intFromPtr(latin1.ptr);
                            if (comptime Environment.allow_assert) assert(copy_len <= buf.capacity);
                            buf.items.len = copy_len;
                            @memcpy(buf.items[0..copy_len], latin1[0..copy_len]);
                            any_needs_escape = true;
                            break :scan_and_allocate_lazily;
                        },
                        else => {},
                    }
                }
            }

            while (ptr != end) : (ptr += 1) {
                switch (ptr[0]) {
                    '"' => {
                        buf.appendSlice("&quot;") catch unreachable;
                    },
                    '&' => {
                        buf.appendSlice("&amp;") catch unreachable;
                    },
                    '\'' => {
                        buf.appendSlice("&#x27;") catch unreachable; // modified from escape-html; used to be '&#39'
                    },
                    '<' => {
                        buf.appendSlice("&lt;") catch unreachable;
                    },
                    '>' => {
                        buf.appendSlice("&gt;") catch unreachable;
                    },
                    else => |c| {
                        buf.append(c) catch unreachable;
                    },
                }
            }

            if (!any_needs_escape) {
                if (comptime Environment.allow_assert) assert(buf.capacity == 0);
                return Escaped(u8){ .original = {} };
            }

            return Escaped(u8){ .allocated = try buf.toOwnedSlice() };
        },
    }
}

fn Escaped(comptime T: type) type {
    return union(enum) {
        static: []const u8,
        original: void,
        allocated: []T,
    };
}

pub fn escapeHTMLForUTF16Input(allocator: std.mem.Allocator, utf16: []const u16) !Escaped(u16) {
    const Scalar = struct {
        pub const lengths: [std.math.maxInt(u8) + 1]u4 = brk: {
            var values: [std.math.maxInt(u8) + 1]u4 = undefined;
            for (values, 0..) |_, i| {
                values[i] = switch (i) {
                    '"' => "&quot;".len,
                    '&' => "&amp;".len,
                    '\'' => "&#x27;".len,
                    '<' => "&lt;".len,
                    '>' => "&gt;".len,
                    else => 1,
                };
            }

            break :brk values;
        };
    };
    switch (utf16.len) {
        0 => return Escaped(u16){ .static = &[_]u8{} },
        1 => {
            switch (utf16[0]) {
                '"' => return Escaped(u16){ .static = "&quot;" },
                '&' => return Escaped(u16){ .static = "&amp;" },
                '\'' => return Escaped(u16){ .static = "&#x27;" },
                '<' => return Escaped(u16){ .static = "&lt;" },
                '>' => return Escaped(u16){ .static = "&gt;" },
                else => return Escaped(u16){ .original = {} },
            }
        },
        2 => {
            const first_16 = switch (utf16[0]) {
                '"' => toUTF16Literal("&quot;"),
                '&' => toUTF16Literal("&amp;"),
                '\'' => toUTF16Literal("&#x27;"),
                '<' => toUTF16Literal("&lt;"),
                '>' => toUTF16Literal("&gt;"),
                else => @as([]const u16, utf16[0..1]),
            };

            const second_16 = switch (utf16[1]) {
                '"' => toUTF16Literal("&quot;"),
                '&' => toUTF16Literal("&amp;"),
                '\'' => toUTF16Literal("&#x27;"),
                '<' => toUTF16Literal("&lt;"),
                '>' => toUTF16Literal("&gt;"),
                else => @as([]const u16, utf16[1..2]),
            };

            if (first_16.ptr == utf16.ptr and second_16.ptr == utf16.ptr + 1) {
                return Escaped(u16){ .original = {} };
            }

            var buf = allocator.alloc(u16, first_16.len + second_16.len) catch unreachable;
            bun.copy(u16, buf, first_16);
            bun.copy(u16, buf[first_16.len..], second_16);
            return Escaped(u16){ .allocated = buf };
        },

        else => {
            var remaining = utf16;

            var any_needs_escape = false;
            var buf: std.ArrayList(u16) = undefined;

            if (comptime Environment.enableSIMD) {
                const vec_chars = "\"&'<>";
                const vecs: [vec_chars.len]AsciiU16Vector = brk: {
                    var _vecs: [vec_chars.len]AsciiU16Vector = undefined;
                    for (vec_chars, 0..) |c, i| {
                        _vecs[i] = @splat(@as(u16, c));
                    }
                    break :brk _vecs;
                };
                // pass #1: scan for any characters that need escaping
                // assume most strings won't need any escaping, so don't actually allocate the buffer
                scan_and_allocate_lazily: while (remaining.len >= ascii_u16_vector_size) {
                    if (comptime Environment.allow_assert) assert(!any_needs_escape);
                    const vec: AsciiU16Vector = remaining[0..ascii_u16_vector_size].*;
                    if (@reduce(.Max, @as(AsciiVectorU16U1, @bitCast(vec > @as(AsciiU16Vector, @splat(@as(u16, 127))))) |
                        @as(AsciiVectorU16U1, @bitCast((vec == vecs[0]))) |
                        @as(AsciiVectorU16U1, @bitCast((vec == vecs[1]))) |
                        @as(AsciiVectorU16U1, @bitCast((vec == vecs[2]))) |
                        @as(AsciiVectorU16U1, @bitCast((vec == vecs[3]))) |
                        @as(AsciiVectorU16U1, @bitCast((vec == vecs[4])))) == 1)
                    {
                        var i: u16 = 0;
                        lazy: {
                            while (i < ascii_u16_vector_size) {
                                switch (remaining[i]) {
                                    '"', '&', '\'', '<', '>' => {
                                        any_needs_escape = true;
                                        break :lazy;
                                    },
                                    128...std.math.maxInt(u16) => {
                                        const cp = utf16Codepoint([]const u16, remaining[i..]);
                                        i += @as(u16, cp.len);
                                    },
                                    else => {
                                        i += 1;
                                    },
                                }
                            }
                        }

                        if (!any_needs_escape) {
                            remaining = remaining[i..];
                            continue :scan_and_allocate_lazily;
                        }

                        if (comptime Environment.allow_assert) assert(@intFromPtr(remaining.ptr + i) >= @intFromPtr(utf16.ptr));
                        const to_copy = std.mem.sliceAsBytes(utf16)[0 .. @intFromPtr(remaining.ptr + i) - @intFromPtr(utf16.ptr)];
                        const to_copy_16 = std.mem.bytesAsSlice(u16, to_copy);
                        buf = try std.ArrayList(u16).initCapacity(allocator, utf16.len + 6);
                        try buf.appendSlice(to_copy_16);

                        while (i < ascii_u16_vector_size) {
                            switch (remaining[i]) {
                                '"', '&', '\'', '<', '>' => |c| {
                                    const result = switch (c) {
                                        '"' => toUTF16Literal("&quot;"),
                                        '&' => toUTF16Literal("&amp;"),
                                        '\'' => toUTF16Literal("&#x27;"),
                                        '<' => toUTF16Literal("&lt;"),
                                        '>' => toUTF16Literal("&gt;"),
                                        else => unreachable,
                                    };

                                    buf.appendSlice(result) catch unreachable;
                                    i += 1;
                                },
                                128...std.math.maxInt(u16) => {
                                    const cp = utf16Codepoint([]const u16, remaining[i..]);

                                    buf.appendSlice(remaining[i..][0..@as(usize, cp.len)]) catch unreachable;
                                    i += @as(u16, cp.len);
                                },
                                else => |c| {
                                    i += 1;
                                    buf.append(c) catch unreachable;
                                },
                            }
                        }

                        // edgecase: code point width could exceed asdcii_u16_vector_size
                        remaining = remaining[i..];
                        break :scan_and_allocate_lazily;
                    }

                    remaining = remaining[ascii_u16_vector_size..];
                }

                if (any_needs_escape) {
                    // pass #2: we found something that needed an escape
                    // but there's still some more text to
                    // so we'll go ahead and copy the buffer into a new buffer
                    while (remaining.len >= ascii_u16_vector_size) {
                        const vec: AsciiU16Vector = remaining[0..ascii_u16_vector_size].*;
                        if (@reduce(.Max, @as(AsciiVectorU16U1, @bitCast(vec > @as(AsciiU16Vector, @splat(@as(u16, 127))))) |
                            @as(AsciiVectorU16U1, @bitCast((vec == vecs[0]))) |
                            @as(AsciiVectorU16U1, @bitCast((vec == vecs[1]))) |
                            @as(AsciiVectorU16U1, @bitCast((vec == vecs[2]))) |
                            @as(AsciiVectorU16U1, @bitCast((vec == vecs[3]))) |
                            @as(AsciiVectorU16U1, @bitCast((vec == vecs[4])))) == 1)
                        {
                            buf.ensureUnusedCapacity(ascii_u16_vector_size) catch unreachable;
                            var i: u16 = 0;
                            while (i < ascii_u16_vector_size) {
                                switch (remaining[i]) {
                                    '"' => {
                                        buf.appendSlice(toUTF16Literal("&quot;")) catch unreachable;
                                        i += 1;
                                    },
                                    '&' => {
                                        buf.appendSlice(toUTF16Literal("&amp;")) catch unreachable;
                                        i += 1;
                                    },
                                    '\'' => {
                                        buf.appendSlice(toUTF16Literal("&#x27;")) catch unreachable; // modified from escape-html; used to be '&#39'
                                        i += 1;
                                    },
                                    '<' => {
                                        buf.appendSlice(toUTF16Literal("&lt;")) catch unreachable;
                                        i += 1;
                                    },
                                    '>' => {
                                        buf.appendSlice(toUTF16Literal("&gt;")) catch unreachable;
                                        i += 1;
                                    },
                                    128...std.math.maxInt(u16) => {
                                        const cp = utf16Codepoint([]const u16, remaining[i..]);

                                        buf.appendSlice(remaining[i..][0..@as(usize, cp.len)]) catch unreachable;
                                        i += @as(u16, cp.len);
                                    },
                                    else => |c| {
                                        buf.append(c) catch unreachable;
                                        i += 1;
                                    },
                                }
                            }

                            remaining = remaining[i..];
                            continue;
                        }

                        try buf.ensureUnusedCapacity(ascii_u16_vector_size);
                        buf.items.ptr[buf.items.len .. buf.items.len + ascii_u16_vector_size][0..ascii_u16_vector_size].* = remaining[0..ascii_u16_vector_size].*;
                        buf.items.len += ascii_u16_vector_size;
                        remaining = remaining[ascii_u16_vector_size..];
                    }
                }
            }

            var ptr = remaining.ptr;
            const end = remaining.ptr + remaining.len;

            if (!any_needs_escape) {
                scan_and_allocate_lazily: while (ptr != end) {
                    switch (ptr[0]) {
                        '"', '&', '\'', '<', '>' => |c| {
                            buf = try std.ArrayList(u16).initCapacity(allocator, utf16.len + @as(usize, Scalar.lengths[c]));
                            if (comptime Environment.allow_assert) assert(@intFromPtr(ptr) >= @intFromPtr(utf16.ptr));

                            const to_copy = std.mem.sliceAsBytes(utf16)[0 .. @intFromPtr(ptr) - @intFromPtr(utf16.ptr)];
                            const to_copy_16 = std.mem.bytesAsSlice(u16, to_copy);
                            try buf.appendSlice(to_copy_16);
                            any_needs_escape = true;
                            break :scan_and_allocate_lazily;
                        },
                        128...std.math.maxInt(u16) => {
                            const cp = utf16Codepoint([]const u16, ptr[0..if (ptr + 1 == end) 1 else 2]);

                            ptr += @as(u16, cp.len);
                        },
                        else => {
                            ptr += 1;
                        },
                    }
                }
            }

            while (ptr != end) {
                switch (ptr[0]) {
                    '"' => {
                        buf.appendSlice(toUTF16Literal("&quot;")) catch unreachable;
                        ptr += 1;
                    },
                    '&' => {
                        buf.appendSlice(toUTF16Literal("&amp;")) catch unreachable;
                        ptr += 1;
                    },
                    '\'' => {
                        buf.appendSlice(toUTF16Literal("&#x27;")) catch unreachable; // modified from escape-html; used to be '&#39'
                        ptr += 1;
                    },
                    '<' => {
                        buf.appendSlice(toUTF16Literal("&lt;")) catch unreachable;
                        ptr += 1;
                    },
                    '>' => {
                        buf.appendSlice(toUTF16Literal("&gt;")) catch unreachable;
                        ptr += 1;
                    },
                    128...std.math.maxInt(u16) => {
                        const cp = utf16Codepoint([]const u16, ptr[0..if (ptr + 1 == end) 1 else 2]);

                        buf.appendSlice(ptr[0..@as(usize, cp.len)]) catch unreachable;
                        ptr += @as(u16, cp.len);
                    },

                    else => |c| {
                        buf.append(c) catch unreachable;
                        ptr += 1;
                    },
                }
            }

            if (!any_needs_escape) {
                return Escaped(u16){ .original = {} };
            }

            return Escaped(u16){ .allocated = try buf.toOwnedSlice() };
        },
    }
}

pub fn latin1ToCodepointAssumeNotASCII(char: u8, comptime CodePointType: type) CodePointType {
    return @as(
        CodePointType,
        @intCast(latin1ToCodepointBytesAssumeNotASCII16(char)),
    );
}

const latin1_to_utf16_conversion_table = [256]u16{
    0x0000, 0x0001, 0x0002, 0x0003, 0x0004, 0x0005, 0x0006, 0x0007, // 00-07
    0x0008, 0x0009, 0x000A, 0x000B, 0x000C, 0x000D, 0x000E, 0x000F, // 08-0F
    0x0010, 0x0011, 0x0012, 0x0013, 0x0014, 0x0015, 0x0016, 0x0017, // 10-17
    0x0018, 0x0019, 0x001A, 0x001B, 0x001C, 0x001D, 0x001E, 0x001F, // 18-1F
    0x0020, 0x0021, 0x0022, 0x0023, 0x0024, 0x0025, 0x0026, 0x0027, // 20-27
    0x0028, 0x0029, 0x002A, 0x002B, 0x002C, 0x002D, 0x002E, 0x002F, // 28-2F
    0x0030, 0x0031, 0x0032, 0x0033, 0x0034, 0x0035, 0x0036, 0x0037, // 30-37
    0x0038, 0x0039, 0x003A, 0x003B, 0x003C, 0x003D, 0x003E, 0x003F, // 38-3F
    0x0040, 0x0041, 0x0042, 0x0043, 0x0044, 0x0045, 0x0046, 0x0047, // 40-47
    0x0048, 0x0049, 0x004A, 0x004B, 0x004C, 0x004D, 0x004E, 0x004F, // 48-4F
    0x0050, 0x0051, 0x0052, 0x0053, 0x0054, 0x0055, 0x0056, 0x0057, // 50-57
    0x0058, 0x0059, 0x005A, 0x005B, 0x005C, 0x005D, 0x005E, 0x005F, // 58-5F
    0x0060, 0x0061, 0x0062, 0x0063, 0x0064, 0x0065, 0x0066, 0x0067, // 60-67
    0x0068, 0x0069, 0x006A, 0x006B, 0x006C, 0x006D, 0x006E, 0x006F, // 68-6F
    0x0070, 0x0071, 0x0072, 0x0073, 0x0074, 0x0075, 0x0076, 0x0077, // 70-77
    0x0078, 0x0079, 0x007A, 0x007B, 0x007C, 0x007D, 0x007E, 0x007F, // 78-7F
    0x20AC, 0x0081, 0x201A, 0x0192, 0x201E, 0x2026, 0x2020, 0x2021, // 80-87
    0x02C6, 0x2030, 0x0160, 0x2039, 0x0152, 0x008D, 0x017D, 0x008F, // 88-8F
    0x0090, 0x2018, 0x2019, 0x201C, 0x201D, 0x2022, 0x2013, 0x2014, // 90-97
    0x02DC, 0x2122, 0x0161, 0x203A, 0x0153, 0x009D, 0x017E, 0x0178, // 98-9F
    0x00A0, 0x00A1, 0x00A2, 0x00A3, 0x00A4, 0x00A5, 0x00A6, 0x00A7, // A0-A7
    0x00A8, 0x00A9, 0x00AA, 0x00AB, 0x00AC, 0x00AD, 0x00AE, 0x00AF, // A8-AF
    0x00B0, 0x00B1, 0x00B2, 0x00B3, 0x00B4, 0x00B5, 0x00B6, 0x00B7, // B0-B7
    0x00B8, 0x00B9, 0x00BA, 0x00BB, 0x00BC, 0x00BD, 0x00BE, 0x00BF, // B8-BF
    0x00C0, 0x00C1, 0x00C2, 0x00C3, 0x00C4, 0x00C5, 0x00C6, 0x00C7, // C0-C7
    0x00C8, 0x00C9, 0x00CA, 0x00CB, 0x00CC, 0x00CD, 0x00CE, 0x00CF, // C8-CF
    0x00D0, 0x00D1, 0x00D2, 0x00D3, 0x00D4, 0x00D5, 0x00D6, 0x00D7, // D0-D7
    0x00D8, 0x00D9, 0x00DA, 0x00DB, 0x00DC, 0x00DD, 0x00DE, 0x00DF, // D8-DF
    0x00E0, 0x00E1, 0x00E2, 0x00E3, 0x00E4, 0x00E5, 0x00E6, 0x00E7, // E0-E7
    0x00E8, 0x00E9, 0x00EA, 0x00EB, 0x00EC, 0x00ED, 0x00EE, 0x00EF, // E8-EF
    0x00F0, 0x00F1, 0x00F2, 0x00F3, 0x00F4, 0x00F5, 0x00F6, 0x00F7, // F0-F7
    0x00F8, 0x00F9, 0x00FA, 0x00FB, 0x00FC, 0x00FD, 0x00FE, 0x00FF, // F8-FF
};

pub fn latin1ToCodepointBytesAssumeNotASCII(char: u32) [2]u8 {
    var bytes = [4]u8{ 0, 0, 0, 0 };
    _ = encodeWTF8Rune(&bytes, @as(i32, @intCast(char)));
    return bytes[0..2].*;
}

pub fn latin1ToCodepointBytesAssumeNotASCII16(char: u32) u16 {
    return latin1_to_utf16_conversion_table[@as(u8, @truncate(char))];
}

pub fn copyUTF16IntoUTF8(buf: []u8, comptime Type: type, utf16: Type, comptime allow_partial_write: bool) EncodeIntoResult {
    if (comptime Type == []const u16) {
        if (bun.FeatureFlags.use_simdutf) {
            if (utf16.len == 0)
                return .{ .read = 0, .written = 0 };
            const trimmed = bun.simdutf.trim.utf16(utf16);
            if (trimmed.len == 0)
                return .{ .read = 0, .written = 0 };

            const out_len = if (buf.len <= (trimmed.len * 3 + 2))
                bun.simdutf.length.utf8.from.utf16.le(trimmed)
            else
                buf.len;

            return copyUTF16IntoUTF8WithBuffer(buf, Type, utf16, trimmed, out_len, allow_partial_write);
        }
    }

    return copyUTF16IntoUTF8WithBuffer(buf, Type, utf16, utf16, utf16.len, allow_partial_write);
}

pub fn copyUTF16IntoUTF8WithBuffer(buf: []u8, comptime Type: type, utf16: Type, trimmed: Type, out_len: usize, comptime allow_partial_write: bool) EncodeIntoResult {
    var remaining = buf;
    var utf16_remaining = utf16;
    var ended_on_non_ascii = false;

    brk: {
        if (comptime Type == []const u16) {
            if (bun.FeatureFlags.use_simdutf) {
                log("UTF16 {d} -> UTF8 {d}", .{ utf16.len, out_len });
                if (remaining.len >= out_len) {
                    const result = bun.simdutf.convert.utf16.to.utf8.with_errors.le(trimmed, remaining);
                    if (result.status == .surrogate) break :brk;

                    return EncodeIntoResult{
                        .read = @as(u32, @truncate(trimmed.len)),
                        .written = @as(u32, @truncate(result.count)),
                    };
                }
            }
        }
    }

    while (firstNonASCII16(Type, utf16_remaining)) |i| {
        const end = @min(i, remaining.len);
        if (end > 0) copyU16IntoU8(remaining, Type, utf16_remaining[0..end]);
        remaining = remaining[end..];
        utf16_remaining = utf16_remaining[end..];

        if (@min(utf16_remaining.len, remaining.len) == 0)
            break;

        const replacement = utf16CodepointWithFFFD(Type, utf16_remaining);

        const width: usize = replacement.utf8Width();
        if (width > remaining.len) {
            ended_on_non_ascii = width > 1;
            if (comptime allow_partial_write) switch (width) {
                2 => {
                    if (remaining.len > 0) {
                        //only first will be written
                        remaining[0] = @as(u8, @truncate(0xC0 | (replacement.code_point >> 6)));
                        remaining = remaining[remaining.len..];
                    }
                },
                3 => {
                    //only first to second written
                    switch (remaining.len) {
                        1 => {
                            remaining[0] = @as(u8, @truncate(0xE0 | (replacement.code_point >> 12)));
                            remaining = remaining[remaining.len..];
                        },
                        2 => {
                            remaining[0] = @as(u8, @truncate(0xE0 | (replacement.code_point >> 12)));
                            remaining[1] = @as(u8, @truncate(0x80 | (replacement.code_point >> 6) & 0x3F));
                            remaining = remaining[remaining.len..];
                        },
                        else => {},
                    }
                },
                4 => {
                    //only 1 to 3 written
                    switch (remaining.len) {
                        1 => {
                            remaining[0] = @as(u8, @truncate(0xF0 | (replacement.code_point >> 18)));
                            remaining = remaining[remaining.len..];
                        },
                        2 => {
                            remaining[0] = @as(u8, @truncate(0xF0 | (replacement.code_point >> 18)));
                            remaining[1] = @as(u8, @truncate(0x80 | (replacement.code_point >> 12) & 0x3F));
                            remaining = remaining[remaining.len..];
                        },
                        3 => {
                            remaining[0] = @as(u8, @truncate(0xF0 | (replacement.code_point >> 18)));
                            remaining[1] = @as(u8, @truncate(0x80 | (replacement.code_point >> 12) & 0x3F));
                            remaining[2] = @as(u8, @truncate(0x80 | (replacement.code_point >> 6) & 0x3F));
                            remaining = remaining[remaining.len..];
                        },
                        else => {},
                    }
                },

                else => {},
            };
            break;
        }

        utf16_remaining = utf16_remaining[replacement.len..];
        _ = encodeWTF8RuneT(remaining.ptr[0..4], u32, @as(u32, replacement.code_point));
        remaining = remaining[width..];
    }

    if (remaining.len > 0 and !ended_on_non_ascii and utf16_remaining.len > 0) {
        const len = @min(remaining.len, utf16_remaining.len);
        copyU16IntoU8(remaining[0..len], Type, utf16_remaining[0..len]);
        utf16_remaining = utf16_remaining[len..];
        remaining = remaining[len..];
    }

    return .{
        .read = @as(u32, @truncate(utf16.len - utf16_remaining.len)),
        .written = @as(u32, @truncate(buf.len - remaining.len)),
    };
}

pub fn elementLengthUTF16IntoUTF8(comptime Type: type, utf16: Type) usize {
    if (bun.FeatureFlags.use_simdutf) {
        return bun.simdutf.length.utf8.from.utf16.le(utf16);
    }

    var utf16_remaining = utf16;
    var count: usize = 0;

    while (firstNonASCII16(Type, utf16_remaining)) |i| {
        count += i;

        utf16_remaining = utf16_remaining[i..];

        const replacement = utf16Codepoint(Type, utf16_remaining);

        count += replacement.utf8Width();
        utf16_remaining = utf16_remaining[replacement.len..];
    }

    return count + utf16_remaining.len;
}

pub fn elementLengthUTF8IntoUTF16(comptime Type: type, utf8: Type) usize {
    var utf8_remaining = utf8;
    var count: usize = 0;

    if (bun.FeatureFlags.use_simdutf) {
        return bun.simdutf.length.utf16.from.utf8(utf8);
    }

    while (firstNonASCII(utf8_remaining)) |i| {
        count += i;

        utf8_remaining = utf8_remaining[i..];

        const replacement = utf16Codepoint(Type, utf8_remaining);

        count += replacement.len;
        utf8_remaining = utf8_remaining[@min(replacement.utf8Width(), utf8_remaining.len)..];
    }

    return count + utf8_remaining.len;
}

// Check utf16 string equals utf8 string without allocating extra memory
pub fn utf16EqlString(text: []const u16, str: string) bool {
    if (text.len > str.len) {
        // Strings can't be equal if UTF-16 encoding is longer than UTF-8 encoding
        return false;
    }

    var temp = [4]u8{ 0, 0, 0, 0 };
    const n = text.len;
    var j: usize = 0;
    var i: usize = 0;
    // TODO: is it safe to just make this u32 or u21?
    var r1: i32 = undefined;
    while (i < n) : (i += 1) {
        r1 = text[i];
        if (r1 >= 0xD800 and r1 <= 0xDBFF and i + 1 < n) {
            const r2: i32 = text[i + 1];
            if (r2 >= 0xDC00 and r2 <= 0xDFFF) {
                r1 = (r1 - 0xD800) << 10 | (r2 - 0xDC00) + 0x10000;
                i += 1;
            }
        }

        const width = encodeWTF8Rune(&temp, r1);
        if (j + width > str.len) {
            return false;
        }
        for (0..width) |k| {
            if (temp[k] != str[j]) {
                return false;
            }
            j += 1;
        }
    }

    return j == str.len;
}

pub fn encodeUTF8Comptime(comptime cp: u32) []const u8 {
    const HEADER_CONT_BYTE: u8 = 0b10000000;
    const HEADER_2BYTE: u8 = 0b11000000;
    const HEADER_3BYTE: u8 = 0b11100000;
    const HEADER_4BYTE: u8 = 0b11100000;

    return switch (cp) {
        0x0...0x7F => return &[_]u8{@intCast(cp)},
        0x80...0x7FF => {
            return &[_]u8{
                HEADER_2BYTE | @as(u8, cp >> 6),
                HEADER_CONT_BYTE | @as(u8, cp & 0b00111111),
            };
        },
        0x800...0xFFFF => {
            return &[_]u8{
                HEADER_3BYTE | @as(u8, cp >> 12),
                HEADER_CONT_BYTE | @as(u8, (cp >> 6) & 0b00111111),
                HEADER_CONT_BYTE | @as(u8, cp & 0b00111111),
            };
        },
        0x10000...0x10FFFF => {
            return &[_]u8{
                HEADER_4BYTE | @as(u8, cp >> 18),
                HEADER_CONT_BYTE | @as(u8, (cp >> 12) & 0b00111111),
                HEADER_CONT_BYTE | @as(u8, (cp >> 6) & 0b00111111),
                HEADER_CONT_BYTE | @as(u8, cp & 0b00111111),
            };
        },
        else => @compileError("Invalid UTF-8 codepoint!"),
    };
}

// This is a clone of golang's "utf8.EncodeRune" that has been modified to encode using
// WTF-8 instead. See https://simonsapin.github.io/wtf-8/ for more info.
pub fn encodeWTF8Rune(p: *[4]u8, r: i32) u3_fast {
    return @call(
        .always_inline,
        encodeWTF8RuneT,
        .{
            p,
            u32,
            @as(u32, @intCast(r)),
        },
    );
}

pub fn encodeWTF8RuneT(p: *[4]u8, comptime R: type, r: R) u3_fast {
    switch (r) {
        0...0x7F => {
            p[0] = @as(u8, @intCast(r));
            return 1;
        },
        (0x7F + 1)...0x7FF => {
            p[0] = @as(u8, @truncate(0xC0 | ((r >> 6))));
            p[1] = @as(u8, @truncate(0x80 | (r & 0x3F)));
            return 2;
        },
        (0x7FF + 1)...0xFFFF => {
            p[0] = @as(u8, @truncate(0xE0 | ((r >> 12))));
            p[1] = @as(u8, @truncate(0x80 | ((r >> 6) & 0x3F)));
            p[2] = @as(u8, @truncate(0x80 | (r & 0x3F)));
            return 3;
        },
        else => {
            p[0] = @as(u8, @truncate(0xF0 | ((r >> 18))));
            p[1] = @as(u8, @truncate(0x80 | ((r >> 12) & 0x3F)));
            p[2] = @as(u8, @truncate(0x80 | ((r >> 6) & 0x3F)));
            p[3] = @as(u8, @truncate(0x80 | (r & 0x3F)));
            return 4;
        },
    }
}

pub fn wtf8Sequence(code_point: u32) [4]u8 {
    return switch (code_point) {
        0...0x7f => .{
            @intCast(code_point),
            0,
            0,
            0,
        },
        (0x7f + 1)...0x7ff => .{
            @truncate(0xc0 | (code_point >> 6)),
            @truncate(0x80 | (code_point & 0x3f)),
            0,
            0,
        },
        (0x7ff + 1)...0xffff => .{
            @truncate(0xe0 | (code_point >> 12)),
            @truncate(0x80 | ((code_point >> 6) & 0x3f)),
            @truncate(0x80 | (code_point & 0x3f)),
            0,
        },
        else => .{
            @truncate(0xf0 | (code_point >> 18)),
            @truncate(0x80 | ((code_point >> 12) & 0x3f)),
            @truncate(0x80 | ((code_point >> 6) & 0x3f)),
            @truncate(0x80 | (code_point & 0x3f)),
        },
    };
}

<<<<<<< HEAD
pub fn wtf8ByteSequenceLength(first_byte: u8) callconv(bun.callconv_inline) u3 {
=======
pub inline fn wtf8ByteSequenceLength(first_byte: u8) u8 {
>>>>>>> b117d146
    return switch (first_byte) {
        0 => 0,
        1...0x80 - 1 => 1,
        else => if ((first_byte & 0xE0) == 0xC0)
            2
        else if ((first_byte & 0xF0) == 0xE0)
            3
        else if ((first_byte & 0xF8) == 0xF0)
            4
        else
            1,
    };
}

/// 0 == invalid
<<<<<<< HEAD
pub fn wtf8ByteSequenceLengthWithInvalid(first_byte: u8) callconv(bun.callconv_inline) u3 {
=======
pub inline fn wtf8ByteSequenceLengthWithInvalid(first_byte: u8) u8 {
>>>>>>> b117d146
    return switch (first_byte) {
        0...0x80 - 1 => 1,
        else => if ((first_byte & 0xE0) == 0xC0)
            2
        else if ((first_byte & 0xF0) == 0xE0)
            3
        else if ((first_byte & 0xF8) == 0xF0)
            4
        else
            1,
    };
}

/// Convert potentially ill-formed UTF-8 or UTF-16 bytes to a Unicode Codepoint.
/// Invalid codepoints are replaced with `zero` parameter
/// This is a clone of esbuild's decodeWTF8Rune
/// which was a clone of golang's "utf8.DecodeRune" that was modified to decode using WTF-8 instead.
/// Asserts a multi-byte codepoint
<<<<<<< HEAD
pub fn decodeWTF8RuneTMultibyte(p: *const [4]u8, len: u3, comptime T: type, comptime zero: T) callconv(bun.callconv_inline) T {
=======
pub inline fn decodeWTF8RuneTMultibyte(p: *const [4]u8, len: u3_fast, comptime T: type, comptime zero: T) T {
>>>>>>> b117d146
    if (comptime Environment.allow_assert) assert(len > 1);

    const s1 = p[1];
    if ((s1 & 0xC0) != 0x80) return zero;

    if (len == 2) {
        const cp = @as(T, p[0] & 0x1F) << 6 | @as(T, s1 & 0x3F);
        if (cp < 0x80) return zero;
        return cp;
    }

    const s2 = p[2];

    if ((s2 & 0xC0) != 0x80) return zero;

    if (len == 3) {
        const cp = (@as(T, p[0] & 0x0F) << 12) | (@as(T, s1 & 0x3F) << 6) | (@as(T, s2 & 0x3F));
        if (cp < 0x800) return zero;
        return cp;
    }

    const s3 = p[3];
    {
        const cp = (@as(T, p[0] & 0x07) << 18) | (@as(T, s1 & 0x3F) << 12) | (@as(T, s2 & 0x3F) << 6) | (@as(T, s3 & 0x3F));
        if (cp < 0x10000 or cp > 0x10FFFF) return zero;
        return cp;
    }

    unreachable;
}

pub const ascii_vector_size = if (Environment.isWasm) 8 else 16;
pub const ascii_u16_vector_size = if (Environment.isWasm) 4 else 8;
pub const AsciiVectorInt = std.meta.Int(.unsigned, ascii_vector_size);
pub const AsciiVectorIntU16 = std.meta.Int(.unsigned, ascii_u16_vector_size);
pub const max_16_ascii: @Vector(ascii_vector_size, u8) = @splat(@as(u8, 127));
pub const min_16_ascii: @Vector(ascii_vector_size, u8) = @splat(@as(u8, 0x20));
pub const max_u16_ascii: @Vector(ascii_u16_vector_size, u16) = @splat(@as(u16, 127));
pub const min_u16_ascii: @Vector(ascii_u16_vector_size, u16) = @splat(@as(u16, 0x20));
pub const AsciiVector = @Vector(ascii_vector_size, u8);
pub const AsciiVectorSmall = @Vector(8, u8);
pub const AsciiVectorU1 = @Vector(ascii_vector_size, u1);
pub const AsciiVectorU1Small = @Vector(8, u1);
pub const AsciiVectorU16U1 = @Vector(ascii_u16_vector_size, u1);
pub const AsciiU16Vector = @Vector(ascii_u16_vector_size, u16);
pub const max_4_ascii: @Vector(4, u8) = @splat(@as(u8, 127));

const UTF8_ACCEPT: u8 = 0;
const UTF8_REJECT: u8 = 12;

const utf8d: [364]u8 = .{
    // The first part of the table maps bytes to character classes that
    // to reduce the size of the transition table and create bitmasks.
    0,  0,  0,  0,  0,  0,  0,  0,  0,  0,  0,  0,  0,  0,  0,  0,  0,  0,  0,  0,  0,  0,  0,  0,  0,  0,  0,  0,  0,  0,  0,  0,
    0,  0,  0,  0,  0,  0,  0,  0,  0,  0,  0,  0,  0,  0,  0,  0,  0,  0,  0,  0,  0,  0,  0,  0,  0,  0,  0,  0,  0,  0,  0,  0,
    0,  0,  0,  0,  0,  0,  0,  0,  0,  0,  0,  0,  0,  0,  0,  0,  0,  0,  0,  0,  0,  0,  0,  0,  0,  0,  0,  0,  0,  0,  0,  0,
    0,  0,  0,  0,  0,  0,  0,  0,  0,  0,  0,  0,  0,  0,  0,  0,  0,  0,  0,  0,  0,  0,  0,  0,  0,  0,  0,  0,  0,  0,  0,  0,
    1,  1,  1,  1,  1,  1,  1,  1,  1,  1,  1,  1,  1,  1,  1,  1,  9,  9,  9,  9,  9,  9,  9,  9,  9,  9,  9,  9,  9,  9,  9,  9,
    7,  7,  7,  7,  7,  7,  7,  7,  7,  7,  7,  7,  7,  7,  7,  7,  7,  7,  7,  7,  7,  7,  7,  7,  7,  7,  7,  7,  7,  7,  7,  7,
    8,  8,  2,  2,  2,  2,  2,  2,  2,  2,  2,  2,  2,  2,  2,  2,  2,  2,  2,  2,  2,  2,  2,  2,  2,  2,  2,  2,  2,  2,  2,  2,
    10, 3,  3,  3,  3,  3,  3,  3,  3,  3,  3,  3,  3,  4,  3,  3,  11, 6,  6,  6,  5,  8,  8,  8,  8,  8,  8,  8,  8,  8,  8,  8,

    // The second part is a transition table that maps a combination
    // of a state of the automaton and a character class to a state.
    0,  12, 24, 36, 60, 96, 84, 12, 12, 12, 48, 72, 12, 12, 12, 12, 12, 12, 12, 12, 12, 12, 12, 12, 12, 0,  12, 12, 12, 12, 12, 0,
    12, 0,  12, 12, 12, 24, 12, 12, 12, 12, 12, 24, 12, 24, 12, 12, 12, 12, 12, 12, 12, 12, 12, 24, 12, 12, 12, 12, 12, 24, 12, 12,
    12, 12, 12, 12, 12, 24, 12, 12, 12, 12, 12, 12, 12, 12, 12, 36, 12, 36, 12, 12, 12, 36, 12, 12, 12, 12, 12, 36, 12, 36, 12, 12,
    12, 36, 12, 12, 12, 12, 12, 12, 12, 12, 12, 12,
};

pub fn decodeCheck(state: u8, byte: u8) u8 {
    const char_type: u32 = utf8d[byte];
    // we dont care about the codep
    // codep = if (*state != UTF8_ACCEPT) (byte & 0x3f) | (*codep << 6) else (0xff >> char_type) & (byte);

    const value = @as(u32, 256) + state + char_type;
    if (value >= utf8d.len) return UTF8_REJECT;
    return utf8d[value];
}

// Copyright (c) 2008-2009 Bjoern Hoehrmann <bjoern@hoehrmann.de>
// See http://bjoern.hoehrmann.de/utf-8/decoder/dfa/ for details.
pub fn isValidUTF8WithoutSIMD(slice: []const u8) bool {
    var state: u8 = 0;

    for (slice) |byte| {
        state = decodeCheck(state, byte);
    }
    return state == UTF8_ACCEPT;
}

pub fn isValidUTF8(slice: []const u8) bool {
    if (bun.FeatureFlags.use_simdutf)
        return bun.simdutf.validate.utf8(slice);

    return isValidUTF8WithoutSIMD(slice);
}

pub fn isAllASCII(slice: []const u8) bool {
    if (@inComptime()) {
        for (slice) |char| {
            if (char > 127) {
                return false;
            }
        }
        return true;
    }

    if (bun.FeatureFlags.use_simdutf)
        return bun.simdutf.validate.ascii(slice);

    var remaining = slice;

    // The NEON SIMD unit is 128-bit wide and includes 16 128-bit registers that can be used as 32 64-bit registers
    if (comptime Environment.enableSIMD) {
        const remaining_end_ptr = remaining.ptr + remaining.len - (remaining.len % ascii_vector_size);
        while (remaining.ptr != remaining_end_ptr) : (remaining.ptr += ascii_vector_size) {
            const vec: AsciiVector = remaining[0..ascii_vector_size].*;

            if (@reduce(.Max, vec) > 127) {
                return false;
            }
        }
    }

    const Int = u64;
    const size = @sizeOf(Int);
    const remaining_last8 = slice.ptr + slice.len - (slice.len % size);
    while (remaining.ptr != remaining_last8) : (remaining.ptr += size) {
        const bytes = @as(Int, @bitCast(remaining[0..size].*));
        // https://dotat.at/@/2022-06-27-tolower-swar.html
        const mask = bytes & 0x8080808080808080;

        if (mask > 0) {
            return false;
        }
    }

    const final = slice.ptr + slice.len;
    while (remaining.ptr != final) : (remaining.ptr += 1) {
        if (remaining[0] > 127) {
            return false;
        }
    }

    return true;
}

// #define U16_LEAD(supplementary) (UChar)(((supplementary)>>10)+0xd7c0)
pub fn u16Lead(supplementary: anytype) callconv(bun.callconv_inline) u16 {
    return @intCast((supplementary >> 10) + 0xd7c0);
}

// #define U16_TRAIL(supplementary) (UChar)(((supplementary)&0x3ff)|0xdc00)
pub fn u16Trail(supplementary: anytype) callconv(bun.callconv_inline) u16 {
    return @intCast((supplementary & 0x3ff) | 0xdc00);
}

// #define U16_IS_TRAIL(c) (((c)&0xfffffc00)==0xdc00)
pub fn u16IsTrail(supplementary: u16) callconv(bun.callconv_inline) bool {
    return (@as(u32, @intCast(supplementary)) & 0xfffffc00) == 0xdc00;
}

// #define U16_IS_LEAD(c) (((c)&0xfffffc00)==0xd800)
pub fn u16IsLead(supplementary: u16) callconv(bun.callconv_inline) bool {
    return (@as(u32, @intCast(supplementary)) & 0xfffffc00) == 0xd800;
}

// #define U16_GET_SUPPLEMENTARY(lead, trail) \
//     (((UChar32)(lead)<<10UL)+(UChar32)(trail)-U16_SURROGATE_OFFSET)
pub fn u16GetSupplementary(lead: u32, trail: u32) callconv(bun.callconv_inline) u32 {
    const shifted = lead << 10;
    return (shifted + trail) - u16_surrogate_offset;
}

// #define U16_SURROGATE_OFFSET ((0xd800<<10UL)+0xdc00-0x10000)
pub const u16_surrogate_offset = 56613888;

pub fn firstNonASCII(slice: []const u8) ?u32 {
    return firstNonASCIIWithType([]const u8, slice);
}

pub fn firstNonASCIIWithType(comptime Type: type, slice: Type) ?u32 {
    var remaining = slice;

    if (comptime bun.FeatureFlags.use_simdutf) {
        const result = bun.simdutf.validate.with_errors.ascii(slice);
        if (result.status == .success) {
            return null;
        }

        return @as(u32, @truncate(result.count));
    }

    if (comptime Environment.enableSIMD) {
        if (remaining.len >= ascii_vector_size) {
            const remaining_start = remaining.ptr;
            const remaining_end = remaining.ptr + remaining.len - (remaining.len % ascii_vector_size);

            while (remaining.ptr != remaining_end) {
                const vec: AsciiVector = remaining[0..ascii_vector_size].*;

                if (@reduce(.Max, vec) > 127) {
                    const Int = u64;
                    const size = @sizeOf(Int);
                    remaining.len -= @intFromPtr(remaining.ptr) - @intFromPtr(remaining_start);

                    {
                        const bytes = @as(Int, @bitCast(remaining[0..size].*));
                        // https://dotat.at/@/2022-06-27-tolower-swar.html
                        const mask = bytes & 0x8080808080808080;

                        if (mask > 0) {
                            const first_set_byte = @ctz(mask) / 8;
                            if (comptime Environment.isDebug) {
                                bun.assert(remaining[first_set_byte] > 127);
                                for (0..first_set_byte) |j| {
                                    bun.assert(remaining[j] <= 127);
                                }
                            }

                            return @as(u32, first_set_byte) + @as(u32, @intCast(slice.len - remaining.len));
                        }
                        remaining = remaining[size..];
                    }
                    {
                        const bytes = @as(Int, @bitCast(remaining[0..size].*));
                        const mask = bytes & 0x8080808080808080;

                        if (mask > 0) {
                            const first_set_byte = @ctz(mask) / 8;
                            if (comptime Environment.isDebug) {
                                bun.assert(remaining[first_set_byte] > 127);
                                for (0..first_set_byte) |j| {
                                    bun.assert(remaining[j] <= 127);
                                }
                            }

                            return @as(u32, first_set_byte) + @as(u32, @intCast(slice.len - remaining.len));
                        }
                    }
                    unreachable;
                }

                // the more intuitive way, using slices, produces worse codegen
                // specifically: it subtracts the length at the end of the loop
                // we don't need to do that
                // we only need to subtract the length once at the very end
                remaining.ptr += ascii_vector_size;
            }
            remaining.len -= @intFromPtr(remaining.ptr) - @intFromPtr(remaining_start);
        }
    }

    {
        const Int = u64;
        const size = @sizeOf(Int);
        const remaining_start = remaining.ptr;
        const remaining_end = remaining.ptr + remaining.len - (remaining.len % size);

        if (comptime Environment.enableSIMD) {
            // these assertions exist more so for LLVM
            bun.unsafeAssert(remaining.len < ascii_vector_size);
            bun.unsafeAssert(@intFromPtr(remaining.ptr + ascii_vector_size) > @intFromPtr(remaining_end));
        }

        if (remaining.len >= size) {
            while (remaining.ptr != remaining_end) {
                const bytes = @as(Int, @bitCast(remaining[0..size].*));
                // https://dotat.at/@/2022-06-27-tolower-swar.html
                const mask = bytes & 0x8080808080808080;

                if (mask > 0) {
                    remaining.len -= @intFromPtr(remaining.ptr) - @intFromPtr(remaining_start);
                    const first_set_byte = @ctz(mask) / 8;
                    if (comptime Environment.isDebug) {
                        bun.unsafeAssert(remaining[first_set_byte] > 127);
                        for (0..first_set_byte) |j| {
                            bun.unsafeAssert(remaining[j] <= 127);
                        }
                    }

                    return @as(u32, first_set_byte) + @as(u32, @intCast(slice.len - remaining.len));
                }

                remaining.ptr += size;
            }
            remaining.len -= @intFromPtr(remaining.ptr) - @intFromPtr(remaining_start);
        }
    }

    if (comptime Environment.allow_assert) assert(remaining.len < 8);

    for (remaining) |*char| {
        if (char.* > 127) {
            // try to prevent it from reading the length of the slice
            return @as(u32, @truncate(@intFromPtr(char) - @intFromPtr(slice.ptr)));
        }
    }

    return null;
}

pub fn indexOfNewlineOrNonASCIIOrANSI(slice_: []const u8, offset: u32) ?u32 {
    const slice = slice_[offset..];
    var remaining = slice;

    if (remaining.len == 0)
        return null;

    if (comptime Environment.enableSIMD) {
        while (remaining.len >= ascii_vector_size) {
            const vec: AsciiVector = remaining[0..ascii_vector_size].*;
            const cmp = @as(AsciiVectorU1, @bitCast((vec > max_16_ascii))) | @as(AsciiVectorU1, @bitCast((vec < min_16_ascii))) |
                @as(AsciiVectorU1, @bitCast(vec == @as(AsciiVector, @splat(@as(u8, '\r'))))) |
                @as(AsciiVectorU1, @bitCast(vec == @as(AsciiVector, @splat(@as(u8, '\n'))))) |
                @as(AsciiVectorU1, @bitCast(vec == @as(AsciiVector, @splat(@as(u8, '\x1b')))));

            if (@reduce(.Max, cmp) > 0) {
                const bitmask = @as(AsciiVectorInt, @bitCast(cmp));
                const first = @ctz(bitmask);

                return @as(u32, first) + @as(u32, @intCast(slice.len - remaining.len)) + offset;
            }

            remaining = remaining[ascii_vector_size..];
        }

        if (comptime Environment.allow_assert) assert(remaining.len < ascii_vector_size);
    }

    for (remaining) |*char_| {
        const char = char_.*;
        if (char > 127 or char < 0x20 or char == '\n' or char == '\r' or char == '\x1b') {
            return @as(u32, @truncate((@intFromPtr(char_) - @intFromPtr(slice.ptr)))) + offset;
        }
    }

    return null;
}

pub fn indexOfNewlineOrNonASCII(slice_: []const u8, offset: u32) ?u32 {
    return indexOfNewlineOrNonASCIICheckStart(slice_, offset, true);
}

pub fn indexOfNewlineOrNonASCIICheckStart(slice_: []const u8, offset: u32, comptime check_start: bool) ?u32 {
    const slice = slice_[offset..];
    var remaining = slice;

    if (remaining.len == 0)
        return null;

    if (comptime check_start) {
        // this shows up in profiling
        if (remaining[0] > 127 or remaining[0] < 0x20 or remaining[0] == '\r' or remaining[0] == '\n') {
            return offset;
        }
    }

    if (comptime Environment.enableSIMD) {
        while (remaining.len >= ascii_vector_size) {
            const vec: AsciiVector = remaining[0..ascii_vector_size].*;
            const cmp = @as(AsciiVectorU1, @bitCast((vec > max_16_ascii))) | @as(AsciiVectorU1, @bitCast((vec < min_16_ascii))) |
                @as(AsciiVectorU1, @bitCast(vec == @as(AsciiVector, @splat(@as(u8, '\r'))))) |
                @as(AsciiVectorU1, @bitCast(vec == @as(AsciiVector, @splat(@as(u8, '\n')))));

            if (@reduce(.Max, cmp) > 0) {
                const bitmask = @as(AsciiVectorInt, @bitCast(cmp));
                const first = @ctz(bitmask);

                return @as(u32, first) + @as(u32, @intCast(slice.len - remaining.len)) + offset;
            }

            remaining = remaining[ascii_vector_size..];
        }

        if (comptime Environment.allow_assert) assert(remaining.len < ascii_vector_size);
    }

    for (remaining) |*char_| {
        const char = char_.*;
        if (char > 127 or char < 0x20 or char == '\n' or char == '\r') {
            return @as(u32, @truncate((@intFromPtr(char_) - @intFromPtr(slice.ptr)))) + offset;
        }
    }

    return null;
}

pub fn containsNewlineOrNonASCIIOrQuote(slice_: []const u8) bool {
    const slice = slice_;
    var remaining = slice;

    if (remaining.len == 0)
        return false;

    if (comptime Environment.enableSIMD) {
        while (remaining.len >= ascii_vector_size) {
            const vec: AsciiVector = remaining[0..ascii_vector_size].*;
            const cmp = @as(AsciiVectorU1, @bitCast((vec > max_16_ascii))) | @as(AsciiVectorU1, @bitCast((vec < min_16_ascii))) |
                @as(AsciiVectorU1, @bitCast(vec == @as(AsciiVector, @splat(@as(u8, '\r'))))) |
                @as(AsciiVectorU1, @bitCast(vec == @as(AsciiVector, @splat(@as(u8, '\n'))))) |
                @as(AsciiVectorU1, @bitCast(vec == @as(AsciiVector, @splat(@as(u8, '"')))));

            if (@reduce(.Max, cmp) > 0) {
                return true;
            }

            remaining = remaining[ascii_vector_size..];
        }

        if (comptime Environment.allow_assert) assert(remaining.len < ascii_vector_size);
    }

    for (remaining) |*char_| {
        const char = char_.*;
        if (char > 127 or char < 0x20 or char == '\n' or char == '\r' or char == '"') {
            return true;
        }
    }

    return false;
}

/// JSON escape
pub fn indexOfNeedsEscape(slice: []const u8, comptime quote_char: u8) ?u32 {
    var remaining = slice;
    if (remaining.len == 0)
        return null;

    if (remaining[0] >= 127 or remaining[0] < 0x20 or remaining[0] == '\\' or remaining[0] == quote_char or (quote_char == '`' and remaining[0] == '$')) {
        return 0;
    }

    if (comptime Environment.enableSIMD) {
        while (remaining.len >= ascii_vector_size) {
            const vec: AsciiVector = remaining[0..ascii_vector_size].*;
            const cmp: AsciiVectorU1 = if (comptime quote_char == '`') ( //
                @as(AsciiVectorU1, @bitCast((vec > max_16_ascii))) |
                    @as(AsciiVectorU1, @bitCast((vec < min_16_ascii))) |
                    @as(AsciiVectorU1, @bitCast(vec == @as(AsciiVector, @splat(@as(u8, '\\'))))) |
                    @as(AsciiVectorU1, @bitCast(vec == @as(AsciiVector, @splat(@as(u8, quote_char))))) |
                    @as(AsciiVectorU1, @bitCast(vec == @as(AsciiVector, @splat(@as(u8, '$'))))) //
            ) else ( //
                @as(AsciiVectorU1, @bitCast((vec > max_16_ascii))) |
                    @as(AsciiVectorU1, @bitCast((vec < min_16_ascii))) |
                    @as(AsciiVectorU1, @bitCast(vec == @as(AsciiVector, @splat(@as(u8, '\\'))))) |
                    @as(AsciiVectorU1, @bitCast(vec == @as(AsciiVector, @splat(@as(u8, quote_char))))) //
            );

            if (@reduce(.Max, cmp) > 0) {
                const bitmask = @as(AsciiVectorInt, @bitCast(cmp));
                const first = @ctz(bitmask);

                return @as(u32, first) + @as(u32, @truncate(@intFromPtr(remaining.ptr) - @intFromPtr(slice.ptr)));
            }

            remaining = remaining[ascii_vector_size..];
        }
    }

    for (remaining) |*char_| {
        const char = char_.*;
        if (char > 127 or char < 0x20 or char == '\\' or char == quote_char or (quote_char == '`' and char == '$')) {
            return @as(u32, @truncate(@intFromPtr(char_) - @intFromPtr(slice.ptr)));
        }
    }

    return null;
}

pub fn indexOfNeedsURLEncode(slice: []const u8) ?u32 {
    var remaining = slice;
    if (remaining.len == 0)
        return null;

    if (remaining[0] >= 127 or
        remaining[0] < 0x20 or
        remaining[0] == '%' or
        remaining[0] == '\\' or
        remaining[0] == '"' or
        remaining[0] == '#' or
        remaining[0] == '?' or
        remaining[0] == '[' or
        remaining[0] == ']' or
        remaining[0] == '^' or
        remaining[0] == '|' or
        remaining[0] == '~')
    {
        return 0;
    }

    if (comptime Environment.enableSIMD) {
        while (remaining.len >= ascii_vector_size) {
            const vec: AsciiVector = remaining[0..ascii_vector_size].*;
            const cmp: AsciiVectorU1 =
                @as(AsciiVectorU1, @bitCast(vec > max_16_ascii)) |
                @as(AsciiVectorU1, @bitCast((vec < min_16_ascii))) |
                @as(AsciiVectorU1, @bitCast(vec == @as(AsciiVector, @splat('%')))) |
                @as(AsciiVectorU1, @bitCast(vec == @as(AsciiVector, @splat('\\')))) |
                @as(AsciiVectorU1, @bitCast(vec == @as(AsciiVector, @splat('"')))) |
                @as(AsciiVectorU1, @bitCast(vec == @as(AsciiVector, @splat('#')))) |
                @as(AsciiVectorU1, @bitCast(vec == @as(AsciiVector, @splat('?')))) |
                @as(AsciiVectorU1, @bitCast(vec == @as(AsciiVector, @splat('[')))) |
                @as(AsciiVectorU1, @bitCast(vec == @as(AsciiVector, @splat(']')))) |
                @as(AsciiVectorU1, @bitCast(vec == @as(AsciiVector, @splat('^')))) |
                @as(AsciiVectorU1, @bitCast(vec == @as(AsciiVector, @splat('|')))) |
                @as(AsciiVectorU1, @bitCast(vec == @as(AsciiVector, @splat('~'))));

            if (@reduce(.Max, cmp) > 0) {
                const bitmask = @as(AsciiVectorInt, @bitCast(cmp));
                const first = @ctz(bitmask);
                return @as(u32, first) + @as(u32, @truncate(@intFromPtr(remaining.ptr) - @intFromPtr(slice.ptr)));
            }

            remaining = remaining[ascii_vector_size..];
        }
    }

    for (remaining) |*char_| {
        const char = char_.*;
        if (char > 127 or char < 0x20 or
            char == '\\' or
            char == '%' or
            char == '"' or
            char == '#' or
            char == '?' or
            char == '[' or
            char == ']' or
            char == '^' or
            char == '|' or
            char == '~')
        {
            return @as(u32, @truncate(@intFromPtr(char_) - @intFromPtr(slice.ptr)));
        }
    }

    return null;
}

pub fn indexOfCharZ(sliceZ: [:0]const u8, char: u8) ?u63 {
    const ptr = bun.c.strchr(sliceZ.ptr, char) orelse return null;
    const pos = @intFromPtr(ptr) - @intFromPtr(sliceZ.ptr);

    if (comptime Environment.isDebug)
        bun.assert(@intFromPtr(sliceZ.ptr) <= @intFromPtr(ptr) and
            @intFromPtr(ptr) < @intFromPtr(sliceZ.ptr + sliceZ.len) and
            pos <= sliceZ.len);

    return @as(u63, @truncate(pos));
}

pub fn indexOfChar(slice: []const u8, char: u8) ?u32 {
    return @as(u32, @truncate(indexOfCharUsize(slice, char) orelse return null));
}

pub fn indexOfCharUsize(slice: []const u8, char: u8) ?usize {
    if (slice.len == 0)
        return null;

    if (comptime !Environment.isNative) {
        return std.mem.indexOfScalar(u8, slice, char);
    }

    const ptr = bun.c.memchr(slice.ptr, char, slice.len) orelse return null;
    const i = @intFromPtr(ptr) - @intFromPtr(slice.ptr);
    bun.assert(i < slice.len);
    bun.assert(slice[i] == char);

    return i;
}

pub fn indexOfCharPos(slice: []const u8, char: u8, start_index: usize) ?usize {
    if (!Environment.isNative) {
        return std.mem.indexOfScalarPos(u8, slice, char);
    }

    if (start_index >= slice.len) return null;

    const ptr = bun.c.memchr(slice.ptr + start_index, char, slice.len - start_index) orelse
        return null;
    const i = @intFromPtr(ptr) - @intFromPtr(slice.ptr);
    bun.assert(i < slice.len);
    bun.assert(slice[i] == char);

    return i;
}

pub fn indexOfAnyPosComptime(slice: []const u8, comptime chars: []const u8, start_index: usize) ?usize {
    if (chars.len == 1) return indexOfCharPos(slice, chars[0], start_index);
    return std.mem.indexOfAnyPos(u8, slice, start_index, chars);
}

pub fn indexOfChar16Usize(slice: []const u16, char: u16) ?usize {
    return std.mem.indexOfScalar(u16, slice, char);
}

pub fn indexOfNotChar(slice: []const u8, char: u8) ?u32 {
    var remaining = slice;
    if (remaining.len == 0)
        return null;

    if (remaining[0] != char)
        return 0;

    if (comptime Environment.enableSIMD) {
        while (remaining.len >= ascii_vector_size) {
            const vec: AsciiVector = remaining[0..ascii_vector_size].*;
            const cmp = @as(AsciiVector, @splat(char)) != vec;
            if (@reduce(.Max, @as(AsciiVectorU1, @bitCast(cmp))) > 0) {
                const bitmask = @as(AsciiVectorInt, @bitCast(cmp));
                const first = @ctz(bitmask);
                return @as(u32, first) + @as(u32, @intCast(slice.len - remaining.len));
            }

            remaining = remaining[ascii_vector_size..];
        }
    }

    for (remaining) |*current| {
        if (current.* != char) {
            return @as(u32, @truncate(@intFromPtr(current) - @intFromPtr(slice.ptr)));
        }
    }

    return null;
}

const invalid_char: u8 = 0xff;
const hex_table: [255]u8 = brk: {
    var values: [255]u8 = [_]u8{invalid_char} ** 255;
    values['0'] = 0;
    values['1'] = 1;
    values['2'] = 2;
    values['3'] = 3;
    values['4'] = 4;
    values['5'] = 5;
    values['6'] = 6;
    values['7'] = 7;
    values['8'] = 8;
    values['9'] = 9;
    values['A'] = 10;
    values['B'] = 11;
    values['C'] = 12;
    values['D'] = 13;
    values['E'] = 14;
    values['F'] = 15;
    values['a'] = 10;
    values['b'] = 11;
    values['c'] = 12;
    values['d'] = 13;
    values['e'] = 14;
    values['f'] = 15;

    break :brk values;
};

pub fn decodeHexToBytes(destination: []u8, comptime Char: type, source: []const Char) !usize {
    return _decodeHexToBytes(destination, Char, source, false);
}

pub fn decodeHexToBytesTruncate(destination: []u8, comptime Char: type, source: []const Char) usize {
    return _decodeHexToBytes(destination, Char, source, true) catch 0;
}

fn _decodeHexToBytes(destination: []u8, comptime Char: type, source: []const Char, comptime truncate: bool) callconv(bun.callconv_inline) !usize {
    var remain = destination;
    var input = source;

    while (remain.len > 0 and input.len > 1) {
        const int = input[0..2].*;
        if (comptime @sizeOf(Char) > 1) {
            if (int[0] > std.math.maxInt(u8) or int[1] > std.math.maxInt(u8)) {
                if (comptime truncate) break;
                return error.InvalidByteSequence;
            }
        }
        const a = hex_table[@as(u8, @truncate(int[0]))];
        const b = hex_table[@as(u8, @truncate(int[1]))];
        if (a == invalid_char or b == invalid_char) {
            if (comptime truncate) break;
            return error.InvalidByteSequence;
        }
        remain[0] = a << 4 | b;
        remain = remain[1..];
        input = input[2..];
    }

    if (comptime !truncate) {
        if (remain.len > 0 and input.len > 0) return error.InvalidByteSequence;
    }

    return destination.len - remain.len;
}

fn byte2hex(char: u8) u8 {
    return switch (char) {
        0...9 => char + '0',
        10...15 => char - 10 + 'a',
        else => unreachable,
    };
}

pub fn encodeBytesToHex(destination: []u8, source: []const u8) usize {
    if (comptime Environment.allow_assert) {
        bun.unsafeAssert(destination.len > 0);
        bun.unsafeAssert(source.len > 0);
    }
    const to_write = if (destination.len < source.len * 2)
        destination.len - destination.len % 2
    else
        source.len * 2;

    const to_read = to_write / 2;

    var remaining = source[0..to_read];
    var remaining_dest = destination;
    if (comptime Environment.enableSIMD) {
        const remaining_end = remaining.ptr + remaining.len - (remaining.len % 16);
        while (remaining.ptr != remaining_end) {
            const input_chunk: @Vector(16, u8) = remaining[0..16].*;
            const input_chunk_4: @Vector(16, u8) = input_chunk >> @as(@Vector(16, u8), @splat(@as(u8, 4)));
            const input_chunk_15: @Vector(16, u8) = input_chunk & @as(@Vector(16, u8), @splat(@as(u8, 15)));

            // This looks extremely redundant but it was the easiest way to make the compiler do the right thing
            // the more convienient "0123456789abcdef" string produces worse codegen
            // https://zig.godbolt.org/z/bfdracEeq
            const lower_16 = [16]u8{
                byte2hex(input_chunk_4[0]),
                byte2hex(input_chunk_4[1]),
                byte2hex(input_chunk_4[2]),
                byte2hex(input_chunk_4[3]),
                byte2hex(input_chunk_4[4]),
                byte2hex(input_chunk_4[5]),
                byte2hex(input_chunk_4[6]),
                byte2hex(input_chunk_4[7]),
                byte2hex(input_chunk_4[8]),
                byte2hex(input_chunk_4[9]),
                byte2hex(input_chunk_4[10]),
                byte2hex(input_chunk_4[11]),
                byte2hex(input_chunk_4[12]),
                byte2hex(input_chunk_4[13]),
                byte2hex(input_chunk_4[14]),
                byte2hex(input_chunk_4[15]),
            };
            const upper_16 = [16]u8{
                byte2hex(input_chunk_15[0]),
                byte2hex(input_chunk_15[1]),
                byte2hex(input_chunk_15[2]),
                byte2hex(input_chunk_15[3]),
                byte2hex(input_chunk_15[4]),
                byte2hex(input_chunk_15[5]),
                byte2hex(input_chunk_15[6]),
                byte2hex(input_chunk_15[7]),
                byte2hex(input_chunk_15[8]),
                byte2hex(input_chunk_15[9]),
                byte2hex(input_chunk_15[10]),
                byte2hex(input_chunk_15[11]),
                byte2hex(input_chunk_15[12]),
                byte2hex(input_chunk_15[13]),
                byte2hex(input_chunk_15[14]),
                byte2hex(input_chunk_15[15]),
            };

            const output_chunk = std.simd.interlace(.{
                lower_16,
                upper_16,
            });

            remaining_dest[0..32].* = @bitCast(output_chunk);
            remaining_dest = remaining_dest[32..];
            remaining = remaining[16..];
        }
    }

    for (remaining) |c| {
        const charset = "0123456789abcdef";

        const buf: [2]u8 = .{ charset[c >> 4], charset[c & 15] };
        remaining_dest[0..2].* = buf;
        remaining_dest = remaining_dest[2..];
    }

    return to_read * 2;
}

/// Leave a single leading char
/// ```zig
/// trimSubsequentLeadingChars("foo\n\n\n\n", '\n') -> "foo\n"
/// ```
pub fn trimSubsequentLeadingChars(slice: []const u8, char: u8) []const u8 {
    if (slice.len == 0) return slice;
    var end = slice.len - 1;
    var endend = slice.len;
    while (end > 0 and slice[end] == char) : (end -= 1) {
        endend = end + 1;
    }
    return slice[0..endend];
}

pub fn trimLeadingChar(slice: []const u8, char: u8) []const u8 {
    if (indexOfNotChar(slice, char)) |i| {
        return slice[i..];
    }
    return "";
}

/// Trim leading pattern of 2 bytes
///
/// e.g.
/// `trimLeadingPattern2("abcdef", 'a', 'b') == "cdef"`
pub fn trimLeadingPattern2(slice_: []const u8, comptime byte1: u8, comptime byte2: u8) []const u8 {
    // const pattern: u16 = comptime @as(u16, byte2) << 8 | @as(u16, byte1);
    var slice = slice_;
    while (slice.len >= 2) {
        if (slice[0] == byte1 and slice[1] == byte2) {
            slice = slice[2..];
        } else {
            break;
        }
    }
    return slice;
}

/// prefix is of type []const u8 or []const u16
pub fn trimPrefixComptime(comptime T: type, buffer: []const T, comptime prefix: anytype) []const T {
    return if (hasPrefixComptimeType(T, buffer, prefix))
        buffer[prefix.len..]
    else
        buffer;
}

/// Get the line number and the byte offsets of `line_range_count` above the desired line number
/// The final element is the end index of the desired line
const LineRange = struct {
    start: u32,
    end: u32,
};
pub fn indexOfLineRanges(text: []const u8, target_line: u32, comptime line_range_count: usize) std.BoundedArray(LineRange, line_range_count) {
    const remaining = text;
    if (remaining.len == 0) return .{};

    var ranges = std.BoundedArray(LineRange, line_range_count){};

    var current_line: u32 = 0;
    const first_newline_or_nonascii_i = strings.indexOfNewlineOrNonASCIICheckStart(text, 0, true) orelse {
        if (target_line == 0) {
            ranges.appendAssumeCapacity(.{
                .start = 0,
                .end = @truncate(text.len),
            });
        }

        return ranges;
    };

    var iter = CodepointIterator.initOffset(text, 0);
    var cursor = CodepointIterator.Cursor{
        .i = first_newline_or_nonascii_i,
    };
    const first_newline_range: LineRange = brk: {
        while (iter.next(&cursor)) {
            const codepoint = cursor.c;
            switch (codepoint) {
                '\n' => {
                    current_line += 1;
                    break :brk .{
                        .start = 0,
                        .end = cursor.i,
                    };
                },
                '\r' => {
                    if (iter.next(&cursor)) {
                        const codepoint2 = cursor.c;
                        if (codepoint2 == '\n') {
                            current_line += 1;
                            break :brk .{
                                .start = 0,
                                .end = cursor.i,
                            };
                        }
                    }
                },
                else => {},
            }
        }

        ranges.appendAssumeCapacity(.{
            .start = 0,
            .end = @truncate(text.len),
        });
        return ranges;
    };

    ranges.appendAssumeCapacity(first_newline_range);

    if (target_line == 0) {
        return ranges;
    }

    var prev_end = first_newline_range.end;
    while (strings.indexOfNewlineOrNonASCIICheckStart(text, cursor.i + @as(u32, cursor.width), true)) |current_i| {
        cursor.i = current_i;
        cursor.width = 0;
        const current_line_range: LineRange = brk: {
            if (iter.next(&cursor)) {
                const codepoint = cursor.c;
                switch (codepoint) {
                    '\n' => {
                        const start = prev_end;
                        prev_end = cursor.i;
                        break :brk .{
                            .start = start,
                            .end = cursor.i + 1,
                        };
                    },
                    '\r' => {
                        const current_end = cursor.i;
                        if (iter.next(&cursor)) {
                            const codepoint2 = cursor.c;
                            if (codepoint2 == '\n') {
                                defer prev_end = cursor.i;
                                break :brk .{
                                    .start = prev_end,
                                    .end = current_end,
                                };
                            }
                        }
                    },
                    else => continue,
                }
            }
            @panic("unreachable");
        };

        if (ranges.len == line_range_count and current_line <= target_line) {
            var new_ranges = std.BoundedArray(LineRange, line_range_count){};
            new_ranges.appendSliceAssumeCapacity(ranges.slice()[1..]);
            ranges = new_ranges;
        }
        ranges.appendAssumeCapacity(current_line_range);

        if (current_line >= target_line) {
            return ranges;
        }

        current_line += 1;
    }

    if (ranges.len == line_range_count and current_line <= target_line) {
        var new_ranges = std.BoundedArray(LineRange, line_range_count){};
        new_ranges.appendSliceAssumeCapacity(ranges.slice()[1..]);
        ranges = new_ranges;
    }

    return ranges;
}

/// Get N lines from the start of the text
pub fn getLinesInText(text: []const u8, line: u32, comptime line_range_count: usize) ?std.BoundedArray([]const u8, line_range_count) {
    const ranges = indexOfLineRanges(text, line, line_range_count);
    if (ranges.len == 0) return null;
    var results = std.BoundedArray([]const u8, line_range_count){};
    results.len = ranges.len;

    for (results.slice()[0..ranges.len], ranges.slice()) |*chunk, range| {
        chunk.* = text[range.start..range.end];
    }

    std.mem.reverse([]const u8, results.slice());

    return results;
}

pub fn firstNonASCII16(comptime Slice: type, slice: Slice) ?u32 {
    var remaining = slice;
    const remaining_start = remaining.ptr;

    if (Environment.enableSIMD and Environment.isNative) {
        const end_ptr = remaining.ptr + remaining.len - (remaining.len % ascii_u16_vector_size);
        if (remaining.len >= ascii_u16_vector_size) {
            while (remaining.ptr != end_ptr) {
                const vec: AsciiU16Vector = remaining[0..ascii_u16_vector_size].*;
                const max_value = @reduce(.Max, vec);

                if (max_value > 127) {
                    const cmp = vec > max_u16_ascii;
                    const bitmask: u8 = @as(u8, @bitCast(cmp));
                    const index_of_first_nonascii_in_vector = @ctz(bitmask);

                    const offset_of_vector_in_input = (@intFromPtr(remaining.ptr) - @intFromPtr(remaining_start)) / 2;
                    const out: u32 = @intCast(offset_of_vector_in_input + index_of_first_nonascii_in_vector);

                    if (comptime Environment.isDebug) {
                        for (0..index_of_first_nonascii_in_vector) |i| {
                            if (vec[i] > 127) {
                                bun.Output.panic("firstNonASCII16: found non-ASCII character in ASCII vector before the first non-ASCII character", .{});
                            }
                        }

                        if (slice[out] <= 127) {
                            bun.Output.panic("firstNonASCII16: Expected non-ascii character", .{});
                        }
                    }

                    return out;
                }

                remaining.ptr += ascii_u16_vector_size;
            }
            remaining.len -= (@intFromPtr(remaining.ptr) - @intFromPtr(remaining_start)) / 2;
        }

        bun.unsafeAssert(remaining.len < ascii_u16_vector_size);
    }

    var i: usize = (@intFromPtr(remaining.ptr) - @intFromPtr(remaining_start)) / 2;

    for (remaining) |char| {
        if (char > 127) {
            return @truncate(i);
        }
        i += 1;
    }

    return null;
}

/// Fast path for printing template literal strings
pub fn @"nextUTF16NonASCIIOr$`\\"(
    comptime Slice: type,
    slice: Slice,
) ?u32 {
    var remaining = slice;

    if (comptime Environment.enableSIMD and Environment.isNative) {
        while (remaining.len >= ascii_u16_vector_size) {
            const vec: AsciiU16Vector = remaining[0..ascii_u16_vector_size].*;

            const cmp = @as(AsciiVectorU16U1, @bitCast((vec > max_u16_ascii))) |
                @as(AsciiVectorU16U1, @bitCast((vec < min_u16_ascii))) |
                @as(AsciiVectorU16U1, @bitCast((vec == @as(AsciiU16Vector, @splat(@as(u16, '$')))))) |
                @as(AsciiVectorU16U1, @bitCast((vec == @as(AsciiU16Vector, @splat(@as(u16, '`')))))) |
                @as(AsciiVectorU16U1, @bitCast((vec == @as(AsciiU16Vector, @splat(@as(u16, '\\'))))));

            const bitmask = @as(u8, @bitCast(cmp));
            const first = @ctz(bitmask);
            if (first < ascii_u16_vector_size) {
                return @as(u32, @intCast(@as(u32, first) +
                    @as(u32, @intCast(slice.len - remaining.len))));
            }

            remaining = remaining[ascii_u16_vector_size..];
        }
    }

    for (remaining, 0..) |char, i| {
        switch (char) {
            '$', '`', '\\', 0...0x20 - 1, 128...std.math.maxInt(u16) => {
                return @as(u32, @truncate(i + (slice.len - remaining.len)));
            },

            else => {},
        }
    }

    return null;
}

/// Convert potentially ill-formed UTF-8 or UTF-16 bytes to a Unicode Codepoint.
/// - Invalid codepoints are replaced with `zero` parameter
/// - Null bytes return 0
pub fn decodeWTF8RuneT(p: *const [4]u8, len: u3_fast, comptime T: type, comptime zero: T) T {
    if (len == 0) return zero;
    if (len == 1) return p[0];

    return decodeWTF8RuneTMultibyte(p, len, T, zero);
}

pub fn codepointSize(comptime R: type, r: R) u3_fast {
    return switch (r) {
        0b0000_0000...0b0111_1111 => 1,
        0b1100_0000...0b1101_1111 => 2,
        0b1110_0000...0b1110_1111 => 3,
        0b1111_0000...0b1111_0111 => 4,
        else => 0,
    };
}

// /// Encode Type into UTF-8 bytes.
// /// - Invalid unicode data becomes U+FFFD REPLACEMENT CHARACTER.
// /// -
// pub fn encodeUTF8RuneT(out: *[4]u8, comptime R: type, c: R) u3_fast {
//     switch (c) {
//         0b0000_0000...0b0111_1111 => {
//             out[0] = @intCast(u8, c);
//             return 1;
//         },
//         0b1100_0000...0b1101_1111 => {
//             out[0] = @truncate(u8, 0b11000000 | (c >> 6));
//             out[1] = @truncate(u8, 0b10000000 | c & 0b111111);
//             return 2;
//         },

//         0b1110_0000...0b1110_1111 => {
//             if (0xd800 <= c and c <= 0xdfff) {
//                 // Replacement character
//                 out[0..3].* = [_]u8{ 0xEF, 0xBF, 0xBD };

//                 return 3;
//             }

//             out[0] = @truncate(u8, 0b11100000 | (c >> 12));
//             out[1] = @truncate(u8, 0b10000000 | (c >> 6) & 0b111111);
//             out[2] = @truncate(u8, 0b10000000 | c & 0b111111);
//             return 3;
//         },
//         0b1111_0000...0b1111_0111 => {
//             out[0] = @truncate(u8, 0b11110000 | (c >> 18));
//             out[1] = @truncate(u8, 0b10000000 | (c >> 12) & 0b111111);
//             out[2] = @truncate(u8, 0b10000000 | (c >> 6) & 0b111111);
//             out[3] = @truncate(u8, 0b10000000 | c & 0b111111);
//             return 4;
//         },
//         else => {
//             // Replacement character
//             out[0..3].* = [_]u8{ 0xEF, 0xBF, 0xBD };

//             return 3;
//         },
//     }
// }

pub fn containsNonBmpCodePoint(text: string) bool {
    var iter = CodepointIterator.init(text);
    var curs = CodepointIterator.Cursor{};

    while (iter.next(&curs)) {
        if (curs.c > 0xFFFF) {
            return true;
        }
    }

    return false;
}

pub fn containsNonBmpCodePointOrIsInvalidIdentifier(text: string) bool {
    var iter = CodepointIterator.init(text);
    var curs = CodepointIterator.Cursor{};

    if (!iter.next(&curs)) return true;

    if (curs.c > 0xFFFF or !js_lexer.isIdentifierStart(curs.c))
        return true;

    while (iter.next(&curs)) {
        if (curs.c > 0xFFFF or !js_lexer.isIdentifierContinue(curs.c)) {
            return true;
        }
    }

    return false;
}

// this is std.mem.trim except it doesn't forcibly change the slice to be const
pub fn trim(slice: anytype, comptime values_to_strip: []const u8) @TypeOf(slice) {
    var begin: usize = 0;
    var end: usize = slice.len;

    while (begin < end and std.mem.indexOfScalar(u8, values_to_strip, slice[begin]) != null) : (begin += 1) {}
    while (end > begin and std.mem.indexOfScalar(u8, values_to_strip, slice[end - 1]) != null) : (end -= 1) {}
    return slice[begin..end];
}

pub fn isAllWhitespace(slice: []const u8) bool {
    var begin: usize = 0;
    while (begin < slice.len and std.mem.indexOfScalar(u8, &whitespace_chars, slice[begin]) != null) : (begin += 1) {}
    return begin == slice.len;
}

pub const whitespace_chars = [_]u8{ ' ', '\t', '\n', '\r', std.ascii.control_code.vt, std.ascii.control_code.ff };

pub fn lengthOfLeadingWhitespaceASCII(slice: string) usize {
    brk: for (slice) |*c| {
        inline for (whitespace_chars) |wc| if (c.* == wc) continue :brk;
        return @intFromPtr(c) - @intFromPtr(slice.ptr);
    }

    return slice.len;
}

pub fn containsNonBmpCodePointUTF16(_text: []const u16) bool {
    const n = _text.len;
    if (n > 0) {
        var i: usize = 0;
        const text = _text[0 .. n - 1];
        while (i < n - 1) : (i += 1) {
            switch (text[i]) {
                // Check for a high surrogate
                0xD800...0xDBFF => {
                    // Check for a low surrogate
                    switch (text[i + 1]) {
                        0xDC00...0xDFFF => {
                            return true;
                        },
                        else => {},
                    }
                },
                else => {},
            }
        }
    }

    return false;
}

pub fn join(slices: []const string, delimiter: string, allocator: std.mem.Allocator) !string {
    return try std.mem.join(allocator, delimiter, slices);
}

pub fn order(a: []const u8, b: []const u8) std.math.Order {
    const len = @min(a.len, b.len);

    const cmp = if (comptime Environment.isNative) bun.c.memcmp(a.ptr, b.ptr, len) else return std.mem.order(u8, a, b);
    return switch (std.math.sign(cmp)) {
        0 => std.math.order(a.len, b.len),
        1 => .gt,
        -1 => .lt,
        else => unreachable,
    };
}

pub fn cmpStringsAsc(_: void, a: string, b: string) bool {
    return order(a, b) == .lt;
}

pub fn cmpStringsDesc(_: void, a: string, b: string) bool {
    return order(a, b) == .gt;
}

const sort_asc = std.sort.asc(u8);
const sort_desc = std.sort.desc(u8);

/// Every time you read a non^2 sized integer, Zig masks off the extra bits.
/// This is a meaningful performance difference, including in release builds.
const u3_fast = u8;

pub fn sortAsc(in: []string) void {
    // TODO: experiment with simd to see if it's faster
    std.sort.pdq([]const u8, in, {}, cmpStringsAsc);
}

pub fn sortDesc(in: []string) void {
    // TODO: experiment with simd to see if it's faster
    std.sort.pdq([]const u8, in, {}, cmpStringsDesc);
}

pub const StringArrayByIndexSorter = struct {
    keys: []const []const u8,
    pub fn lessThan(sorter: *const @This(), a: usize, b: usize) bool {
        return strings.order(sorter.keys[a], sorter.keys[b]) == .lt;
    }

    pub fn init(keys: []const []const u8) @This() {
        return .{
            .keys = keys,
        };
    }
};

pub fn isASCIIHexDigit(c: u8) bool {
    return std.ascii.isHex(c);
}

pub fn toASCIIHexValue(character: u8) u8 {
    if (comptime Environment.isDebug) assert(isASCIIHexDigit(character));
    return switch (character) {
        0...('A' - 1) => character - '0',
        else => (character - 'A' + 10) & 0xF,
    };
}

<<<<<<< HEAD
pub fn utf8ByteSequenceLength(first_byte: u8) callconv(bun.callconv_inline) u3 {
=======
pub inline fn utf8ByteSequenceLength(first_byte: u8) u3_fast {
>>>>>>> b117d146
    return switch (first_byte) {
        0b0000_0000...0b0111_1111 => 1,
        0b1100_0000...0b1101_1111 => 2,
        0b1110_0000...0b1110_1111 => 3,
        0b1111_0000...0b1111_0111 => 4,
        else => 0,
    };
}

/// Same as `utf8ByteSequenceLength`, but assumes the byte is valid UTF-8.
///
/// You should only use this function if you know the string you are getting the byte from is valid UTF-8.
<<<<<<< HEAD
pub fn utf8ByteSequenceLengthUnsafe(first_byte: u8) callconv(bun.callconv_inline) u3 {
=======
pub inline fn utf8ByteSequenceLengthUnsafe(first_byte: u8) u3_fast {
>>>>>>> b117d146
    return switch (first_byte) {
        0b0000_0000...0b0111_1111 => 1,
        0b1100_0000...0b1101_1111 => 2,
        0b1110_0000...0b1110_1111 => 3,
        0b1111_0000...0b1111_0111 => 4,
        else => unreachable,
    };
}

<<<<<<< HEAD
pub const PackedCodepointIterator = struct {
    const Iterator = @This();
    const CodePointType = u32;
    const zeroValue = 0;

    bytes: []const u8,
    i: usize,
    next_width: usize = 0,
    width: u3 = 0,
    c: CodePointType = zeroValue,

    pub const ZeroValue = zeroValue;

    pub const Cursor = packed struct(u64) {
        i: u32 = 0,
        c: u29 = zeroValue,
        width: u3 = 0,
        pub const CodePointType = u29;
    };

    pub fn init(str: string) Iterator {
        return Iterator{ .bytes = str, .i = 0, .c = zeroValue };
    }

    pub fn initOffset(str: string, i: usize) Iterator {
        return Iterator{ .bytes = str, .i = i, .c = zeroValue };
    }

    pub fn next(it: *const Iterator, cursor: *Cursor) callconv(bun.callconv_inline) bool {
        const pos: u32 = @as(u32, cursor.width) + cursor.i;
        if (pos >= it.bytes.len) {
            return false;
        }

        const cp_len = wtf8ByteSequenceLength(it.bytes[pos]);
        const error_char = comptime std.math.minInt(CodePointType);

        const codepoint = @as(
            CodePointType,
            switch (cp_len) {
                0 => return false,
                1 => it.bytes[pos],
                else => decodeWTF8RuneTMultibyte(it.bytes[pos..].ptr[0..4], cp_len, CodePointType, error_char),
            },
        );

        {
            @setRuntimeSafety(false);
            cursor.* = Cursor{
                .i = pos,
                .c = if (error_char != codepoint)
                    @truncate(codepoint)
                else
                    unicode_replacement,
                .width = if (codepoint != error_char) cp_len else 1,
            };
        }

        return true;
    }

    fn nextCodepointSlice(it: *Iterator) callconv(bun.callconv_inline) []const u8 {
        const bytes = it.bytes;
        const prev = it.i;
        const next_ = prev + it.next_width;
        if (bytes.len <= next_) return "";

        const cp_len = utf8ByteSequenceLength(bytes[next_]);
        it.next_width = cp_len;
        it.i = @min(next_, bytes.len);

        const slice = bytes[prev..][0..cp_len];
        it.width = @as(u3, @intCast(slice.len));
        return slice;
    }

    pub fn needsUTF8Decoding(slice: string) bool {
        var it = Iterator{ .bytes = slice, .i = 0 };

        while (true) {
            const part = it.nextCodepointSlice();
            @setRuntimeSafety(false);
            switch (part.len) {
                0 => return false,
                1 => continue,
                else => return true,
            }
        }
    }

    pub fn scanUntilQuotedValueOrEOF(iter: *Iterator, comptime quote: CodePointType) usize {
        while (iter.c > -1) {
            if (!switch (iter.nextCodepoint()) {
                quote => false,
                '\\' => brk: {
                    if (iter.nextCodepoint() == quote) {
                        continue;
                    }
                    break :brk true;
                },
                else => true,
            }) {
                return iter.i + 1;
            }
        }

        return iter.i;
    }

    pub fn nextCodepoint(it: *Iterator) CodePointType {
        const slice = it.nextCodepointSlice();

        it.c = switch (slice.len) {
            0 => zeroValue,
            1 => @as(CodePointType, @intCast(slice[0])),
            2 => @as(CodePointType, @intCast(std.unicode.utf8Decode2(slice) catch unreachable)),
            3 => @as(CodePointType, @intCast(std.unicode.utf8Decode3(slice) catch unreachable)),
            4 => @as(CodePointType, @intCast(std.unicode.utf8Decode4(slice) catch unreachable)),
            else => unreachable,
        };

        return it.c;
    }

    /// Look ahead at the next n codepoints without advancing the iterator.
    /// If fewer than n codepoints are available, then return the remainder of the string.
    pub fn peek(it: *Iterator, n: usize) []const u8 {
        const original_i = it.i;
        defer it.i = original_i;

        var end_ix = original_i;
        var found: usize = 0;
        while (found < n) : (found += 1) {
            const next_codepoint = it.nextCodepointSlice() orelse return it.bytes[original_i..];
            end_ix += next_codepoint.len;
        }

        return it.bytes[original_i..end_ix];
    }
};

pub fn NewCodePointIterator(comptime CodePointType: type, comptime zeroValue: comptime_int) type {
=======
pub fn NewCodePointIterator(comptime CodePointType_: type, comptime zeroValue: comptime_int) type {
>>>>>>> b117d146
    return struct {
        const Iterator = @This();
        bytes: []const u8,
        i: usize,
        next_width: usize = 0,
        width: u3_fast = 0,
        c: CodePointType = zeroValue,

        pub const CodePointType = CodePointType_;

        pub const ZeroValue = zeroValue;

        pub const Cursor = struct {
            i: u32 = 0,
            c: CodePointType = zeroValue,
            width: u3_fast = 0,
        };

        pub fn init(str: string) Iterator {
            return Iterator{ .bytes = str, .i = 0, .c = zeroValue };
        }

        pub fn initOffset(str: string, i: usize) Iterator {
            return Iterator{ .bytes = str, .i = i, .c = zeroValue };
        }

        pub fn next(it: *const Iterator, cursor: *Cursor) callconv(bun.callconv_inline) bool {
            const pos: u32 = @as(u32, cursor.width) + cursor.i;
            if (pos >= it.bytes.len) {
                return false;
            }

            const cp_len = wtf8ByteSequenceLength(it.bytes[pos]);
            const error_char = comptime std.math.minInt(CodePointType);

            const codepoint = @as(
                CodePointType,
                switch (cp_len) {
                    0 => return false,
                    1 => it.bytes[pos],
                    else => decodeWTF8RuneTMultibyte(it.bytes[pos..].ptr[0..4], cp_len, CodePointType, error_char),
                },
            );

            cursor.* = Cursor{
                .i = pos,
                .c = if (error_char != codepoint)
                    codepoint
                else
                    unicode_replacement,
                .width = if (codepoint != error_char) cp_len else 1,
            };

            return true;
        }

        fn nextCodepointSlice(it: *Iterator) callconv(bun.callconv_inline) []const u8 {
            const bytes = it.bytes;
            const prev = it.i;
            const next_ = prev + it.next_width;
            if (bytes.len <= next_) return "";

            const cp_len = utf8ByteSequenceLength(bytes[next_]);
            it.next_width = cp_len;
            it.i = @min(next_, bytes.len);

            const slice = bytes[prev..][0..cp_len];
            it.width = @as(u3_fast, @intCast(slice.len));
            return slice;
        }

        pub fn needsUTF8Decoding(slice: string) bool {
            var it = Iterator{ .bytes = slice, .i = 0 };

            while (true) {
                const part = it.nextCodepointSlice();
                @setRuntimeSafety(false);
                switch (part.len) {
                    0 => return false,
                    1 => continue,
                    else => return true,
                }
            }
        }

        pub fn scanUntilQuotedValueOrEOF(iter: *Iterator, comptime quote: CodePointType) usize {
            while (iter.c > -1) {
                if (!switch (iter.nextCodepoint()) {
                    quote => false,
                    '\\' => brk: {
                        if (iter.nextCodepoint() == quote) {
                            continue;
                        }
                        break :brk true;
                    },
                    else => true,
                }) {
                    return iter.i + 1;
                }
            }

            return iter.i;
        }

        pub fn nextCodepoint(it: *Iterator) CodePointType {
            const slice = it.nextCodepointSlice();

            it.c = switch (slice.len) {
                0 => zeroValue,
                1 => @as(CodePointType, @intCast(slice[0])),
                2 => @as(CodePointType, @intCast(std.unicode.utf8Decode2(slice) catch unreachable)),
                3 => @as(CodePointType, @intCast(std.unicode.utf8Decode3(slice) catch unreachable)),
                4 => @as(CodePointType, @intCast(std.unicode.utf8Decode4(slice) catch unreachable)),
                else => unreachable,
            };

            return it.c;
        }

        /// Look ahead at the next n codepoints without advancing the iterator.
        /// If fewer than n codepoints are available, then return the remainder of the string.
        pub fn peek(it: *Iterator, n: usize) []const u8 {
            const original_i = it.i;
            defer it.i = original_i;

            var end_ix = original_i;
            for (0..n) |_| {
                const next_codepoint = it.nextCodepointSlice() orelse return it.bytes[original_i..];
                end_ix += next_codepoint.len;
            }

            return it.bytes[original_i..end_ix];
        }
    };
}

pub const CodepointIterator = NewCodePointIterator(CodePoint, -1);
pub const UnsignedCodepointIterator = NewCodePointIterator(u32, 0);

pub fn NewLengthSorter(comptime Type: type, comptime field: string) type {
    return struct {
        const LengthSorter = @This();
        pub fn lessThan(_: LengthSorter, lhs: Type, rhs: Type) bool {
            return @field(lhs, field).len < @field(rhs, field).len;
        }
    };
}

pub fn NewGlobLengthSorter(comptime Type: type, comptime field: string) type {
    return struct {
        const GlobLengthSorter = @This();
        pub fn lessThan(_: GlobLengthSorter, lhs: Type, rhs: Type) bool {
            // Assert: keyA ends with "/" or contains only a single "*".
            // Assert: keyB ends with "/" or contains only a single "*".
            const key_a = @field(lhs, field);
            const key_b = @field(rhs, field);

            // Let baseLengthA be the index of "*" in keyA plus one, if keyA contains "*", or the length of keyA otherwise.
            // Let baseLengthB be the index of "*" in keyB plus one, if keyB contains "*", or the length of keyB otherwise.
            const star_a = indexOfChar(key_a, '*');
            const star_b = indexOfChar(key_b, '*');
            const base_length_a = star_a orelse key_a.len;
            const base_length_b = star_b orelse key_b.len;

            // If baseLengthA is greater than baseLengthB, return -1.
            // If baseLengthB is greater than baseLengthA, return 1.
            if (base_length_a > base_length_b)
                return true;
            if (base_length_b > base_length_a)
                return false;

            // If keyA does not contain "*", return 1.
            // If keyB does not contain "*", return -1.
            if (star_a == null)
                return false;
            if (star_b == null)
                return true;

            // If the length of keyA is greater than the length of keyB, return -1.
            // If the length of keyB is greater than the length of keyA, return 1.
            if (key_a.len > key_b.len)
                return true;
            if (key_b.len > key_a.len)
                return false;

            return false;
        }
    };
}

/// Update all strings in a struct pointing to "from" to point to "to".
pub fn moveAllSlices(comptime Type: type, container: *Type, from: string, to: string) void {
    const fields_we_care_about = comptime brk: {
        var count: usize = 0;
        for (std.meta.fields(Type)) |field| {
            if (std.meta.isSlice(field.type) and std.meta.Child(field.type) == u8) {
                count += 1;
            }
        }

        var fields: [count][]const u8 = undefined;
        count = 0;
        for (std.meta.fields(Type)) |field| {
            if (std.meta.isSlice(field.type) and std.meta.Child(field.type) == u8) {
                fields[count] = field.name;
                count += 1;
            }
        }
        break :brk fields;
    };

    inline for (fields_we_care_about) |name| {
        const slice = @field(container, name);
        if ((@intFromPtr(from.ptr) + from.len) >= @intFromPtr(slice.ptr) + slice.len and
            (@intFromPtr(from.ptr) <= @intFromPtr(slice.ptr)))
        {
            @field(container, name) = moveSlice(slice, from, to);
        }
    }
}

pub fn moveSlice(slice: string, from: string, to: string) string {
    if (comptime Environment.allow_assert) {
        bun.unsafeAssert(from.len <= to.len and from.len >= slice.len);
        // assert we are in bounds
        bun.unsafeAssert(
            (@intFromPtr(from.ptr) + from.len) >=
                @intFromPtr(slice.ptr) + slice.len and
                (@intFromPtr(from.ptr) <= @intFromPtr(slice.ptr)),
        );
        bun.unsafeAssert(eqlLong(from, to[0..from.len], false)); // data should be identical
    }

    const ptr_offset = @intFromPtr(slice.ptr) - @intFromPtr(from.ptr);
    const result = to[ptr_offset..][0..slice.len];

    if (comptime Environment.allow_assert) assert(eqlLong(slice, result, false)); // data should be identical

    return result;
}

pub const ExactSizeMatcher = @import("exact_size_matcher.zig").ExactSizeMatcher;

pub const unicode_replacement = 0xFFFD;
pub const unicode_replacement_str = brk: {
    var out: [std.unicode.utf8CodepointSequenceLength(unicode_replacement) catch unreachable]u8 = undefined;
    _ = std.unicode.utf8Encode(unicode_replacement, &out) catch unreachable;
    break :brk out;
};

pub fn isIPAddress(input: []const u8) bool {
    var max_ip_address_buffer: [512]u8 = undefined;
    if (input.len >= max_ip_address_buffer.len) return false;

    var sockaddr: std.posix.sockaddr = undefined;
    @memset(std.mem.asBytes(&sockaddr), 0);
    @memcpy(max_ip_address_buffer[0..input.len], input);
    max_ip_address_buffer[input.len] = 0;

    const ip_addr_str: [:0]const u8 = max_ip_address_buffer[0..input.len :0];

    return bun.c_ares.ares_inet_pton(std.posix.AF.INET, ip_addr_str.ptr, &sockaddr) > 0 or bun.c_ares.ares_inet_pton(std.posix.AF.INET6, ip_addr_str.ptr, &sockaddr) > 0;
}

pub fn isIPV6Address(input: []const u8) bool {
    var max_ip_address_buffer: [512]u8 = undefined;
    if (input.len >= max_ip_address_buffer.len) return false;

    var sockaddr: std.posix.sockaddr = undefined;
    @memset(std.mem.asBytes(&sockaddr), 0);
    @memcpy(max_ip_address_buffer[0..input.len], input);
    max_ip_address_buffer[input.len] = 0;

    const ip_addr_str: [:0]const u8 = max_ip_address_buffer[0..input.len :0];
    return bun.c_ares.ares_inet_pton(std.posix.AF.INET6, ip_addr_str.ptr, &sockaddr) > 0;
}

pub fn cloneNormalizingSeparators(
    allocator: std.mem.Allocator,
    input: []const u8,
) ![]u8 {
    // remove duplicate slashes in the file path
    const base = withoutTrailingSlash(input);
    var tokenized = std.mem.tokenizeScalar(u8, base, std.fs.path.sep);
    var buf = try allocator.alloc(u8, base.len + 2);
    if (comptime Environment.allow_assert) assert(base.len > 0);
    if (base[0] == std.fs.path.sep) {
        buf[0] = std.fs.path.sep;
    }
    var remain = buf[@as(usize, @intFromBool(base[0] == std.fs.path.sep))..];

    while (tokenized.next()) |token| {
        if (token.len == 0) continue;
        bun.copy(u8, remain, token);
        remain[token.len..][0] = std.fs.path.sep;
        remain = remain[token.len + 1 ..];
    }
    if ((remain.ptr - 1) != buf.ptr and (remain.ptr - 1)[0] != std.fs.path.sep) {
        remain[0] = std.fs.path.sep;
        remain = remain[1..];
    }
    remain[0] = 0;

    return buf[0 .. @intFromPtr(remain.ptr) - @intFromPtr(buf.ptr)];
}

pub fn leftHasAnyInRight(to_check: []const string, against: []const string) bool {
    for (to_check) |check| {
        for (against) |item| {
            if (eqlLong(check, item, true)) return true;
        }
    }
    return false;
}

pub fn hasPrefixWithWordBoundary(input: []const u8, comptime prefix: []const u8) bool {
    if (hasPrefixComptime(input, prefix)) {
        if (input.len == prefix.len) return true;

        const next = input[prefix.len..];
        var bytes: [4]u8 = .{
            next[0],
            if (next.len > 1) next[1] else 0,
            if (next.len > 2) next[2] else 0,
            if (next.len > 3) next[3] else 0,
        };

        if (!bun.js_lexer.isIdentifierContinue(decodeWTF8RuneT(&bytes, wtf8ByteSequenceLength(next[0]), i32, -1))) {
            return true;
        }
    }

    return false;
}

pub fn concatWithLength(
    allocator: std.mem.Allocator,
    args: []const string,
    length: usize,
) ![]u8 {
    const out = try allocator.alloc(u8, length);
    var remain = out;
    for (args) |arg| {
        @memcpy(remain[0..arg.len], arg);
        remain = remain[arg.len..];
    }
    bun.unsafeAssert(remain.len == 0); // all bytes should be used
    return out;
}

pub fn concat(
    allocator: std.mem.Allocator,
    args: []const string,
) ![]u8 {
    var length: usize = 0;
    for (args) |arg| {
        length += arg.len;
    }
    return concatWithLength(allocator, args, length);
}

pub fn concatIfNeeded(
    allocator: std.mem.Allocator,
    dest: *[]const u8,
    args: []const string,
    interned_strings_to_check: []const string,
) !void {
    const total_length: usize = brk: {
        var length: usize = 0;
        for (args) |arg| {
            length += arg.len;
        }
        break :brk length;
    };

    if (total_length == 0) {
        dest.* = "";
        return;
    }

    if (total_length < 1024) {
        var stack = std.heap.stackFallback(1024, allocator);
        const stack_copy = concatWithLength(stack.get(), args, total_length) catch unreachable;
        for (interned_strings_to_check) |interned| {
            if (eqlLong(stack_copy, interned, true)) {
                dest.* = interned;
                return;
            }
        }
    }

    const is_needed = brk: {
        const out = dest.*;
        var remain = out;

        for (args) |arg| {
            if (args.len > remain.len) {
                break :brk true;
            }

            if (eqlLong(remain[0..args.len], arg, true)) {
                remain = remain[args.len..];
            } else {
                break :brk true;
            }
        }

        break :brk false;
    };

    if (!is_needed) return;

    var buf = try allocator.alloc(u8, total_length);
    dest.* = buf;
    var remain = buf[0..];
    for (args) |arg| {
        @memcpy(remain[0..arg.len], arg);

        remain = remain[arg.len..];
    }
    bun.unsafeAssert(remain.len == 0);
}

/// This will simply ignore invalid UTF-8 and just do it
pub fn convertUTF8toUTF16InBuffer(
    buf: []u16,
    input: []const u8,
) []u16 {
    // TODO(@paperclover): implement error handling here.
    // for now this will cause invalid utf-8 to be ignored and become empty.
    // this is lame because of https://github.com/oven-sh/bun/issues/8197
    // it will cause process.env.whatever to be len=0 instead of the data
    // but it's better than failing the run entirely
    //
    // the reason i didn't implement the fallback is purely because our
    // code in this file is too chaotic. it is left as a TODO
    if (input.len == 0) return buf[0..0];
    const result = bun.simdutf.convert.utf8.to.utf16.le(input, buf);
    return buf[0..result];
}

pub fn convertUTF8toUTF16InBufferZ(
    buf: []u16,
    input: []const u8,
) [:0]u16 {
    // TODO: see convertUTF8toUTF16InBuffer
    if (input.len == 0) {
        buf[0] = 0;
        return buf[0..0 :0];
    }
    const result = bun.simdutf.convert.utf8.to.utf16.le(input, buf);
    buf[result] = 0;
    return buf[0..result :0];
}

pub fn convertUTF16toUTF8InBuffer(
    buf: []u8,
    input: []const u16,
) ![]const u8 {
    // See above
    if (input.len == 0) return &[_]u8{};
    const result = bun.simdutf.convert.utf16.to.utf8.le(input, buf);
    // switch (result.status) {
    //     .success => return buf[0..result.count],
    //     // TODO(@paperclover): handle surrogate
    //     .surrogate => @panic("TODO: handle surrogate in convertUTF8toUTF16"),
    //     else => @panic("TODO: handle error in convertUTF16toUTF8InBuffer"),
    // }
    return buf[0..result];
}

pub fn charIsAnySlash(char: u8) callconv(bun.callconv_inline) bool {
    return char == '/' or char == '\\';
}

pub fn startsWithWindowsDriveLetter(s: []const u8) callconv(bun.callconv_inline) bool {
    return startsWithWindowsDriveLetterT(u8, s);
}

pub fn startsWithWindowsDriveLetterT(comptime T: type, s: []const T) callconv(bun.callconv_inline) bool {
    return s.len > 2 and s[1] == ':' and switch (s[0]) {
        'a'...'z', 'A'...'Z' => true,
        else => false,
    };
}

pub fn mustEscapeYAMLString(contents: []const u8) bool {
    if (contents.len == 0) return true;

    return switch (contents[0]) {
        'A'...'Z', 'a'...'z' => strings.hasPrefixComptime(contents, "Yes") or strings.hasPrefixComptime(contents, "No") or strings.hasPrefixComptime(contents, "true") or
            strings.hasPrefixComptime(contents, "false") or
            std.mem.indexOfAnyPos(u8, contents, 1, ": \t\r\n\x0B\x0C\\\",[]") != null,
        else => true,
    };
}

pub fn pathContainsNodeModulesFolder(path: []const u8) bool {
    return strings.contains(path, comptime std.fs.path.sep_str ++ "node_modules" ++ std.fs.path.sep_str);
}

pub fn isZeroWidthCodepointType(comptime T: type, cp: T) bool {
    if (cp <= 0x1f) {
        return true;
    }

    if (cp >= 0x7f and cp <= 0x9f) {
        // C1 control characters
        return true;
    }

    if (comptime @sizeOf(T) == 1) {
        return false;
    }

    if (cp >= 0x300 and cp <= 0x36f) {
        // Combining Diacritical Marks
        return true;
    }

    if (cp >= 0x200b and cp <= 0x200f) {
        // Modifying Invisible Characters
        return true;
    }

    if (cp >= 0x20d0 and cp <= 0x20ff)
        // Combining Diacritical Marks for Symbols
        return true;

    if (cp >= 0xfe00 and cp <= 0xfe0f)
        // Variation Selectors
        return true;
    if (cp >= 0xfe20 and cp <= 0xfe2f)
        // Combining Half Marks
        return true;

    if (cp == 0xfeff)
        // Zero Width No-Break Space (BOM, ZWNBSP)
        return true;

    if (cp >= 0xe0100 and cp <= 0xe01ef)
        // Variation Selectors
        return true;

    return false;
}

/// Official unicode reference: https://www.unicode.org/Public/UCD/latest/ucd/EastAsianWidth.txt
/// Tag legend:
///  - `W` (wide) -> true
///  - `F` (full-width) -> true
///  - `H` (half-width) -> false
///  - `N` (neutral) -> false
///  - `Na` (narrow) -> false
///  - `A` (ambiguous) -> false?
///
/// To regenerate the switch body list, run:
/// ```js
///    [...(await (await fetch("https://www.unicode.org/Public/UCD/latest/ucd/EastAsianWidth.txt")).text()).matchAll(/^([\dA-F]{4,})(?:\.\.([\dA-F]{4,}))?\s+;\s+(\w+)\s+#\s+(.*?)\s*$/gm)].flatMap(([,start, end, type, comment]) => (
///        (['W', 'F'].includes(type)) ? [`        ${(end ? `0x${start}...0x${end}` : `0x${start}`)}, // ${''.padStart(17 - start.length - (end ? end.length + 5 : 0))}[${type}] ${comment}`] : []
///    )).join('\n')
/// ```
pub fn isFullWidthCodepointType(comptime T: type, cp: T) bool {
    if (!(cp >= 0x1100)) {
        return false;
    }

    return switch (cp) {
        0x1100...0x115F, //     [W] Lo    [96] HANGUL CHOSEONG KIYEOK..HANGUL CHOSEONG FILLER
        0x231A...0x231B, //     [W] So     [2] WATCH..HOURGLASS
        0x2329, //              [W] Ps         LEFT-POINTING ANGLE BRACKET
        0x232A, //              [W] Pe         RIGHT-POINTING ANGLE BRACKET
        0x23E9...0x23EC, //     [W] So     [4] BLACK RIGHT-POINTING DOUBLE TRIANGLE..BLACK DOWN-POINTING DOUBLE TRIANGLE
        0x23F0, //              [W] So         ALARM CLOCK
        0x23F3, //              [W] So         HOURGLASS WITH FLOWING SAND
        0x25FD...0x25FE, //     [W] Sm     [2] WHITE MEDIUM SMALL SQUARE..BLACK MEDIUM SMALL SQUARE
        0x2614...0x2615, //     [W] So     [2] UMBRELLA WITH RAIN DROPS..HOT BEVERAGE
        0x2648...0x2653, //     [W] So    [12] ARIES..PISCES
        0x267F, //              [W] So         WHEELCHAIR SYMBOL
        0x2693, //              [W] So         ANCHOR
        0x26A1, //              [W] So         HIGH VOLTAGE SIGN
        0x26AA...0x26AB, //     [W] So     [2] MEDIUM WHITE CIRCLE..MEDIUM BLACK CIRCLE
        0x26BD...0x26BE, //     [W] So     [2] SOCCER BALL..BASEBALL
        0x26C4...0x26C5, //     [W] So     [2] SNOWMAN WITHOUT SNOW..SUN BEHIND CLOUD
        0x26CE, //              [W] So         OPHIUCHUS
        0x26D4, //              [W] So         NO ENTRY
        0x26EA, //              [W] So         CHURCH
        0x26F2...0x26F3, //     [W] So     [2] FOUNTAIN..FLAG IN HOLE
        0x26F5, //              [W] So         SAILBOAT
        0x26FA, //              [W] So         TENT
        0x26FD, //              [W] So         FUEL PUMP
        0x2705, //              [W] So         WHITE HEAVY CHECK MARK
        0x270A...0x270B, //     [W] So     [2] RAISED FIST..RAISED HAND
        0x2728, //              [W] So         SPARKLES
        0x274C, //              [W] So         CROSS MARK
        0x274E, //              [W] So         NEGATIVE SQUARED CROSS MARK
        0x2753...0x2755, //     [W] So     [3] BLACK QUESTION MARK ORNAMENT..WHITE EXCLAMATION MARK ORNAMENT
        0x2757, //              [W] So         HEAVY EXCLAMATION MARK SYMBOL
        0x2795...0x2797, //     [W] So     [3] HEAVY PLUS SIGN..HEAVY DIVISION SIGN
        0x27B0, //              [W] So         CURLY LOOP
        0x27BF, //              [W] So         DOUBLE CURLY LOOP
        0x2B1B...0x2B1C, //     [W] So     [2] BLACK LARGE SQUARE..WHITE LARGE SQUARE
        0x2B50, //              [W] So         WHITE MEDIUM STAR
        0x2B55, //              [W] So         HEAVY LARGE CIRCLE
        0x2E80...0x2E99, //     [W] So    [26] CJK RADICAL REPEAT..CJK RADICAL RAP
        0x2E9B...0x2EF3, //     [W] So    [89] CJK RADICAL CHOKE..CJK RADICAL C-SIMPLIFIED TURTLE
        0x2F00...0x2FD5, //     [W] So   [214] KANGXI RADICAL ONE..KANGXI RADICAL FLUTE
        0x2FF0...0x2FFF, //     [W] So    [16] IDEOGRAPHIC DESCRIPTION CHARACTER LEFT TO RIGHT..IDEOGRAPHIC DESCRIPTION CHARACTER ROTATION
        0x3000, //              [F] Zs         IDEOGRAPHIC SPACE
        0x3001...0x3003, //     [W] Po     [3] IDEOGRAPHIC COMMA..DITTO MARK
        0x3004, //              [W] So         JAPANESE INDUSTRIAL STANDARD SYMBOL
        0x3005, //              [W] Lm         IDEOGRAPHIC ITERATION MARK
        0x3006, //              [W] Lo         IDEOGRAPHIC CLOSING MARK
        0x3007, //              [W] Nl         IDEOGRAPHIC NUMBER ZERO
        0x3008, //              [W] Ps         LEFT ANGLE BRACKET
        0x3009, //              [W] Pe         RIGHT ANGLE BRACKET
        0x300A, //              [W] Ps         LEFT DOUBLE ANGLE BRACKET
        0x300B, //              [W] Pe         RIGHT DOUBLE ANGLE BRACKET
        0x300C, //              [W] Ps         LEFT CORNER BRACKET
        0x300D, //              [W] Pe         RIGHT CORNER BRACKET
        0x300E, //              [W] Ps         LEFT WHITE CORNER BRACKET
        0x300F, //              [W] Pe         RIGHT WHITE CORNER BRACKET
        0x3010, //              [W] Ps         LEFT BLACK LENTICULAR BRACKET
        0x3011, //              [W] Pe         RIGHT BLACK LENTICULAR BRACKET
        0x3012...0x3013, //     [W] So     [2] POSTAL MARK..GETA MARK
        0x3014, //              [W] Ps         LEFT TORTOISE SHELL BRACKET
        0x3015, //              [W] Pe         RIGHT TORTOISE SHELL BRACKET
        0x3016, //              [W] Ps         LEFT WHITE LENTICULAR BRACKET
        0x3017, //              [W] Pe         RIGHT WHITE LENTICULAR BRACKET
        0x3018, //              [W] Ps         LEFT WHITE TORTOISE SHELL BRACKET
        0x3019, //              [W] Pe         RIGHT WHITE TORTOISE SHELL BRACKET
        0x301A, //              [W] Ps         LEFT WHITE SQUARE BRACKET
        0x301B, //              [W] Pe         RIGHT WHITE SQUARE BRACKET
        0x301C, //              [W] Pd         WAVE DASH
        0x301D, //              [W] Ps         REVERSED DOUBLE PRIME QUOTATION MARK
        0x301E...0x301F, //     [W] Pe     [2] DOUBLE PRIME QUOTATION MARK..LOW DOUBLE PRIME QUOTATION MARK
        0x3020, //              [W] So         POSTAL MARK FACE
        0x3021...0x3029, //     [W] Nl     [9] HANGZHOU NUMERAL ONE..HANGZHOU NUMERAL NINE
        0x302A...0x302D, //     [W] Mn     [4] IDEOGRAPHIC LEVEL TONE MARK..IDEOGRAPHIC ENTERING TONE MARK
        0x302E...0x302F, //     [W] Mc     [2] HANGUL SINGLE DOT TONE MARK..HANGUL DOUBLE DOT TONE MARK
        0x3030, //              [W] Pd         WAVY DASH
        0x3031...0x3035, //     [W] Lm     [5] VERTICAL KANA REPEAT MARK..VERTICAL KANA REPEAT MARK LOWER HALF
        0x3036...0x3037, //     [W] So     [2] CIRCLED POSTAL MARK..IDEOGRAPHIC TELEGRAPH LINE FEED SEPARATOR SYMBOL
        0x3038...0x303A, //     [W] Nl     [3] HANGZHOU NUMERAL TEN..HANGZHOU NUMERAL THIRTY
        0x303B, //              [W] Lm         VERTICAL IDEOGRAPHIC ITERATION MARK
        0x303C, //              [W] Lo         MASU MARK
        0x303D, //              [W] Po         PART ALTERNATION MARK
        0x303E, //              [W] So         IDEOGRAPHIC VARIATION INDICATOR
        0x3041...0x3096, //     [W] Lo    [86] HIRAGANA LETTER SMALL A..HIRAGANA LETTER SMALL KE
        0x3099...0x309A, //     [W] Mn     [2] COMBINING KATAKANA-HIRAGANA VOICED SOUND MARK..COMBINING KATAKANA-HIRAGANA SEMI-VOICED SOUND MARK
        0x309B...0x309C, //     [W] Sk     [2] KATAKANA-HIRAGANA VOICED SOUND MARK..KATAKANA-HIRAGANA SEMI-VOICED SOUND MARK
        0x309D...0x309E, //     [W] Lm     [2] HIRAGANA ITERATION MARK..HIRAGANA VOICED ITERATION MARK
        0x309F, //              [W] Lo         HIRAGANA DIGRAPH YORI
        0x30A0, //              [W] Pd         KATAKANA-HIRAGANA DOUBLE HYPHEN
        0x30A1...0x30FA, //     [W] Lo    [90] KATAKANA LETTER SMALL A..KATAKANA LETTER VO
        0x30FB, //              [W] Po         KATAKANA MIDDLE DOT
        0x30FC...0x30FE, //     [W] Lm     [3] KATAKANA-HIRAGANA PROLONGED SOUND MARK..KATAKANA VOICED ITERATION MARK
        0x30FF, //              [W] Lo         KATAKANA DIGRAPH KOTO
        0x3105...0x312F, //     [W] Lo    [43] BOPOMOFO LETTER B..BOPOMOFO LETTER NN
        0x3131...0x318E, //     [W] Lo    [94] HANGUL LETTER KIYEOK..HANGUL LETTER ARAEAE
        0x3190...0x3191, //     [W] So     [2] IDEOGRAPHIC ANNOTATION LINKING MARK..IDEOGRAPHIC ANNOTATION REVERSE MARK
        0x3192...0x3195, //     [W] No     [4] IDEOGRAPHIC ANNOTATION ONE MARK..IDEOGRAPHIC ANNOTATION FOUR MARK
        0x3196...0x319F, //     [W] So    [10] IDEOGRAPHIC ANNOTATION TOP MARK..IDEOGRAPHIC ANNOTATION MAN MARK
        0x31A0...0x31BF, //     [W] Lo    [32] BOPOMOFO LETTER BU..BOPOMOFO LETTER AH
        0x31C0...0x31E3, //     [W] So    [36] CJK STROKE T..CJK STROKE Q
        0x31EF, //              [W] So         IDEOGRAPHIC DESCRIPTION CHARACTER SUBTRACTION
        0x31F0...0x31FF, //     [W] Lo    [16] KATAKANA LETTER SMALL KU..KATAKANA LETTER SMALL RO
        0x3200...0x321E, //     [W] So    [31] PARENTHESIZED HANGUL KIYEOK..PARENTHESIZED KOREAN CHARACTER O HU
        0x3220...0x3229, //     [W] No    [10] PARENTHESIZED IDEOGRAPH ONE..PARENTHESIZED IDEOGRAPH TEN
        0x322A...0x3247, //     [W] So    [30] PARENTHESIZED IDEOGRAPH MOON..CIRCLED IDEOGRAPH KOTO
        0x3250, //              [W] So         PARTNERSHIP SIGN
        0x3251...0x325F, //     [W] No    [15] CIRCLED NUMBER TWENTY ONE..CIRCLED NUMBER THIRTY FIVE
        0x3260...0x327F, //     [W] So    [32] CIRCLED HANGUL KIYEOK..KOREAN STANDARD SYMBOL
        0x3280...0x3289, //     [W] No    [10] CIRCLED IDEOGRAPH ONE..CIRCLED IDEOGRAPH TEN
        0x328A...0x32B0, //     [W] So    [39] CIRCLED IDEOGRAPH MOON..CIRCLED IDEOGRAPH NIGHT
        0x32B1...0x32BF, //     [W] No    [15] CIRCLED NUMBER THIRTY SIX..CIRCLED NUMBER FIFTY
        0x32C0...0x32FF, //     [W] So    [64] IDEOGRAPHIC TELEGRAPH SYMBOL FOR JANUARY..SQUARE ERA NAME REIWA
        0x3300...0x33FF, //     [W] So   [256] SQUARE APAATO..SQUARE GAL
        0x3400...0x4DBF, //     [W] Lo  [6592] CJK UNIFIED IDEOGRAPH-3400..CJK UNIFIED IDEOGRAPH-4DBF
        0x4E00...0x9FFF, //     [W] Lo [20992] CJK UNIFIED IDEOGRAPH-4E00..CJK UNIFIED IDEOGRAPH-9FFF
        0xA000...0xA014, //     [W] Lo    [21] YI SYLLABLE IT..YI SYLLABLE E
        0xA015, //              [W] Lm         YI SYLLABLE WU
        0xA016...0xA48C, //     [W] Lo  [1143] YI SYLLABLE BIT..YI SYLLABLE YYR
        0xA490...0xA4C6, //     [W] So    [55] YI RADICAL QOT..YI RADICAL KE
        0xA960...0xA97C, //     [W] Lo    [29] HANGUL CHOSEONG TIKEUT-MIEUM..HANGUL CHOSEONG SSANGYEORINHIEUH
        0xAC00...0xD7A3, //     [W] Lo [11172] HANGUL SYLLABLE GA..HANGUL SYLLABLE HIH
        0xF900...0xFA6D, //     [W] Lo   [366] CJK COMPATIBILITY IDEOGRAPH-F900..CJK COMPATIBILITY IDEOGRAPH-FA6D
        0xFA6E...0xFA6F, //     [W] Cn     [2] <reserved-FA6E>..<reserved-FA6F>
        0xFA70...0xFAD9, //     [W] Lo   [106] CJK COMPATIBILITY IDEOGRAPH-FA70..CJK COMPATIBILITY IDEOGRAPH-FAD9
        0xFADA...0xFAFF, //     [W] Cn    [38] <reserved-FADA>..<reserved-FAFF>
        0xFE10...0xFE16, //     [W] Po     [7] PRESENTATION FORM FOR VERTICAL COMMA..PRESENTATION FORM FOR VERTICAL QUESTION MARK
        0xFE17, //              [W] Ps         PRESENTATION FORM FOR VERTICAL LEFT WHITE LENTICULAR BRACKET
        0xFE18, //              [W] Pe         PRESENTATION FORM FOR VERTICAL RIGHT WHITE LENTICULAR BRAKCET
        0xFE19, //              [W] Po         PRESENTATION FORM FOR VERTICAL HORIZONTAL ELLIPSIS
        0xFE30, //              [W] Po         PRESENTATION FORM FOR VERTICAL TWO DOT LEADER
        0xFE31...0xFE32, //     [W] Pd     [2] PRESENTATION FORM FOR VERTICAL EM DASH..PRESENTATION FORM FOR VERTICAL EN DASH
        0xFE33...0xFE34, //     [W] Pc     [2] PRESENTATION FORM FOR VERTICAL LOW LINE..PRESENTATION FORM FOR VERTICAL WAVY LOW LINE
        0xFE35, //              [W] Ps         PRESENTATION FORM FOR VERTICAL LEFT PARENTHESIS
        0xFE36, //              [W] Pe         PRESENTATION FORM FOR VERTICAL RIGHT PARENTHESIS
        0xFE37, //              [W] Ps         PRESENTATION FORM FOR VERTICAL LEFT CURLY BRACKET
        0xFE38, //              [W] Pe         PRESENTATION FORM FOR VERTICAL RIGHT CURLY BRACKET
        0xFE39, //              [W] Ps         PRESENTATION FORM FOR VERTICAL LEFT TORTOISE SHELL BRACKET
        0xFE3A, //              [W] Pe         PRESENTATION FORM FOR VERTICAL RIGHT TORTOISE SHELL BRACKET
        0xFE3B, //              [W] Ps         PRESENTATION FORM FOR VERTICAL LEFT BLACK LENTICULAR BRACKET
        0xFE3C, //              [W] Pe         PRESENTATION FORM FOR VERTICAL RIGHT BLACK LENTICULAR BRACKET
        0xFE3D, //              [W] Ps         PRESENTATION FORM FOR VERTICAL LEFT DOUBLE ANGLE BRACKET
        0xFE3E, //              [W] Pe         PRESENTATION FORM FOR VERTICAL RIGHT DOUBLE ANGLE BRACKET
        0xFE3F, //              [W] Ps         PRESENTATION FORM FOR VERTICAL LEFT ANGLE BRACKET
        0xFE40, //              [W] Pe         PRESENTATION FORM FOR VERTICAL RIGHT ANGLE BRACKET
        0xFE41, //              [W] Ps         PRESENTATION FORM FOR VERTICAL LEFT CORNER BRACKET
        0xFE42, //              [W] Pe         PRESENTATION FORM FOR VERTICAL RIGHT CORNER BRACKET
        0xFE43, //              [W] Ps         PRESENTATION FORM FOR VERTICAL LEFT WHITE CORNER BRACKET
        0xFE44, //              [W] Pe         PRESENTATION FORM FOR VERTICAL RIGHT WHITE CORNER BRACKET
        0xFE45...0xFE46, //     [W] Po     [2] SESAME DOT..WHITE SESAME DOT
        0xFE47, //              [W] Ps         PRESENTATION FORM FOR VERTICAL LEFT SQUARE BRACKET
        0xFE48, //              [W] Pe         PRESENTATION FORM FOR VERTICAL RIGHT SQUARE BRACKET
        0xFE49...0xFE4C, //     [W] Po     [4] DASHED OVERLINE..DOUBLE WAVY OVERLINE
        0xFE4D...0xFE4F, //     [W] Pc     [3] DASHED LOW LINE..WAVY LOW LINE
        0xFE50...0xFE52, //     [W] Po     [3] SMALL COMMA..SMALL FULL STOP
        0xFE54...0xFE57, //     [W] Po     [4] SMALL SEMICOLON..SMALL EXCLAMATION MARK
        0xFE58, //              [W] Pd         SMALL EM DASH
        0xFE59, //              [W] Ps         SMALL LEFT PARENTHESIS
        0xFE5A, //              [W] Pe         SMALL RIGHT PARENTHESIS
        0xFE5B, //              [W] Ps         SMALL LEFT CURLY BRACKET
        0xFE5C, //              [W] Pe         SMALL RIGHT CURLY BRACKET
        0xFE5D, //              [W] Ps         SMALL LEFT TORTOISE SHELL BRACKET
        0xFE5E, //              [W] Pe         SMALL RIGHT TORTOISE SHELL BRACKET
        0xFE5F...0xFE61, //     [W] Po     [3] SMALL NUMBER SIGN..SMALL ASTERISK
        0xFE62, //              [W] Sm         SMALL PLUS SIGN
        0xFE63, //              [W] Pd         SMALL HYPHEN-MINUS
        0xFE64...0xFE66, //     [W] Sm     [3] SMALL LESS-THAN SIGN..SMALL EQUALS SIGN
        0xFE68, //              [W] Po         SMALL REVERSE SOLIDUS
        0xFE69, //              [W] Sc         SMALL DOLLAR SIGN
        0xFE6A...0xFE6B, //     [W] Po     [2] SMALL PERCENT SIGN..SMALL COMMERCIAL AT
        0xFF01...0xFF03, //     [F] Po     [3] FULLWIDTH EXCLAMATION MARK..FULLWIDTH NUMBER SIGN
        0xFF04, //              [F] Sc         FULLWIDTH DOLLAR SIGN
        0xFF05...0xFF07, //     [F] Po     [3] FULLWIDTH PERCENT SIGN..FULLWIDTH APOSTROPHE
        0xFF08, //              [F] Ps         FULLWIDTH LEFT PARENTHESIS
        0xFF09, //              [F] Pe         FULLWIDTH RIGHT PARENTHESIS
        0xFF0A, //              [F] Po         FULLWIDTH ASTERISK
        0xFF0B, //              [F] Sm         FULLWIDTH PLUS SIGN
        0xFF0C, //              [F] Po         FULLWIDTH COMMA
        0xFF0D, //              [F] Pd         FULLWIDTH HYPHEN-MINUS
        0xFF0E...0xFF0F, //     [F] Po     [2] FULLWIDTH FULL STOP..FULLWIDTH SOLIDUS
        0xFF10...0xFF19, //     [F] Nd    [10] FULLWIDTH DIGIT ZERO..FULLWIDTH DIGIT NINE
        0xFF1A...0xFF1B, //     [F] Po     [2] FULLWIDTH COLON..FULLWIDTH SEMICOLON
        0xFF1C...0xFF1E, //     [F] Sm     [3] FULLWIDTH LESS-THAN SIGN..FULLWIDTH GREATER-THAN SIGN
        0xFF1F...0xFF20, //     [F] Po     [2] FULLWIDTH QUESTION MARK..FULLWIDTH COMMERCIAL AT
        0xFF21...0xFF3A, //     [F] Lu    [26] FULLWIDTH LATIN CAPITAL LETTER A..FULLWIDTH LATIN CAPITAL LETTER Z
        0xFF3B, //              [F] Ps         FULLWIDTH LEFT SQUARE BRACKET
        0xFF3C, //              [F] Po         FULLWIDTH REVERSE SOLIDUS
        0xFF3D, //              [F] Pe         FULLWIDTH RIGHT SQUARE BRACKET
        0xFF3E, //              [F] Sk         FULLWIDTH CIRCUMFLEX ACCENT
        0xFF3F, //              [F] Pc         FULLWIDTH LOW LINE
        0xFF40, //              [F] Sk         FULLWIDTH GRAVE ACCENT
        0xFF41...0xFF5A, //     [F] Ll    [26] FULLWIDTH LATIN SMALL LETTER A..FULLWIDTH LATIN SMALL LETTER Z
        0xFF5B, //              [F] Ps         FULLWIDTH LEFT CURLY BRACKET
        0xFF5C, //              [F] Sm         FULLWIDTH VERTICAL LINE
        0xFF5D, //              [F] Pe         FULLWIDTH RIGHT CURLY BRACKET
        0xFF5E, //              [F] Sm         FULLWIDTH TILDE
        0xFF5F, //              [F] Ps         FULLWIDTH LEFT WHITE PARENTHESIS
        0xFF60, //              [F] Pe         FULLWIDTH RIGHT WHITE PARENTHESIS
        0xFFE0...0xFFE1, //     [F] Sc     [2] FULLWIDTH CENT SIGN..FULLWIDTH POUND SIGN
        0xFFE2, //              [F] Sm         FULLWIDTH NOT SIGN
        0xFFE3, //              [F] Sk         FULLWIDTH MACRON
        0xFFE4, //              [F] So         FULLWIDTH BROKEN BAR
        0xFFE5...0xFFE6, //     [F] Sc     [2] FULLWIDTH YEN SIGN..FULLWIDTH WON SIGN
        0x16FE0...0x16FE1, //   [W] Lm     [2] TANGUT ITERATION MARK..NUSHU ITERATION MARK
        0x16FE2, //             [W] Po         OLD CHINESE HOOK MARK
        0x16FE3, //             [W] Lm         OLD CHINESE ITERATION MARK
        0x16FE4, //             [W] Mn         KHITAN SMALL SCRIPT FILLER
        0x16FF0...0x16FF1, //   [W] Mc     [2] VIETNAMESE ALTERNATE READING MARK CA..VIETNAMESE ALTERNATE READING MARK NHAY
        0x17000...0x187F7, //   [W] Lo  [6136] TANGUT IDEOGRAPH-17000..TANGUT IDEOGRAPH-187F7
        0x18800...0x18AFF, //   [W] Lo   [768] TANGUT COMPONENT-001..TANGUT COMPONENT-768
        0x18B00...0x18CD5, //   [W] Lo   [470] KHITAN SMALL SCRIPT CHARACTER-18B00..KHITAN SMALL SCRIPT CHARACTER-18CD5
        0x18D00...0x18D08, //   [W] Lo     [9] TANGUT IDEOGRAPH-18D00..TANGUT IDEOGRAPH-18D08
        0x1AFF0...0x1AFF3, //   [W] Lm     [4] KATAKANA LETTER MINNAN TONE-2..KATAKANA LETTER MINNAN TONE-5
        0x1AFF5...0x1AFFB, //   [W] Lm     [7] KATAKANA LETTER MINNAN TONE-7..KATAKANA LETTER MINNAN NASALIZED TONE-5
        0x1AFFD...0x1AFFE, //   [W] Lm     [2] KATAKANA LETTER MINNAN NASALIZED TONE-7..KATAKANA LETTER MINNAN NASALIZED TONE-8
        0x1B000...0x1B0FF, //   [W] Lo   [256] KATAKANA LETTER ARCHAIC E..HENTAIGANA LETTER RE-2
        0x1B100...0x1B122, //   [W] Lo    [35] HENTAIGANA LETTER RE-3..KATAKANA LETTER ARCHAIC WU
        0x1B132, //             [W] Lo         HIRAGANA LETTER SMALL KO
        0x1B150...0x1B152, //   [W] Lo     [3] HIRAGANA LETTER SMALL WI..HIRAGANA LETTER SMALL WO
        0x1B155, //             [W] Lo         KATAKANA LETTER SMALL KO
        0x1B164...0x1B167, //   [W] Lo     [4] KATAKANA LETTER SMALL WI..KATAKANA LETTER SMALL N
        0x1B170...0x1B2FB, //   [W] Lo   [396] NUSHU CHARACTER-1B170..NUSHU CHARACTER-1B2FB
        0x1F004, //             [W] So         MAHJONG TILE RED DRAGON
        0x1F0CF, //             [W] So         PLAYING CARD BLACK JOKER
        0x1F18E, //             [W] So         NEGATIVE SQUARED AB
        0x1F191...0x1F19A, //   [W] So    [10] SQUARED CL..SQUARED VS
        0x1F200...0x1F202, //   [W] So     [3] SQUARE HIRAGANA HOKA..SQUARED KATAKANA SA
        0x1F210...0x1F23B, //   [W] So    [44] SQUARED CJK UNIFIED IDEOGRAPH-624B..SQUARED CJK UNIFIED IDEOGRAPH-914D
        0x1F240...0x1F248, //   [W] So     [9] TORTOISE SHELL BRACKETED CJK UNIFIED IDEOGRAPH-672C..TORTOISE SHELL BRACKETED CJK UNIFIED IDEOGRAPH-6557
        0x1F250...0x1F251, //   [W] So     [2] CIRCLED IDEOGRAPH ADVANTAGE..CIRCLED IDEOGRAPH ACCEPT
        0x1F260...0x1F265, //   [W] So     [6] ROUNDED SYMBOL FOR FU..ROUNDED SYMBOL FOR CAI
        0x1F300...0x1F320, //   [W] So    [33] CYCLONE..SHOOTING STAR
        0x1F32D...0x1F335, //   [W] So     [9] HOT DOG..CACTUS
        0x1F337...0x1F37C, //   [W] So    [70] TULIP..BABY BOTTLE
        0x1F37E...0x1F393, //   [W] So    [22] BOTTLE WITH POPPING CORK..GRADUATION CAP
        0x1F3A0...0x1F3CA, //   [W] So    [43] CAROUSEL HORSE..SWIMMER
        0x1F3CF...0x1F3D3, //   [W] So     [5] CRICKET BAT AND BALL..TABLE TENNIS PADDLE AND BALL
        0x1F3E0...0x1F3F0, //   [W] So    [17] HOUSE BUILDING..EUROPEAN CASTLE
        0x1F3F4, //             [W] So         WAVING BLACK FLAG
        0x1F3F8...0x1F3FA, //   [W] So     [3] BADMINTON RACQUET AND SHUTTLECOCK..AMPHORA
        0x1F3FB...0x1F3FF, //   [W] Sk     [5] EMOJI MODIFIER FITZPATRICK TYPE-1-2..EMOJI MODIFIER FITZPATRICK TYPE-6
        0x1F400...0x1F43E, //   [W] So    [63] RAT..PAW PRINTS
        0x1F440, //             [W] So         EYES
        0x1F442...0x1F4FC, //   [W] So   [187] EAR..VIDEOCASSETTE
        0x1F4FF...0x1F53D, //   [W] So    [63] PRAYER BEADS..DOWN-POINTING SMALL RED TRIANGLE
        0x1F54B...0x1F54E, //   [W] So     [4] KAABA..MENORAH WITH NINE BRANCHES
        0x1F550...0x1F567, //   [W] So    [24] CLOCK FACE ONE OCLOCK..CLOCK FACE TWELVE-THIRTY
        0x1F57A, //             [W] So         MAN DANCING
        0x1F595...0x1F596, //   [W] So     [2] REVERSED HAND WITH MIDDLE FINGER EXTENDED..RAISED HAND WITH PART BETWEEN MIDDLE AND RING FINGERS
        0x1F5A4, //             [W] So         BLACK HEART
        0x1F5FB...0x1F5FF, //   [W] So     [5] MOUNT FUJI..MOYAI
        0x1F600...0x1F64F, //   [W] So    [80] GRINNING FACE..PERSON WITH FOLDED HANDS
        0x1F680...0x1F6C5, //   [W] So    [70] ROCKET..LEFT LUGGAGE
        0x1F6CC, //             [W] So         SLEEPING ACCOMMODATION
        0x1F6D0...0x1F6D2, //   [W] So     [3] PLACE OF WORSHIP..SHOPPING TROLLEY
        0x1F6D5...0x1F6D7, //   [W] So     [3] HINDU TEMPLE..ELEVATOR
        0x1F6DC...0x1F6DF, //   [W] So     [4] WIRELESS..RING BUOY
        0x1F6EB...0x1F6EC, //   [W] So     [2] AIRPLANE DEPARTURE..AIRPLANE ARRIVING
        0x1F6F4...0x1F6FC, //   [W] So     [9] SCOOTER..ROLLER SKATE
        0x1F7E0...0x1F7EB, //   [W] So    [12] LARGE ORANGE CIRCLE..LARGE BROWN SQUARE
        0x1F7F0, //             [W] So         HEAVY EQUALS SIGN
        0x1F90C...0x1F93A, //   [W] So    [47] PINCHED FINGERS..FENCER
        0x1F93C...0x1F945, //   [W] So    [10] WRESTLERS..GOAL NET
        0x1F947...0x1F9FF, //   [W] So   [185] FIRST PLACE MEDAL..NAZAR AMULET
        0x1FA70...0x1FA7C, //   [W] So    [13] BALLET SHOES..CRUTCH
        0x1FA80...0x1FA88, //   [W] So     [9] YO-YO..FLUTE
        0x1FA90...0x1FABD, //   [W] So    [46] RINGED PLANET..WING
        0x1FABF...0x1FAC5, //   [W] So     [7] GOOSE..PERSON WITH CROWN
        0x1FACE...0x1FADB, //   [W] So    [14] MOOSE..PEA POD
        0x1FAE0...0x1FAE8, //   [W] So     [9] MELTING FACE..SHAKING FACE
        0x1FAF0...0x1FAF8, //   [W] So     [9] HAND WITH INDEX FINGER AND THUMB CROSSED..RIGHTWARDS PUSHING HAND
        0x20000...0x2A6DF, //   [W] Lo [42720] CJK UNIFIED IDEOGRAPH-20000..CJK UNIFIED IDEOGRAPH-2A6DF
        0x2A6E0...0x2A6FF, //   [W] Cn    [32] <reserved-2A6E0>..<reserved-2A6FF>
        0x2A700...0x2B739, //   [W] Lo  [4154] CJK UNIFIED IDEOGRAPH-2A700..CJK UNIFIED IDEOGRAPH-2B739
        0x2B73A...0x2B73F, //   [W] Cn     [6] <reserved-2B73A>..<reserved-2B73F>
        0x2B740...0x2B81D, //   [W] Lo   [222] CJK UNIFIED IDEOGRAPH-2B740..CJK UNIFIED IDEOGRAPH-2B81D
        0x2B81E...0x2B81F, //   [W] Cn     [2] <reserved-2B81E>..<reserved-2B81F>
        0x2B820...0x2CEA1, //   [W] Lo  [5762] CJK UNIFIED IDEOGRAPH-2B820..CJK UNIFIED IDEOGRAPH-2CEA1
        0x2CEA2...0x2CEAF, //   [W] Cn    [14] <reserved-2CEA2>..<reserved-2CEAF>
        0x2CEB0...0x2EBE0, //   [W] Lo  [7473] CJK UNIFIED IDEOGRAPH-2CEB0..CJK UNIFIED IDEOGRAPH-2EBE0
        0x2EBE1...0x2EBEF, //   [W] Cn    [15] <reserved-2EBE1>..<reserved-2EBEF>
        0x2EBF0...0x2EE5D, //   [W] Lo   [622] CJK UNIFIED IDEOGRAPH-2EBF0..CJK UNIFIED IDEOGRAPH-2EE5D
        0x2EE5E...0x2F7FF, //   [W] Cn  [2466] <reserved-2EE5E>..<reserved-2F7FF>
        0x2F800...0x2FA1D, //   [W] Lo   [542] CJK COMPATIBILITY IDEOGRAPH-2F800..CJK COMPATIBILITY IDEOGRAPH-2FA1D
        0x2FA1E...0x2FA1F, //   [W] Cn     [2] <reserved-2FA1E>..<reserved-2FA1F>
        0x2FA20...0x2FFFD, //   [W] Cn  [1502] <reserved-2FA20>..<reserved-2FFFD>
        0x30000...0x3134A, //   [W] Lo  [4939] CJK UNIFIED IDEOGRAPH-30000..CJK UNIFIED IDEOGRAPH-3134A
        0x3134B...0x3134F, //   [W] Cn     [5] <reserved-3134B>..<reserved-3134F>
        0x31350...0x323AF, //   [W] Lo  [4192] CJK UNIFIED IDEOGRAPH-31350..CJK UNIFIED IDEOGRAPH-323AF
        0x323B0...0x3FFFD, //   [W] Cn [56398] <reserved-323B0>..<reserved-3FFFD>
        => true,
        else => false,
    };
}

pub fn isAmgiguousCodepointType(comptime T: type, cp: T) bool {
    return switch (cp) {
        0xA1,
        0xA4,
        0xA7,
        0xA8,
        0xAA,
        0xAD,
        0xAE,
        0xB0...0xB4,
        0xB6...0xBA,
        0xBC...0xBF,
        0xC6,
        0xD0,
        0xD7,
        0xD8,
        0xDE...0xE1,
        0xE6,
        0xE8...0xEA,
        0xEC,
        0xED,
        0xF0,
        0xF2,
        0xF3,
        0xF7...0xFA,
        0xFC,
        0xFE,
        0x101,
        0x111,
        0x113,
        0x11B,
        0x126,
        0x127,
        0x12B,
        0x131...0x133,
        0x138,
        0x13F...0x142,
        0x144,
        0x148...0x14B,
        0x14D,
        0x152,
        0x153,
        0x166,
        0x167,
        0x16B,
        0x1CE,
        0x1D0,
        0x1D2,
        0x1D4,
        0x1D6,
        0x1D8,
        0x1DA,
        0x1DC,
        0x251,
        0x261,
        0x2C4,
        0x2C7,
        0x2C9...0x2CB,
        0x2CD,
        0x2D0,
        0x2D8...0x2DB,
        0x2DD,
        0x2DF,
        0x300...0x36F,
        0x391...0x3A1,
        0x3A3...0x3A9,
        0x3B1...0x3C1,
        0x3C3...0x3C9,
        0x401,
        0x410...0x44F,
        0x451,
        0x2010,
        0x2013...0x2016,
        0x2018,
        0x2019,
        0x201C,
        0x201D,
        0x2020...0x2022,
        0x2024...0x2027,
        0x2030,
        0x2032,
        0x2033,
        0x2035,
        0x203B,
        0x203E,
        0x2074,
        0x207F,
        0x2081...0x2084,
        0x20AC,
        0x2103,
        0x2105,
        0x2109,
        0x2113,
        0x2116,
        0x2121,
        0x2122,
        0x2126,
        0x212B,
        0x2153,
        0x2154,
        0x215B...0x215E,
        0x2160...0x216B,
        0x2170...0x2179,
        0x2189,
        0x2190...0x2199,
        0x21B8,
        0x21B9,
        0x21D2,
        0x21D4,
        0x21E7,
        0x2200,
        0x2202,
        0x2203,
        0x2207,
        0x2208,
        0x220B,
        0x220F,
        0x2211,
        0x2215,
        0x221A,
        0x221D...0x2220,
        0x2223,
        0x2225,
        0x2227...0x222C,
        0x222E,
        0x2234...0x2237,
        0x223C,
        0x223D,
        0x2248,
        0x224C,
        0x2252,
        0x2260,
        0x2261,
        0x2264...0x2267,
        0x226A,
        0x226B,
        0x226E,
        0x226F,
        0x2282,
        0x2283,
        0x2286,
        0x2287,
        0x2295,
        0x2299,
        0x22A5,
        0x22BF,
        0x2312,
        0x2460...0x24E9,
        0x24EB...0x254B,
        0x2550...0x2573,
        0x2580...0x258F,
        0x2592...0x2595,
        0x25A0,
        0x25A1,
        0x25A3...0x25A9,
        0x25B2,
        0x25B3,
        0x25B6,
        0x25B7,
        0x25BC,
        0x25BD,
        0x25C0,
        0x25C1,
        0x25C6...0x25C8,
        0x25CB,
        0x25CE...0x25D1,
        0x25E2...0x25E5,
        0x25EF,
        0x2605,
        0x2606,
        0x2609,
        0x260E,
        0x260F,
        0x261C,
        0x261E,
        0x2640,
        0x2642,
        0x2660,
        0x2661,
        0x2663...0x2665,
        0x2667...0x266A,
        0x266C,
        0x266D,
        0x266F,
        0x269E,
        0x269F,
        0x26BF,
        0x26C6...0x26CD,
        0x26CF...0x26D3,
        0x26D5...0x26E1,
        0x26E3,
        0x26E8,
        0x26E9,
        0x26EB...0x26F1,
        0x26F4,
        0x26F6...0x26F9,
        0x26FB,
        0x26FC,
        0x26FE,
        0x26FF,
        0x273D,
        0x2776...0x277F,
        0x2B56...0x2B59,
        0x3248...0x324F,
        0xE000...0xF8FF,
        0xFE00...0xFE0F,
        0xFFFD,
        0x1F100...0x1F10A,
        0x1F110...0x1F12D,
        0x1F130...0x1F169,
        0x1F170...0x1F18D,
        0x1F18F,
        0x1F190,
        0x1F19B...0x1F1AC,
        0xE0100...0xE01EF,
        0xF0000...0xFFFFD,
        0x100000...0x10FFFD,
        => true,
        else => false,
    };
}

pub fn visibleCodepointWidth(cp: u32, ambiguousAsWide: bool) u3_fast {
    return visibleCodepointWidthType(u32, cp, ambiguousAsWide);
}

pub fn visibleCodepointWidthMaybeEmoji(cp: u32, maybe_emoji: bool, ambiguousAsWide: bool) u3_fast {
    // UCHAR_EMOJI=57,
    if (maybe_emoji and icu_hasBinaryProperty(cp, 57)) {
        return 2;
    }
    return visibleCodepointWidth(cp, ambiguousAsWide);
}

pub fn visibleCodepointWidthType(comptime T: type, cp: T, ambiguousAsWide: bool) u3_fast {
    if (isZeroWidthCodepointType(T, cp)) {
        return 0;
    }

    if (isFullWidthCodepointType(T, cp)) {
        return 2;
    }
    if (ambiguousAsWide and isAmgiguousCodepointType(T, cp)) {
        return 2;
    }

    return 1;
}

pub const visible = struct {
    // Ref: https://cs.stanford.edu/people/miles/iso8859.html
    fn visibleLatin1Width(input_: []const u8) usize {
        var length: usize = 0;
        var input = input_;
        const input_end_ptr = input.ptr + input.len - (input.len % 16);
        var input_ptr = input.ptr;
        while (input_ptr != input_end_ptr) {
            const input_chunk: [16]u8 = input_ptr[0..16].*;
            const sums: @Vector(16, u8) = [16]u8{
                visibleLatin1WidthScalar(input_chunk[0]),
                visibleLatin1WidthScalar(input_chunk[1]),
                visibleLatin1WidthScalar(input_chunk[2]),
                visibleLatin1WidthScalar(input_chunk[3]),
                visibleLatin1WidthScalar(input_chunk[4]),
                visibleLatin1WidthScalar(input_chunk[5]),
                visibleLatin1WidthScalar(input_chunk[6]),
                visibleLatin1WidthScalar(input_chunk[7]),
                visibleLatin1WidthScalar(input_chunk[8]),
                visibleLatin1WidthScalar(input_chunk[9]),
                visibleLatin1WidthScalar(input_chunk[10]),
                visibleLatin1WidthScalar(input_chunk[11]),
                visibleLatin1WidthScalar(input_chunk[12]),
                visibleLatin1WidthScalar(input_chunk[13]),
                visibleLatin1WidthScalar(input_chunk[14]),
                visibleLatin1WidthScalar(input_chunk[15]),
            };
            length += @reduce(.Add, sums);
            input_ptr += 16;
        }
        input.len %= 16;
        input.ptr = input_ptr;

        for (input) |byte| length += visibleLatin1WidthScalar(byte);
        return length;
    }

    fn visibleLatin1WidthScalar(c: u8) u1 {
        return if ((c >= 127 and c <= 159) or c < 32) 0 else 1;
    }

    fn visibleLatin1WidthExcludeANSIColors(input_: anytype) usize {
        var length: usize = 0;
        var input = input_;

        const ElementType = std.meta.Child(@TypeOf(input_));
        const indexFn = if (comptime ElementType == u8) strings.indexOfCharUsize else strings.indexOfChar16Usize;

        while (indexFn(input, '\x1b')) |i| {
            length += visibleLatin1Width(input[0..i]);
            input = input[i..];

            if (input.len < 3) return length;

            if (input[1] == '[') {
                const end = indexFn(input[2..], 'm') orelse return length;
                input = input[end + 3 ..];
            } else {
                input = input[1..];
            }
        }

        length += visibleLatin1Width(input);

        return length;
    }

    fn visibleUTF8WidthFn(input: []const u8, comptime asciiFn: anytype) usize {
        var bytes = input;
        var len: usize = 0;
        while (bun.strings.firstNonASCII(bytes)) |i| {
            len += asciiFn(bytes[0..i]);
            const this_chunk = bytes[i..];
            const byte = this_chunk[0];

            const skip = bun.strings.wtf8ByteSequenceLengthWithInvalid(byte);
            const cp_bytes: [4]u8 = switch (@min(@as(usize, skip), this_chunk.len)) {
                inline 1, 2, 3, 4 => |cp_len| .{
                    byte,
                    if (comptime cp_len > 1) this_chunk[1] else 0,
                    if (comptime cp_len > 2) this_chunk[2] else 0,
                    if (comptime cp_len > 3) this_chunk[3] else 0,
                },
                else => unreachable,
            };

            const cp = decodeWTF8RuneTMultibyte(&cp_bytes, skip, u32, unicode_replacement);
            len += visibleCodepointWidth(cp, false);

            bytes = bytes[@min(i + skip, bytes.len)..];
        }

        len += asciiFn(bytes);

        return len;
    }

    fn visibleUTF16WidthFn(input_: []const u16, exclude_ansi_colors: bool, ambiguousAsWide: bool) usize {
        var input = input_;
        var len: usize = 0;
        var prev: ?u21 = 0;
        var break_state = grapheme.BreakState{};
        var break_start: u21 = 0;
        var saw_1b = false;
        var saw_bracket = false;
        var stretch_len: usize = 0;

        while (true) {
            {
                const idx = firstNonASCII16([]const u16, input) orelse input.len;
                for (0..idx) |j| {
                    const cp = input[j];
                    defer prev = cp;

                    if (saw_bracket) {
                        if (cp == 'm') {
                            saw_1b = false;
                            saw_bracket = false;
                            stretch_len = 0;
                            continue;
                        }
                        stretch_len += visibleCodepointWidth(cp, ambiguousAsWide);
                        continue;
                    }
                    if (saw_1b) {
                        if (cp == '[') {
                            saw_bracket = true;
                            stretch_len = 0;
                            continue;
                        }
                        len += visibleCodepointWidth(cp, ambiguousAsWide);
                        continue;
                    }
                    if (!exclude_ansi_colors or cp != 0x1b) {
                        if (prev) |prev_| {
                            const should_break = grapheme.graphemeBreak(prev_, cp, &break_state);
                            if (should_break) {
                                len += visibleCodepointWidthMaybeEmoji(break_start, cp == 0xFE0F, ambiguousAsWide);
                                break_start = cp;
                            } else {
                                //
                            }
                        } else {
                            len += visibleCodepointWidth(cp, ambiguousAsWide);
                            break_start = cp;
                        }
                        continue;
                    }
                    saw_1b = true;
                    continue;
                }
                len += stretch_len;
                input = input[idx..];
            }
            if (input.len == 0) break;
            const replacement = utf16CodepointWithFFFD([]const u16, input);
            defer input = input[replacement.len..];
            if (replacement.fail) continue;
            const cp: u21 = @intCast(replacement.code_point);
            defer prev = cp;

            if (prev) |prev_| {
                const should_break = grapheme.graphemeBreak(prev_, cp, &break_state);
                if (should_break) {
                    len += visibleCodepointWidthMaybeEmoji(break_start, cp == 0xFE0F, ambiguousAsWide);
                    break_start = cp;
                }
            } else {
                len += visibleCodepointWidth(cp, ambiguousAsWide);
                break_start = cp;
            }
        }
        if (break_start > 0) {
            len += visibleCodepointWidthMaybeEmoji(break_start, (prev orelse 0) == 0xFE0F, ambiguousAsWide);
        }
        return len;
    }

    fn visibleLatin1WidthFn(input: []const u8) usize {
        return visibleLatin1Width(input);
    }

    pub const width = struct {
        pub fn latin1(input: []const u8) usize {
            return visibleLatin1Width(input);
        }

        pub fn utf8(input: []const u8) usize {
            return visibleUTF8WidthFn(input, visibleLatin1Width);
        }

        pub fn utf16(input: []const u16, ambiguousAsWide: bool) usize {
            return visibleUTF16WidthFn(input, false, ambiguousAsWide);
        }

        pub const exclude_ansi_colors = struct {
            pub fn latin1(input: []const u8) usize {
                return visibleLatin1WidthExcludeANSIColors(input);
            }

            pub fn utf8(input: []const u8) usize {
                return visibleUTF8WidthFn(input, visibleLatin1WidthExcludeANSIColors);
            }

            pub fn utf16(input: []const u16, ambiguousAsWide: bool) usize {
                return visibleUTF16WidthFn(input, true, ambiguousAsWide);
            }
        };
    };
};

pub const QuoteEscapeFormatFlags = struct {
    quote_char: u8,
    ascii_only: bool = false,
    json: bool = false,
    str_encoding: Encoding = .utf8,
};
/// usage: print(" string: '{'}' ", .{formatEscapesJS("hello'world!")});
pub fn formatEscapes(str: []const u8, comptime flags: QuoteEscapeFormatFlags) QuoteEscapeFormat(flags) {
    return .{ .data = str };
}
fn QuoteEscapeFormat(comptime flags: QuoteEscapeFormatFlags) type {
    return struct {
        data: []const u8,

        pub fn format(self: @This(), comptime _: []const u8, _: std.fmt.FormatOptions, writer: anytype) !void {
            try bun.js_printer.writePreQuotedString(self.data, @TypeOf(writer), writer, flags.quote_char, false, flags.json, flags.str_encoding);
        }
    };
}

/// Generic. Works on []const u8, []const u16, etc
pub fn indexOfScalar(input: anytype, scalar: std.meta.Child(@TypeOf(input))) callconv(bun.callconv_inline) ?usize {
    if (comptime std.meta.Child(@TypeOf(input)) == u8) {
        return strings.indexOfCharUsize(input, scalar);
    } else {
        return std.mem.indexOfScalar(std.meta.Child(@TypeOf(input)), input, scalar);
    }
}

/// Generic. Works on []const u8, []const u16, etc
pub fn containsScalar(input: anytype, item: std.meta.Child(@TypeOf(input))) bool {
    return indexOfScalar(input, item) != null;
}

pub fn withoutSuffixComptime(input: []const u8, comptime suffix: []const u8) []const u8 {
    if (hasSuffixComptime(input, suffix)) {
        return input[0 .. input.len - suffix.len];
    }
    return input;
}

pub fn withoutPrefixComptime(input: []const u8, comptime prefix: []const u8) []const u8 {
    if (hasPrefixComptime(input, prefix)) {
        return input[prefix.len..];
    }
    return input;
}

pub fn withoutPrefixComptimeZ(input: [:0]const u8, comptime prefix: []const u8) [:0]const u8 {
    if (hasPrefixComptime(input, prefix)) {
        return input[prefix.len..];
    }
    return input;
}

pub fn withoutPrefixIfPossibleComptime(input: string, comptime prefix: string) ?string {
    if (hasPrefixComptime(input, prefix)) {
        return input[prefix.len..];
    }
    return null;
}

// extern "C" bool icu_hasBinaryProperty(UChar32 cp, unsigned int prop)
extern fn icu_hasBinaryProperty(c: u32, which: c_uint) bool;

const assert = bun.assert;

/// Returns the first byte of the string and the rest of the string excluding the first byte
pub fn splitFirst(self: string) ?struct { first: u8, rest: []const u8 } {
    if (self.len == 0) {
        return null;
    }

    const first = self[0];
    return .{ .first = first, .rest = self[1..] };
}

/// Returns the first byte of the string which matches the expected byte and the rest of the string excluding the first byte
pub fn splitFirstWithExpected(self: string, comptime expected: u8) ?[]const u8 {
    if (self.len > 0 and self[0] == expected) {
        return self[1..];
    }
    return null;
}

pub fn percentEncodeWrite(
    utf8_input: []const u8,
    writer: *std.ArrayList(u8),
) error{ OutOfMemory, IncompleteUTF8 }!void {
    var remaining = utf8_input;
    while (indexOfNeedsURLEncode(remaining)) |j| {
        const safe = remaining[0..j];
        remaining = remaining[j..];
        const code_point_len: usize = wtf8ByteSequenceLengthWithInvalid(remaining[0]);
        if (remaining.len < code_point_len) {
            @branchHint(.unlikely);
            return error.IncompleteUTF8;
        }

        const to_encode = remaining[0..code_point_len];
        remaining = remaining[code_point_len..];

        try writer.ensureUnusedCapacity(safe.len + ("%FF".len) * code_point_len);

        // Write the safe bytes
        writer.appendSliceAssumeCapacity(safe);

        // URL encode the code point
        for (to_encode) |byte| {
            writer.appendSliceAssumeCapacity(&.{
                '%',
                byte2hex((byte >> 4) & 0xF),
                byte2hex(byte & 0xF),
            });
        }
    }

    // Write the rest of the string
    try writer.appendSlice(remaining);
}<|MERGE_RESOLUTION|>--- conflicted
+++ resolved
@@ -2543,11 +2543,7 @@
     can_buffer: bool = true,
     is_lead: bool = false,
 
-<<<<<<< HEAD
-    pub fn utf8Width(replacement: UTF16Replacement) callconv(bun.callconv_inline) u3 {
-=======
     pub inline fn utf8Width(replacement: UTF16Replacement) u3_fast {
->>>>>>> b117d146
         return switch (replacement.code_point) {
             0...0x7F => 1,
             (0x7F + 1)...0x7FF => 2,
@@ -3883,11 +3879,7 @@
     };
 }
 
-<<<<<<< HEAD
-pub fn wtf8ByteSequenceLength(first_byte: u8) callconv(bun.callconv_inline) u3 {
-=======
 pub inline fn wtf8ByteSequenceLength(first_byte: u8) u8 {
->>>>>>> b117d146
     return switch (first_byte) {
         0 => 0,
         1...0x80 - 1 => 1,
@@ -3903,11 +3895,7 @@
 }
 
 /// 0 == invalid
-<<<<<<< HEAD
-pub fn wtf8ByteSequenceLengthWithInvalid(first_byte: u8) callconv(bun.callconv_inline) u3 {
-=======
 pub inline fn wtf8ByteSequenceLengthWithInvalid(first_byte: u8) u8 {
->>>>>>> b117d146
     return switch (first_byte) {
         0...0x80 - 1 => 1,
         else => if ((first_byte & 0xE0) == 0xC0)
@@ -3926,11 +3914,7 @@
 /// This is a clone of esbuild's decodeWTF8Rune
 /// which was a clone of golang's "utf8.DecodeRune" that was modified to decode using WTF-8 instead.
 /// Asserts a multi-byte codepoint
-<<<<<<< HEAD
-pub fn decodeWTF8RuneTMultibyte(p: *const [4]u8, len: u3, comptime T: type, comptime zero: T) callconv(bun.callconv_inline) T {
-=======
 pub inline fn decodeWTF8RuneTMultibyte(p: *const [4]u8, len: u3_fast, comptime T: type, comptime zero: T) T {
->>>>>>> b117d146
     if (comptime Environment.allow_assert) assert(len > 1);
 
     const s1 = p[1];
@@ -5213,11 +5197,7 @@
     };
 }
 
-<<<<<<< HEAD
-pub fn utf8ByteSequenceLength(first_byte: u8) callconv(bun.callconv_inline) u3 {
-=======
 pub inline fn utf8ByteSequenceLength(first_byte: u8) u3_fast {
->>>>>>> b117d146
     return switch (first_byte) {
         0b0000_0000...0b0111_1111 => 1,
         0b1100_0000...0b1101_1111 => 2,
@@ -5230,11 +5210,7 @@
 /// Same as `utf8ByteSequenceLength`, but assumes the byte is valid UTF-8.
 ///
 /// You should only use this function if you know the string you are getting the byte from is valid UTF-8.
-<<<<<<< HEAD
-pub fn utf8ByteSequenceLengthUnsafe(first_byte: u8) callconv(bun.callconv_inline) u3 {
-=======
 pub inline fn utf8ByteSequenceLengthUnsafe(first_byte: u8) u3_fast {
->>>>>>> b117d146
     return switch (first_byte) {
         0b0000_0000...0b0111_1111 => 1,
         0b1100_0000...0b1101_1111 => 2,
@@ -5244,152 +5220,7 @@
     };
 }
 
-<<<<<<< HEAD
-pub const PackedCodepointIterator = struct {
-    const Iterator = @This();
-    const CodePointType = u32;
-    const zeroValue = 0;
-
-    bytes: []const u8,
-    i: usize,
-    next_width: usize = 0,
-    width: u3 = 0,
-    c: CodePointType = zeroValue,
-
-    pub const ZeroValue = zeroValue;
-
-    pub const Cursor = packed struct(u64) {
-        i: u32 = 0,
-        c: u29 = zeroValue,
-        width: u3 = 0,
-        pub const CodePointType = u29;
-    };
-
-    pub fn init(str: string) Iterator {
-        return Iterator{ .bytes = str, .i = 0, .c = zeroValue };
-    }
-
-    pub fn initOffset(str: string, i: usize) Iterator {
-        return Iterator{ .bytes = str, .i = i, .c = zeroValue };
-    }
-
-    pub fn next(it: *const Iterator, cursor: *Cursor) callconv(bun.callconv_inline) bool {
-        const pos: u32 = @as(u32, cursor.width) + cursor.i;
-        if (pos >= it.bytes.len) {
-            return false;
-        }
-
-        const cp_len = wtf8ByteSequenceLength(it.bytes[pos]);
-        const error_char = comptime std.math.minInt(CodePointType);
-
-        const codepoint = @as(
-            CodePointType,
-            switch (cp_len) {
-                0 => return false,
-                1 => it.bytes[pos],
-                else => decodeWTF8RuneTMultibyte(it.bytes[pos..].ptr[0..4], cp_len, CodePointType, error_char),
-            },
-        );
-
-        {
-            @setRuntimeSafety(false);
-            cursor.* = Cursor{
-                .i = pos,
-                .c = if (error_char != codepoint)
-                    @truncate(codepoint)
-                else
-                    unicode_replacement,
-                .width = if (codepoint != error_char) cp_len else 1,
-            };
-        }
-
-        return true;
-    }
-
-    fn nextCodepointSlice(it: *Iterator) callconv(bun.callconv_inline) []const u8 {
-        const bytes = it.bytes;
-        const prev = it.i;
-        const next_ = prev + it.next_width;
-        if (bytes.len <= next_) return "";
-
-        const cp_len = utf8ByteSequenceLength(bytes[next_]);
-        it.next_width = cp_len;
-        it.i = @min(next_, bytes.len);
-
-        const slice = bytes[prev..][0..cp_len];
-        it.width = @as(u3, @intCast(slice.len));
-        return slice;
-    }
-
-    pub fn needsUTF8Decoding(slice: string) bool {
-        var it = Iterator{ .bytes = slice, .i = 0 };
-
-        while (true) {
-            const part = it.nextCodepointSlice();
-            @setRuntimeSafety(false);
-            switch (part.len) {
-                0 => return false,
-                1 => continue,
-                else => return true,
-            }
-        }
-    }
-
-    pub fn scanUntilQuotedValueOrEOF(iter: *Iterator, comptime quote: CodePointType) usize {
-        while (iter.c > -1) {
-            if (!switch (iter.nextCodepoint()) {
-                quote => false,
-                '\\' => brk: {
-                    if (iter.nextCodepoint() == quote) {
-                        continue;
-                    }
-                    break :brk true;
-                },
-                else => true,
-            }) {
-                return iter.i + 1;
-            }
-        }
-
-        return iter.i;
-    }
-
-    pub fn nextCodepoint(it: *Iterator) CodePointType {
-        const slice = it.nextCodepointSlice();
-
-        it.c = switch (slice.len) {
-            0 => zeroValue,
-            1 => @as(CodePointType, @intCast(slice[0])),
-            2 => @as(CodePointType, @intCast(std.unicode.utf8Decode2(slice) catch unreachable)),
-            3 => @as(CodePointType, @intCast(std.unicode.utf8Decode3(slice) catch unreachable)),
-            4 => @as(CodePointType, @intCast(std.unicode.utf8Decode4(slice) catch unreachable)),
-            else => unreachable,
-        };
-
-        return it.c;
-    }
-
-    /// Look ahead at the next n codepoints without advancing the iterator.
-    /// If fewer than n codepoints are available, then return the remainder of the string.
-    pub fn peek(it: *Iterator, n: usize) []const u8 {
-        const original_i = it.i;
-        defer it.i = original_i;
-
-        var end_ix = original_i;
-        var found: usize = 0;
-        while (found < n) : (found += 1) {
-            const next_codepoint = it.nextCodepointSlice() orelse return it.bytes[original_i..];
-            end_ix += next_codepoint.len;
-        }
-
-        return it.bytes[original_i..end_ix];
-    }
-};
-
-pub fn NewCodePointIterator(comptime CodePointType: type, comptime zeroValue: comptime_int) type {
-=======
 pub fn NewCodePointIterator(comptime CodePointType_: type, comptime zeroValue: comptime_int) type {
->>>>>>> b117d146
     return struct {
         const Iterator = @This();
         bytes: []const u8,
