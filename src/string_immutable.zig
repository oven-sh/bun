--- conflicted
+++ resolved
@@ -5302,11 +5302,7 @@
     //
     // the reason i didn't implement the fallback is purely because our
     // code in this file is too chaotic. it is left as a TODO
-<<<<<<< HEAD
-    if (input.len == 0) return buf[0..0];
-=======
     if (input.len == 0) return &[_]u16{};
->>>>>>> 82829c59
     const result = bun.simdutf.convert.utf8.to.utf16.le(input, buf);
     return buf[0..result];
 }
@@ -5316,12 +5312,7 @@
     input: []const u16,
 ) ![]const u8 {
     // See above
-<<<<<<< HEAD
-    if (input.len == 0) return buf[0..0];
-=======
-
     if (input.len == 0) return &[_]u8{};
->>>>>>> 82829c59
     const result = bun.simdutf.convert.utf16.to.utf8.le(input, buf);
     // switch (result.status) {
     //     .success => return buf[0..result.count],
