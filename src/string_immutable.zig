--- conflicted
+++ resolved
@@ -734,14 +734,6 @@
     return href;
 }
 
-<<<<<<< HEAD
-pub fn withTrailingSlash(dir: string, in: string) []const u8 {
-    if (comptime Environment.allow_assert) std.debug.assert(bun.isSliceInBuffer(dir, in));
-    return in[0..@min(strings.withoutTrailingSlash(in[0..@min(dir.len + 1, in.len)]).len + 1, in.len)];
-}
-
-=======
->>>>>>> e8dff7b0
 pub fn withoutLeadingSlash(this: string) []const u8 {
     return std.mem.trimLeft(u8, this, "/");
 }
