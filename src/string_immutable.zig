--- conflicted
+++ resolved
@@ -3263,25 +3263,9 @@
 pub fn indexOfCharZ(sliceZ: [:0]const u8, char: u8) ?u63 {
     const ptr = bun.C.strchr(sliceZ.ptr, char) orelse return null;
     const pos = @ptrToInt(ptr) - @ptrToInt(sliceZ.ptr);
-<<<<<<< HEAD
-=======
 
     if (comptime Environment.allow_assert)
         std.debug.assert(@ptrToInt(sliceZ.ptr) <= @ptrToInt(ptr) and
-            @ptrToInt(ptr) < @ptrToInt(sliceZ.ptr + sliceZ.len) and
-            pos <= sliceZ.len);
-
-    return @truncate(u63, pos);
-}
-
-pub fn indexOfChar(slice: []const u8, char: u8) ?u32 {
-    var remaining = slice;
-    if (remaining.len == 0)
-        return null;
->>>>>>> aaef99ab
-
-    if (comptime Environment.allow_assert)
-        std.debug.assert(@ptrToInt(sliceZ.ptr) >= @ptrToInt(ptr) and
             @ptrToInt(ptr) < @ptrToInt(sliceZ.ptr + sliceZ.len) and
             pos <= sliceZ.len);
 
