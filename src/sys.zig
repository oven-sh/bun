--- conflicted
+++ resolved
@@ -300,11 +300,8 @@
 };
 
 pub const Error = @import("./sys/Error.zig");
-<<<<<<< HEAD
 pub const autokill = @import("./sys/autokill.zig");
-=======
 pub const PosixStat = @import("./sys/PosixStat.zig").PosixStat;
->>>>>>> 83060e4b
 
 pub fn Maybe(comptime ReturnTypeT: type) type {
     return bun.api.node.Maybe(ReturnTypeT, Error);
