--- conflicted
+++ resolved
@@ -122,15 +122,12 @@
     pwritev,
     readv,
     preadv,
-<<<<<<< HEAD
+    ioctl_ficlone,
 
     uv_spawn,
     uv_pipe,
 
     WriteFile,
-=======
-    ioctl_ficlone,
->>>>>>> 1aaf63ef
     NtQueryDirectoryFile,
     GetFinalPathNameByHandle,
     CloseHandle,
