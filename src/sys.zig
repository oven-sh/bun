--- conflicted
+++ resolved
@@ -444,19 +444,10 @@
 
 pub fn getcwd(buf: *bun.PathBuffer) Maybe([]const u8) {
     const Result = Maybe([]const u8);
-<<<<<<< HEAD
-    buf[0] = 0;
-    const rc = std.c.getcwd(buf, bun.MAX_PATH_BYTES);
-    return if (rc != null)
-        Result{ .result = std.mem.sliceTo(rc.?[0..bun.MAX_PATH_BYTES], 0) }
-    else
-        Result.errnoSys(@as(c_int, 0), .getcwd).?;
-=======
     return switch (getcwdZ(buf)) {
         .err => |err| Result{ .err = err },
         .result => |cwd| Result{ .result = cwd },
     };
->>>>>>> dd22c716
 }
 
 pub fn getcwdZ(buf: *bun.PathBuffer) Maybe([:0]const u8) {
