--- conflicted
+++ resolved
@@ -788,15 +788,9 @@
             .err => |err| Maybe(bun.Stat){ .err = err },
         };
     }
-<<<<<<< HEAD
     var stat_buf = mem.zeroes(bun.Stat);
     const fd_valid = if (fd == bun.invalid_fd) std.posix.AT.FDCWD else fd.int();
     if (Maybe(bun.Stat).errnoSysFP(syscall.fstatat(fd_valid, path, &stat_buf, 0), .fstatat, fd, path)) |err| {
-=======
-    var stat_ = mem.zeroes(bun.Stat);
-    const fd_valid = if (fd == bun.invalid_fd) std.posix.AT.FDCWD else fd.int();
-    if (Maybe(bun.Stat).errnoSysFP(syscall.fstatat(fd_valid, path, &stat_, 0), .fstatat, fd, path)) |err| {
->>>>>>> 3128beed
         log("fstatat({}, {s}) = {s}", .{ fd, path, @tagName(err.getErrno()) });
         return err;
     }
