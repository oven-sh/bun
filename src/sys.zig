// This file is entirely based on Zig's std.os
// The differences are in error handling
const std = @import("std");
const builtin = @import("builtin");

const bun = @import("root").bun;
const os = std.os;

const assertIsValidWindowsPath = bun.strings.assertIsValidWindowsPath;
const default_allocator = bun.default_allocator;
const kernel32 = bun.windows;
const linux = os.linux;
const mem = std.mem;
const mode_t = os.mode_t;
const open_sym = system.open;
const sys = std.os.system;
const windows = bun.windows;

const C = bun.C;
const Environment = bun.Environment;
const JSC = bun.JSC;
const MAX_PATH_BYTES = bun.MAX_PATH_BYTES;
const PathString = bun.PathString;
const Syscall = @This();
const SystemError = JSC.SystemError;

pub const sys_uv = if (Environment.isWindows) @import("./sys_uv.zig") else Syscall;

const log = bun.Output.scoped(.SYS, false);
pub const syslog = log;

// On Linux AARCh64, zig is missing stat & lstat syscalls
const use_libc = !(Environment.isLinux and Environment.isX64);
pub const system = switch (Environment.os) {
    .linux => linux,
    .mac => bun.AsyncIO.system,
    else => @compileError("not implemented"),
};

pub const S = struct {
    pub usingnamespace if (Environment.isLinux) linux.S else if (Environment.isPosix) std.os.S else struct {};
};

const statSym = if (use_libc)
    C.stat
else if (Environment.isLinux)
    linux.stat
else
    @compileError("STAT");

const fstatSym = if (use_libc)
    C.fstat
else if (Environment.isLinux)
    linux.fstat
else
    @compileError("STAT");

const lstat64 = if (use_libc)
    C.lstat
else if (Environment.isLinux)
    linux.lstat
else
    @compileError("STAT");

pub const Tag = enum(u8) {
    TODO,
    dup,
    access,
    chmod,
    chown,
    clonefile,
    close,
    copy_file_range,
    copyfile,
    fchmod,
    fchown,
    fcntl,
    fdatasync,
    fstat,
    fsync,
    ftruncate,
    futimens,
    getdents64,
    getdirentries64,
    lchmod,
    lchown,
    link,
    lseek,
    lstat,
    lutimes,
    mkdir,
    mkdtemp,
    fnctl,
    mmap,
    munmap,
    open,
    pread,
    pwrite,
    read,
    readlink,
    rename,
    stat,
    symlink,
    unlink,
    utimes,
    write,
    getcwd,
    getenv,
    chdir,
    fcopyfile,
    recv,
    send,
    sendfile,
    splice,
    rmdir,
    truncate,
    realpath,
    futime,

    kevent,
    kqueue,
    epoll_ctl,
    kill,
    waitpid,
    posix_spawn,
    getaddrinfo,
    writev,
    pwritev,
    readv,
    preadv,
    ioctl_ficlone,

    uv_spawn,
    uv_pipe,
    pipe,

    WriteFile,
    NtQueryDirectoryFile,
    NtSetInformationFile,
    GetFinalPathNameByHandle,
    CloseHandle,
    SetFilePointerEx,
    SetEndOfFile,

    pub fn isWindows(this: Tag) bool {
        return @intFromEnum(this) > @intFromEnum(Tag.WriteFile);
    }

    pub var strings = std.EnumMap(Tag, JSC.C.JSStringRef).initFull(null);
};

pub const Error = struct {
    const E = bun.C.E;

    const retry_errno = if (Environment.isLinux)
        @as(Int, @intCast(@intFromEnum(E.AGAIN)))
    else if (Environment.isMac)
        @as(Int, @intCast(@intFromEnum(E.WOULDBLOCK)))
    else
        @as(Int, @intCast(@intFromEnum(E.INTR)));

    const todo_errno = std.math.maxInt(Int) - 1;

    pub const Int = if (Environment.isWindows) u16 else u8; // @TypeOf(@intFromEnum(E.BADF));

    /// TODO: convert to function
    pub const oom = fromCode(E.NOMEM, .read);

    errno: Int = todo_errno,
    fd: bun.FileDescriptor = bun.invalid_fd,
    from_libuv: if (Environment.isWindows) bool else void = if (Environment.isWindows) false else undefined,
    path: []const u8 = "",
    syscall: Syscall.Tag = Syscall.Tag.TODO,

    pub fn clone(this: *const Error, allocator: std.mem.Allocator) !Error {
        var copy = this.*;
        copy.path = try allocator.dupe(u8, copy.path);
        return copy;
    }

    pub fn fromCode(errno: E, syscall: Syscall.Tag) Error {
        return .{
            .errno = @as(Int, @intCast(@intFromEnum(errno))),
            .syscall = syscall,
        };
    }

    pub fn fromCodeInt(errno: anytype, syscall: Syscall.Tag) Error {
        return .{
            .errno = @as(Int, @intCast(if (Environment.isWindows) @abs(errno) else errno)),
            .syscall = syscall,
        };
    }

    pub fn format(self: Error, comptime fmt: []const u8, opts: std.fmt.FormatOptions, writer: anytype) !void {
        try self.toSystemError().format(fmt, opts, writer);
    }

    pub inline fn getErrno(this: Error) E {
        return @as(E, @enumFromInt(this.errno));
    }

    pub inline fn isRetry(this: *const Error) bool {
        return this.getErrno() == .AGAIN;
    }

    pub const retry = Error{
        .errno = retry_errno,
        .syscall = .retry,
    };

    pub inline fn withFd(this: Error, fd: anytype) Error {
        if (Environment.allow_assert) std.debug.assert(fd != bun.invalid_fd);
        return Error{
            .errno = this.errno,
            .syscall = this.syscall,
            .fd = fd,
        };
    }

    pub inline fn withPath(this: Error, path: anytype) Error {
        if (std.meta.Child(@TypeOf(path)) == u16) {
            @compileError("Do not pass WString path to withPath, it needs the path encoded as utf8");
        }
        return Error{
            .errno = this.errno,
            .syscall = this.syscall,
            .path = bun.span(path),
        };
    }

    pub inline fn withPathLike(this: Error, pathlike: anytype) Error {
        return switch (pathlike) {
            .fd => |fd| this.withFd(fd),
            .path => |path| this.withPath(path.slice()),
        };
    }

    pub fn toSystemError(this: Error) SystemError {
        var err = SystemError{
            .errno = @as(c_int, this.errno) * -1,
            .syscall = bun.String.static(@tagName(this.syscall)),
        };

        // errno label
        if (!Environment.isWindows) {
            if (this.errno > 0 and this.errno < C.SystemErrno.max) {
                const system_errno = @as(C.SystemErrno, @enumFromInt(this.errno));
                err.code = bun.String.static(@tagName(system_errno));
                if (C.SystemErrno.labels.get(system_errno)) |label| {
                    err.message = bun.String.static(label);
                }
            }
        } else {
            const system_errno = brk: {
                // setRuntimeSafety(false) because we use tagName function, which will be null on invalid enum value.
                @setRuntimeSafety(false);
                if (this.from_libuv) {
                    break :brk @as(C.SystemErrno, @enumFromInt(@intFromEnum(bun.windows.libuv.translateUVErrorToE(err.errno))));
                }

                break :brk @as(C.SystemErrno, @enumFromInt(this.errno));
            };
            if (std.enums.tagName(bun.C.SystemErrno, system_errno)) |errname| {
                err.code = bun.String.static(errname);
                if (C.SystemErrno.labels.get(system_errno)) |label| {
                    err.message = bun.String.static(label);
                }
            }
        }

        if (this.path.len > 0) {
            err.path = bun.String.createUTF8(this.path);
        }

        if (this.fd != bun.invalid_fd) {
            if (this.fd.int() <= std.math.maxInt(i32)) {
                err.fd = this.fd;
            }
        }

        return err;
    }

    pub inline fn todo() Error {
        if (Environment.isDebug) {
            @panic("bun.sys.Error.todo() was called");
        }
        return Error{ .errno = todo_errno, .syscall = .TODO };
    }

    pub fn toJS(this: Error, ctx: JSC.C.JSContextRef) JSC.C.JSObjectRef {
        return this.toSystemError().toErrorInstance(ctx.ptr()).asObjectRef();
    }

    pub fn toJSC(this: Error, ptr: *JSC.JSGlobalObject) JSC.JSValue {
        return this.toSystemError().toErrorInstance(ptr);
    }
};

pub fn Maybe(comptime ReturnTypeT: type) type {
    return JSC.Node.Maybe(ReturnTypeT, Error);
}

pub fn getcwd(buf: *[bun.MAX_PATH_BYTES]u8) Maybe([]const u8) {
    const Result = Maybe([]const u8);
    buf[0] = 0;
    const rc = std.c.getcwd(buf, bun.MAX_PATH_BYTES);
    return if (rc != null)
        Result{ .result = std.mem.sliceTo(rc.?[0..bun.MAX_PATH_BYTES], 0) }
    else
        Result.errnoSys(0, .getcwd).?;
}

pub fn fchmod(fd: bun.FileDescriptor, mode: bun.Mode) Maybe(void) {
    if (comptime Environment.isWindows) {
        return sys_uv.fchmod(fd, mode);
    }

    return Maybe(void).errnoSys(C.fchmod(fd.cast(), mode), .fchmod) orelse
        Maybe(void).success;
}

pub fn chdirOSPath(destination: bun.OSPathSliceZ) Maybe(void) {
    assertIsValidWindowsPath(bun.OSPathChar, destination);

    if (comptime Environment.isPosix) {
        const rc = sys.chdir(destination);
        return Maybe(void).errnoSys(rc, .chdir) orelse Maybe(void).success;
    }

    if (comptime Environment.isWindows) {
        if (kernel32.SetCurrentDirectory(destination) == windows.FALSE) {
            log("SetCurrentDirectory({}) = {d}", .{ bun.fmt.fmtUTF16(destination), kernel32.GetLastError() });
            return Maybe(void).errnoSys(0, .chdir) orelse Maybe(void).success;
        }

        log("SetCurrentDirectory({}) = {d}", .{ bun.fmt.fmtUTF16(destination), 0 });

        return Maybe(void).success;
    }

    @compileError("Not implemented yet");
}

pub fn chdir(destination: anytype) Maybe(void) {
    const Type = @TypeOf(destination);

    if (comptime Environment.isPosix) {
        if (comptime Type == []u8 or Type == []const u8) {
            return chdirOSPath(
                &(std.os.toPosixPath(destination) catch return .{ .err = .{
                    .errno = @intFromEnum(bun.C.SystemErrno.EINVAL),
                    .syscall = .chdir,
                } }),
            );
        }

        return chdirOSPath(destination);
    }

    if (comptime Environment.isWindows) {
        if (comptime Type == *[*:0]u16) {
            if (kernel32.SetCurrentDirectory(destination) != 0) {
                return Maybe(void).errnoSys(0, .chdir) orelse Maybe(void).success;
            }

            return Maybe(void).success;
        }

        if (comptime Type == bun.OSPathSliceZ or Type == [:0]u16) {
            return chdirOSPath(@as(bun.OSPathSliceZ, destination));
        }

        var wbuf: bun.WPathBuffer = undefined;
        return chdirOSPath(bun.strings.toWDirPath(&wbuf, destination));
    }

    return Maybe(void).todo();
}

pub fn stat(path: [:0]const u8) Maybe(bun.Stat) {
    if (Environment.isWindows) {
        return sys_uv.stat(path);
    } else {
        var stat_ = mem.zeroes(bun.Stat);
        const rc = statSym(path, &stat_);

        if (comptime Environment.allow_assert)
            log("stat({s}) = {d}", .{ bun.asByteSlice(path), rc });

        if (Maybe(bun.Stat).errnoSys(rc, .stat)) |err| return err;
        return Maybe(bun.Stat){ .result = stat_ };
    }
}

pub fn lstat(path: [:0]const u8) Maybe(bun.Stat) {
    if (Environment.isWindows) {
        return sys_uv.lstat(path);
    } else {
        var stat_ = mem.zeroes(bun.Stat);
        if (Maybe(bun.Stat).errnoSys(lstat64(path, &stat_), .lstat)) |err| return err;
        return Maybe(bun.Stat){ .result = stat_ };
    }
}

pub fn fstat(fd: bun.FileDescriptor) Maybe(bun.Stat) {
    if (Environment.isWindows) return sys_uv.fstat(fd);

    var stat_ = mem.zeroes(bun.Stat);

    const rc = fstatSym(fd.cast(), &stat_);

    if (comptime Environment.allow_assert)
        log("fstat({d}) = {d}", .{ fd, rc });

    if (Maybe(bun.Stat).errnoSys(rc, .fstat)) |err| return err;
    return Maybe(bun.Stat){ .result = stat_ };
}

pub fn mkdir(file_path: [:0]const u8, flags: bun.Mode) Maybe(void) {
    return switch (Environment.os) {
        .mac => Maybe(void).errnoSysP(system.mkdir(file_path, flags), .mkdir, file_path) orelse Maybe(void).success,

        .linux => Maybe(void).errnoSysP(linux.mkdir(file_path, flags), .mkdir, file_path) orelse Maybe(void).success,

        .windows => {
            var wbuf: bun.WPathBuffer = undefined;
            return Maybe(void).errnoSysP(
                kernel32.CreateDirectoryW(bun.strings.toWPath(&wbuf, file_path).ptr, null),
                .mkdir,
                file_path,
            ) orelse Maybe(void).success;
        },

        else => @compileError("mkdir is not implemented on this platform"),
    };
}

pub fn mkdirA(file_path: []const u8, flags: bun.Mode) Maybe(void) {
    if (comptime Environment.isMac) {
        return Maybe(void).errnoSysP(system.mkdir(&(std.os.toPosixPath(file_path) catch return Maybe(void){
            .err = .{
                .errno = @intFromEnum(bun.C.E.NOMEM),
                .syscall = .open,
            },
        }), flags), .mkdir, file_path) orelse Maybe(void).success;
    }

    if (comptime Environment.isLinux) {
        return Maybe(void).errnoSysP(linux.mkdir(&(std.os.toPosixPath(file_path) catch return Maybe(void){
            .err = .{
                .errno = @intFromEnum(bun.C.E.NOMEM),
                .syscall = .open,
            },
        }), flags), .mkdir, file_path) orelse Maybe(void).success;
    }

    if (comptime Environment.isWindows) {
        var wbuf: bun.WPathBuffer = undefined;
        const wpath = bun.strings.toWPath(&wbuf, file_path);
        assertIsValidWindowsPath(u16, wpath);
        return Maybe(void).errnoSysP(
            kernel32.CreateDirectoryW(wpath.ptr, null),
            .mkdir,
            file_path,
        ) orelse Maybe(void).success;
    }
}

pub fn mkdirOSPath(file_path: bun.OSPathSliceZ, flags: bun.Mode) Maybe(void) {
    return switch (Environment.os) {
        else => mkdir(file_path, flags),
        .windows => {
            assertIsValidWindowsPath(bun.OSPathChar, file_path);
            return Maybe(void).errnoSys(
                kernel32.CreateDirectoryW(file_path, null),
                .mkdir,
            ) orelse Maybe(void).success;
        },
    };
}

pub fn fcntl(fd: bun.FileDescriptor, cmd: i32, arg: usize) Maybe(usize) {
    const result = fcntl_symbol(fd.cast(), cmd, arg);
    if (Maybe(usize).errnoSys(result, .fcntl)) |err| return err;
    return .{ .result = @as(usize, @intCast(result)) };
}

pub fn getErrno(rc: anytype) bun.C.E {
    if (comptime Environment.isWindows) {
        if (bun.windows.Win32Error.get().toSystemErrno()) |e| {
            return e.toE();
        }

        return bun.C.E.UNKNOWN;
    }

    if (comptime Environment.isMac) return std.os.errno(rc);
    const Type = @TypeOf(rc);

    return switch (Type) {
        usize => std.os.linux.getErrno(@as(usize, rc)),
        comptime_int, i32, c_int, isize => std.os.errno(rc),
        else => @compileError("Not implemented yet for type " ++ @typeName(Type)),
    };
}

const O = std.os.O;
const w = std.os.windows;

pub fn normalizePathWindows(
    comptime T: type,
    dir_fd: bun.FileDescriptor,
    path_: []const T,
    buf: *bun.WPathBuffer,
) Maybe([:0]const u16) {
    if (comptime T != u8 and T != u16) {
        @compileError("normalizePathWindows only supports u8 and u16 character types");
    }
    var wbuf: if (T == u16) void else bun.WPathBuffer = undefined;
    const path = if (T == u16) path_ else bun.strings.convertUTF8toUTF16InBuffer(&wbuf, path_);

    if (std.fs.path.isAbsoluteWindowsWTF16(path)) {
        const norm = bun.path.normalizeStringGenericTZ(u16, path, buf, .{ .add_nt_prefix = true, .zero_terminate = true });
        return .{
            .result = norm,
        };
    }

    const base_fd = if (dir_fd == bun.invalid_fd)
        std.fs.cwd().fd
    else
        dir_fd.cast();

    const base_path = w.GetFinalPathNameByHandle(base_fd, w.GetFinalPathNameByHandleFormat{}, buf) catch {
        return .{ .err = .{
            .errno = @intFromEnum(bun.C.E.BADFD),
            .syscall = .open,
        } };
    };

    var buf1: bun.WPathBuffer = undefined;
    @memcpy(buf1[0..base_path.len], base_path);
    buf1[base_path.len] = '\\';
    @memcpy(buf1[base_path.len + 1 .. base_path.len + 1 + path.len], path);
    const norm = bun.path.normalizeStringGenericTZ(u16, buf1[0 .. base_path.len + 1 + path.len], buf, .{ .add_nt_prefix = true, .zero_terminate = true });
    return .{
        .result = norm,
    };
}

pub fn openDirAtWindowsNtPath(
    dirFd: bun.FileDescriptor,
    path: []const u16,
    iterable: bool,
    no_follow: bool,
) Maybe(bun.FileDescriptor) {
    assertIsValidWindowsPath(u16, path);
    const base_flags = w.STANDARD_RIGHTS_READ | w.FILE_READ_ATTRIBUTES | w.FILE_READ_EA |
        w.SYNCHRONIZE | w.FILE_TRAVERSE;
    const flags: u32 = if (iterable) base_flags | w.FILE_LIST_DIRECTORY else base_flags;

    const path_len_bytes: u16 = @truncate(path.len * 2);
    var nt_name = w.UNICODE_STRING{
        .Length = path_len_bytes,
        .MaximumLength = path_len_bytes,
        .Buffer = @constCast(path.ptr),
    };
    var attr = w.OBJECT_ATTRIBUTES{
        .Length = @sizeOf(w.OBJECT_ATTRIBUTES),
        .RootDirectory = if (std.fs.path.isAbsoluteWindowsWTF16(path))
            null
        else if (dirFd == bun.invalid_fd)
            std.fs.cwd().fd
        else
            dirFd.cast(),
        .Attributes = 0, // Note we do not use OBJ_CASE_INSENSITIVE here.
        .ObjectName = &nt_name,
        .SecurityDescriptor = null,
        .SecurityQualityOfService = null,
    };
    const open_reparse_point: w.DWORD = if (no_follow) w.FILE_OPEN_REPARSE_POINT else 0x0;
    var fd: w.HANDLE = w.INVALID_HANDLE_VALUE;
    var io: w.IO_STATUS_BLOCK = undefined;
    const rc = w.ntdll.NtCreateFile(
        &fd,
        flags,
        &attr,
        &io,
        null,
        0,
        w.FILE_SHARE_READ | w.FILE_SHARE_WRITE,
        w.FILE_OPEN,
        w.FILE_DIRECTORY_FILE | w.FILE_SYNCHRONOUS_IO_NONALERT | w.FILE_OPEN_FOR_BACKUP_INTENT | open_reparse_point,
        null,
        0,
    );

    if (comptime Environment.allow_assert) {
        log("NtCreateFile({d}, {s}, iterable = {}) = {s} (dir) = {d}", .{ dirFd, bun.fmt.fmtUTF16(path), iterable, @tagName(rc), @intFromPtr(fd) });
    }

    switch (windows.Win32Error.fromNTStatus(rc)) {
        .SUCCESS => {
            return .{
                .result = bun.toFD(fd),
            };
        },
        else => |code| {
            if (code.toSystemErrno()) |sys_err| {
                return .{
                    .err = .{
                        .errno = @intFromEnum(sys_err),
                        .syscall = .open,
                    },
                };
            }

            return .{
                .err = .{
                    .errno = @intFromEnum(bun.C.E.UNKNOWN),
                    .syscall = .open,
                },
            };
        },
    }
}

pub fn openDirAtWindowsT(
    comptime T: type,
    dirFd: bun.FileDescriptor,
    path: []const T,
    iterable: bool,
    no_follow: bool,
) Maybe(bun.FileDescriptor) {
    var wbuf: bun.WPathBuffer = undefined;

    const norm = switch (normalizePathWindows(T, dirFd, path, &wbuf)) {
        .err => |err| return .{ .err = err },
        .result => |norm| norm,
    };

    return openDirAtWindowsNtPath(dirFd, norm, iterable, no_follow);
}

pub fn openDirAtWindows(
    dirFd: bun.FileDescriptor,
    path: []const u16,
    iterable: bool,
    no_follow: bool,
) Maybe(bun.FileDescriptor) {
    return openDirAtWindowsT(u16, dirFd, path, iterable, no_follow);
}

pub noinline fn openDirAtWindowsA(
    dirFd: bun.FileDescriptor,
    path: []const u8,
    iterable: bool,
    no_follow: bool,
) Maybe(bun.FileDescriptor) {
    return openDirAtWindowsT(u8, dirFd, path, iterable, no_follow);
}

/// For this function to open an absolute path, it must start with "\??\". Otherwise
/// you need a reference file descriptor the "invalid_fd" file descriptor is used
/// to signify that the current working directory should be used.
///
/// When using this function I highly recommend reading this first:
/// https://learn.microsoft.com/en-us/windows/win32/api/winternl/nf-winternl-ntcreatefile
///
/// It is very very very easy to mess up flags here. Please review existing
/// examples to this call and the above function that maps unix flags to
/// the windows ones.
///
/// It is very easy to waste HOURS on the subtle semantics of this function.
///
/// In the zig standard library, messing up the input to their equivalent
/// will trigger `unreachable`. Here there will be a debug log with the path.
pub fn openFileAtWindowsNtPath(
    dir: bun.FileDescriptor,
    path: []const u16,
    access_mask: w.ULONG,
    disposition: w.ULONG,
    options: w.ULONG,
) Maybe(bun.FileDescriptor) {
    var result: windows.HANDLE = undefined;

    // Another problem re: normalization is that you can use relative paths, but no leading '.\' or './''
    // this path is probably already backslash normalized so we're only going to check for '.\'
    // const path = if (bun.strings.hasPrefixComptimeUTF16(path_maybe_leading_dot, ".\\")) path_maybe_leading_dot[2..] else path_maybe_leading_dot;
    // std.debug.assert(!bun.strings.hasPrefixComptimeUTF16(path_maybe_leading_dot, "./"));
    assertIsValidWindowsPath(u16, path);

    const path_len_bytes = std.math.cast(u16, path.len * 2) orelse return .{
        .err = .{
            .errno = @intFromEnum(bun.C.E.NOMEM),
            .syscall = .open,
        },
    };
    var nt_name = windows.UNICODE_STRING{
        .Length = path_len_bytes,
        .MaximumLength = path_len_bytes,
        .Buffer = @constCast(path.ptr),
    };
    var attr = windows.OBJECT_ATTRIBUTES{
        .Length = @sizeOf(windows.OBJECT_ATTRIBUTES),
        // From the Windows Documentation:
        //
        // [ObjectName] must be a fully qualified file specification or the name of a device object,
        // unless it is the name of a file relative to the directory specified by RootDirectory.
        // For example, \Device\Floppy1\myfile.dat or \??\B:\myfile.dat could be the fully qualified
        // file specification, provided that the floppy driver and overlying file system are already
        // loaded. For more information, see File Names, Paths, and Namespaces.
        .ObjectName = &nt_name,
        .RootDirectory = if (bun.strings.hasPrefixComptimeType(u16, path, windows.nt_object_prefix))
            null
        else if (dir == bun.invalid_fd)
            std.fs.cwd().fd
        else
            dir.cast(),
        .Attributes = 0, // Note we do not use OBJ_CASE_INSENSITIVE here.
        .SecurityDescriptor = null,
        .SecurityQualityOfService = null,
    };
    var io: windows.IO_STATUS_BLOCK = undefined;

    while (true) {
        const rc = windows.ntdll.NtCreateFile(
            &result,
            access_mask,
            &attr,
            &io,
            null,
            w.FILE_ATTRIBUTE_NORMAL,
            w.FILE_SHARE_WRITE | w.FILE_SHARE_READ | w.FILE_SHARE_DELETE,
            disposition,
            options,
            null,
            0,
        );

        if (comptime Environment.allow_assert) {
            if (rc == .INVALID_PARAMETER) {
                // Double check what flags you are passing to this
                //
                // - access_mask probably needs w.SYNCHRONIZE,
                // - options probably needs w.FILE_SYNCHRONOUS_IO_NONALERT
                // - disposition probably needs w.FILE_OPEN
                bun.Output.debugWarn("NtCreateFile({d}, {}) = {s} (file) = {d}\nYou are calling this function with the wrong flags!!!", .{ dir, bun.fmt.fmtUTF16(path), @tagName(rc), @intFromPtr(result) });
            } else if (rc == .OBJECT_PATH_SYNTAX_BAD or rc == .OBJECT_NAME_INVALID) {
                // See above comment. For absolute paths you must have \??\ at the start.
                bun.Output.debugWarn("NtCreateFile({d}, {}) = {s} (file) = {d}\nYou are calling this function without normalizing the path correctly!!!", .{ dir, bun.fmt.fmtUTF16(path), @tagName(rc), @intFromPtr(result) });
            } else {
                log("NtCreateFile({d}, {}) = {s} (file) = {d}", .{ dir, bun.fmt.fmtUTF16(path), @tagName(rc), @intFromPtr(result) });
            }
        }

        switch (windows.Win32Error.fromNTStatus(rc)) {
            .SUCCESS => {
                if (access_mask & w.FILE_APPEND_DATA != 0) {
                    // https://learn.microsoft.com/en-us/windows/win32/api/fileapi/nf-fileapi-setfilepointerex
                    const FILE_END = 2;
                    if (kernel32.SetFilePointerEx(result, 0, null, FILE_END) == 0) {
                        return .{
                            .err = .{
                                .errno = @intFromEnum(bun.C.E.UNKNOWN),
                                .syscall = .SetFilePointerEx,
                            },
                        };
                    }
                }
                return JSC.Maybe(bun.FileDescriptor){
                    .result = bun.toFD(result),
                };
            },
            else => |code| {
                if (code.toSystemErrno()) |sys_err| {
                    return .{
                        .err = .{
                            .errno = @intFromEnum(sys_err),
                            .syscall = .open,
                        },
                    };
                }

                return .{
                    .err = .{
                        .errno = @intFromEnum(bun.C.E.UNKNOWN),
                        .syscall = .open,
                    },
                };
            },
        }
    }
}

pub fn openFileAtWindowsT(
    comptime T: type,
    dirFd: bun.FileDescriptor,
    path: []const T,
    access_mask: w.ULONG,
    disposition: w.ULONG,
    options: w.ULONG,
) Maybe(bun.FileDescriptor) {
    var wbuf: bun.WPathBuffer = undefined;

    const norm = switch (normalizePathWindows(T, dirFd, path, &wbuf)) {
        .err => |err| return .{ .err = err },
        .result => |norm| norm,
    };

    return openFileAtWindowsNtPath(dirFd, norm, access_mask, disposition, options);
}

pub fn openFileAtWindows(
    dirFd: bun.FileDescriptor,
    path: []const u16,
    access_mask: w.ULONG,
    disposition: w.ULONG,
    options: w.ULONG,
) Maybe(bun.FileDescriptor) {
    return openFileAtWindowsT(u16, dirFd, path, access_mask, disposition, options);
}

pub noinline fn openFileAtWindowsA(
    dirFd: bun.FileDescriptor,
    path: []const u8,
    access_mask: w.ULONG,
    disposition: w.ULONG,
    options: w.ULONG,
) Maybe(bun.FileDescriptor) {
    return openFileAtWindowsT(u8, dirFd, path, access_mask, disposition, options);
}

pub fn openatWindowsT(comptime T: type, dir: bun.FileDescriptor, path: []const T, flags: bun.Mode) Maybe(bun.FileDescriptor) {
    if (flags & O.DIRECTORY != 0) {
        // we interpret O_PATH as meaning that we don't want iteration
        return openDirAtWindowsT(T, dir, path, flags & O.PATH == 0, flags & O.NOFOLLOW != 0);
    }

    const nonblock = flags & O.NONBLOCK != 0;
    const overwrite = flags & O.WRONLY != 0 and flags & O.APPEND == 0;

    var access_mask: w.ULONG = w.READ_CONTROL | w.FILE_WRITE_ATTRIBUTES | w.SYNCHRONIZE;
    if (flags & O.RDWR != 0) {
        access_mask |= w.GENERIC_READ | w.GENERIC_WRITE;
    } else if (flags & O.APPEND != 0) {
        access_mask |= w.GENERIC_WRITE | w.FILE_APPEND_DATA;
    } else if (flags & O.WRONLY != 0) {
        access_mask |= w.GENERIC_WRITE;
    } else {
        access_mask |= w.GENERIC_READ;
    }

    const creation: w.ULONG = blk: {
        if (flags & O.CREAT != 0) {
            if (flags & O.EXCL != 0) {
                break :blk w.FILE_CREATE;
            }
            break :blk if (overwrite) w.FILE_OVERWRITE_IF else w.FILE_OPEN_IF;
        }
        break :blk if (overwrite) w.FILE_OVERWRITE else w.FILE_OPEN;
    };

    const blocking_flag: windows.ULONG = if (!nonblock) windows.FILE_SYNCHRONOUS_IO_NONALERT else 0;
    const file_or_dir_flag: windows.ULONG = switch (flags & O.DIRECTORY != 0) {
        // .file_only => windows.FILE_NON_DIRECTORY_FILE,
        true => windows.FILE_DIRECTORY_FILE,
        false => 0,
    };
    const follow_symlinks = flags & O.NOFOLLOW == 0;

    const options: windows.ULONG = if (follow_symlinks) file_or_dir_flag | blocking_flag else file_or_dir_flag | windows.FILE_OPEN_REPARSE_POINT;

    return openFileAtWindowsT(T, dir, path, access_mask, creation, options);
}

pub fn openatWindows(
    dir: bun.FileDescriptor,
    path: []const u16,
    flags: bun.Mode,
) Maybe(bun.FileDescriptor) {
    return openatWindowsT(u16, dir, path, flags);
}

pub fn openatWindowsA(
    dir: bun.FileDescriptor,
    path: []const u8,
    flags: bun.Mode,
) Maybe(bun.FileDescriptor) {
    return openatWindowsT(u8, dir, path, flags);
}

pub fn openatOSPath(dirfd: bun.FileDescriptor, file_path: bun.OSPathSliceZ, flags: bun.Mode, perm: bun.Mode) Maybe(bun.FileDescriptor) {
    if (comptime Environment.isMac) {
        // https://opensource.apple.com/source/xnu/xnu-7195.81.3/libsyscall/wrappers/open-base.c
        const rc = system.@"openat$NOCANCEL"(dirfd.cast(), file_path.ptr, @as(c_uint, @intCast(flags)), @as(c_int, @intCast(perm)));
        if (comptime Environment.allow_assert)
            log("openat({d}, {s}) = {d}", .{ dirfd, bun.sliceTo(file_path, 0), rc });

        return Maybe(bun.FileDescriptor).errnoSys(rc, .open) orelse .{ .result = bun.toFD(rc) };
    } else if (comptime Environment.isWindows) {
        return openatWindowsT(bun.OSPathChar, dirfd, file_path, flags);
    }

    while (true) {
        const rc = Syscall.system.openat(dirfd.cast(), file_path, flags, perm);
        if (comptime Environment.allow_assert)
            log("openat({d}, {s}) = {d}", .{ dirfd, bun.sliceTo(file_path, 0), rc });
        return switch (Syscall.getErrno(rc)) {
            .SUCCESS => .{ .result = bun.toFD(rc) },
            .INTR => continue,
            else => |err| {
                return .{
                    .err = .{
                        .errno = @truncate(@intFromEnum(err)),
                        .syscall = .open,
                    },
                };
            },
        };
    }

    unreachable;
}

pub fn openat(dirfd: bun.FileDescriptor, file_path: [:0]const u8, flags: bun.Mode, perm: bun.Mode) Maybe(bun.FileDescriptor) {
    if (comptime Environment.isWindows) {
        return openatWindowsT(u8, dirfd, file_path, flags);
    } else {
        return openatOSPath(dirfd, file_path, flags, perm);
    }
}

pub fn openatA(dirfd: bun.FileDescriptor, file_path: []const u8, flags: bun.Mode, perm: bun.Mode) Maybe(bun.FileDescriptor) {
    if (comptime Environment.isWindows) {
        return openatWindowsT(u8, dirfd, file_path, flags);
    }

    const pathZ = std.os.toPosixPath(file_path) catch return Maybe(bun.FileDescriptor){
        .err = .{
            .errno = @intFromEnum(bun.C.E.NAMETOOLONG),
            .syscall = .open,
        },
    };

    return openatOSPath(
        dirfd,
        &pathZ,
        flags,
        perm,
    );
}

pub fn openA(file_path: []const u8, flags: bun.Mode, perm: bun.Mode) Maybe(bun.FileDescriptor) {
    // this is what open() does anyway.
    return openatA(bun.toFD((std.fs.cwd().fd)), file_path, flags, perm);
}

pub fn open(file_path: [:0]const u8, flags: bun.Mode, perm: bun.Mode) Maybe(bun.FileDescriptor) {
    if (comptime Environment.isWindows) {
        return sys_uv.open(file_path, flags, perm);
    }
    // this is what open() does anyway.
    return openat(bun.toFD((std.fs.cwd().fd)), file_path, flags, perm);
}

/// This function will prevent stdout and stderr from being closed.
pub fn close(fd: bun.FileDescriptor) ?Syscall.Error {
    return bun.FDImpl.decode(fd).close();
}

pub fn close2(fd: bun.FileDescriptor) ?Syscall.Error {
    if (fd == bun.STDOUT_FD or fd == bun.STDERR_FD or fd == bun.STDIN_FD) {
        log("close({d}) SKIPPED", .{fd});
        return null;
    }

    return closeAllowingStdoutAndStderr(fd);
}

pub fn closeAllowingStdoutAndStderr(fd: bun.FileDescriptor) ?Syscall.Error {
    return bun.FDImpl.decode(fd).closeAllowingStdoutAndStderr();
}

pub const max_count = switch (builtin.os.tag) {
    .linux => 0x7ffff000,
    .macos, .ios, .watchos, .tvos => std.math.maxInt(i32),
    .windows => std.math.maxInt(u32),
    else => std.math.maxInt(isize),
};

pub fn write(fd: bun.FileDescriptor, bytes: []const u8) Maybe(usize) {
    const adjusted_len = @min(max_count, bytes.len);
    var debug_timer = bun.Output.DebugTimer.start();

    defer {
        if (comptime Environment.isDebug) {
            if (debug_timer.timer.read() > std.time.ns_per_ms) {
                bun.Output.debugWarn("write({}, {d}) blocked for {}", .{ fd, bytes.len, debug_timer });
            }
        }
    }

    return switch (Environment.os) {
        .mac => {
            const rc = system.@"write$NOCANCEL"(fd.cast(), bytes.ptr, adjusted_len);
            log("write({}, {d}) = {d} ({})", .{ fd, adjusted_len, rc, debug_timer });

            if (Maybe(usize).errnoSysFd(rc, .write, fd)) |err| {
                return err;
            }

            return Maybe(usize){ .result = @intCast(rc) };
        },
        .linux => {
            while (true) {
                const rc = sys.write(fd.cast(), bytes.ptr, adjusted_len);
                log("write({}, {d}) = {d} {}", .{ fd, adjusted_len, rc, debug_timer });

                if (Maybe(usize).errnoSysFd(rc, .write, fd)) |err| {
                    if (err.getErrno() == .INTR) continue;
                    return err;
                }

                return Maybe(usize){ .result = @intCast(rc) };
            }
        },
        .windows => {
            // "WriteFile sets this value to zero before doing any work or error checking."
            var bytes_written: u32 = undefined;
            std.debug.assert(bytes.len > 0);
            const rc = kernel32.WriteFile(
                fd.cast(),
                bytes.ptr,
                adjusted_len,
                &bytes_written,
                null,
            );
            log("WriteFile({d}, {d}) = {d} (written: {d}) {}", .{ @intFromPtr(fd.cast()), adjusted_len, rc, bytes_written, debug_timer });
            if (rc == 0) {
                return .{
                    .err = Syscall.Error{
                        .errno = @intFromEnum(bun.windows.getLastErrno()),
                        .syscall = .WriteFile,
                        .fd = fd,
                    },
                };
            }
            return Maybe(usize){ .result = bytes_written };
        },
        else => @compileError("Not implemented yet"),
    };
}

fn veclen(buffers: anytype) usize {
    var len: usize = 0;
    for (buffers) |buffer| {
        len += buffer.iov_len;
    }
    return len;
}

pub fn writev(fd: bun.FileDescriptor, buffers: []std.os.iovec) Maybe(usize) {
    if (comptime Environment.isMac) {
        const rc = writev_sym(fd.cast(), @as([*]std.os.iovec_const, @ptrCast(buffers.ptr)), @as(i32, @intCast(buffers.len)));
        if (comptime Environment.allow_assert)
            log("writev({d}, {d}) = {d}", .{ fd, veclen(buffers), rc });

        if (Maybe(usize).errnoSysFd(rc, .writev, fd)) |err| {
            return err;
        }

        return Maybe(usize){ .result = @as(usize, @intCast(rc)) };
    } else {
        while (true) {
            const rc = writev_sym(fd.cast(), @as([*]std.os.iovec_const, @ptrCast(buffers.ptr)), buffers.len);
            if (comptime Environment.allow_assert)
                log("writev({d}, {d}) = {d}", .{ fd, veclen(buffers), rc });

            if (Maybe(usize).errnoSysFd(rc, .writev, fd)) |err| {
                if (err.getErrno() == .INTR) continue;
                return err;
            }

            return Maybe(usize){ .result = @as(usize, @intCast(rc)) };
        }
        unreachable;
    }
}

pub fn pwritev(fd: bun.FileDescriptor, buffers: []const bun.PlatformIOVecConst, position: isize) Maybe(usize) {
    if (comptime Environment.isWindows) {
        return sys_uv.pwritev(fd, buffers, position);
    }
    if (comptime Environment.isMac) {
        const rc = pwritev_sym(fd.cast(), buffers.ptr, @as(i32, @intCast(buffers.len)), position);
        if (comptime Environment.allow_assert)
            log("pwritev({d}, {d}) = {d}", .{ fd, veclen(buffers), rc });

        if (Maybe(usize).errnoSysFd(rc, .pwritev, fd)) |err| {
            return err;
        }

        return Maybe(usize){ .result = @as(usize, @intCast(rc)) };
    } else {
        while (true) {
            const rc = pwritev_sym(fd.cast(), buffers.ptr, buffers.len, position);
            if (comptime Environment.allow_assert)
                log("pwritev({d}, {d}) = {d}", .{ fd, veclen(buffers), rc });

            if (Maybe(usize).errnoSysFd(rc, .pwritev, fd)) |err| {
                if (err.getErrno() == .INTR) continue;
                return err;
            }

            return Maybe(usize){ .result = @as(usize, @intCast(rc)) };
        }
        unreachable;
    }
}

pub fn readv(fd: bun.FileDescriptor, buffers: []std.os.iovec) Maybe(usize) {
    if (comptime Environment.allow_assert) {
        if (buffers.len == 0) {
            bun.Output.debugWarn("readv() called with 0 length buffer", .{});
        }
    }

    if (comptime Environment.isMac) {
        const rc = readv_sym(fd.cast(), buffers.ptr, @as(i32, @intCast(buffers.len)));
        if (comptime Environment.allow_assert)
            log("readv({d}, {d}) = {d}", .{ fd, veclen(buffers), rc });

        if (Maybe(usize).errnoSysFd(rc, .readv, fd)) |err| {
            return err;
        }

        return Maybe(usize){ .result = @as(usize, @intCast(rc)) };
    } else {
        while (true) {
            const rc = readv_sym(fd.cast(), buffers.ptr, buffers.len);
            if (comptime Environment.allow_assert)
                log("readv({d}, {d}) = {d}", .{ fd, veclen(buffers), rc });

            if (Maybe(usize).errnoSysFd(rc, .readv, fd)) |err| {
                if (err.getErrno() == .INTR) continue;
                return err;
            }

            return Maybe(usize){ .result = @as(usize, @intCast(rc)) };
        }
        unreachable;
    }
}

pub fn preadv(fd: bun.FileDescriptor, buffers: []std.os.iovec, position: isize) Maybe(usize) {
    if (comptime Environment.allow_assert) {
        if (buffers.len == 0) {
            bun.Output.debugWarn("preadv() called with 0 length buffer", .{});
        }
    }

    if (comptime Environment.isMac) {
        const rc = preadv_sym(fd.cast(), buffers.ptr, @as(i32, @intCast(buffers.len)), position);
        if (comptime Environment.allow_assert)
            log("preadv({d}, {d}) = {d}", .{ fd, veclen(buffers), rc });

        if (Maybe(usize).errnoSysFd(rc, .preadv, fd)) |err| {
            return err;
        }

        return Maybe(usize){ .result = @as(usize, @intCast(rc)) };
    } else {
        while (true) {
            const rc = preadv_sym(fd.cast(), buffers.ptr, buffers.len, position);
            if (comptime Environment.allow_assert)
                log("preadv({d}, {d}) = {d}", .{ fd, veclen(buffers), rc });

            if (Maybe(usize).errnoSysFd(rc, .preadv, fd)) |err| {
                if (err.getErrno() == .INTR) continue;
                return err;
            }

            return Maybe(usize){ .result = @as(usize, @intCast(rc)) };
        }
        unreachable;
    }
}

const preadv_sym = if (builtin.os.tag == .linux and builtin.link_libc)
    std.os.linux.preadv
else if (builtin.os.tag.isDarwin())
    system.@"preadv$NOCANCEL"
else
    system.preadv;

const readv_sym = if (builtin.os.tag == .linux and builtin.link_libc)
    std.os.linux.readv
else if (builtin.os.tag.isDarwin())
    system.@"readv$NOCANCEL"
else
    system.readv;

const pwritev_sym = if (builtin.os.tag == .linux and builtin.link_libc)
    std.os.linux.pwritev
else if (builtin.os.tag.isDarwin())
    system.@"pwritev$NOCANCEL"
else
    system.pwritev;

const writev_sym = if (builtin.os.tag == .linux and builtin.link_libc)
    std.os.linux.writev
else if (builtin.os.tag.isDarwin())
    system.@"writev$NOCANCEL"
else
    system.writev;

const pread_sym = if (builtin.os.tag == .linux and builtin.link_libc)
    sys.pread64
else if (builtin.os.tag.isDarwin())
    system.@"pread$NOCANCEL"
else
    system.pread;

const fcntl_symbol = system.fcntl;

pub fn pread(fd: bun.FileDescriptor, buf: []u8, offset: i64) Maybe(usize) {
    const adjusted_len = @min(buf.len, max_count);

    if (comptime Environment.allow_assert) {
        if (adjusted_len == 0) {
            bun.Output.debugWarn("pread() called with 0 length buffer", .{});
        }
    }

    const ioffset = @as(i64, @bitCast(offset)); // the OS treats this as unsigned
    while (true) {
        const rc = pread_sym(fd.cast(), buf.ptr, adjusted_len, ioffset);
        if (Maybe(usize).errnoSys(rc, .pread)) |err| {
            if (err.getErrno() == .INTR) continue;
            return err;
        }
        return Maybe(usize){ .result = @as(usize, @intCast(rc)) };
    }
}

const pwrite_sym = if (builtin.os.tag == .linux and builtin.link_libc)
    sys.pwrite64
else
    sys.pwrite;

pub fn pwrite(fd: bun.FileDescriptor, bytes: []const u8, offset: i64) Maybe(usize) {
    if (comptime Environment.allow_assert) {
        if (bytes.len == 0) {
            bun.Output.debugWarn("pwrite() called with 0 length buffer", .{});
        }
    }

    const adjusted_len = @min(bytes.len, max_count);

    const ioffset = @as(i64, @bitCast(offset)); // the OS treats this as unsigned
    while (true) {
        const rc = pwrite_sym(fd.cast(), bytes.ptr, adjusted_len, ioffset);
        return if (Maybe(usize).errnoSysFd(rc, .pwrite, fd)) |err| {
            switch (err.getErrno()) {
                .INTR => continue,
                else => return err,
            }
        } else Maybe(usize){ .result = @as(usize, @intCast(rc)) };
    }
}

pub fn read(fd: bun.FileDescriptor, buf: []u8) Maybe(usize) {
    if (comptime Environment.allow_assert) {
        if (buf.len == 0) {
            bun.Output.debugWarn("read() called with 0 length buffer", .{});
        }
    }
    const debug_timer = bun.Output.DebugTimer.start();
    const adjusted_len = @min(buf.len, max_count);
    return switch (Environment.os) {
        .mac => {
            const rc = system.@"read$NOCANCEL"(fd.cast(), buf.ptr, adjusted_len);

            log("read({d}, {d}) = {d} ({any})", .{ fd, adjusted_len, rc, debug_timer });

            if (Maybe(usize).errnoSysFd(rc, .read, fd)) |err| {
                return err;
            }

            return Maybe(usize){ .result = @as(usize, @intCast(rc)) };
        },
        .linux => {
            while (true) {
                const rc = sys.read(fd.cast(), buf.ptr, adjusted_len);
                log("read({d}, {d}) = {d} ({any})", .{ fd, adjusted_len, rc, debug_timer });

                if (Maybe(usize).errnoSysFd(rc, .read, fd)) |err| {
                    if (err.getErrno() == .INTR) continue;
                    return err;
                }
                return Maybe(usize){ .result = @as(usize, @intCast(rc)) };
            }
        },
        .windows => sys_uv.read(fd, buf),
        else => @compileError("read is not implemented on this platform"),
    };
}

pub fn recv(fd: bun.FileDescriptor, buf: []u8, flag: u32) Maybe(usize) {
    const adjusted_len = @min(buf.len, max_count);
    if (comptime Environment.allow_assert) {
        if (adjusted_len == 0) {
            bun.Output.debugWarn("recv() called with 0 length buffer", .{});
        }
    }

    if (comptime Environment.isMac) {
        const rc = system.@"recvfrom$NOCANCEL"(fd.cast(), buf.ptr, adjusted_len, flag, null, null);
        log("recv({d}, {d}, {d}) = {d}", .{ fd, adjusted_len, flag, rc });

        if (Maybe(usize).errnoSys(rc, .recv)) |err| {
            return err;
        }

        return Maybe(usize){ .result = @as(usize, @intCast(rc)) };
    } else {
        while (true) {
            const rc = linux.recvfrom(fd.cast(), buf.ptr, adjusted_len, flag | os.SOCK.CLOEXEC | linux.MSG.CMSG_CLOEXEC, null, null);
            log("recv({d}, {d}, {d}) = {d}", .{ fd, adjusted_len, flag, rc });

            if (Maybe(usize).errnoSysFd(rc, .recv, fd)) |err| {
                if (err.getErrno() == .INTR) continue;
                return err;
            }
            return Maybe(usize){ .result = @as(usize, @intCast(rc)) };
        }
    }
}

pub fn send(fd: bun.FileDescriptor, buf: []const u8, flag: u32) Maybe(usize) {
    if (comptime Environment.isMac) {
        const rc = system.@"sendto$NOCANCEL"(fd, buf.ptr, buf.len, flag, null, 0);
        if (Maybe(usize).errnoSys(rc, .send)) |err| {
            return err;
        }
        return Maybe(usize){ .result = @as(usize, @intCast(rc)) };
    } else {
        while (true) {
            const rc = linux.sendto(fd, buf.ptr, buf.len, flag | os.SOCK.CLOEXEC | os.MSG.NOSIGNAL, null, 0);

            if (Maybe(usize).errnoSys(rc, .send)) |err| {
                if (err.getErrno() == .INTR) continue;
                return err;
            }

            return Maybe(usize){ .result = @as(usize, @intCast(rc)) };
        }
    }
}

pub fn readlink(in: [:0]const u8, buf: []u8) Maybe(usize) {
    if (comptime Environment.isWindows) {
        return sys_uv.readlink(in, buf);
    }

    while (true) {
        const rc = sys.readlink(in, buf.ptr, buf.len);

        if (Maybe(usize).errnoSys(rc, .readlink)) |err| {
            if (err.getErrno() == .INTR) continue;
            return err;
        }
        return Maybe(usize){ .result = @as(usize, @intCast(rc)) };
    }
}

pub fn readlinkat(fd: bun.FileDescriptor, in: [:0]const u8, buf: []u8) Maybe(usize) {
    while (true) {
        const rc = sys.readlinkat(fd, in, buf.ptr, buf.len);

        if (Maybe(usize).errnoSys(rc, .readlink)) |err| {
            if (err.getErrno() == .INTR) continue;
            return err;
        }
        return Maybe(usize){ .result = @as(usize, @intCast(rc)) };
    }
}

pub fn ftruncate(fd: bun.FileDescriptor, size: isize) Maybe(void) {
    if (comptime Environment.isWindows) {
        if (kernel32.SetFileValidData(fd.cast(), size) == 0) {
            return Maybe(void).errnoSys(0, .ftruncate) orelse Maybe(void).success;
        }

        return Maybe(void).success;
    }

    return while (true) {
        if (Maybe(void).errnoSys(sys.ftruncate(fd.cast(), size), .ftruncate)) |err| {
            if (err.getErrno() == .INTR) continue;
            return err;
        }
        return Maybe(void).success;
    };
}

pub fn rename(from: [:0]const u8, to: [:0]const u8) Maybe(void) {
    while (true) {
        if (Maybe(void).errnoSys(sys.rename(from, to), .rename)) |err| {
            if (err.getErrno() == .INTR) continue;
            return err;
        }
        return Maybe(void).success;
    }
}

pub fn renameat(from_dir: bun.FileDescriptor, from: [:0]const u8, to_dir: bun.FileDescriptor, to: [:0]const u8) Maybe(void) {
    if (Environment.isWindows) {
        var w_buf_from: bun.WPathBuffer = undefined;
        var w_buf_to: bun.WPathBuffer = undefined;
        return bun.C.renameAtW(
            from_dir,
            bun.strings.toWPath(&w_buf_from, from),
            to_dir,
            bun.strings.toWPath(&w_buf_to, to),
            false,
        );
    }
    while (true) {
        if (Maybe(void).errnoSys(sys.renameat(from_dir.cast(), from, to_dir.cast(), to), .rename)) |err| {
            if (err.getErrno() == .INTR) continue;
            if (comptime Environment.allow_assert)
                log("renameat({d}, {s}, {d}, {s}) = {d}", .{ from_dir, from, to_dir, to, @intFromEnum(err.getErrno()) });
            return err;
        }
        if (comptime Environment.allow_assert)
            log("renameat({d}, {s}, {d}, {s}) = {d}", .{ from_dir, from, to_dir, to, 0 });
        return Maybe(void).success;
    }
}

pub fn chown(path: [:0]const u8, uid: os.uid_t, gid: os.gid_t) Maybe(void) {
    while (true) {
        if (Maybe(void).errnoSys(C.chown(path, uid, gid), .chown)) |err| {
            if (err.getErrno() == .INTR) continue;
            return err;
        }
        return Maybe(void).success;
    }
}

pub fn symlink(from: [:0]const u8, to: [:0]const u8) Maybe(void) {
    while (true) {
        if (Maybe(void).errnoSys(sys.symlink(from, to), .symlink)) |err| {
            if (err.getErrno() == .INTR) continue;
            return err;
        }
        return Maybe(void).success;
    }
}

pub fn clonefile(from: [:0]const u8, to: [:0]const u8) Maybe(void) {
    if (comptime !Environment.isMac) @compileError("macOS only");

    while (true) {
        if (Maybe(void).errnoSys(C.darwin.clonefile(from, to, 0), .clonefile)) |err| {
            if (err.getErrno() == .INTR) continue;
            return err;
        }
        return Maybe(void).success;
    }
}

pub fn copyfile(from: [:0]const u8, to: [:0]const u8, flags: c_int) Maybe(void) {
    if (comptime !Environment.isMac) @compileError("macOS only");

    while (true) {
        if (Maybe(void).errnoSys(C.darwin.copyfile(from, to, null, flags), .copyfile)) |err| {
            if (err.getErrno() == .INTR) continue;
            return err;
        }
        return Maybe(void).success;
    }
}

pub fn fcopyfile(fd_in: bun.FileDescriptor, fd_out: bun.FileDescriptor, flags: u32) Maybe(void) {
    if (comptime !Environment.isMac) @compileError("macOS only");

    while (true) {
        if (Maybe(void).errnoSys(system.fcopyfile(fd_in.cast(), fd_out.cast(), null, flags), .fcopyfile)) |err| {
            if (err.getErrno() == .INTR) continue;
            return err;
        }
        return Maybe(void).success;
    }
}

pub fn unlink(from: [:0]const u8) Maybe(void) {
    while (true) {
        if (Maybe(void).errnoSys(sys.unlink(from), .unlink)) |err| {
            if (err.getErrno() == .INTR) continue;
            return err;
        }
        return Maybe(void).success;
    }
}

pub fn rmdirat(dirfd: bun.FileDescriptor, to: anytype) Maybe(void) {
    if (Environment.isWindows) {
        return Maybe(void).todo();
    }
    while (true) {
        if (Maybe(void).errnoSys(sys.unlinkat(dirfd.cast(), to, std.os.AT.REMOVEDIR), .rmdir)) |err| {
            if (err.getErrno() == .INTR) continue;
            return err;
        }
        return Maybe(void).success;
    }
}

pub fn unlinkatWithFlags(dirfd: bun.FileDescriptor, to: anytype, flags: c_uint) Maybe(void) {
    if (Environment.isWindows) {
        return Maybe(void).todo();
    }
    while (true) {
        if (Maybe(void).errnoSys(sys.unlinkat(dirfd.cast(), to, flags), .unlink)) |err| {
            if (err.getErrno() == .INTR) continue;
            if (comptime Environment.allow_assert)
                log("unlinkat({d}, {s}) = {d}", .{ dirfd, bun.sliceTo(to, 0), @intFromEnum(err.getErrno()) });
            return err;
        }
        if (comptime Environment.allow_assert)
            log("unlinkat({d}, {s}) = 0", .{ dirfd, bun.sliceTo(to, 0) });
        return Maybe(void).success;
    }
    unreachable;
}

pub fn unlinkat(dirfd: bun.FileDescriptor, to: anytype) Maybe(void) {
    if (Environment.isWindows) {
        return Maybe(void).todo();
    }
    while (true) {
        if (Maybe(void).errnoSys(sys.unlinkat(dirfd.cast(), to, 0), .unlink)) |err| {
            if (err.getErrno() == .INTR) continue;
            if (comptime Environment.allow_assert)
                log("unlinkat({d}, {s}) = {d}", .{ dirfd, bun.sliceTo(to, 0), @intFromEnum(err.getErrno()) });
            return err;
        }
        if (comptime Environment.allow_assert)
            log("unlinkat({d}, {s}) = 0", .{ dirfd, bun.sliceTo(to, 0) });
        return Maybe(void).success;
    }
}

pub fn getFdPath(fd: bun.FileDescriptor, out_buffer: *[MAX_PATH_BYTES]u8) Maybe([]u8) {
    switch (comptime builtin.os.tag) {
        .windows => {
            var wide_buf: [windows.PATH_MAX_WIDE]u16 = undefined;
            const wide_slice = std.os.windows.GetFinalPathNameByHandle(fd.cast(), .{}, wide_buf[0..]) catch {
                return Maybe([]u8){ .err = .{ .errno = @intFromEnum(bun.C.SystemErrno.EBADF), .syscall = .GetFinalPathNameByHandle } };
            };

            // Trust that Windows gives us valid UTF-16LE.
            return .{ .result = @constCast(bun.strings.fromWPath(out_buffer, wide_slice)) };
        },
        .macos, .ios, .watchos, .tvos => {
            // On macOS, we can use F.GETPATH fcntl command to query the OS for
            // the path to the file descriptor.
            @memset(out_buffer[0..MAX_PATH_BYTES], 0);
            if (Maybe([]u8).errnoSys(system.fcntl(fd.cast(), os.F.GETPATH, out_buffer), .fcntl)) |err| {
                return err;
            }
            const len = mem.indexOfScalar(u8, out_buffer[0..], @as(u8, 0)) orelse MAX_PATH_BYTES;
            return .{ .result = out_buffer[0..len] };
        },
        .linux => {
            // TODO: alpine linux may not have /proc/self
            var procfs_buf: ["/proc/self/fd/-2147483648".len:0]u8 = undefined;
            const proc_path = std.fmt.bufPrintZ(procfs_buf[0..], "/proc/self/fd/{d}\x00", .{fd}) catch unreachable;

            return switch (readlink(proc_path, out_buffer)) {
                .err => |err| return .{ .err = err },
                .result => |len| return .{ .result = out_buffer[0..len] },
            };
        },
        // .solaris => {
        //     var procfs_buf: ["/proc/self/path/-2147483648".len:0]u8 = undefined;
        //     const proc_path = std.fmt.bufPrintZ(procfs_buf[0..], "/proc/self/path/{d}", .{fd}) catch unreachable;

        //     const target = readlinkZ(proc_path, out_buffer) catch |err| switch (err) {
        //         error.UnsupportedReparsePointType => unreachable,
        //         error.NotLink => unreachable,
        //         else => |e| return e,
        //     };
        //     return target;
        // },
        else => @compileError("querying for canonical path of a handle is unsupported on this host"),
    }
}

/// Use of a mapped region can result in these signals:
/// * SIGSEGV - Attempted write into a region mapped as read-only.
/// * SIGBUS - Attempted  access to a portion of the buffer that does not correspond to the file
pub fn mmap(
    ptr: ?[*]align(mem.page_size) u8,
    length: usize,
    prot: u32,
    flags: u32,
    fd: bun.FileDescriptor,
    offset: u64,
) Maybe([]align(mem.page_size) u8) {
    const ioffset = @as(i64, @bitCast(offset)); // the OS treats this as unsigned
    const rc = std.c.mmap(ptr, length, prot, flags, fd.cast(), ioffset);
    const fail = std.c.MAP.FAILED;
    if (rc == fail) {
        return Maybe([]align(mem.page_size) u8){
            .err = .{ .errno = @as(Syscall.Error.Int, @truncate(@intFromEnum(std.c.getErrno(@as(i64, @bitCast(@intFromPtr(fail))))))), .syscall = .mmap },
        };
    }

    return Maybe([]align(mem.page_size) u8){ .result = @as([*]align(mem.page_size) u8, @ptrCast(@alignCast(rc)))[0..length] };
}

pub fn mmapFile(path: [:0]const u8, flags: u32, wanted_size: ?usize, offset: usize) Maybe([]align(mem.page_size) u8) {
    assertIsValidWindowsPath(u8, path);
    const fd = switch (open(path, os.O.RDWR, 0)) {
        .result => |fd| fd,
        .err => |err| return .{ .err = err },
    };

    var size = std.math.sub(usize, @as(usize, @intCast(switch (fstat(fd)) {
        .result => |result| result.size,
        .err => |err| {
            _ = close(fd);
            return .{ .err = err };
        },
    })), offset) catch 0;

    if (wanted_size) |size_| size = @min(size, size_);

    const map = switch (mmap(null, size, os.PROT.READ | os.PROT.WRITE, flags, fd, offset)) {
        .result => |map| map,

        .err => |err| {
            _ = close(fd);
            return .{ .err = err };
        },
    };

    if (close(fd)) |err| {
        _ = munmap(map);
        return .{ .err = err };
    }

    return .{ .result = map };
}

pub fn munmap(memory: []align(mem.page_size) const u8) Maybe(void) {
    if (Maybe(void).errnoSys(system.munmap(memory.ptr, memory.len), .munmap)) |err| {
        return err;
    } else return Maybe(void).success;
}

<<<<<<< HEAD
pub const Error = struct {
    const E = bun.C.E;

    pub const Int = if (Environment.isWindows) u16 else u8; // @TypeOf(@intFromEnum(E.BADF));

    errno: Int,
    syscall: Syscall.Tag,
    path: []const u8 = "",
    fd: bun.FileDescriptor = bun.invalid_fd,
    from_libuv: if (Environment.isWindows) bool else void = if (Environment.isWindows) false else undefined,

    pub inline fn isRetry(this: *const Error) bool {
        return this.getErrno() == .AGAIN;
    }

    pub fn clone(this: *const Error, allocator: std.mem.Allocator) !Error {
        var copy = this.*;
        copy.path = try allocator.dupe(u8, copy.path);
        return copy;
    }

    pub fn fromCode(errno: E, syscall: Syscall.Tag) Error {
        return .{
            .errno = @as(Int, @intCast(@intFromEnum(errno))),
            .syscall = syscall,
        };
    }

    pub fn fromCodeInt(errno: anytype, syscall: Syscall.Tag) Error {
        return .{
            .errno = @as(Int, @intCast(if (Environment.isWindows) @abs(errno) else errno)),
            .syscall = syscall,
        };
    }

    pub fn format(self: Error, comptime fmt: []const u8, opts: std.fmt.FormatOptions, writer: anytype) !void {
        try self.toSystemError().format(fmt, opts, writer);
    }

    /// TODO: convert to function
    pub const oom = fromCode(E.NOMEM, .read);

    pub const retry = Error{
        .errno = if (Environment.isLinux)
            @as(Int, @intCast(@intFromEnum(E.AGAIN)))
        else if (Environment.isMac)
            @as(Int, @intCast(@intFromEnum(E.AGAIN)))
        else
            @as(Int, @intCast(@intFromEnum(E.INTR))),
        .syscall = .read,
    };

    pub inline fn getErrno(this: Error) E {
        return @as(E, @enumFromInt(this.errno));
    }

    pub inline fn withPath(this: Error, path: anytype) Error {
        if (std.meta.Child(@TypeOf(path)) == u16) {
            @compileError("Do not pass WString path to withPath, it needs the path encoded as utf8");
        }
        return Error{
            .errno = this.errno,
            .syscall = this.syscall,
            .path = bun.span(path),
        };
    }

    pub inline fn withFd(this: Error, fd: anytype) Error {
        if (Environment.allow_assert) std.debug.assert(fd != bun.invalid_fd);
        return Error{
            .errno = this.errno,
            .syscall = this.syscall,
            .fd = fd,
        };
    }

    pub inline fn withPathLike(this: Error, pathlike: anytype) Error {
        return switch (pathlike) {
            .fd => |fd| this.withFd(fd),
            .path => |path| this.withPath(path.slice()),
        };
    }

    const todo_errno = std.math.maxInt(Int) - 1;

    pub inline fn todo() Error {
        if (Environment.isDebug) {
            @panic("bun.sys.Error.todo() was called");
        }
        return Error{ .errno = todo_errno, .syscall = .TODO };
    }

    pub fn toSystemError(this: Error) SystemError {
        var err = SystemError{
            .errno = @as(c_int, this.errno) * -1,
            .syscall = bun.String.static(@tagName(this.syscall)),
        };

        // errno label
        if (!Environment.isWindows) {
            if (this.errno > 0 and this.errno < C.SystemErrno.max) {
                const system_errno = @as(C.SystemErrno, @enumFromInt(this.errno));
                err.code = bun.String.static(@tagName(system_errno));
                if (C.SystemErrno.labels.get(system_errno)) |label| {
                    err.message = bun.String.static(label);
                }
            }
        } else {
            const system_errno = brk: {
                // setRuntimeSafety(false) because we use tagName function, which will be null on invalid enum value.
                @setRuntimeSafety(false);
                if (this.from_libuv) {
                    break :brk @as(C.SystemErrno, @enumFromInt(@intFromEnum(bun.windows.libuv.translateUVErrorToE(err.errno))));
                }

                break :brk @as(C.SystemErrno, @enumFromInt(this.errno));
            };
            if (std.enums.tagName(bun.C.SystemErrno, system_errno)) |errname| {
                err.code = bun.String.static(errname);
                if (C.SystemErrno.labels.get(system_errno)) |label| {
                    err.message = bun.String.static(label);
                }
            }
        }

        if (this.path.len > 0) {
            err.path = bun.String.createUTF8(this.path);
        }

        if (this.fd != bun.invalid_fd) {
            if (this.fd.int() <= std.math.maxInt(i32)) {
                err.fd = this.fd;
            }
        }

        return err;
    }

    pub fn toJS(this: Error, ctx: JSC.C.JSContextRef) JSC.C.JSObjectRef {
        return this.toSystemError().toErrorInstance(ctx.ptr()).asObjectRef();
    }

    pub fn toJSC(this: Error, ptr: *JSC.JSGlobalObject) JSC.JSValue {
        return this.toSystemError().toErrorInstance(ptr);
    }
};

=======
>>>>>>> d0b6218b
pub fn setPipeCapacityOnLinux(fd: bun.FileDescriptor, capacity: usize) Maybe(usize) {
    if (comptime !Environment.isLinux) @compileError("Linux-only");
    std.debug.assert(capacity > 0);

    // In  Linux  versions  before 2.6.11, the capacity of a
    // pipe was the same as the system page size (e.g., 4096
    // bytes on i386).  Since Linux 2.6.11, the pipe
    // capacity is 16 pages (i.e., 65,536 bytes in a system
    // with a page size of 4096 bytes).  Since Linux 2.6.35,
    // the default pipe capacity is 16 pages, but the
    // capacity can be queried  and  set  using  the
    // fcntl(2) F_GETPIPE_SZ and F_SETPIPE_SZ operations.
    // See fcntl(2) for more information.
    //:# define F_SETPIPE_SZ    1031    /* Set pipe page size array.
    const F_SETPIPE_SZ = 1031;
    const F_GETPIPE_SZ = 1032;

    // We don't use glibc here
    // It didn't work. Always returned 0.
    const pipe_len = std.os.linux.fcntl(fd.cast(), F_GETPIPE_SZ, 0);
    if (Maybe(usize).errnoSys(pipe_len, .fcntl)) |err| return err;
    if (pipe_len == 0) return Maybe(usize){ .result = 0 };
    if (pipe_len >= capacity) return Maybe(usize){ .result = pipe_len };

    const new_pipe_len = std.os.linux.fcntl(fd.cast(), F_SETPIPE_SZ, capacity);
    if (Maybe(usize).errnoSys(new_pipe_len, .fcntl)) |err| return err;
    return Maybe(usize){ .result = new_pipe_len };
}

pub fn getMaxPipeSizeOnLinux() usize {
    return @as(
        usize,
        @intCast(bun.once(struct {
            fn once() c_int {
                const strings = bun.strings;
                const default_out_size = 512 * 1024;
                const pipe_max_size_fd = switch (bun.sys.open("/proc/sys/fs/pipe-max-size", std.os.O.RDONLY, 0)) {
                    .result => |fd2| fd2,
                    .err => |err| {
                        log("Failed to open /proc/sys/fs/pipe-max-size: {d}\n", .{err.errno});
                        return default_out_size;
                    },
                };
                defer _ = bun.sys.close(pipe_max_size_fd);
                var max_pipe_size_buf: [128]u8 = undefined;
                const max_pipe_size = switch (bun.sys.read(pipe_max_size_fd, max_pipe_size_buf[0..])) {
                    .result => |bytes_read| std.fmt.parseInt(i64, strings.trim(max_pipe_size_buf[0..bytes_read], "\n"), 10) catch |err| {
                        log("Failed to parse /proc/sys/fs/pipe-max-size: {any}\n", .{@errorName(err)});
                        return default_out_size;
                    },
                    .err => |err| {
                        log("Failed to read /proc/sys/fs/pipe-max-size: {d}\n", .{err.errno});
                        return default_out_size;
                    },
                };

                // we set the absolute max to 8 MB because honestly that's a huge pipe
                // my current linux machine only goes up to 1 MB, so that's very unlikely to be hit
                return @min(@as(c_int, @truncate(max_pipe_size -| 32)), 1024 * 1024 * 8);
            }
        }.once, c_int)),
    );
}

pub fn existsOSPath(path: bun.OSPathSliceZ, file_only: bool) bool {
    if (comptime Environment.isPosix) {
        return system.access(path, 0) == 0;
    }

    if (comptime Environment.isWindows) {
        assertIsValidWindowsPath(bun.OSPathChar, path);
        const attributes = kernel32.GetFileAttributesW(path.ptr);
        if (Environment.isDebug) {
            log("GetFileAttributesW({}) = {d}", .{ bun.fmt.fmtUTF16(path), attributes });
        }
        if (attributes == windows.INVALID_FILE_ATTRIBUTES) {
            return false;
        }
        if (file_only and attributes & windows.FILE_ATTRIBUTE_DIRECTORY != 0) {
            return false;
        }
        return true;
    }

    @compileError("TODO: existsOSPath");
}

pub fn exists(path: []const u8) bool {
    if (comptime Environment.isPosix) {
        return system.access(&(std.os.toPosixPath(path) catch return false), 0) == 0;
    }

    if (comptime Environment.isWindows) {
        var wbuf: bun.WPathBuffer = undefined;
        const path_to_use = bun.strings.toWPath(&wbuf, path);
        assertIsValidWindowsPath(u16, path_to_use);
        return kernel32.GetFileAttributesW(path_to_use.ptr) != windows.INVALID_FILE_ATTRIBUTES;
    }

    @compileError("TODO: existsOSPath");
}

pub fn existsAt(fd: bun.FileDescriptor, subpath: []const u8) bool {
    if (comptime Environment.isPosix) {
        return system.faccessat(bun.toFD(fd), &(std.os.toPosixPath(subpath) catch return false), 0, 0) == 0;
    }

    if (comptime Environment.isWindows) {
        // TODO(dylan-conway): this is not tested
        var wbuf: bun.MAX_WPATH = undefined;
        const path_to_use = bun.strings.toWPath(&wbuf, subpath);
        const nt_name = windows.UNICODE_STRING{
            .Length = path_to_use.len * 2,
            .MaximumLength = path_to_use.len * 2,
            .Buffer = path_to_use,
        };
        const attr = windows.OBJECT_ATTRIBUTES{
            .Length = @sizeOf(windows.OBJECT_ATTRIBUTES),
            .RootDirectory = fd,
            .Attributes = 0,
            .ObjectName = &nt_name,
            .SecurityDescriptor = null,
            .SecurityQualityOfService = null,
        };
        const basic_info: windows.FILE_BASIC_INFORMATION = undefined;
        return switch (kernel32.NtQueryAttributesFile(&attr, basic_info)) {
            .SUCCESS => true,
            else => false,
        };
    }

    @compileError("TODO: existsAtOSPath");
}

pub extern "C" fn is_executable_file(path: [*:0]const u8) bool;

pub fn isExecutableFileOSPath(path: bun.OSPathSliceZ) bool {
    if (comptime Environment.isPosix) {
        return is_executable_file(path);
    }

    if (comptime Environment.isWindows) {
        // Rationale: `GetBinaryTypeW` does not work on .cmd files.
        // Windows does not have executable permission like posix does, instead we
        // can just look at the file extension to determine executable status.
        @compileError("Do not use isExecutableFilePath on Windows");

        // var out: windows.DWORD = 0;
        // const rc = kernel32.GetBinaryTypeW(path, &out);

        // const result = if (rc == windows.FALSE)
        //     false
        // else switch (out) {
        //     kernel32.SCS_32BIT_BINARY,
        //     kernel32.SCS_64BIT_BINARY,
        //     kernel32.SCS_DOS_BINARY,
        //     kernel32.SCS_OS216_BINARY,
        //     kernel32.SCS_PIF_BINARY,
        //     kernel32.SCS_POSIX_BINARY,
        //     => true,
        //     else => false,
        // };

        // log("GetBinaryTypeW({}) = {d}. isExecutable={}", .{ bun.fmt.fmtUTF16(path), out, result });

        // return result;
    }

    @compileError("TODO: isExecutablePath");
}

pub fn isExecutableFilePath(path: anytype) bool {
    const Type = @TypeOf(path);
    if (comptime Environment.isPosix) {
        switch (Type) {
            *[*:0]const u8, *[*:0]u8, [*:0]const u8, [*:0]u8 => return is_executable_file(path),
            [:0]const u8, [:0]u8 => return is_executable_file(path.ptr),
            []const u8, []u8 => return is_executable_file(
                &(std.os.toPosixPath(path) catch return false),
            ),
            else => @compileError("TODO: isExecutableFilePath"),
        }
    }

    if (comptime Environment.isWindows) {
        var buf: [(bun.MAX_PATH_BYTES / 2) + 1]u16 = undefined;
        return isExecutableFileOSPath(bun.strings.toWPath(&buf, path));
    }

    @compileError("TODO: isExecutablePath");
}

pub fn setFileOffset(fd: bun.FileDescriptor, offset: usize) Maybe(void) {
    if (comptime Environment.isLinux) {
        return Maybe(void).errnoSysFd(
            linux.lseek(fd.cast(), @intCast(offset), os.SEEK.SET),
            .lseek,
            fd,
        ) orelse Maybe(void).success;
    }

    if (comptime Environment.isMac) {
        return Maybe(void).errnoSysFd(
            std.c.lseek(fd.cast(), @intCast(offset), os.SEEK.SET),
            .lseek,
            fd,
        ) orelse Maybe(void).success;
    }

    if (comptime Environment.isWindows) {
        const offset_high: u64 = @as(u32, @intCast(offset >> 32));
        const offset_low: u64 = @as(u32, @intCast(offset & 0xFFFFFFFF));
        var plarge_integer: i64 = @bitCast(offset_high);
        const rc = kernel32.SetFilePointerEx(
            fd.cast(),
            @as(windows.LARGE_INTEGER, @bitCast(offset_low)),
            &plarge_integer,
            windows.FILE_BEGIN,
        );
        if (rc == windows.FALSE) {
            return Maybe(void).errnoSys(0, .lseek) orelse Maybe(void).success;
        }
        return Maybe(void).success;
    }
}

pub fn setFileOffsetToEndWindows(fd: bun.FileDescriptor) Maybe(usize) {
    if (comptime Environment.isWindows) {
        var new_ptr: std.os.windows.LARGE_INTEGER = undefined;
        const rc = kernel32.SetFilePointerEx(fd.cast(), 0, &new_ptr, windows.FILE_END);
        if (rc == windows.FALSE) {
            return Maybe(usize).errnoSys(0, .lseek) orelse Maybe(usize){ .result = 0 };
        }
        return Maybe(usize){ .result = @intCast(new_ptr) };
    }
    @compileError("Not Implemented");
}

pub fn pipe() Maybe([2]bun.FileDescriptor) {
    if (comptime Environment.isWindows) {
        @panic("TODO: Implement `pipe()` for Windows");
    }

    var fds: [2]i32 = undefined;
    const rc = system.pipe(&fds);
    if (Maybe([2]bun.FileDescriptor).errnoSys(
        rc,
        .pipe,
    )) |err| {
        return err;
    }
    log("pipe() = [{d}, {d}]", .{ fds[0], fds[1] });
    return .{ .result = .{ bun.toFD(fds[0]), bun.toFD(fds[1]) } };
}

pub fn dup(fd: bun.FileDescriptor) Maybe(bun.FileDescriptor) {
    if (comptime Environment.isWindows) {
        var target: windows.HANDLE = undefined;
        const process = kernel32.GetCurrentProcess();
        const out = kernel32.DuplicateHandle(
            process,
            fd.cast(),
            process,
            &target,
            0,
            w.TRUE,
            w.DUPLICATE_SAME_ACCESS,
        );
        if (out == 0) {
            if (Maybe(bun.FileDescriptor).errnoSysFd(0, .dup, fd)) |err| {
                return err;
            }
        }
        return Maybe(bun.FileDescriptor){ .result = bun.toFD(target) };
    }

    const out = system.fcntl(fd.cast(), @as(i32, bun.C.F_DUPFD | bun.C.F_DUPFD_CLOEXEC), @as(i32, 0));
    log("dup({d}) = {d}", .{ fd.cast(), out });
    return Maybe(bun.FileDescriptor).errnoSysFd(out, .dup, fd) orelse Maybe(bun.FileDescriptor){ .result = bun.toFD(out) };
}

pub fn linkat(dir_fd: bun.FileDescriptor, basename: []const u8, dest_dir_fd: bun.FileDescriptor, dest_name: []const u8) Maybe(void) {
    return Maybe(void).errnoSysP(
        std.c.linkat(
            @intCast(dir_fd),
            &(std.os.toPosixPath(basename) catch return .{
                .err = .{
                    .errno = @intFromEnum(bun.C.E.NOMEM),
                    .syscall = .open,
                },
            }),
            @intCast(dest_dir_fd),
            &(std.os.toPosixPath(dest_name) catch return .{
                .err = .{
                    .errno = @intFromEnum(bun.C.E.NOMEM),
                    .syscall = .open,
                },
            }),
            0,
        ),
        .link,
        basename,
    ) orelse Maybe(void).success;
}

pub fn linkatTmpfile(tmpfd: bun.FileDescriptor, dirfd: bun.FileDescriptor, name: [:0]const u8) Maybe(void) {
    if (comptime !Environment.isLinux) {
        @compileError("Linux only.");
    }

    if (comptime Environment.allow_assert)
        std.debug.assert(!std.fs.path.isAbsolute(name)); // absolute path will get ignored.

    return Maybe(void).errnoSysP(
        std.os.linux.linkat(
            bun.fdcast(tmpfd),
            "",
            dirfd,
            name,
            os.AT.EMPTY_PATH,
        ),
        .link,
        name,
    ) orelse Maybe(void).success;
}

/// On Linux, this `preadv2(2)` to attempt to read a blocking file descriptor without blocking.
///
/// On other platforms, this is just a wrapper around `read(2)`.
pub fn readNonblocking(fd: bun.FileDescriptor, buf: []u8) Maybe(usize) {
    if (Environment.isLinux) {
        while (bun.C.linux.RWFFlagSupport.isMaybeSupported()) {
            const iovec = std.os.iovec{
                .iov_base = buf.ptr,
                .iov_len = buf.len,
            };

            // Note that there is a bug on Linux Kernel 5
            const rc = linux.preadv2(@intCast(fd.int()), &iovec, 1, -1, linux.RWF.NONBLOCK);
            if (Maybe(usize).errnoSysFd(rc, .read, fd)) |err| {
                switch (err.getErrno()) {
                    .OPNOTSUPP, .NOSYS => {
                        bun.C.Linux.RWFFlagSupport.disable();
                        switch (bun.isReadable(fd)) {
                            .hup, .ready => return read(fd, buf),
                            else => return .{ .err = Error.retry },
                        }
                    },
                    .INTR => continue,
                    else => return .{ .err = err },
                }
            }

            return .{ .result = @as(usize, @intCast(rc)) };
        }
    }

    return read(fd, buf);
}

/// On Linux, this `pwritev(2)` to attempt to read a blocking file descriptor without blocking.
///
/// On other platforms, this is just a wrapper around `read(2)`.
pub fn writeNonblocking(fd: bun.FileDescriptor, buf: []const u8) Maybe(usize) {
    if (Environment.isLinux) {
        while (bun.C.linux.RWFFlagSupport.isMaybeSupported()) {
            const iovec = std.os.iovec_const{
                .iov_base = buf.ptr,
                .iov_len = buf.len,
            };

            const rc = linux.pwritev2(@intCast(fd.int()), &iovec, 1, -1, linux.RWF.NONBLOCK);
            if (Maybe(usize).errnoSysFd(rc, .write, fd)) |err| {
                switch (err.getErrno()) {
                    .OPNOTSUPP, .NOSYS => {
                        bun.C.Linux.RWFFlagSupport.disable();
                        switch (bun.isWritable(fd)) {
                            .hup, .ready => return write(fd, buf),
                            else => return .{ .err = Error.retry },
                        }
                    },
                    .INTR => continue,
                    else => return .{ .err = err },
                }
            }

            return .{ .result = @as(usize, @intCast(rc)) };
        }
    }

    return write(fd, buf);
}

pub fn isPollable(mode: mode_t) bool {
    return os.S.ISFIFO(mode) or os.S.ISSOCK(mode);
}<|MERGE_RESOLUTION|>--- conflicted
+++ resolved
@@ -1665,156 +1665,6 @@
     } else return Maybe(void).success;
 }
 
-<<<<<<< HEAD
-pub const Error = struct {
-    const E = bun.C.E;
-
-    pub const Int = if (Environment.isWindows) u16 else u8; // @TypeOf(@intFromEnum(E.BADF));
-
-    errno: Int,
-    syscall: Syscall.Tag,
-    path: []const u8 = "",
-    fd: bun.FileDescriptor = bun.invalid_fd,
-    from_libuv: if (Environment.isWindows) bool else void = if (Environment.isWindows) false else undefined,
-
-    pub inline fn isRetry(this: *const Error) bool {
-        return this.getErrno() == .AGAIN;
-    }
-
-    pub fn clone(this: *const Error, allocator: std.mem.Allocator) !Error {
-        var copy = this.*;
-        copy.path = try allocator.dupe(u8, copy.path);
-        return copy;
-    }
-
-    pub fn fromCode(errno: E, syscall: Syscall.Tag) Error {
-        return .{
-            .errno = @as(Int, @intCast(@intFromEnum(errno))),
-            .syscall = syscall,
-        };
-    }
-
-    pub fn fromCodeInt(errno: anytype, syscall: Syscall.Tag) Error {
-        return .{
-            .errno = @as(Int, @intCast(if (Environment.isWindows) @abs(errno) else errno)),
-            .syscall = syscall,
-        };
-    }
-
-    pub fn format(self: Error, comptime fmt: []const u8, opts: std.fmt.FormatOptions, writer: anytype) !void {
-        try self.toSystemError().format(fmt, opts, writer);
-    }
-
-    /// TODO: convert to function
-    pub const oom = fromCode(E.NOMEM, .read);
-
-    pub const retry = Error{
-        .errno = if (Environment.isLinux)
-            @as(Int, @intCast(@intFromEnum(E.AGAIN)))
-        else if (Environment.isMac)
-            @as(Int, @intCast(@intFromEnum(E.AGAIN)))
-        else
-            @as(Int, @intCast(@intFromEnum(E.INTR))),
-        .syscall = .read,
-    };
-
-    pub inline fn getErrno(this: Error) E {
-        return @as(E, @enumFromInt(this.errno));
-    }
-
-    pub inline fn withPath(this: Error, path: anytype) Error {
-        if (std.meta.Child(@TypeOf(path)) == u16) {
-            @compileError("Do not pass WString path to withPath, it needs the path encoded as utf8");
-        }
-        return Error{
-            .errno = this.errno,
-            .syscall = this.syscall,
-            .path = bun.span(path),
-        };
-    }
-
-    pub inline fn withFd(this: Error, fd: anytype) Error {
-        if (Environment.allow_assert) std.debug.assert(fd != bun.invalid_fd);
-        return Error{
-            .errno = this.errno,
-            .syscall = this.syscall,
-            .fd = fd,
-        };
-    }
-
-    pub inline fn withPathLike(this: Error, pathlike: anytype) Error {
-        return switch (pathlike) {
-            .fd => |fd| this.withFd(fd),
-            .path => |path| this.withPath(path.slice()),
-        };
-    }
-
-    const todo_errno = std.math.maxInt(Int) - 1;
-
-    pub inline fn todo() Error {
-        if (Environment.isDebug) {
-            @panic("bun.sys.Error.todo() was called");
-        }
-        return Error{ .errno = todo_errno, .syscall = .TODO };
-    }
-
-    pub fn toSystemError(this: Error) SystemError {
-        var err = SystemError{
-            .errno = @as(c_int, this.errno) * -1,
-            .syscall = bun.String.static(@tagName(this.syscall)),
-        };
-
-        // errno label
-        if (!Environment.isWindows) {
-            if (this.errno > 0 and this.errno < C.SystemErrno.max) {
-                const system_errno = @as(C.SystemErrno, @enumFromInt(this.errno));
-                err.code = bun.String.static(@tagName(system_errno));
-                if (C.SystemErrno.labels.get(system_errno)) |label| {
-                    err.message = bun.String.static(label);
-                }
-            }
-        } else {
-            const system_errno = brk: {
-                // setRuntimeSafety(false) because we use tagName function, which will be null on invalid enum value.
-                @setRuntimeSafety(false);
-                if (this.from_libuv) {
-                    break :brk @as(C.SystemErrno, @enumFromInt(@intFromEnum(bun.windows.libuv.translateUVErrorToE(err.errno))));
-                }
-
-                break :brk @as(C.SystemErrno, @enumFromInt(this.errno));
-            };
-            if (std.enums.tagName(bun.C.SystemErrno, system_errno)) |errname| {
-                err.code = bun.String.static(errname);
-                if (C.SystemErrno.labels.get(system_errno)) |label| {
-                    err.message = bun.String.static(label);
-                }
-            }
-        }
-
-        if (this.path.len > 0) {
-            err.path = bun.String.createUTF8(this.path);
-        }
-
-        if (this.fd != bun.invalid_fd) {
-            if (this.fd.int() <= std.math.maxInt(i32)) {
-                err.fd = this.fd;
-            }
-        }
-
-        return err;
-    }
-
-    pub fn toJS(this: Error, ctx: JSC.C.JSContextRef) JSC.C.JSObjectRef {
-        return this.toSystemError().toErrorInstance(ctx.ptr()).asObjectRef();
-    }
-
-    pub fn toJSC(this: Error, ptr: *JSC.JSGlobalObject) JSC.JSValue {
-        return this.toSystemError().toErrorInstance(ptr);
-    }
-};
-
-=======
->>>>>>> d0b6218b
 pub fn setPipeCapacityOnLinux(fd: bun.FileDescriptor, capacity: usize) Maybe(usize) {
     if (comptime !Environment.isLinux) @compileError("Linux-only");
     std.debug.assert(capacity > 0);
