// This file is entirely based on Zig's std.posix
// The differences are in error handling
const std = @import("std");
const builtin = @import("builtin");

const bun = @import("root").bun;
const posix = std.posix;

const assertIsValidWindowsPath = bun.strings.assertIsValidWindowsPath;
const default_allocator = bun.default_allocator;
const kernel32 = bun.windows;
const mem = std.mem;
const mode_t = posix.mode_t;
const libc = std.posix.system;

const windows = bun.windows;

const C = bun.C;
const Environment = bun.Environment;
const JSC = bun.JSC;
const MAX_PATH_BYTES = bun.MAX_PATH_BYTES;
const PathString = bun.PathString;
const Syscall = @This();
const SystemError = JSC.SystemError;

const linux = syscall;

pub const sys_uv = if (Environment.isWindows) @import("./sys_uv.zig") else Syscall;

pub const F_OK = 0;
pub const X_OK = 1;
pub const W_OK = 2;
pub const R_OK = 4;

const log = bun.Output.scoped(.SYS, false);
pub const syslog = log;

pub const syscall = switch (Environment.os) {
    .linux => std.os.linux,

    // This is actually libc on MacOS
    // We don't directly use the Darwin syscall interface.
    .mac => bun.AsyncIO.system,

    else => @compileError("not implemented"),
};

fn toPackedO(number: anytype) std.posix.O {
    return @bitCast(number);
}

pub const O = switch (Environment.os) {
    .mac => struct {
        pub const PATH = 0x0000;
        pub const RDONLY = 0x0000;
        pub const WRONLY = 0x0001;
        pub const RDWR = 0x0002;
        pub const NONBLOCK = 0x0004;
        pub const APPEND = 0x0008;
        pub const CREAT = 0x0200;
        pub const TRUNC = 0x0400;
        pub const EXCL = 0x0800;
        pub const SHLOCK = 0x0010;
        pub const EXLOCK = 0x0020;
        pub const NOFOLLOW = 0x0100;
        pub const SYMLINK = 0x200000;
        pub const EVTONLY = 0x8000;
        pub const CLOEXEC = 0x1000000;
        pub const ACCMODE = 3;
        pub const ALERT = 536870912;
        pub const ASYNC = 64;
        pub const DIRECTORY = 1048576;
        pub const DP_GETRAWENCRYPTED = 1;
        pub const DP_GETRAWUNENCRYPTED = 2;
        pub const DSYNC = 4194304;
        pub const FSYNC = SYNC;
        pub const NOCTTY = 131072;
        pub const POPUP = 2147483648;
        pub const SYNC = 128;

        pub const toPacked = toPackedO;
    },
    .linux, .wasm => switch (Environment.isX86) {
        true => struct {
            pub const RDONLY = 0x0000;
            pub const WRONLY = 0x0001;
            pub const RDWR = 0x0002;

            pub const CREAT = 0o100;
            pub const EXCL = 0o200;
            pub const NOCTTY = 0o400;
            pub const TRUNC = 0o1000;
            pub const APPEND = 0o2000;
            pub const NONBLOCK = 0o4000;
            pub const DSYNC = 0o10000;
            pub const SYNC = 0o4010000;
            pub const RSYNC = 0o4010000;
            pub const DIRECTORY = 0o200000;
            pub const NOFOLLOW = 0o400000;
            pub const CLOEXEC = 0o2000000;

            pub const ASYNC = 0o20000;
            pub const DIRECT = 0o40000;
            pub const LARGEFILE = 0;
            pub const NOATIME = 0o1000000;
            pub const PATH = 0o10000000;
            pub const TMPFILE = 0o20200000;
            pub const NDELAY = NONBLOCK;

            pub const toPacked = toPackedO;
        },
        false => struct {
            pub const RDONLY = 0x0000;
            pub const WRONLY = 0x0001;
            pub const RDWR = 0x0002;

            pub const CREAT = 0o100;
            pub const EXCL = 0o200;
            pub const NOCTTY = 0o400;
            pub const TRUNC = 0o1000;
            pub const APPEND = 0o2000;
            pub const NONBLOCK = 0o4000;
            pub const DSYNC = 0o10000;
            pub const SYNC = 0o4010000;
            pub const RSYNC = 0o4010000;
            pub const DIRECTORY = 0o40000;
            pub const NOFOLLOW = 0o100000;
            pub const CLOEXEC = 0o2000000;

            pub const ASYNC = 0o20000;
            pub const DIRECT = 0o200000;
            pub const LARGEFILE = 0o400000;
            pub const NOATIME = 0o1000000;
            pub const PATH = 0o10000000;
            pub const TMPFILE = 0o20040000;
            pub const NDELAY = NONBLOCK;

            pub const SYMLINK = bun.C.translated.O_SYMLINK;

            pub const toPacked = toPackedO;
        },
    },
    .windows => struct {
        pub const RDONLY = 0o0;
        pub const WRONLY = 0o1;
        pub const RDWR = 0o2;

        pub const CREAT = 0o100;
        pub const EXCL = 0o200;
        pub const NOCTTY = 0;
        pub const TRUNC = 0o1000;
        pub const APPEND = 0o2000;
        pub const NONBLOCK = 0o4000;
        pub const DSYNC = 0o10000;
        pub const SYNC = 0o4010000;
        pub const RSYNC = 0o4010000;
        pub const DIRECTORY = 0o200000;
        pub const NOFOLLOW = 0o400000;
        pub const CLOEXEC = 0o2000000;

        pub const ASYNC = 0o20000;
        pub const DIRECT = 0o40000;
        pub const LARGEFILE = 0;
        pub const NOATIME = 0o1000000;
        pub const PATH = 0o10000000;
        pub const TMPFILE = 0o20200000;
        pub const NDELAY = NONBLOCK;

        pub const toPacked = toPackedO;
    },
};

pub const S = if (Environment.isLinux) linux.S else if (Environment.isPosix) std.posix.S else struct {};

pub const Tag = enum(u8) {
    TODO,

    dup,
    access,
    connect,
    chmod,
    chown,
    clonefile,
    close,
    copy_file_range,
    copyfile,
    fchmod,
    fchmodat,
    fchown,
    fcntl,
    fdatasync,
    fstat,
    fstatat,
    fsync,
    ftruncate,
    futimens,
    getdents64,
    getdirentries64,
    lchmod,
    lchown,
    link,
    lseek,
    lstat,
    lutime,
    mkdir,
    mkdtemp,
    fnctl,
    memfd_create,
    mmap,
    munmap,
    open,
    pread,
    pwrite,
    read,
    readlink,
    rename,
    stat,
    symlink,
    symlinkat,
    unlink,
    utime,
    write,
    getcwd,
    getenv,
    chdir,
    fcopyfile,
    recv,
    send,
    sendfile,
    sendmmsg,
    splice,
    rmdir,
    truncate,
    realpath,
    futime,
    pidfd_open,
    poll,
    watch,
    scandir,

    kevent,
    kqueue,
    epoll_ctl,
    kill,
    waitpid,
    posix_spawn,
    getaddrinfo,
    writev,
    pwritev,
    readv,
    preadv,
    ioctl_ficlone,
    accept,
    bind2,
    connect2,
    listen,
    pipe,
    try_write,
    socketpair,
    setsockopt,
    statx,
    rm,

    uv_spawn,
    uv_pipe,
    uv_tty_set_mode,
    uv_open_osfhandle,
    uv_os_homedir,

    // Below this line are Windows API calls only.

    WriteFile,
    NtQueryDirectoryFile,
    NtSetInformationFile,
    GetFinalPathNameByHandle,
    CloseHandle,
    SetFilePointerEx,
    SetEndOfFile,

    pub fn isWindows(this: Tag) bool {
        return @intFromEnum(this) > @intFromEnum(Tag.WriteFile);
    }

    pub var strings = std.EnumMap(Tag, JSC.C.JSStringRef).initFull(null);
};

pub const Error = struct {
    const E = bun.C.E;

    const retry_errno = if (Environment.isLinux)
        @as(Int, @intCast(@intFromEnum(E.AGAIN)))
    else if (Environment.isMac)
        @as(Int, @intCast(@intFromEnum(E.AGAIN)))
    else
        @as(Int, @intCast(@intFromEnum(E.INTR)));

    const todo_errno = std.math.maxInt(Int) - 1;

    pub const Int = if (Environment.isWindows) u16 else u8; // @TypeOf(@intFromEnum(E.BADF));

    /// TODO: convert to function
    pub const oom = fromCode(E.NOMEM, .read);

    errno: Int = todo_errno,
    fd: bun.FileDescriptor = bun.invalid_fd,
    from_libuv: if (Environment.isWindows) bool else void = if (Environment.isWindows) false else undefined,
    path: []const u8 = "",
    syscall: Syscall.Tag = Syscall.Tag.TODO,
    dest: []const u8 = "",

    pub fn clone(this: *const Error, allocator: std.mem.Allocator) !Error {
        var copy = this.*;
        copy.path = try allocator.dupe(u8, copy.path);
        copy.dest = try allocator.dupe(u8, copy.dest);
        return copy;
    }

    pub fn fromCode(errno: E, syscall_tag: Syscall.Tag) Error {
        return .{
            .errno = @as(Int, @intCast(@intFromEnum(errno))),
            .syscall = syscall_tag,
        };
    }

    pub fn fromCodeInt(errno: anytype, syscall_tag: Syscall.Tag) Error {
        return .{
            .errno = @as(Int, @intCast(if (Environment.isWindows) @abs(errno) else errno)),
            .syscall = syscall_tag,
        };
    }

    pub fn format(self: Error, comptime fmt: []const u8, opts: std.fmt.FormatOptions, writer: anytype) !void {
        try self.toShellSystemError().format(fmt, opts, writer);
    }

    pub inline fn getErrno(this: Error) E {
        return @as(E, @enumFromInt(this.errno));
    }

    pub inline fn isRetry(this: *const Error) bool {
        return this.getErrno() == .AGAIN;
    }

    pub const retry = Error{
        .errno = retry_errno,
        .syscall = .read,
    };

    pub inline fn withFd(this: Error, fd: anytype) Error {
        if (Environment.allow_assert) bun.assert(fd != bun.invalid_fd);
        return Error{
            .errno = this.errno,
            .syscall = this.syscall,
            .fd = fd,
        };
    }

    pub inline fn withPath(this: Error, path: anytype) Error {
        if (std.meta.Child(@TypeOf(path)) == u16) {
            @compileError("Do not pass WString path to withPath, it needs the path encoded as utf8");
        }
        return Error{
            .errno = this.errno,
            .syscall = this.syscall,
            .path = bun.span(path),
        };
    }

    pub inline fn withPathDest(this: Error, path: anytype, dest: anytype) Error {
        if (std.meta.Child(@TypeOf(path)) == u16) {
            @compileError("Do not pass WString path to withPathDest, it needs the path encoded as utf8 (path)");
        }
        if (std.meta.Child(@TypeOf(dest)) == u16) {
            @compileError("Do not pass WString path to withPathDest, it needs the path encoded as utf8 (dest)");
        }
        return Error{
            .errno = this.errno,
            .syscall = this.syscall,
            .path = bun.span(path),
            .dest = bun.span(dest),
        };
    }

    pub inline fn withPathLike(this: Error, pathlike: anytype) Error {
        return switch (pathlike) {
            .fd => |fd| this.withFd(fd),
            .path => |path| this.withPath(path.slice()),
        };
    }

    pub fn name(this: *const Error) []const u8 {
        if (comptime Environment.isWindows) {
            const system_errno = brk: {
                // setRuntimeSafety(false) because we use tagName function, which will be null on invalid enum value.
                @setRuntimeSafety(false);
                if (this.from_libuv) {
                    break :brk @as(C.SystemErrno, @enumFromInt(@intFromEnum(bun.windows.libuv.translateUVErrorToE(this.errno))));
                }

                break :brk @as(C.SystemErrno, @enumFromInt(this.errno));
            };
            if (bun.tagName(bun.C.SystemErrno, system_errno)) |errname| {
                return errname;
            }
        } else if (this.errno > 0 and this.errno < C.SystemErrno.max) {
            const system_errno = @as(C.SystemErrno, @enumFromInt(this.errno));
            if (bun.tagName(bun.C.SystemErrno, system_errno)) |errname| {
                return errname;
            }
        }

        return "UNKNOWN";
    }

    pub fn toZigErr(this: Error) anyerror {
        return bun.errnoToZigErr(this.errno);
    }

    /// 1. Convert libuv errno values into libc ones.
    /// 2. Get the tag name as a string for printing.
    pub fn getErrorCodeTagName(err: *const Error) ?struct { [:0]const u8, C.SystemErrno } {
        if (!Environment.isWindows) {
            if (err.errno > 0 and err.errno < C.SystemErrno.max) {
                const system_errno = @as(C.SystemErrno, @enumFromInt(err.errno));
                return .{ @tagName(system_errno), system_errno };
            }
        } else {
            const system_errno: C.SystemErrno = brk: {
                // setRuntimeSafety(false) because we use tagName function, which will be null on invalid enum value.
                @setRuntimeSafety(false);
                if (err.from_libuv) {
                    break :brk @enumFromInt(@intFromEnum(bun.windows.libuv.translateUVErrorToE(@as(c_int, err.errno) * -1)));
                }

                break :brk @enumFromInt(err.errno);
            };
            if (bun.tagName(bun.C.SystemErrno, system_errno)) |errname| {
                return .{ errname, system_errno };
            }
        }
        return null;
    }

    /// Simpler formatting which does not allocate a message
    pub fn toShellSystemError(this: Error) SystemError {
        var err = SystemError{
            .errno = @as(c_int, this.errno) * -1,
            .syscall = bun.String.static(@tagName(this.syscall)),
        };

        // errno label
        if (this.getErrorCodeTagName()) |resolved_errno| {
            const code, const system_errno = resolved_errno;
            err.code = bun.String.static(code);
            if (coreutils_error_map.get(system_errno)) |label| {
                err.message = bun.String.static(label);
            }
        }

        if (this.path.len > 0) {
            err.path = bun.String.createUTF8(this.path);
        }

        if (this.dest.len > 0) {
            err.dest = bun.String.createUTF8(this.dest);
        }

        if (this.fd != bun.invalid_fd) {
            err.fd = this.fd;
        }

        return err;
    }

    /// More complex formatting to precisely match the printing that Node.js emits.
    /// Use this whenever the error will be sent to JavaScript instead of the shell variant above.
    pub fn toSystemError(this: Error) SystemError {
        var err = SystemError{
            .errno = -%@as(c_int, this.errno),
            .syscall = bun.String.static(@tagName(this.syscall)),
        };

        // errno label
        var code: ?[:0]const u8 = null;
        var label: ?[]const u8 = null;
        if (this.getErrorCodeTagName()) |resolved_errno| {
            code, const system_errno = resolved_errno;
            err.code = bun.String.static(code.?);
            label = libuv_error_map.get(system_errno);
        }

        // format taken from Node.js 'exceptions.cc'
        // search keyword: `Local<Value> UVException(Isolate* isolate,`
        var message_buf: [4096]u8 = undefined;
        const message = message: {
            var stream = std.io.fixedBufferStream(&message_buf);
            const writer = stream.writer();
            brk: {
                if (code) |c| {
                    writer.writeAll(c) catch break :brk;
                    writer.writeAll(": ") catch break :brk;
                }
                writer.writeAll(label orelse "Unknown Error") catch break :brk;
                writer.writeAll(", ") catch break :brk;
                writer.writeAll(@tagName(this.syscall)) catch break :brk;
                if (this.path.len > 0) {
                    writer.writeAll(" '") catch break :brk;
                    writer.writeAll(this.path) catch break :brk;
                    writer.writeAll("'") catch break :brk;

                    if (this.dest.len > 0) {
                        writer.writeAll(" -> '") catch break :brk;
                        writer.writeAll(this.dest) catch break :brk;
                        writer.writeAll("'") catch break :brk;
                    }
                }
            }
            break :message stream.getWritten();
        };
        err.message = bun.String.createUTF8(message);

        if (this.path.len > 0) {
            err.path = bun.String.createUTF8(this.path);
        }

        if (this.dest.len > 0) {
            err.dest = bun.String.createUTF8(this.dest);
        }

        if (this.fd != bun.invalid_fd) {
            err.fd = this.fd;
        }

        return err;
    }

    pub inline fn todo() Error {
        if (Environment.isDebug) {
            @panic("bun.sys.Error.todo() was called");
        }
        return Error{ .errno = todo_errno, .syscall = .TODO };
    }

    pub fn toJS(this: Error, ctx: JSC.C.JSContextRef) JSC.C.JSObjectRef {
        return this.toSystemError().toErrorInstance(ctx).asObjectRef();
    }

    pub fn toJSC(this: Error, ptr: *JSC.JSGlobalObject) JSC.JSValue {
        return this.toSystemError().toErrorInstance(ptr);
    }
};

pub fn Maybe(comptime ReturnTypeT: type) type {
    return JSC.Node.Maybe(ReturnTypeT, Error);
}

pub fn getcwd(buf: *bun.PathBuffer) Maybe([]const u8) {
    const Result = Maybe([]const u8);
    return switch (getcwdZ(buf)) {
        .err => |err| Result{ .err = err },
        .result => |cwd| Result{ .result = cwd },
    };
}

pub fn getcwdZ(buf: *bun.PathBuffer) Maybe([:0]const u8) {
    const Result = Maybe([:0]const u8);
    buf[0] = 0;

    if (comptime Environment.isWindows) {
        var wbuf = bun.WPathBufferPool.get();
        defer bun.WPathBufferPool.put(wbuf);
        const len: windows.DWORD = kernel32.GetCurrentDirectoryW(wbuf.len, wbuf);
        if (Result.errnoSysP(len, .getcwd, buf)) |err| return err;
        return Result{ .result = bun.strings.fromWPath(buf, wbuf[0..len]) };
    }

    const rc: ?[*:0]u8 = @ptrCast(std.c.getcwd(buf, bun.MAX_PATH_BYTES));
    return if (rc != null)
        Result{ .result = rc.?[0..std.mem.len(rc.?) :0] }
    else
        Result.errnoSysP(@as(c_int, 0), .getcwd, buf).?;
}

pub fn fchmod(fd: bun.FileDescriptor, mode: bun.Mode) Maybe(void) {
    if (comptime Environment.isWindows) {
        return sys_uv.fchmod(fd, mode);
    }

    return Maybe(void).errnoSysFd(C.fchmod(fd.cast(), mode), .fchmod, fd) orelse
        Maybe(void).success;
}

pub fn fchmodat(fd: bun.FileDescriptor, path: [:0]const u8, mode: bun.Mode, flags: i32) Maybe(void) {
    if (comptime Environment.isWindows) @compileError("Use fchmod instead");

    return Maybe(void).errnoSysFd(C.fchmodat(fd.cast(), path.ptr, mode, flags), .fchmodat, fd) orelse
        Maybe(void).success;
}

pub fn chmod(path: [:0]const u8, mode: bun.Mode) Maybe(void) {
    if (comptime Environment.isWindows) {
        return sys_uv.chmod(path, mode);
    }

    return Maybe(void).errnoSysP(C.chmod(path.ptr, mode), .chmod, path) orelse
        Maybe(void).success;
}

pub fn chdirOSPath(path: bun.stringZ, destination: if (Environment.isPosix) bun.stringZ else bun.string) Maybe(void) {
    if (comptime Environment.isPosix) {
        const rc = syscall.chdir(destination);
        return Maybe(void).errnoSysPD(rc, .chdir, path, destination) orelse Maybe(void).success;
    }

    if (comptime Environment.isWindows) {
        const wbuf = bun.WPathBufferPool.get();
        defer bun.WPathBufferPool.put(wbuf);
        if (kernel32.SetCurrentDirectory(bun.strings.toWDirPath(wbuf, destination)) == windows.FALSE) {
            log("SetCurrentDirectory({s}) = {d}", .{ destination, kernel32.GetLastError() });
            return Maybe(void).errnoSysPD(0, .chdir, path, destination) orelse Maybe(void).success;
        }

        log("SetCurrentDirectory({s}) = {d}", .{ destination, 0 });

        return Maybe(void).success;
    }

    @compileError("Not implemented yet");
}

pub fn chdir(path: anytype, destination: anytype) Maybe(void) {
    const Type = @TypeOf(destination);

    if (comptime Environment.isPosix) {
        if (comptime Type == []u8 or Type == []const u8) {
            return chdirOSPath(
                &(std.posix.toPosixPath(path) catch return .{ .err = .{
                    .errno = @intFromEnum(bun.C.SystemErrno.EINVAL),
                    .syscall = .chdir,
                } }),
                &(std.posix.toPosixPath(destination) catch return .{ .err = .{
                    .errno = @intFromEnum(bun.C.SystemErrno.EINVAL),
                    .syscall = .chdir,
                } }),
            );
        }

        return chdirOSPath(path, destination);
    }

    if (comptime Environment.isWindows) {
        if (comptime Type == *[*:0]u16) {
            if (kernel32.SetCurrentDirectory(destination) != 0) {
                return Maybe(void).errnoSysPD(0, .chdir, path, destination) orelse Maybe(void).success;
            }

            return Maybe(void).success;
        }

        if (comptime Type == bun.OSPathSliceZ or Type == [:0]u16) {
            return chdirOSPath(path, @as(bun.OSPathSliceZ, destination));
        }

        return chdirOSPath(path, destination);
    }

    return Maybe(void).todo();
}

pub fn sendfile(src: bun.FileDescriptor, dest: bun.FileDescriptor, len: usize) Maybe(usize) {
    while (true) {
        const rc = std.os.linux.sendfile(
            dest.cast(),
            src.cast(),
            null,
            // we set a maximum to avoid EINVAL
            @min(len, std.math.maxInt(i32) - 1),
        );
        if (Maybe(usize).errnoSysFd(rc, .sendfile, src)) |err| {
            if (err.getErrno() == .INTR) continue;
            return err;
        }

        return .{ .result = rc };
    }
}

pub fn stat(path: [:0]const u8) Maybe(bun.Stat) {
    if (Environment.isWindows) {
        return sys_uv.stat(path);
    } else {
        var stat_ = mem.zeroes(bun.Stat);
        const rc = C.stat(path, &stat_);

        if (comptime Environment.allow_assert)
            log("stat({s}) = {d}", .{ bun.asByteSlice(path), rc });

        if (Maybe(bun.Stat).errnoSysP(rc, .stat, path)) |err| return err;
        return Maybe(bun.Stat){ .result = stat_ };
    }
}

pub fn lstat(path: [:0]const u8) Maybe(bun.Stat) {
    if (Environment.isWindows) {
        return sys_uv.lstat(path);
    } else {
        var stat_buf = mem.zeroes(bun.Stat);
        if (Maybe(bun.Stat).errnoSysP(C.lstat(path, &stat_buf), .lstat, path)) |err| return err;
        return Maybe(bun.Stat){ .result = stat_buf };
    }
}

pub fn fstat(fd: bun.FileDescriptor) Maybe(bun.Stat) {
    if (Environment.isWindows) {
        const dec = bun.FDImpl.decode(fd);
        if (dec.kind == .system) {
            const uvfd = bun.toLibUVOwnedFD(fd) catch return .{ .err = Error.fromCode(.MFILE, .uv_open_osfhandle) };
            return sys_uv.fstat(uvfd);
        } else return sys_uv.fstat(fd);
    }

    var stat_ = mem.zeroes(bun.Stat);

    const rc = C.fstat(fd.cast(), &stat_);

    if (comptime Environment.allow_assert)
        log("fstat({}) = {d}", .{ fd, rc });

    if (Maybe(bun.Stat).errnoSysFd(rc, .fstat, fd)) |err| return err;
    return Maybe(bun.Stat){ .result = stat_ };
}

pub fn mkdiratA(dir_fd: bun.FileDescriptor, file_path: []const u8) Maybe(void) {
    const buf = bun.WPathBufferPool.get();
    defer bun.WPathBufferPool.put(buf);
    return mkdiratW(dir_fd, bun.strings.toWPathNormalized(buf, file_path));
}

pub fn mkdiratZ(dir_fd: bun.FileDescriptor, file_path: [*:0]const u8, mode: mode_t) Maybe(void) {
    return switch (Environment.os) {
        .mac => Maybe(void).errnoSysP(syscall.mkdirat(@intCast(dir_fd.cast()), file_path, mode), .mkdir, file_path) orelse Maybe(void).success,
        .linux => Maybe(void).errnoSysP(linux.mkdirat(@intCast(dir_fd.cast()), file_path, mode), .mkdir, file_path) orelse Maybe(void).success,
        else => @compileError("mkdir is not implemented on this platform"),
    };
}

fn mkdiratPosix(dir_fd: bun.FileDescriptor, file_path: []const u8, mode: mode_t) Maybe(void) {
    return mkdiratZ(
        dir_fd,
        &(std.posix.toPosixPath(file_path) catch return .{ .err = Error.fromCode(.NAMETOOLONG, .mkdir) }),
        mode,
    );
}

pub const mkdirat = if (Environment.isWindows)
    mkdiratW
else
    mkdiratPosix;

pub fn mkdiratW(dir_fd: bun.FileDescriptor, file_path: []const u16, _: i32) Maybe(void) {
    const dir_to_make = openDirAtWindowsNtPath(dir_fd, file_path, .{ .iterable = false, .can_rename_or_delete = true, .create = true });
    if (dir_to_make == .err) {
        return .{ .err = dir_to_make.err };
    }
    _ = close(dir_to_make.result);
    return .{ .result = {} };
}

pub fn fstatat(fd: bun.FileDescriptor, path: [:0]const u8) Maybe(bun.Stat) {
    if (Environment.isWindows) {
        return switch (openatWindowsA(fd, path, 0)) {
            .result => |file| {
                // :(
                defer _ = close(file);
                return fstat(file);
            },
            .err => |err| Maybe(bun.Stat){ .err = err },
        };
    }
    var stat_ = mem.zeroes(bun.Stat);
    if (Maybe(bun.Stat).errnoSysFP(syscall.fstatat(fd.int(), path, &stat_, 0), .fstatat, fd, path)) |err| {
        log("fstatat({}, {s}) = {s}", .{ fd, path, @tagName(err.getErrno()) });
        return err;
    }
    log("fstatat({}, {s}) = 0", .{ fd, path });
    return Maybe(bun.Stat){ .result = stat_ };
}

pub fn mkdir(file_path: [:0]const u8, flags: bun.Mode) Maybe(void) {
    return switch (Environment.os) {
        .mac => Maybe(void).errnoSysP(syscall.mkdir(file_path, flags), .mkdir, file_path) orelse Maybe(void).success,

        .linux => Maybe(void).errnoSysP(syscall.mkdir(file_path, flags), .mkdir, file_path) orelse Maybe(void).success,

        .windows => {
            const wbuf = bun.WPathBufferPool.get();
            defer bun.WPathBufferPool.put(wbuf);
            return Maybe(void).errnoSysP(
                kernel32.CreateDirectoryW(bun.strings.toKernel32Path(wbuf, file_path).ptr, null),
                .mkdir,
                file_path,
            ) orelse Maybe(void).success;
        },

        else => @compileError("mkdir is not implemented on this platform"),
    };
}

pub fn mkdirA(file_path: []const u8, flags: bun.Mode) Maybe(void) {
    if (comptime Environment.isMac) {
        return Maybe(void).errnoSysP(syscall.mkdir(&(std.posix.toPosixPath(file_path) catch return Maybe(void){
            .err = .{
                .errno = @intFromEnum(bun.C.E.NOMEM),
                .syscall = .open,
            },
        }), flags), .mkdir, file_path) orelse Maybe(void).success;
    }

    if (comptime Environment.isLinux) {
        return Maybe(void).errnoSysP(linux.mkdir(&(std.posix.toPosixPath(file_path) catch return Maybe(void){
            .err = .{
                .errno = @intFromEnum(bun.C.E.NOMEM),
                .syscall = .open,
            },
        }), flags), .mkdir, file_path) orelse Maybe(void).success;
    }

    if (comptime Environment.isWindows) {
        const wbuf = bun.WPathBufferPool.get();
        defer bun.WPathBufferPool.put(wbuf);
        const wpath = bun.strings.toKernel32Path(wbuf, file_path);
        assertIsValidWindowsPath(u16, wpath);
        return Maybe(void).errnoSysP(
            kernel32.CreateDirectoryW(wpath.ptr, null),
            .mkdir,
            file_path,
        ) orelse Maybe(void).success;
    }
}

pub fn mkdirOSPath(file_path: bun.OSPathSliceZ, flags: bun.Mode) Maybe(void) {
    return switch (Environment.os) {
        else => mkdir(file_path, flags),
        .windows => {
            const rc = kernel32.CreateDirectoryW(file_path, null);

            if (Maybe(void).errnoSys(
                rc,
                .mkdir,
            )) |err| {
                log("CreateDirectoryW({}) = {s}", .{ bun.fmt.fmtOSPath(file_path, .{}), err.err.name() });
                return err;
            }

            log("CreateDirectoryW({}) = 0", .{bun.fmt.fmtOSPath(file_path, .{})});
            return Maybe(void).success;
        },
    };
}

const fnctl_int = if (Environment.isLinux) usize else c_int;
pub fn fcntl(fd: bun.FileDescriptor, cmd: i32, arg: fnctl_int) Maybe(fnctl_int) {
    while (true) {
        const result = fcntl_symbol(fd.cast(), cmd, arg);
        if (Maybe(fnctl_int).errnoSysFd(result, .fcntl, fd)) |err| {
            if (err.getErrno() == .INTR) continue;
            return err;
        }
        return .{ .result = @intCast(result) };
    }

    unreachable;
}

pub fn getErrno(rc: anytype) bun.C.E {
    if (comptime Environment.isWindows) {
        if (comptime @TypeOf(rc) == bun.windows.NTSTATUS) {
            return bun.windows.translateNTStatusToErrno(rc);
        }

        if (bun.windows.Win32Error.get().toSystemErrno()) |e| {
            return e.toE();
        }

        return bun.C.E.UNKNOWN;
    }

    return bun.C.getErrno(rc);
}

const w = std.os.windows;

/// Normalizes for ntdll.dll APIs. Replaces long-path prefixes with nt object
/// prefixes, which may not function properly in kernel32 APIs.
// TODO: Rename to normalizePathWindowsForNtdll
pub fn normalizePathWindows(
    comptime T: type,
    dir_fd: bun.FileDescriptor,
    path_: []const T,
    buf: *bun.WPathBuffer,
) Maybe([:0]const u16) {
    if (comptime T != u8 and T != u16) {
        @compileError("normalizePathWindows only supports u8 and u16 character types");
    }
    const wbuf = if (T != u16) bun.WPathBufferPool.get();
    defer if (T != u16) bun.WPathBufferPool.put(wbuf);
    var path = if (T == u16) path_ else bun.strings.convertUTF8toUTF16InBuffer(wbuf, path_);

    if (std.fs.path.isAbsoluteWindowsWTF16(path)) {
        if (path_.len >= 4) {
            if ((bun.strings.eqlComptimeT(T, path_[path_.len - "\\nul".len ..], "\\nul") or
                bun.strings.eqlComptimeT(T, path_[path_.len - "\\NUL".len ..], "\\NUL")))
            {
                @memcpy(buf[0..bun.strings.w("\\??\\NUL").len], bun.strings.w("\\??\\NUL"));
                buf[bun.strings.w("\\??\\NUL").len] = 0;
                return .{ .result = buf[0..bun.strings.w("\\??\\NUL").len :0] };
            }
            if ((path[1] == '/' or path[1] == '\\') and
                (path[3] == '/' or path[3] == '\\'))
            {
                // Preserve the device path, instead of resolving '.' as a relative
                // path. This prevents simplifying the path '\\.\pipe' into '\pipe'
                if (path[2] == '.') {
                    buf[0..4].* = .{ '\\', '\\', '.', '\\' };
                    const rest = path[4..];
                    @memcpy(buf[4..][0..rest.len], rest);
                    buf[path.len] = 0;
                    return .{ .result = buf[0..path.len :0] };
                }
                // For long paths and nt object paths, conver the prefix into an nt object, then resolve.
                // TODO: NT object paths technically mean they are already resolved. Will that break?
                if (path[2] == '?' and (path[1] == '?' or path[1] == '/' or path[1] == '\\')) {
                    path = path[4..];
                }
            }
        }

        const norm = bun.path.normalizeStringGenericTZ(u16, path, buf, .{ .add_nt_prefix = true, .zero_terminate = true });
        return .{ .result = norm };
    }

    if (bun.strings.indexOfAnyT(T, path_, &.{ '\\', '/', '.' }) == null) {
        if (buf.len < path.len) {
            return .{
                .err = .{
                    .errno = @intFromEnum(bun.C.E.NOMEM),
                    .syscall = .open,
                },
            };
        }

        // Skip the system call to get the final path name if it doesn't have any of the above characters.
        @memcpy(buf[0..path.len], path);
        buf[path.len] = 0;
        return .{
            .result = buf[0..path.len :0],
        };
    }

    const base_fd = if (dir_fd == bun.invalid_fd)
        std.fs.cwd().fd
    else
        dir_fd.cast();

    const base_path = bun.windows.GetFinalPathNameByHandle(base_fd, w.GetFinalPathNameByHandleFormat{}, buf) catch {
        return .{ .err = .{
            .errno = @intFromEnum(bun.C.E.BADFD),
            .syscall = .open,
        } };
    };

    if (path.len >= 2 and bun.path.isDriveLetterT(u16, path[0]) and path[1] == ':') {
        path = path[2..];
    }

    const buf1 = bun.WPathBufferPool.get();
    defer bun.WPathBufferPool.put(buf1);
    @memcpy(buf1[0..base_path.len], base_path);
    buf1[base_path.len] = '\\';
    @memcpy(buf1[base_path.len + 1 .. base_path.len + 1 + path.len], path);
    const norm = bun.path.normalizeStringGenericTZ(u16, buf1[0 .. base_path.len + 1 + path.len], buf, .{ .add_nt_prefix = true, .zero_terminate = true });
    return .{
        .result = norm,
    };
}

fn openDirAtWindowsNtPath(
    dirFd: bun.FileDescriptor,
    path: [:0]const u16,
    options: WindowsOpenDirOptions,
) Maybe(bun.FileDescriptor) {
    const iterable = options.iterable;
    const no_follow = options.no_follow;
    const can_rename_or_delete = options.can_rename_or_delete;
    const read_only = options.read_only;
    assertIsValidWindowsPath(u16, path);
    const base_flags = w.STANDARD_RIGHTS_READ | w.FILE_READ_ATTRIBUTES | w.FILE_READ_EA |
        w.SYNCHRONIZE | w.FILE_TRAVERSE;
    const iterable_flag: u32 = if (iterable) w.FILE_LIST_DIRECTORY else 0;
    const rename_flag: u32 = if (can_rename_or_delete) w.DELETE else 0;
    const read_only_flag: u32 = if (read_only) 0 else w.FILE_ADD_FILE | w.FILE_ADD_SUBDIRECTORY;
    const flags: u32 = iterable_flag | base_flags | rename_flag | read_only_flag;
    const open_reparse_point: w.DWORD = if (no_follow) w.FILE_OPEN_REPARSE_POINT else 0x0;

    // NtCreateFile seems to not function on device paths.
    // Since it is absolute, it can just use CreateFileW
    if (bun.strings.hasPrefixComptimeUTF16(path, "\\\\.\\"))
        return openWindowsDevicePath(
            path,
            flags,
            if (options.create) w.FILE_OPEN_IF else w.FILE_OPEN,
            w.FILE_DIRECTORY_FILE | w.FILE_SYNCHRONOUS_IO_NONALERT | w.FILE_OPEN_FOR_BACKUP_INTENT | open_reparse_point,
        );

    const path_len_bytes: u16 = @truncate(path.len * 2);
    var nt_name = w.UNICODE_STRING{
        .Length = path_len_bytes,
        .MaximumLength = path_len_bytes,
        .Buffer = @constCast(path.ptr),
    };
    var attr = w.OBJECT_ATTRIBUTES{
        .Length = @sizeOf(w.OBJECT_ATTRIBUTES),
        .RootDirectory = if (std.fs.path.isAbsoluteWindowsWTF16(path))
            null
        else if (dirFd == bun.invalid_fd)
            std.fs.cwd().fd
        else
            dirFd.cast(),
        .Attributes = 0, // Note we do not use OBJ_CASE_INSENSITIVE here.
        .ObjectName = &nt_name,
        .SecurityDescriptor = null,
        .SecurityQualityOfService = null,
    };
    var fd: w.HANDLE = w.INVALID_HANDLE_VALUE;
    var io: w.IO_STATUS_BLOCK = undefined;

    const rc = w.ntdll.NtCreateFile(
        &fd,
        flags,
        &attr,
        &io,
        null,
        0,
        FILE_SHARE,
        if (options.create) w.FILE_OPEN_IF else w.FILE_OPEN,
        w.FILE_DIRECTORY_FILE | w.FILE_SYNCHRONOUS_IO_NONALERT | w.FILE_OPEN_FOR_BACKUP_INTENT | open_reparse_point,
        null,
        0,
    );

    if (comptime Environment.allow_assert) {
        if (rc == .INVALID_PARAMETER) {
            // Double check what flags you are passing to this
            //
            // - access_mask probably needs w.SYNCHRONIZE,
            // - options probably needs w.FILE_SYNCHRONOUS_IO_NONALERT
            // - disposition probably needs w.FILE_OPEN
            bun.Output.debugWarn("NtCreateFile({}, {}) = {s} (dir) = {d}\nYou are calling this function with the wrong flags!!!", .{ dirFd, bun.fmt.utf16(path), @tagName(rc), @intFromPtr(fd) });
        } else if (rc == .OBJECT_PATH_SYNTAX_BAD or rc == .OBJECT_NAME_INVALID) {
            bun.Output.debugWarn("NtCreateFile({}, {}) = {s} (dir) = {d}\nYou are calling this function without normalizing the path correctly!!!", .{ dirFd, bun.fmt.utf16(path), @tagName(rc), @intFromPtr(fd) });
        } else {
            log("NtCreateFile({}, {}) = {s} (dir) = {d}", .{ dirFd, bun.fmt.utf16(path), @tagName(rc), @intFromPtr(fd) });
        }
    }

    switch (windows.Win32Error.fromNTStatus(rc)) {
        .SUCCESS => {
            return .{
                .result = bun.toFD(fd),
            };
        },
        else => |code| {
            if (code.toSystemErrno()) |sys_err| {
                return .{
                    .err = .{
                        .errno = @intFromEnum(sys_err),
                        .syscall = .open,
                    },
                };
            }

            return .{
                .err = .{
                    .errno = @intFromEnum(bun.C.E.UNKNOWN),
                    .syscall = .open,
                },
            };
        },
    }
}

fn openWindowsDevicePath(
    path: [:0]const u16,
    dwDesiredAccess: u32,
    dwCreationDisposition: u32,
    dwFlagsAndAttributes: u32,
) Maybe(bun.FileDescriptor) {
    const rc = std.os.windows.kernel32.CreateFileW(
        path,
        dwDesiredAccess,
        FILE_SHARE,
        null,
        dwCreationDisposition,
        dwFlagsAndAttributes,
        null,
    );
    if (rc == w.INVALID_HANDLE_VALUE) {
        return .{ .err = .{
            .errno = if (windows.Win32Error.get().toSystemErrno()) |e|
                @intFromEnum(e)
            else
                @intFromEnum(bun.C.E.UNKNOWN),
            .syscall = .open,
        } };
    }
    return .{ .result = bun.toFD(rc) };
}

pub const WindowsOpenDirOptions = packed struct {
    iterable: bool = false,
    no_follow: bool = false,
    can_rename_or_delete: bool = false,
    create: bool = false,
    read_only: bool = false,
};

fn openDirAtWindowsT(
    comptime T: type,
    dirFd: bun.FileDescriptor,
    path: []const T,
    options: WindowsOpenDirOptions,
) Maybe(bun.FileDescriptor) {
    const wbuf = bun.WPathBufferPool.get();
    defer bun.WPathBufferPool.put(wbuf);

    const norm = switch (normalizePathWindows(T, dirFd, path, wbuf)) {
        .err => |err| return .{ .err = err },
        .result => |norm| norm,
    };

    if (comptime T == u8) {
        log("openDirAtWindows({s}) = {s}", .{ path, bun.fmt.utf16(norm) });
    } else {
        log("openDirAtWindowsT({s}) = {s}", .{ bun.fmt.utf16(path), bun.fmt.utf16(norm) });
    }
    return openDirAtWindowsNtPath(dirFd, norm, options);
}

pub fn openDirAtWindows(
    dirFd: bun.FileDescriptor,
    path: []const u16,
    options: WindowsOpenDirOptions,
) Maybe(bun.FileDescriptor) {
    return openDirAtWindowsT(u16, dirFd, path, options);
}

pub noinline fn openDirAtWindowsA(
    dirFd: bun.FileDescriptor,
    path: []const u8,
    options: WindowsOpenDirOptions,
) Maybe(bun.FileDescriptor) {
    return openDirAtWindowsT(u8, dirFd, path, options);
}

/// For this function to open an absolute path, it must start with "\??\". Otherwise
/// you need a reference file descriptor the "invalid_fd" file descriptor is used
/// to signify that the current working directory should be used.
///
/// When using this function I highly recommend reading this first:
/// https://learn.microsoft.com/en-us/windows/win32/api/winternl/nf-winternl-ntcreatefile
///
/// It is very very very easy to mess up flags here. Please review existing
/// examples to this call and the above function that maps unix flags to
/// the windows ones.
///
/// It is very easy to waste HOURS on the subtle semantics of this function.
///
/// In the zig standard library, messing up the input to their equivalent
/// will trigger `unreachable`. Here there will be a debug log with the path.
pub fn openFileAtWindowsNtPath(
    dir: bun.FileDescriptor,
    path: []const u16,
    access_mask: w.ULONG,
    disposition: w.ULONG,
    options: w.ULONG,
) Maybe(bun.FileDescriptor) {
    // Another problem re: normalization is that you can use relative paths, but no leading '.\' or './''
    // this path is probably already backslash normalized so we're only going to check for '.\'
    // const path = if (bun.strings.hasPrefixComptimeUTF16(path_maybe_leading_dot, ".\\")) path_maybe_leading_dot[2..] else path_maybe_leading_dot;
    // bun.assert(!bun.strings.hasPrefixComptimeUTF16(path_maybe_leading_dot, "./"));
    assertIsValidWindowsPath(u16, path);

    var result: windows.HANDLE = undefined;

    const path_len_bytes = std.math.cast(u16, path.len * 2) orelse return .{
        .err = .{
            .errno = @intFromEnum(bun.C.E.NOMEM),
            .syscall = .open,
        },
    };
    var nt_name = windows.UNICODE_STRING{
        .Length = path_len_bytes,
        .MaximumLength = path_len_bytes,
        .Buffer = @constCast(path.ptr),
    };
    var attr = windows.OBJECT_ATTRIBUTES{
        .Length = @sizeOf(windows.OBJECT_ATTRIBUTES),
        // From the Windows Documentation:
        //
        // [ObjectName] must be a fully qualified file specification or the name of a device object,
        // unless it is the name of a file relative to the directory specified by RootDirectory.
        // For example, \Device\Floppy1\myfile.dat or \??\B:\myfile.dat could be the fully qualified
        // file specification, provided that the floppy driver and overlying file system are already
        // loaded. For more information, see File Names, Paths, and Namespaces.
        .ObjectName = &nt_name,
        .RootDirectory = if (bun.strings.hasPrefixComptimeType(u16, path, windows.nt_object_prefix))
            null
        else if (dir == bun.invalid_fd)
            std.fs.cwd().fd
        else
            dir.cast(),
        .Attributes = 0, // Note we do not use OBJ_CASE_INSENSITIVE here.
        .SecurityDescriptor = null,
        .SecurityQualityOfService = null,
    };
    var io: windows.IO_STATUS_BLOCK = undefined;

    var attributes: w.DWORD = w.FILE_ATTRIBUTE_NORMAL;

    while (true) {
        const rc = windows.ntdll.NtCreateFile(
            &result,
            access_mask,
            &attr,
            &io,
            null,
            attributes,
            FILE_SHARE,
            disposition,
            options,
            null,
            0,
        );

        if (comptime Environment.allow_assert) {
            if (rc == .INVALID_PARAMETER) {
                // Double check what flags you are passing to this
                //
                // - access_mask probably needs w.SYNCHRONIZE,
                // - options probably needs w.FILE_SYNCHRONOUS_IO_NONALERT
                // - disposition probably needs w.FILE_OPEN
                bun.Output.debugWarn("NtCreateFile({}, {}) = {s} (file) = {d}\nYou are calling this function with the wrong flags!!!", .{ dir, bun.fmt.utf16(path), @tagName(rc), @intFromPtr(result) });
            } else if (rc == .OBJECT_PATH_SYNTAX_BAD or rc == .OBJECT_NAME_INVALID) {
                // See above comment. For absolute paths you must have \??\ at the start.
                bun.Output.debugWarn("NtCreateFile({}, {}) = {s} (file) = {d}\nYou are calling this function without normalizing the path correctly!!!", .{ dir, bun.fmt.utf16(path), @tagName(rc), @intFromPtr(result) });
            } else {
                log("NtCreateFile({}, {}) = {s} (file) = {d}", .{ dir, bun.fmt.utf16(path), @tagName(rc), @intFromPtr(result) });
            }
        }

        if (rc == .ACCESS_DENIED and
            attributes == w.FILE_ATTRIBUTE_NORMAL and
            (access_mask & (w.GENERIC_READ | w.GENERIC_WRITE)) == w.GENERIC_WRITE)
        {
            // > If CREATE_ALWAYS and FILE_ATTRIBUTE_NORMAL are specified,
            // > CreateFile fails and sets the last error to ERROR_ACCESS_DENIED
            // > if the file exists and has the FILE_ATTRIBUTE_HIDDEN or
            // > FILE_ATTRIBUTE_SYSTEM attribute. To avoid the error, specify the
            // > same attributes as the existing file.
            //
            // The above also applies to NtCreateFile. In order to make this work,
            // we retry but only in the case that the file was opened for writing.
            //
            // See https://github.com/oven-sh/bun/issues/6820
            //     https://github.com/libuv/libuv/pull/3380
            attributes = w.FILE_ATTRIBUTE_HIDDEN;
            continue;
        }

        switch (windows.Win32Error.fromNTStatus(rc)) {
            .SUCCESS => {
                if (access_mask & w.FILE_APPEND_DATA != 0) {
                    // https://learn.microsoft.com/en-us/windows/win32/api/fileapi/nf-fileapi-setfilepointerex
                    const FILE_END = 2;
                    if (kernel32.SetFilePointerEx(result, 0, null, FILE_END) == 0) {
                        return .{
                            .err = .{
                                .errno = @intFromEnum(bun.C.E.UNKNOWN),
                                .syscall = .SetFilePointerEx,
                            },
                        };
                    }
                }
                return JSC.Maybe(bun.FileDescriptor){
                    .result = bun.toFD(result),
                };
            },
            else => |code| {
                if (code.toSystemErrno()) |sys_err| {
                    return .{
                        .err = .{
                            .errno = @intFromEnum(sys_err),
                            .syscall = .open,
                        },
                    };
                }

                return .{
                    .err = .{
                        .errno = @intFromEnum(bun.C.E.UNKNOWN),
                        .syscall = .open,
                    },
                };
            },
        }
    }
}

// Delete: this doesnt apply to NtCreateFile :(
// pub const WindowsOpenFlags = struct {
//     access: w.DWORD,
//     share: w.DWORD,
//     disposition: w.DWORD,
//     attributes: w.DWORD,

//     pub fn fromLibUV(flags_in: c_int) error{EINVAL}!WindowsOpenFlags {
//         const uv = bun.windows.libuv;

//         var flags = flags_in;

//         // Adjust flags to be compatible with the memory file mapping. Save the
//         // original flags to emulate the correct behavior
//         if (flags & uv.UV_FS_O_FILEMAP != 0) {
//             if (flags & (O.RDONLY | O.WRONLY | O.RDWR) != 0) {
//                 flags = (flags & ~@as(c_int, O.WRONLY)) | O.RDWR;
//             }
//             if (flags & O.APPEND != 0) {
//                 flags &= ~@as(c_int, O.APPEND);
//                 flags &= ~@as(c_int, O.RDONLY | O.WRONLY | O.RDWR);
//                 flags |= O.RDWR;
//             }
//         }

//         var access_flag: w.DWORD = switch (flags & (uv.UV_FS_O_RDONLY | uv.UV_FS_O_WRONLY | uv.UV_FS_O_RDWR)) {
//             uv.UV_FS_O_RDONLY => w.FILE_GENERIC_READ,
//             uv.UV_FS_O_WRONLY => w.FILE_GENERIC_WRITE,
//             uv.UV_FS_O_RDWR => w.FILE_GENERIC_READ | w.FILE_GENERIC_WRITE,
//             else => return error.EINVAL,
//         };
//         if (flags & O.APPEND != 0) {
//             access_flag &= ~@as(u32, w.FILE_WRITE_DATA);
//             access_flag |= w.FILE_APPEND_DATA;
//         }
//         access_flag |= w.SYNCHRONIZE;

//         const share: w.DWORD = if (flags & uv.UV_FS_O_EXLOCK != 0) 0 else FILE_SHARE;

//         const disposition: w.DWORD = switch (flags & uv.UV_FS_O_CREAT | uv.UV_FS_O_EXCL | uv.UV_FS_O_TRUNC) {
//             0,
//             uv.UV_FS_O_EXCL,
//             => w.OPEN_EXISTING,
//             uv.UV_FS_O_CREAT,
//             => w.OPEN_ALWAYS,
//             uv.UV_FS_O_CREAT | uv.UV_FS_O_EXCL,
//             uv.UV_FS_O_CREAT | uv.UV_FS_O_EXCL | uv.UV_FS_O_TRUNC,
//             => w.CREATE_NEW,
//             uv.UV_FS_O_TRUNC,
//             uv.UV_FS_O_TRUNC | uv.UV_FS_O_EXCL,
//             => w.TRUNCATE_EXISTING,
//             uv.UV_FS_O_CREAT | uv.UV_FS_O_TRUNC,
//             => w.TRUNCATE_EXISTING,
//             else => return error.EINVAL,
//         };
//         var attributes: w.DWORD = w.FILE_ATTRIBUTE_NORMAL;
//         if (flags & uv.UV_FS_O_CREAT != 0) {
//             // if (!((req->fs.info.mode & ~current_umask) & _S_IWRITE)) {
//         }
//         if (flags & uv.UV_FS_O_TEMPORARY != 0) {
//             attributes |= w.FILE_DELETE_ON_CLOSE;
//             access_flag |= w.DELETE;
//         }
//         if (flags & uv.UV_FS_O_SHORT_LIVED != 0) {
//             attributes |= w.FILE_ATTRIBUTE_TEMPORARY;
//         }

//         switch (flags & (uv.UV_FS_O_SEQUENTIAL | uv.UV_FS_O_RANDOM)) {
//             0 => {},
//             uv.UV_FS_O_SEQUENTIAL => attributes |= w.FILE_FLAG_SEQUENTIAL_SCAN,
//             uv.UV_FS_O_RANDOM => attributes |= w.FILE_FLAG_SEQUENTIAL_SCAN,
//             else => return error.EINVAL,
//         }

//         if (flags & uv.UV_FS_O_DIRECT != 0) {
//             // FILE_APPEND_DATA and FILE_FLAG_NO_BUFFERING are mutually exclusive.
//             // Windows returns 87, ERROR_INVALID_PARAMETER if these are combined.
//             //
//             // FILE_APPEND_DATA is included in FILE_GENERIC_WRITE:
//             //
//             // FILE_GENERIC_WRITE = STANDARD_RIGHTS_WRITE |
//             //                      FILE_WRITE_DATA |
//             //                      FILE_WRITE_ATTRIBUTES |
//             //                      FILE_WRITE_EA |
//             //                      FILE_APPEND_DATA |
//             //                      SYNCHRONIZE
//             //
//             // Note: Appends are also permitted by FILE_WRITE_DATA.
//             //
//             // In order for direct writes and direct appends to succeed, we therefore
//             // exclude FILE_APPEND_DATA if FILE_WRITE_DATA is specified, and otherwise
//             // fail if the user's sole permission is a direct append, since this
//             // particular combination is invalid.
//             if (access_flag & w.FILE_APPEND_DATA != 0) {
//                 if (access_flag & w.FILE_WRITE_DATA != 0) {
//                     access_flag &= @as(u32, w.FILE_APPEND_DATA);
//                 } else {
//                     return error.EINVAL;
//                 }
//             }
//             attributes |= w.FILE_FLAG_NO_BUFFERING;
//         }

//         switch (flags & uv.UV_FS_O_DSYNC | uv.UV_FS_O_SYNC) {
//             0 => {},
//             else => attributes |= w.FILE_FLAG_WRITE_THROUGH,
//         }

//         // Setting this flag makes it possible to open a directory.
//         attributes |= w.FILE_FLAG_BACKUP_SEMANTICS;

//         return .{
//             .access = access_flag,
//             .share = share,
//             .disposition = disposition,
//             .attributes = attributes,
//         };
//     }
// };

pub fn openFileAtWindowsT(
    comptime T: type,
    dirFd: bun.FileDescriptor,
    path: []const T,
    access_mask: w.ULONG,
    disposition: w.ULONG,
    options: w.ULONG,
) Maybe(bun.FileDescriptor) {
    const wbuf = bun.WPathBufferPool.get();
    defer bun.WPathBufferPool.put(wbuf);

    const norm = switch (normalizePathWindows(T, dirFd, path, wbuf)) {
        .err => |err| return .{ .err = err },
        .result => |norm| norm,
    };

    return openFileAtWindowsNtPath(dirFd, norm, access_mask, disposition, options);
}

pub fn openFileAtWindows(
    dirFd: bun.FileDescriptor,
    path: []const u16,
    access_mask: w.ULONG,
    disposition: w.ULONG,
    options: w.ULONG,
) Maybe(bun.FileDescriptor) {
    return openFileAtWindowsT(u16, dirFd, path, access_mask, disposition, options);
}

pub noinline fn openFileAtWindowsA(
    dirFd: bun.FileDescriptor,
    path: []const u8,
    access_mask: w.ULONG,
    disposition: w.ULONG,
    options: w.ULONG,
) Maybe(bun.FileDescriptor) {
    return openFileAtWindowsT(u8, dirFd, path, access_mask, disposition, options);
}

pub fn openatWindowsT(comptime T: type, dir: bun.FileDescriptor, path: []const T, flags: bun.Mode) Maybe(bun.FileDescriptor) {
    return openatWindowsTMaybeNormalize(T, dir, path, flags, true);
}

fn openatWindowsTMaybeNormalize(comptime T: type, dir: bun.FileDescriptor, path: []const T, flags: bun.Mode, comptime normalize: bool) Maybe(bun.FileDescriptor) {
    if (flags & O.DIRECTORY != 0) {
        const windows_options: WindowsOpenDirOptions = .{
            .iterable = flags & O.PATH == 0,
            .no_follow = flags & O.NOFOLLOW != 0,
            .can_rename_or_delete = false,
        };
        if (comptime !normalize and T == u16) {
            return openDirAtWindowsNtPath(dir, path, windows_options);
        }

        // we interpret O_PATH as meaning that we don't want iteration
        return openDirAtWindowsT(
            T,
            dir,
            path,
            windows_options,
        );
    }

    const nonblock = flags & O.NONBLOCK != 0;
    const overwrite = flags & O.WRONLY != 0 and flags & O.APPEND == 0;

    var access_mask: w.ULONG = w.READ_CONTROL | w.FILE_WRITE_ATTRIBUTES | w.SYNCHRONIZE;
    if (flags & O.RDWR != 0) {
        access_mask |= w.GENERIC_READ | w.GENERIC_WRITE;
    } else if (flags & O.APPEND != 0) {
        access_mask |= w.GENERIC_WRITE | w.FILE_APPEND_DATA;
    } else if (flags & O.WRONLY != 0) {
        access_mask |= w.GENERIC_WRITE;
    } else {
        access_mask |= w.GENERIC_READ;
    }

    const creation: w.ULONG = blk: {
        if (flags & O.CREAT != 0) {
            if (flags & O.EXCL != 0) {
                break :blk w.FILE_CREATE;
            }
            break :blk if (overwrite) w.FILE_OVERWRITE_IF else w.FILE_OPEN_IF;
        }
        break :blk if (overwrite) w.FILE_OVERWRITE else w.FILE_OPEN;
    };

    const blocking_flag: windows.ULONG = if (!nonblock) windows.FILE_SYNCHRONOUS_IO_NONALERT else 0;
    const file_or_dir_flag: windows.ULONG = switch (flags & O.DIRECTORY != 0) {
        // .file_only => windows.FILE_NON_DIRECTORY_FILE,
        true => windows.FILE_DIRECTORY_FILE,
        false => 0,
    };
    const follow_symlinks = flags & O.NOFOLLOW == 0;

    const options: windows.ULONG = if (follow_symlinks) file_or_dir_flag | blocking_flag else file_or_dir_flag | windows.FILE_OPEN_REPARSE_POINT;

    if (comptime !normalize and T == u16) {
        return openFileAtWindowsNtPath(dir, path, access_mask, creation, options);
    }

    return openFileAtWindowsT(T, dir, path, access_mask, creation, options);
}

pub fn openatWindows(
    dir: anytype,
    path: []const u16,
    flags: bun.Mode,
) Maybe(bun.FileDescriptor) {
    return openatWindowsT(u16, bun.toFD(dir), path, flags);
}

pub fn openatWindowsA(
    dir: bun.FileDescriptor,
    path: []const u8,
    flags: bun.Mode,
) Maybe(bun.FileDescriptor) {
    return openatWindowsT(u8, dir, path, flags);
}

pub fn openatOSPath(dirfd: bun.FileDescriptor, file_path: bun.OSPathSliceZ, flags: bun.Mode, perm: bun.Mode) Maybe(bun.FileDescriptor) {
    if (comptime Environment.isMac) {
        // https://opensource.apple.com/source/xnu/xnu-7195.81.3/libsyscall/wrappers/open-base.c
        const rc = syscall.@"openat$NOCANCEL"(dirfd.cast(), file_path.ptr, @as(c_uint, @intCast(flags)), @as(c_int, @intCast(perm)));
        if (comptime Environment.allow_assert)
            log("openat({}, {s}) = {d}", .{ dirfd, bun.sliceTo(file_path, 0), rc });

        return Maybe(bun.FileDescriptor).errnoSysFP(rc, .open, dirfd, file_path) orelse .{ .result = bun.toFD(rc) };
    } else if (comptime Environment.isWindows) {
        return openatWindowsT(bun.OSPathChar, dirfd, file_path, flags);
    }

    while (true) {
        const rc = syscall.openat(dirfd.cast(), file_path, bun.O.toPacked(flags), perm);
        if (comptime Environment.allow_assert)
            log("openat({}, {s}) = {d}", .{ dirfd, bun.sliceTo(file_path, 0), rc });
        return switch (Syscall.getErrno(rc)) {
            .SUCCESS => .{ .result = bun.toFD(@as(i32, @intCast(rc))) },
            .INTR => continue,
            else => |err| {
                return .{
                    .err = .{
                        .errno = @truncate(@intFromEnum(err)),
                        .syscall = .open,
                    },
                };
            },
        };
    }
}

pub fn access(path: bun.OSPathSliceZ, mode: bun.Mode) Maybe(void) {
    if (Environment.isWindows) {
        const attrs = getFileAttributes(path) orelse {
            return .{ .err = .{
                .errno = @intFromEnum(bun.windows.getLastErrno()),
                .syscall = .access,
            } };
        };

        if (!((mode & W_OK) > 0) or
            !(attrs.is_readonly) or
            (attrs.is_directory))
        {
            return .{ .result = {} };
        } else {
            return .{ .err = .{
                .errno = @intFromEnum(bun.C.E.PERM),
                .syscall = .access,
            } };
        }
    }
    return Maybe(void).errnoSysP(syscall.access(path, mode), .access, path) orelse .{ .result = {} };
}

pub fn openat(dirfd: bun.FileDescriptor, file_path: [:0]const u8, flags: bun.Mode, perm: bun.Mode) Maybe(bun.FileDescriptor) {
    if (comptime Environment.isWindows) {
        return openatWindowsT(u8, dirfd, file_path, flags);
    } else {
        return openatOSPath(dirfd, file_path, flags, perm);
    }
}

pub fn openatFileWithLibuvFlags(dirfd: bun.FileDescriptor, file_path: [:0]const u8, flags: bun.JSC.Node.FileSystemFlags, perm: bun.Mode) Maybe(bun.FileDescriptor) {
    if (comptime Environment.isWindows) {
        const f = flags.toWindows() catch return .{ .err = .{
            .errno = @intFromEnum(bun.C.E.INVAL),
            .syscall = .open,
            .path = file_path,
        } };
        // TODO: pass f.share
        return openFileAtWindowsT(u8, dirfd, file_path, f.access, f.disposition, f.attributes);
    } else {
        return openatOSPath(dirfd, file_path, flags.asPosix(), perm);
    }
}

pub fn openatA(dirfd: bun.FileDescriptor, file_path: []const u8, flags: bun.Mode, perm: bun.Mode) Maybe(bun.FileDescriptor) {
    if (comptime Environment.isWindows) {
        return openatWindowsT(u8, dirfd, file_path, flags);
    }

    const pathZ = std.posix.toPosixPath(file_path) catch return Maybe(bun.FileDescriptor){
        .err = .{
            .errno = @intFromEnum(bun.C.E.NAMETOOLONG),
            .syscall = .open,
        },
    };

    return openatOSPath(
        dirfd,
        &pathZ,
        flags,
        perm,
    );
}

pub fn openA(file_path: []const u8, flags: bun.Mode, perm: bun.Mode) Maybe(bun.FileDescriptor) {
    // this is what open() does anyway.
    return openatA(bun.toFD((std.fs.cwd().fd)), file_path, flags, perm);
}

pub fn open(file_path: [:0]const u8, flags: bun.Mode, perm: bun.Mode) Maybe(bun.FileDescriptor) {
    // TODO(@paperclover): this should not use libuv; when the libuv path is
    // removed here, the call sites in node_fs.zig should make sure they parse
    // the libuv specific file flags using the WindowsOpenFlags structure.
    if (comptime Environment.isWindows) {
        return sys_uv.open(file_path, flags, perm);
    }

    // this is what open() does anyway.
    return openat(bun.toFD(std.posix.AT.FDCWD), file_path, flags, perm);
}

/// This function will prevent stdout and stderr from being closed.
pub fn close(fd: bun.FileDescriptor) ?Syscall.Error {
    return bun.FDImpl.decode(fd).close();
}

pub fn close2(fd: bun.FileDescriptor) ?Syscall.Error {
    if (fd == bun.STDOUT_FD or fd == bun.STDERR_FD or fd == bun.STDIN_FD) {
        log("close({}) SKIPPED", .{fd});
        return null;
    }

    return closeAllowingStdoutAndStderr(fd);
}

pub fn closeAllowingStdoutAndStderr(fd: bun.FileDescriptor) ?Syscall.Error {
    return bun.FDImpl.decode(fd).closeAllowingStdoutAndStderr();
}

pub const max_count = switch (builtin.os.tag) {
    .linux => 0x7ffff000,
    .macos, .ios, .watchos, .tvos => std.math.maxInt(i32),
    .windows => std.math.maxInt(u32),
    else => std.math.maxInt(isize),
};

pub fn write(fd: bun.FileDescriptor, bytes: []const u8) Maybe(usize) {
    const adjusted_len = @min(max_count, bytes.len);
    var debug_timer = bun.Output.DebugTimer.start();

    defer {
        if (Environment.isDebug) {
            if (debug_timer.timer.read() > std.time.ns_per_ms) {
                log("write({}, {d}) blocked for {}", .{ fd, bytes.len, debug_timer });
            }
        }
    }

    return switch (Environment.os) {
        .mac => {
            const rc = syscall.@"write$NOCANCEL"(fd.cast(), bytes.ptr, adjusted_len);
            log("write({}, {d}) = {d} ({})", .{ fd, adjusted_len, rc, debug_timer });

            if (Maybe(usize).errnoSysFd(rc, .write, fd)) |err| {
                return err;
            }

            return Maybe(usize){ .result = @intCast(rc) };
        },
        .linux => {
            while (true) {
                const rc = syscall.write(fd.cast(), bytes.ptr, adjusted_len);
                log("write({}, {d}) = {d} {}", .{ fd, adjusted_len, rc, debug_timer });

                if (Maybe(usize).errnoSysFd(rc, .write, fd)) |err| {
                    if (err.getErrno() == .INTR) continue;
                    return err;
                }

                return Maybe(usize){ .result = @intCast(rc) };
            }
        },
        .windows => {
            // "WriteFile sets this value to zero before doing any work or error checking."
            var bytes_written: u32 = undefined;
            bun.assert(bytes.len > 0);
            const rc = kernel32.WriteFile(
                fd.cast(),
                bytes.ptr,
                adjusted_len,
                &bytes_written,
                null,
            );
            if (rc == 0) {
                log("WriteFile({}, {d}) = {s}", .{ fd, adjusted_len, @tagName(bun.windows.getLastErrno()) });
                return .{
                    .err = Syscall.Error{
                        .errno = @intFromEnum(bun.windows.getLastErrno()),
                        .syscall = .WriteFile,
                        .fd = fd,
                    },
                };
            }

            log("WriteFile({}, {d}) = {d}", .{ fd, adjusted_len, bytes_written });

            return Maybe(usize){ .result = bytes_written };
        },
        else => @compileError("Not implemented yet"),
    };
}

fn veclen(buffers: anytype) usize {
    var len: usize = 0;
    for (buffers) |buffer| {
        len += buffer.len;
    }
    return len;
}

pub fn writev(fd: bun.FileDescriptor, buffers: []std.posix.iovec) Maybe(usize) {
    if (comptime Environment.isMac) {
        const rc = writev_sym(fd.cast(), @as([*]std.posix.iovec_const, @ptrCast(buffers.ptr)), @as(i32, @intCast(buffers.len)));
        if (comptime Environment.allow_assert)
            log("writev({}, {d}) = {d}", .{ fd, veclen(buffers), rc });

        if (Maybe(usize).errnoSysFd(rc, .writev, fd)) |err| {
            return err;
        }

        return Maybe(usize){ .result = @as(usize, @intCast(rc)) };
    } else {
        while (true) {
            const rc = writev_sym(fd.cast(), @as([*]std.posix.iovec_const, @ptrCast(buffers.ptr)), buffers.len);
            if (comptime Environment.allow_assert)
                log("writev({}, {d}) = {d}", .{ fd, veclen(buffers), rc });

            if (Maybe(usize).errnoSysFd(rc, .writev, fd)) |err| {
                if (err.getErrno() == .INTR) continue;
                return err;
            }

            return Maybe(usize){ .result = @as(usize, @intCast(rc)) };
        }
        unreachable;
    }
}

pub fn pwritev(fd: bun.FileDescriptor, buffers: []const bun.PlatformIOVecConst, position: isize) Maybe(usize) {
    if (comptime Environment.isWindows) {
        return sys_uv.pwritev(fd, buffers, position);
    }
    if (comptime Environment.isMac) {
        const rc = pwritev_sym(fd.cast(), buffers.ptr, @as(i32, @intCast(buffers.len)), position);
        if (comptime Environment.allow_assert)
            log("pwritev({}, {d}) = {d}", .{ fd, veclen(buffers), rc });

        if (Maybe(usize).errnoSysFd(rc, .pwritev, fd)) |err| {
            return err;
        }

        return Maybe(usize){ .result = @as(usize, @intCast(rc)) };
    } else {
        while (true) {
            const rc = pwritev_sym(fd.cast(), buffers.ptr, buffers.len, position);
            if (comptime Environment.allow_assert)
                log("pwritev({}, {d}) = {d}", .{ fd, veclen(buffers), rc });

            if (Maybe(usize).errnoSysFd(rc, .pwritev, fd)) |err| {
                if (err.getErrno() == .INTR) continue;
                return err;
            }

            return Maybe(usize){ .result = @as(usize, @intCast(rc)) };
        }
        unreachable;
    }
}

pub fn readv(fd: bun.FileDescriptor, buffers: []std.posix.iovec) Maybe(usize) {
    if (comptime Environment.allow_assert) {
        if (buffers.len == 0) {
            bun.Output.debugWarn("readv() called with 0 length buffer", .{});
        }
    }

    if (comptime Environment.isMac) {
        const rc = readv_sym(fd.cast(), buffers.ptr, @as(i32, @intCast(buffers.len)));
        if (comptime Environment.allow_assert)
            log("readv({}, {d}) = {d}", .{ fd, veclen(buffers), rc });

        if (Maybe(usize).errnoSysFd(rc, .readv, fd)) |err| {
            return err;
        }

        return Maybe(usize){ .result = @as(usize, @intCast(rc)) };
    } else {
        while (true) {
            const rc = readv_sym(fd.cast(), buffers.ptr, buffers.len);
            if (comptime Environment.allow_assert)
                log("readv({}, {d}) = {d}", .{ fd, veclen(buffers), rc });

            if (Maybe(usize).errnoSysFd(rc, .readv, fd)) |err| {
                if (err.getErrno() == .INTR) continue;
                return err;
            }

            return Maybe(usize){ .result = @as(usize, @intCast(rc)) };
        }
        unreachable;
    }
}

pub fn preadv(fd: bun.FileDescriptor, buffers: []std.posix.iovec, position: isize) Maybe(usize) {
    if (comptime Environment.allow_assert) {
        if (buffers.len == 0) {
            bun.Output.debugWarn("preadv() called with 0 length buffer", .{});
        }
    }

    if (comptime Environment.isMac) {
        const rc = preadv_sym(fd.cast(), buffers.ptr, @as(i32, @intCast(buffers.len)), position);
        if (comptime Environment.allow_assert)
            log("preadv({}, {d}) = {d}", .{ fd, veclen(buffers), rc });

        if (Maybe(usize).errnoSysFd(rc, .preadv, fd)) |err| {
            return err;
        }

        return Maybe(usize){ .result = @as(usize, @intCast(rc)) };
    } else {
        while (true) {
            const rc = preadv_sym(fd.cast(), buffers.ptr, buffers.len, position);
            if (comptime Environment.allow_assert)
                log("preadv({}, {d}) = {d}", .{ fd, veclen(buffers), rc });

            if (Maybe(usize).errnoSysFd(rc, .preadv, fd)) |err| {
                if (err.getErrno() == .INTR) continue;
                return err;
            }

            return Maybe(usize){ .result = @as(usize, @intCast(rc)) };
        }
        unreachable;
    }
}

const preadv_sym = if (builtin.os.tag == .linux and builtin.link_libc)
    std.os.linux.preadv
else if (builtin.os.tag.isDarwin())
    syscall.@"preadv$NOCANCEL"
else
    syscall.preadv;

const readv_sym = if (builtin.os.tag == .linux and builtin.link_libc)
    std.os.linux.readv
else if (builtin.os.tag.isDarwin())
    syscall.@"readv$NOCANCEL"
else
    syscall.readv;

const pwritev_sym = if (builtin.os.tag == .linux and builtin.link_libc)
    std.os.linux.pwritev
else if (builtin.os.tag.isDarwin())
    syscall.@"pwritev$NOCANCEL"
else
    syscall.pwritev;

const writev_sym = if (builtin.os.tag.isDarwin())
    syscall.@"writev$NOCANCEL"
else
    syscall.writev;

const pread_sym = if (builtin.os.tag.isDarwin())
    syscall.@"pread$NOCANCEL"
else
    syscall.pread;

const fcntl_symbol = syscall.fcntl;

pub fn pread(fd: bun.FileDescriptor, buf: []u8, offset: i64) Maybe(usize) {
    const adjusted_len = @min(buf.len, max_count);

    if (comptime Environment.allow_assert) {
        if (adjusted_len == 0) {
            bun.Output.debugWarn("pread() called with 0 length buffer", .{});
        }
    }

    const ioffset = @as(i64, @bitCast(offset)); // the OS treats this as unsigned
    while (true) {
        const rc = pread_sym(fd.cast(), buf.ptr, adjusted_len, ioffset);
        if (Maybe(usize).errnoSysFd(rc, .pread, fd)) |err| {
            if (err.getErrno() == .INTR) continue;
            return err;
        }
        return Maybe(usize){ .result = @as(usize, @intCast(rc)) };
    }
}

const pwrite_sym = if (builtin.os.tag == .linux and builtin.link_libc and !bun.Environment.isMusl)
    libc.pwrite64
else
    syscall.pwrite;

pub fn pwrite(fd: bun.FileDescriptor, bytes: []const u8, offset: i64) Maybe(usize) {
    if (comptime Environment.allow_assert) {
        if (bytes.len == 0) {
            bun.Output.debugWarn("pwrite() called with 0 length buffer", .{});
        }
    }

    const adjusted_len = @min(bytes.len, max_count);

    const ioffset = @as(i64, @bitCast(offset)); // the OS treats this as unsigned
    while (true) {
        const rc = pwrite_sym(fd.cast(), bytes.ptr, adjusted_len, ioffset);
        return if (Maybe(usize).errnoSysFd(rc, .pwrite, fd)) |err| {
            switch (err.getErrno()) {
                .INTR => continue,
                else => return err,
            }
        } else Maybe(usize){ .result = @as(usize, @intCast(rc)) };
    }
}

pub fn read(fd: bun.FileDescriptor, buf: []u8) Maybe(usize) {
    if (comptime Environment.allow_assert) {
        if (buf.len == 0) {
            bun.Output.debugWarn("read() called with 0 length buffer", .{});
        }
    }
    const debug_timer = bun.Output.DebugTimer.start();
    const adjusted_len = @min(buf.len, max_count);
    return switch (Environment.os) {
        .mac => {
            const rc = syscall.@"read$NOCANCEL"(fd.cast(), buf.ptr, adjusted_len);

            if (Maybe(usize).errnoSysFd(rc, .read, fd)) |err| {
                log("read({}, {d}) = {s} ({any})", .{ fd, adjusted_len, err.err.name(), debug_timer });
                return err;
            }
            log("read({}, {d}) = {d} ({any})", .{ fd, adjusted_len, rc, debug_timer });

            return Maybe(usize){ .result = @as(usize, @intCast(rc)) };
        },
        .linux => {
            while (true) {
                const rc = syscall.read(fd.cast(), buf.ptr, adjusted_len);
                log("read({}, {d}) = {d} ({any})", .{ fd, adjusted_len, rc, debug_timer });

                if (Maybe(usize).errnoSysFd(rc, .read, fd)) |err| {
                    if (err.getErrno() == .INTR) continue;
                    return err;
                }
                return Maybe(usize){ .result = @as(usize, @intCast(rc)) };
            }
        },
        .windows => if (bun.FDImpl.decode(fd).kind == .uv)
            sys_uv.read(fd, buf)
        else {
            var amount_read: u32 = 0;
            const rc = kernel32.ReadFile(fd.cast(), buf.ptr, @as(u32, @intCast(adjusted_len)), &amount_read, null);
            if (rc == windows.FALSE) {
                const ret = .{
                    .err = Syscall.Error{
                        .errno = @intFromEnum(bun.windows.getLastErrno()),
                        .syscall = .read,
                        .fd = fd,
                    },
                };

                if (comptime Environment.isDebug) {
                    log("ReadFile({}, {d}) = {s} ({})", .{ fd, adjusted_len, ret.err.name(), debug_timer });
                }

                return ret;
            }
            log("ReadFile({}, {d}) = {d} ({})", .{ fd, adjusted_len, amount_read, debug_timer });

            return Maybe(usize){ .result = amount_read };
        },
        else => @compileError("read is not implemented on this platform"),
    };
}

const socket_flags_nonblock = bun.C.MSG_DONTWAIT | bun.C.MSG_NOSIGNAL;

pub fn recvNonBlock(fd: bun.FileDescriptor, buf: []u8) Maybe(usize) {
    return recv(fd, buf, socket_flags_nonblock);
}

pub fn recv(fd: bun.FileDescriptor, buf: []u8, flag: u32) Maybe(usize) {
    const adjusted_len = @min(buf.len, max_count);
    const debug_timer = bun.Output.DebugTimer.start();
    if (comptime Environment.allow_assert) {
        if (adjusted_len == 0) {
            bun.Output.debugWarn("recv() called with 0 length buffer", .{});
        }
    }

    if (comptime Environment.isMac) {
        const rc = syscall.@"recvfrom$NOCANCEL"(fd.cast(), buf.ptr, adjusted_len, flag, null, null);

        if (Maybe(usize).errnoSysFd(rc, .recv, fd)) |err| {
            log("recv({}, {d}) = {s} {}", .{ fd, adjusted_len, err.err.name(), debug_timer });
            return err;
        }

        log("recv({}, {d}) = {d} {}", .{ fd, adjusted_len, rc, debug_timer });

        return Maybe(usize){ .result = @as(usize, @intCast(rc)) };
    } else {
        while (true) {
            const rc = linux.recvfrom(fd.cast(), buf.ptr, adjusted_len, flag, null, null);

            if (Maybe(usize).errnoSysFd(rc, .recv, fd)) |err| {
                if (err.getErrno() == .INTR) continue;
                log("recv({}, {d}) = {s} {}", .{ fd, adjusted_len, err.err.name(), debug_timer });
                return err;
            }
            log("recv({}, {d}) = {d} {}", .{ fd, adjusted_len, rc, debug_timer });
            return Maybe(usize){ .result = @as(usize, @intCast(rc)) };
        }
    }
}

pub fn sendNonBlock(fd: bun.FileDescriptor, buf: []const u8) Maybe(usize) {
    return send(fd, buf, socket_flags_nonblock);
}

pub fn send(fd: bun.FileDescriptor, buf: []const u8, flag: u32) Maybe(usize) {
    if (comptime Environment.isMac) {
        const rc = syscall.@"sendto$NOCANCEL"(fd.cast(), buf.ptr, buf.len, flag, null, 0);

        if (Maybe(usize).errnoSysFd(rc, .send, fd)) |err| {
            syslog("send({}, {d}) = {s}", .{ fd, buf.len, err.err.name() });
            return err;
        }

        syslog("send({}, {d}) = {d}", .{ fd, buf.len, rc });

        return Maybe(usize){ .result = @as(usize, @intCast(rc)) };
    } else {
        while (true) {
            const rc = linux.sendto(fd.cast(), buf.ptr, buf.len, flag, null, 0);

            if (Maybe(usize).errnoSysFd(rc, .send, fd)) |err| {
                if (err.getErrno() == .INTR) continue;
                syslog("send({}, {d}) = {s}", .{ fd, buf.len, err.err.name() });
                return err;
            }

            syslog("send({}, {d}) = {d}", .{ fd, buf.len, rc });
            return Maybe(usize){ .result = @as(usize, @intCast(rc)) };
        }
    }
}

pub fn lseek(fd: bun.FileDescriptor, offset: i64, whence: usize) Maybe(usize) {
    while (true) {
        const rc = syscall.lseek(fd.cast(), offset, whence);
        if (Maybe(usize).errnoSysFd(rc, .lseek, fd)) |err| {
            if (err.getErrno() == .INTR) continue;
            return err;
        }

        return Maybe(usize){ .result = rc };
    }
}

pub fn readlink(in: [:0]const u8, buf: []u8) Maybe([:0]u8) {
    if (comptime Environment.isWindows) {
        return sys_uv.readlink(in, buf);
    }

    while (true) {
        const rc = syscall.readlink(in, buf.ptr, buf.len);

        if (Maybe([:0]u8).errnoSysP(rc, .readlink, in)) |err| {
            if (err.getErrno() == .INTR) continue;
            return err;
        }
        buf[@intCast(rc)] = 0;
        return .{ .result = buf[0..@intCast(rc) :0] };
    }
}

pub fn readlinkat(fd: bun.FileDescriptor, in: [:0]const u8, buf: []u8) Maybe([:0]u8) {
    while (true) {
        const rc = syscall.readlinkat(fd.cast(), in, buf.ptr, buf.len);

        if (Maybe([:0]u8).errnoSysFP(rc, .readlink, fd, in)) |err| {
            if (err.getErrno() == .INTR) continue;
            return err;
        }
        buf[@intCast(rc)] = 0;
        return Maybe([:0]u8){ .result = buf[0..@intCast(rc) :0] };
    }
}

pub fn ftruncate(fd: bun.FileDescriptor, size: isize) Maybe(void) {
    if (comptime Environment.isWindows) {
        if (kernel32.SetFileValidData(fd.cast(), size) == 0) {
            return Maybe(void).errnoSysFd(0, .ftruncate, fd) orelse Maybe(void).success;
        }

        return Maybe(void).success;
    }

    return while (true) {
        if (Maybe(void).errnoSysFd(syscall.ftruncate(fd.cast(), size), .ftruncate, fd)) |err| {
            if (err.getErrno() == .INTR) continue;
            return err;
        }
        return Maybe(void).success;
    };
}

pub fn rename(from: [:0]const u8, to: [:0]const u8) Maybe(void) {
    while (true) {
        if (Maybe(void).errnoSys(syscall.rename(from, to), .rename)) |err| {
            if (err.getErrno() == .INTR) continue;
            return err;
        }
        return Maybe(void).success;
    }
}

pub const RenameAt2Flags = packed struct {
    exchange: bool = false,
    exclude: bool = false,
    nofollow: bool = false,

    pub fn int(self: RenameAt2Flags) u32 {
        var flags: u32 = 0;

        if (comptime Environment.isMac) {
            if (self.exchange) flags |= bun.C.RENAME_SWAP;
            if (self.exclude) flags |= bun.C.RENAME_EXCL;
            if (self.nofollow) flags |= bun.C.RENAME_NOFOLLOW_ANY;
        } else {
            if (self.exchange) flags |= bun.C.RENAME_EXCHANGE;
            if (self.exclude) flags |= bun.C.RENAME_NOREPLACE;
        }

        return flags;
    }
};

pub fn renameatConcurrently(
    from_dir_fd: bun.FileDescriptor,
    from: [:0]const u8,
    to_dir_fd: bun.FileDescriptor,
    to: [:0]const u8,
    comptime opts: struct { move_fallback: bool = false },
) Maybe(void) {
    switch (renameatConcurrentlyWithoutFallback(from_dir_fd, from, to_dir_fd, to)) {
        .result => return Maybe(void).success,
        .err => |e| {
            if (opts.move_fallback and e.getErrno() == bun.C.E.XDEV) {
                bun.Output.debugWarn("renameatConcurrently() failed with E.XDEV, falling back to moveFileZSlowMaybe()", .{});
                return bun.C.moveFileZSlowMaybe(from_dir_fd, from, to_dir_fd, to);
            }
            return .{ .err = e };
        },
    }
}

pub fn renameatConcurrentlyWithoutFallback(
    from_dir_fd: bun.FileDescriptor,
    from: [:0]const u8,
    to_dir_fd: bun.FileDescriptor,
    to: [:0]const u8,
) Maybe(void) {
    var did_atomically_replace = false;

    attempt_atomic_rename_and_fallback_to_racy_delete: {
        {
            // Happy path: the folder doesn't exist in the cache dir, so we can
            // just rename it. We don't need to delete anything.
            var err = switch (bun.sys.renameat2(from_dir_fd, from, to_dir_fd, to, .{
                .exclude = true,
            })) {
                // if ENOENT don't retry
                .err => |err| if (err.getErrno() == .NOENT) return .{ .err = err } else err,
                .result => break :attempt_atomic_rename_and_fallback_to_racy_delete,
            };

            // Windows doesn't have any equivalent with renameat with swap
            if (!bun.Environment.isWindows) {
                // Fallback path: the folder exists in the cache dir, it might be in a strange state
                // let's attempt to atomically replace it with the temporary folder's version
                if (switch (err.getErrno()) {
                    .EXIST, .NOTEMPTY, .OPNOTSUPP => true,
                    else => false,
                }) {
                    did_atomically_replace = true;
                    switch (bun.sys.renameat2(from_dir_fd, from, to_dir_fd, to, .{
                        .exchange = true,
                    })) {
                        .err => {},
                        .result => break :attempt_atomic_rename_and_fallback_to_racy_delete,
                    }
                    did_atomically_replace = false;
                }
            }
        }

        //  sad path: let's try to delete the folder and then rename it
        if (to_dir_fd.isValid()) {
            var to_dir = to_dir_fd.asDir();
            to_dir.deleteTree(to) catch {};
        } else {
            std.fs.deleteTreeAbsolute(to) catch {};
        }
        switch (bun.sys.renameat(from_dir_fd, from, to_dir_fd, to)) {
            .err => |err| {
                return .{ .err = err };
            },
            .result => {},
        }
    }

    return Maybe(void).success;
}

pub fn renameat2(from_dir: bun.FileDescriptor, from: [:0]const u8, to_dir: bun.FileDescriptor, to: [:0]const u8, flags: RenameAt2Flags) Maybe(void) {
    if (Environment.isWindows) {
        return renameat(from_dir, from, to_dir, to);
    }

    while (true) {
        const rc = switch (comptime Environment.os) {
            .linux => std.os.linux.renameat2(@intCast(from_dir.cast()), from.ptr, @intCast(to_dir.cast()), to.ptr, flags.int()),
            .mac => bun.C.renameatx_np(@intCast(from_dir.cast()), from.ptr, @intCast(to_dir.cast()), to.ptr, flags.int()),
            else => @compileError("renameat2() is not implemented on this platform"),
        };

        if (Maybe(void).errnoSys(rc, .rename)) |err| {
            if (err.getErrno() == .INTR) continue;
            if (comptime Environment.allow_assert)
                log("renameat2({}, {s}, {}, {s}) = {d}", .{ from_dir, from, to_dir, to, @intFromEnum(err.getErrno()) });
            return err;
        }
        if (comptime Environment.allow_assert)
            log("renameat2({}, {s}, {}, {s}) = {d}", .{ from_dir, from, to_dir, to, 0 });
        return Maybe(void).success;
    }
}

pub fn renameat(from_dir: bun.FileDescriptor, from: [:0]const u8, to_dir: bun.FileDescriptor, to: [:0]const u8) Maybe(void) {
    if (Environment.isWindows) {
        const w_buf_from = bun.WPathBufferPool.get();
        const w_buf_to = bun.WPathBufferPool.get();
        defer {
            bun.WPathBufferPool.put(w_buf_from);
            bun.WPathBufferPool.put(w_buf_to);
        }

        const rc = bun.C.renameAtW(
            from_dir,
            bun.strings.toNTPath(w_buf_from, from),
            to_dir,
            bun.strings.toNTPath(w_buf_to, to),
            true,
        );

        return rc;
    }
    while (true) {
        if (Maybe(void).errnoSys(syscall.renameat(from_dir.cast(), from, to_dir.cast(), to), .rename)) |err| {
            if (err.getErrno() == .INTR) continue;
            if (comptime Environment.allow_assert)
                log("renameat({}, {s}, {}, {s}) = {d}", .{ from_dir, from, to_dir, to, @intFromEnum(err.getErrno()) });
            return err;
        }
        if (comptime Environment.allow_assert)
            log("renameat({}, {s}, {}, {s}) = {d}", .{ from_dir, from, to_dir, to, 0 });
        return Maybe(void).success;
    }
}

pub fn chown(path: [:0]const u8, uid: posix.uid_t, gid: posix.gid_t) Maybe(void) {
    while (true) {
        if (Maybe(void).errnoSysP(C.chown(path, uid, gid), .chown, path)) |err| {
            if (err.getErrno() == .INTR) continue;
            return err;
        }
        return Maybe(void).success;
    }
}

pub fn symlink(target: [:0]const u8, dest: [:0]const u8) Maybe(void) {
    while (true) {
        if (Maybe(void).errnoSys(syscall.symlink(target, dest), .symlink)) |err| {
            if (err.getErrno() == .INTR) continue;
            return err;
        }
        return Maybe(void).success;
    }
}

pub fn symlinkat(target: [:0]const u8, dirfd: bun.FileDescriptor, dest: [:0]const u8) Maybe(void) {
    while (true) {
        if (Maybe(void).errnoSys(syscall.symlinkat(target, dirfd.cast(), dest), .symlinkat)) |err| {
            if (err.getErrno() == .INTR) continue;
            return err;
        }
        return Maybe(void).success;
    }
}

pub const WindowsSymlinkOptions = packed struct {
    directory: bool = false,

    var symlink_flags: u32 = w.SYMBOLIC_LINK_FLAG_ALLOW_UNPRIVILEGED_CREATE;
    pub fn flags(this: WindowsSymlinkOptions) u32 {
        if (this.directory) {
            symlink_flags |= w.SYMBOLIC_LINK_FLAG_DIRECTORY;
        }

        return symlink_flags;
    }

    pub fn denied() void {
        symlink_flags = 0;
    }

    pub var has_failed_to_create_symlink = false;
};

pub fn symlinkOrJunction(dest: [:0]const u8, target: [:0]const u8) Maybe(void) {
    if (comptime !Environment.isWindows) @compileError("symlinkOrJunction is windows only");

    if (!WindowsSymlinkOptions.has_failed_to_create_symlink) {
        const sym16 = bun.WPathBufferPool.get();
        const target16 = bun.WPathBufferPool.get();
        defer {
            bun.WPathBufferPool.put(sym16);
            bun.WPathBufferPool.put(target16);
        }
        const sym_path = bun.strings.toWPathNormalizeAutoExtend(sym16, dest);
        const target_path = bun.strings.toWPathNormalizeAutoExtend(target16, target);
        switch (symlinkW(sym_path, target_path, .{ .directory = true })) {
            .result => {
                return Maybe(void).success;
            },
            .err => |err| {
                if (err.getErrno() == .EXIST) {
                    return .{ .err = err };
                }
            },
        }
    }

    return sys_uv.symlinkUV(target, dest, bun.windows.libuv.UV_FS_SYMLINK_JUNCTION);
}

pub fn symlinkW(dest: [:0]const u16, target: [:0]const u16, options: WindowsSymlinkOptions) Maybe(void) {
    while (true) {
        const flags = options.flags();

        if (windows.kernel32.CreateSymbolicLinkW(dest, target, flags) == 0) {
            const errno = bun.windows.Win32Error.get();
            log("CreateSymbolicLinkW({}, {}, {any}) = {s}", .{
                bun.fmt.fmtPath(u16, dest, .{}),
                bun.fmt.fmtPath(u16, target, .{}),
                flags,
                @tagName(errno),
            });
            switch (errno) {
                .INVALID_PARAMETER => {
                    if ((flags & w.SYMBOLIC_LINK_FLAG_ALLOW_UNPRIVILEGED_CREATE) != 0) {
                        WindowsSymlinkOptions.denied();
                        continue;
                    }
                },
                else => {},
            }

            if (errno.toSystemErrno()) |err| {
                WindowsSymlinkOptions.has_failed_to_create_symlink = true;
                return .{
                    .err = .{
                        .errno = @intFromEnum(err),
                        .syscall = .symlink,
                    },
                };
            }
        }

        log("CreateSymbolicLinkW({}, {}, {any}) = 0", .{
            bun.fmt.fmtPath(u16, dest, .{}),
            bun.fmt.fmtPath(u16, target, .{}),
            flags,
        });

        return Maybe(void).success;
    }

    unreachable;
}

pub fn clonefile(from: [:0]const u8, to: [:0]const u8) Maybe(void) {
    if (comptime !Environment.isMac) @compileError("macOS only");

    while (true) {
        if (Maybe(void).errnoSys(C.darwin.clonefile(from, to, 0), .clonefile)) |err| {
            if (err.getErrno() == .INTR) continue;
            return err;
        }
        return Maybe(void).success;
    }
}

pub fn copyfile(from: [:0]const u8, to: [:0]const u8, flags: c_int) Maybe(void) {
    if (comptime !Environment.isMac) @compileError("macOS only");

    while (true) {
        if (Maybe(void).errnoSys(C.darwin.copyfile(from, to, null, flags), .copyfile)) |err| {
            if (err.getErrno() == .INTR) continue;
            return err;
        }
        return Maybe(void).success;
    }
}

pub fn fcopyfile(fd_in: bun.FileDescriptor, fd_out: bun.FileDescriptor, flags: u32) Maybe(void) {
    if (comptime !Environment.isMac) @compileError("macOS only");

    while (true) {
        if (Maybe(void).errnoSys(syscall.fcopyfile(fd_in.cast(), fd_out.cast(), null, flags), .fcopyfile)) |err| {
            if (err.getErrno() == .INTR) continue;
            return err;
        }
        return Maybe(void).success;
    }
}

pub fn unlinkW(from: [:0]const u16) Maybe(void) {
    if (windows.DeleteFileW(from.ptr) != 0) {
        return .{ .err = Error.fromCode(bun.windows.getLastErrno(), .unlink) };
    }

    return Maybe(void).success;
}

pub fn unlink(from: [:0]const u8) Maybe(void) {
    if (comptime Environment.isWindows) {
        const w_buf = bun.WPathBufferPool.get();
        defer bun.WPathBufferPool.put(w_buf);
        return unlinkW(bun.strings.toNTPath(w_buf, from));
    }

    while (true) {
        if (Maybe(void).errnoSysP(syscall.unlink(from), .unlink, from)) |err| {
            if (err.getErrno() == .INTR) continue;
            return err;
        }

        log("unlink({s}) = 0", .{from});
        return Maybe(void).success;
    }
}

pub fn rmdirat(dirfd: bun.FileDescriptor, to: anytype) Maybe(void) {
    return unlinkatWithFlags(dirfd, to, std.posix.AT.REMOVEDIR);
}

pub fn unlinkatWithFlags(dirfd: bun.FileDescriptor, to: anytype, flags: c_uint) Maybe(void) {
    if (Environment.isWindows) {
        if (comptime std.meta.Elem(@TypeOf(to)) == u8) {
            const w_buf = bun.WPathBufferPool.get();
            defer bun.WPathBufferPool.put(w_buf);
            return unlinkatWithFlags(dirfd, bun.strings.toNTPath(w_buf, bun.span(to)), flags);
        }

        return bun.windows.DeleteFileBun(to, .{
            .dir = if (dirfd != bun.invalid_fd) dirfd.cast() else null,
            .remove_dir = flags & std.posix.AT.REMOVEDIR != 0,
        });
    }

    while (true) {
        if (Maybe(void).errnoSysFP(syscall.unlinkat(dirfd.cast(), to, flags), .unlink, dirfd, to)) |err| {
            if (err.getErrno() == .INTR) continue;
            if (comptime Environment.allow_assert)
                log("unlinkat({}, {s}) = {d}", .{ dirfd, bun.sliceTo(to, 0), @intFromEnum(err.getErrno()) });
            return err;
        }
        if (comptime Environment.allow_assert)
            log("unlinkat({}, {s}) = 0", .{ dirfd, bun.sliceTo(to, 0) });
        return Maybe(void).success;
    }
    unreachable;
}

pub fn unlinkat(dirfd: bun.FileDescriptor, to: anytype) Maybe(void) {
    if (Environment.isWindows) {
        return unlinkatWithFlags(dirfd, to, 0);
    }
    while (true) {
        if (Maybe(void).errnoSysFP(syscall.unlinkat(dirfd.cast(), to, 0), .unlink, dirfd, to)) |err| {
            if (err.getErrno() == .INTR) continue;
            if (comptime Environment.allow_assert)
                log("unlinkat({}, {s}) = {d}", .{ dirfd, bun.sliceTo(to, 0), @intFromEnum(err.getErrno()) });
            return err;
        }
        if (comptime Environment.allow_assert)
            log("unlinkat({}, {s}) = 0", .{ dirfd, bun.sliceTo(to, 0) });
        return Maybe(void).success;
    }
}

pub fn getFdPath(fd: bun.FileDescriptor, out_buffer: *[MAX_PATH_BYTES]u8) Maybe([]u8) {
    switch (comptime builtin.os.tag) {
        .windows => {
            var wide_buf: [windows.PATH_MAX_WIDE]u16 = undefined;
            const wide_slice = bun.windows.GetFinalPathNameByHandle(fd.cast(), .{}, wide_buf[0..]) catch {
                return Maybe([]u8){ .err = .{ .errno = @intFromEnum(bun.C.SystemErrno.EBADF), .syscall = .GetFinalPathNameByHandle } };
            };

            // Trust that Windows gives us valid UTF-16LE.
            return .{ .result = @constCast(bun.strings.fromWPath(out_buffer, wide_slice)) };
        },
        .macos, .ios, .watchos, .tvos => {
            // On macOS, we can use F.GETPATH fcntl command to query the OS for
            // the path to the file descriptor.
            @memset(out_buffer[0..MAX_PATH_BYTES], 0);
            if (Maybe([]u8).errnoSys(syscall.fcntl(fd.cast(), posix.F.GETPATH, out_buffer), .fcntl)) |err| {
                return err;
            }
            const len = mem.indexOfScalar(u8, out_buffer[0..], @as(u8, 0)) orelse MAX_PATH_BYTES;
            return .{ .result = out_buffer[0..len] };
        },
        .linux => {
            // TODO: alpine linux may not have /proc/self
            var procfs_buf: ["/proc/self/fd/-2147483648".len + 1:0]u8 = undefined;
            const proc_path = std.fmt.bufPrintZ(&procfs_buf, "/proc/self/fd/{d}", .{fd.cast()}) catch unreachable;
            return switch (readlink(proc_path, out_buffer)) {
                .err => |err| return .{ .err = err },
                .result => |result| .{ .result = result },
            };
        },
        else => @compileError("querying for canonical path of a handle is unsupported on this host"),
    }
}

/// Use of a mapped region can result in these signals:
/// * SIGSEGV - Attempted write into a region mapped as read-only.
/// * SIGBUS - Attempted  access to a portion of the buffer that does not correspond to the file
pub fn mmap(
    ptr: ?[*]align(mem.page_size) u8,
    length: usize,
    prot: u32,
    flags: std.posix.MAP,
    fd: bun.FileDescriptor,
    offset: u64,
) Maybe([]align(mem.page_size) u8) {
    const ioffset = @as(i64, @bitCast(offset)); // the OS treats this as unsigned
    const rc = std.c.mmap(ptr, length, prot, flags, fd.cast(), ioffset);
    const fail = std.c.MAP_FAILED;
    if (rc == fail) {
        return Maybe([]align(mem.page_size) u8){
            .err = .{ .errno = @as(Syscall.Error.Int, @truncate(@intFromEnum(bun.C.getErrno(@as(i64, @bitCast(@intFromPtr(fail))))))), .syscall = .mmap },
        };
    }

    return Maybe([]align(mem.page_size) u8){ .result = @as([*]align(mem.page_size) u8, @ptrCast(@alignCast(rc)))[0..length] };
}

pub fn mmapFile(path: [:0]const u8, flags: std.c.MAP, wanted_size: ?usize, offset: usize) Maybe([]align(mem.page_size) u8) {
    assertIsValidWindowsPath(u8, path);
    const fd = switch (open(path, bun.O.RDWR, 0)) {
        .result => |fd| fd,
        .err => |err| return .{ .err = err },
    };

    var size = std.math.sub(usize, @as(usize, @intCast(switch (fstat(fd)) {
        .result => |result| result.size,
        .err => |err| {
            _ = close(fd);
            return .{ .err = err };
        },
    })), offset) catch 0;

    if (wanted_size) |size_| size = @min(size, size_);

    const map = switch (mmap(null, size, posix.PROT.READ | posix.PROT.WRITE, flags, fd, offset)) {
        .result => |map| map,

        .err => |err| {
            _ = close(fd);
            return .{ .err = err };
        },
    };

    if (close(fd)) |err| {
        _ = munmap(map);
        return .{ .err = err };
    }

    return .{ .result = map };
}

pub fn setCloseOnExec(fd: bun.FileDescriptor) Maybe(void) {
    switch (fcntl(fd, std.posix.F.GETFD, 0)) {
        .result => |fl| {
            switch (fcntl(fd, std.posix.F.SETFD, fl | std.posix.FD_CLOEXEC)) {
                .result => {},
                .err => |err| return .{ .err = err },
            }
        },
        .err => |err| return .{ .err = err },
    }

    return .{ .result = {} };
}

pub fn setsockopt(fd: bun.FileDescriptor, level: c_int, optname: u32, value: i32) Maybe(i32) {
    while (true) {
        const rc = syscall.setsockopt(fd.cast(), level, optname, &value, @sizeOf(i32));
        if (Maybe(i32).errnoSysFd(rc, .setsockopt, fd)) |err| {
            if (err.getErrno() == .INTR) continue;
            log("setsockopt() = {d} {s}", .{ err.err.errno, err.err.name() });
            return err;
        }
        log("setsockopt({d}, {d}, {d}) = {d}", .{ fd.cast(), level, optname, rc });
        return .{ .result = @intCast(rc) };
    }

    unreachable;
}

pub fn setNoSigpipe(fd: bun.FileDescriptor) Maybe(void) {
    if (comptime Environment.isMac) {
        return switch (setsockopt(fd, std.posix.SOL.SOCKET, std.posix.SO.NOSIGPIPE, 1)) {
            .result => .{ .result = {} },
            .err => |err| .{ .err = err },
        };
    }

    return .{ .result = {} };
}

const socketpair_t = if (Environment.isLinux) i32 else c_uint;

/// libc socketpair() except it defaults to:
/// - SOCK_CLOEXEC on Linux
/// - SO_NOSIGPIPE on macOS
///
/// On POSIX it otherwise makes it do O_CLOEXEC.
pub fn socketpair(domain: socketpair_t, socktype: socketpair_t, protocol: socketpair_t, nonblocking_status: enum { blocking, nonblocking }) Maybe([2]bun.FileDescriptor) {
    if (comptime !Environment.isPosix) @compileError("linux only!");

    var fds_i: [2]syscall.fd_t = .{ 0, 0 };

    if (comptime Environment.isLinux) {
        while (true) {
            const nonblock_flag: i32 = if (nonblocking_status == .nonblocking) linux.SOCK.NONBLOCK else 0;
            const rc = std.os.linux.socketpair(domain, socktype | linux.SOCK.CLOEXEC | nonblock_flag, protocol, &fds_i);
            if (Maybe([2]bun.FileDescriptor).errnoSys(rc, .socketpair)) |err| {
                if (err.getErrno() == .INTR) continue;

                log("socketpair() = {d} {s}", .{ err.err.errno, err.err.name() });
                return err;
            }

            break;
        }
    } else {
        while (true) {
            const err = libc.socketpair(domain, socktype, protocol, &fds_i);

            if (Maybe([2]bun.FileDescriptor).errnoSys(err, .socketpair)) |err2| {
                if (err2.getErrno() == .INTR) continue;
                log("socketpair() = {d} {s}", .{ err2.err.errno, err2.err.name() });
                return err2;
            }

            break;
        }

        const err: ?Syscall.Error = err: {

            // Set O_CLOEXEC first.
            inline for (0..2) |i| {
                switch (setCloseOnExec(bun.toFD(fds_i[i]))) {
                    .err => |err| break :err err,
                    .result => {},
                }
            }

            if (comptime Environment.isMac) {
                inline for (0..2) |i| {
                    switch (setNoSigpipe(bun.toFD(fds_i[i]))) {
                        .err => |err| break :err err,
                        else => {},
                    }
                }
            }

            if (nonblocking_status == .nonblocking) {
                inline for (0..2) |i| {
                    switch (setNonblocking(bun.toFD(fds_i[i]))) {
                        .err => |err| break :err err,
                        .result => {},
                    }
                }
            }

            break :err null;
        };

        // On any error after socketpair(), we need to close it.
        if (err) |errr| {
            inline for (0..2) |i| {
                _ = close(bun.toFD(fds_i[i]));
            }

            log("socketpair() = {d} {s}", .{ errr.errno, errr.name() });

            return .{ .err = errr };
        }
    }

    log("socketpair() = [{d} {d}]", .{ fds_i[0], fds_i[1] });

    return Maybe([2]bun.FileDescriptor){ .result = .{ bun.toFD(fds_i[0]), bun.toFD(fds_i[1]) } };
}

pub fn munmap(memory: []align(mem.page_size) const u8) Maybe(void) {
    if (Maybe(void).errnoSys(syscall.munmap(memory.ptr, memory.len), .munmap)) |err| {
        return err;
    } else return Maybe(void).success;
}

pub fn memfd_create(name: [:0]const u8, flags: u32) Maybe(bun.FileDescriptor) {
    if (comptime !Environment.isLinux) @compileError("linux only!");

    const rc = std.os.linux.memfd_create(name, flags);

    log("memfd_create({s}, {d}) = {d}", .{ name, flags, rc });

    return Maybe(bun.FileDescriptor).errnoSys(rc, .memfd_create) orelse
        .{ .result = bun.toFD(@as(c_int, @intCast(rc))) };
}

pub fn setPipeCapacityOnLinux(fd: bun.FileDescriptor, capacity: usize) Maybe(usize) {
    if (comptime !Environment.isLinux) @compileError("Linux-only");
    bun.assert(capacity > 0);

    // In  Linux  versions  before 2.6.11, the capacity of a
    // pipe was the same as the system page size (e.g., 4096
    // bytes on i386).  Since Linux 2.6.11, the pipe
    // capacity is 16 pages (i.e., 65,536 bytes in a system
    // with a page size of 4096 bytes).  Since Linux 2.6.35,
    // the default pipe capacity is 16 pages, but the
    // capacity can be queried  and  set  using  the
    // fcntl(2) F_GETPIPE_SZ and F_SETPIPE_SZ operations.
    // See fcntl(2) for more information.
    //:# define F_SETPIPE_SZ    1031    /* Set pipe page size array.
    const F_SETPIPE_SZ = 1031;
    const F_GETPIPE_SZ = 1032;

    // We don't use glibc here
    // It didn't work. Always returned 0.
    const pipe_len = std.os.linux.fcntl(fd.cast(), F_GETPIPE_SZ, 0);
    if (Maybe(usize).errnoSysFd(pipe_len, .fcntl, fd)) |err| return err;
    if (pipe_len == 0) return Maybe(usize){ .result = 0 };
    if (pipe_len >= capacity) return Maybe(usize){ .result = pipe_len };

    const new_pipe_len = std.os.linux.fcntl(fd.cast(), F_SETPIPE_SZ, capacity);
    if (Maybe(usize).errnoSysFd(new_pipe_len, .fcntl, fd)) |err| return err;
    return Maybe(usize){ .result = new_pipe_len };
}

pub fn getMaxPipeSizeOnLinux() usize {
    return @as(
        usize,
        @intCast(bun.once(struct {
            fn once() c_int {
                const strings = bun.strings;
                const default_out_size = 512 * 1024;
                const pipe_max_size_fd = switch (bun.sys.open("/proc/sys/fs/pipe-max-size", bun.O.RDONLY, 0)) {
                    .result => |fd2| fd2,
                    .err => |err| {
                        log("Failed to open /proc/sys/fs/pipe-max-size: {d}\n", .{err.errno});
                        return default_out_size;
                    },
                };
                defer _ = bun.sys.close(pipe_max_size_fd);
                var max_pipe_size_buf: [128]u8 = undefined;
                const max_pipe_size = switch (bun.sys.read(pipe_max_size_fd, max_pipe_size_buf[0..])) {
                    .result => |bytes_read| std.fmt.parseInt(i64, strings.trim(max_pipe_size_buf[0..bytes_read], "\n"), 10) catch |err| {
                        log("Failed to parse /proc/sys/fs/pipe-max-size: {any}\n", .{@errorName(err)});
                        return default_out_size;
                    },
                    .err => |err| {
                        log("Failed to read /proc/sys/fs/pipe-max-size: {d}\n", .{err.errno});
                        return default_out_size;
                    },
                };

                // we set the absolute max to 8 MB because honestly that's a huge pipe
                // my current linux machine only goes up to 1 MB, so that's very unlikely to be hit
                return @min(@as(c_int, @truncate(max_pipe_size -| 32)), 1024 * 1024 * 8);
            }
        }.once, c_int)),
    );
}

pub const WindowsFileAttributes = packed struct(windows.DWORD) {
    //1 0x00000001 FILE_ATTRIBUTE_READONLY
    is_readonly: bool,
    //2 0x00000002 FILE_ATTRIBUTE_HIDDEN
    is_hidden: bool,
    //4 0x00000004 FILE_ATTRIBUTE_SYSTEM
    is_system: bool,
    //8
    _03: bool,
    //1 0x00000010 FILE_ATTRIBUTE_DIRECTORY
    is_directory: bool,
    //2 0x00000020 FILE_ATTRIBUTE_ARCHIVE
    is_archive: bool,
    //4 0x00000040 FILE_ATTRIBUTE_DEVICE
    is_device: bool,
    //8 0x00000080 FILE_ATTRIBUTE_NORMAL
    is_normal: bool,
    //1 0x00000100 FILE_ATTRIBUTE_TEMPORARY
    is_temporary: bool,
    //2 0x00000200 FILE_ATTRIBUTE_SPARSE_FILE
    is_sparse_file: bool,
    //4 0x00000400 FILE_ATTRIBUTE_REPARSE_POINT
    is_reparse_point: bool,
    //8 0x00000800 FILE_ATTRIBUTE_COMPRESSED
    is_compressed: bool,
    //1 0x00001000 FILE_ATTRIBUTE_OFFLINE
    is_offline: bool,
    //2 0x00002000 FILE_ATTRIBUTE_NOT_CONTENT_INDEXED
    is_not_content_indexed: bool,
    //4 0x00004000 FILE_ATTRIBUTE_ENCRYPTED
    is_encrypted: bool,
    //8 0x00008000 FILE_ATTRIBUTE_INTEGRITY_STREAM
    is_integrity_stream: bool,
    //1 0x00010000 FILE_ATTRIBUTE_VIRTUAL
    is_virtual: bool,
    //2 0x00020000 FILE_ATTRIBUTE_NO_SCRUB_DATA
    is_no_scrub_data: bool,
    //4 0x00040000 FILE_ATTRIBUTE_EA
    is_ea: bool,
    //8 0x00080000 FILE_ATTRIBUTE_PINNED
    is_pinned: bool,
    //1 0x00100000 FILE_ATTRIBUTE_UNPINNED
    is_unpinned: bool,
    //2
    _21: bool,
    //4 0x00040000 FILE_ATTRIBUTE_RECALL_ON_OPEN
    is_recall_on_open: bool,
    //8
    _23: bool,
    //1
    _24: bool,
    //2
    _25: bool,
    //4 0x00400000 FILE_ATTRIBUTE_RECALL_ON_DATA_ACCESS
    is_recall_on_data_access: bool,
    //
    __: u5,
};

pub fn getFileAttributes(path: anytype) ?WindowsFileAttributes {
    if (comptime !Environment.isWindows) @compileError("Windows only");

    const T = std.meta.Child(@TypeOf(path));
    if (T == u16) {
        assertIsValidWindowsPath(bun.OSPathChar, path);
        const dword = kernel32.GetFileAttributesW(path.ptr);
        if (comptime Environment.isDebug) {
            log("GetFileAttributesW({}) = {d}", .{ bun.fmt.utf16(path), dword });
        }
        if (dword == windows.INVALID_FILE_ATTRIBUTES) {
            return null;
        }
        const attributes: WindowsFileAttributes = @bitCast(dword);
        return attributes;
    } else {
        const wbuf = bun.WPathBufferPool.get();
        defer bun.WPathBufferPool.put(wbuf);
        const path_to_use = bun.strings.toKernel32Path(wbuf, path);
        return getFileAttributes(path_to_use);
    }
}

pub fn existsOSPath(path: bun.OSPathSliceZ, file_only: bool) bool {
    if (Environment.isPosix) {
        // access() may not work correctly on NFS file systems with UID
        // mapping enabled, because UID mapping is done on the server and
        // hidden from the client, which checks permissions. Similar
        // problems can occur to FUSE mounts.
        return syscall.access(path, 0) == 0;
    }

    if (Environment.isWindows) {
        const attributes = getFileAttributes(path) orelse return false;
        if (file_only and attributes.is_directory) {
            return false;
        }
        if (attributes.is_reparse_point) {
            // Check if the underlying file exists by opening it.
            const rc = std.os.windows.kernel32.CreateFileW(
                path,
                0,
                0,
                null,
                w.OPEN_EXISTING,
                w.FILE_FLAG_BACKUP_SEMANTICS,
                null,
            );
            if (rc == w.INVALID_HANDLE_VALUE) return false;
            defer _ = std.os.windows.kernel32.CloseHandle(rc);
            return true;
        }
        return true;
    }

    @compileError("TODO: existsOSPath");
}

pub fn exists(path: []const u8) bool {
    if (comptime Environment.isPosix) {
        return syscall.access(&(std.posix.toPosixPath(path) catch return false), 0) == 0;
    }

    if (comptime Environment.isWindows) {
        return getFileAttributes(path) != null;
    }

    @compileError("TODO: existsOSPath");
}

pub fn existsZ(path: [:0]const u8) bool {
    if (comptime Environment.isPosix) {
        return syscall.access(path, 0) == 0;
    }

    if (comptime Environment.isWindows) {
        return getFileAttributes(path) != null;
    }
}

pub fn faccessat(dir_: anytype, subpath: anytype) JSC.Maybe(bool) {
    const has_sentinel = std.meta.sentinel(@TypeOf(subpath)) != null;
    const dir_fd = bun.toFD(dir_);

    if (comptime !has_sentinel) {
        const path = std.os.toPosixPath(subpath) catch return JSC.Maybe(bool){ .err = Error.fromCode(.NAMETOOLONG, .access) };
        return faccessat(dir_fd, path);
    }

    if (comptime Environment.isLinux) {
        // avoid loading the libc symbol for this to reduce chances of GLIBC minimum version requirements
        const rc = linux.faccessat(dir_fd.cast(), subpath, linux.F_OK, 0);
        syslog("faccessat({}, {}, O_RDONLY, 0) = {d}", .{ dir_fd, bun.fmt.fmtOSPath(subpath, .{}), if (rc == 0) 0 else @intFromEnum(bun.C.getErrno(rc)) });
        if (rc == 0) {
            return JSC.Maybe(bool){ .result = true };
        }

        return JSC.Maybe(bool){ .result = false };
    }

    // on other platforms use faccessat from libc
    const rc = std.c.faccessat(dir_fd.cast(), subpath, std.posix.F_OK, 0);
    syslog("faccessat({}, {}, O_RDONLY, 0) = {d}", .{ dir_fd, bun.fmt.fmtOSPath(subpath, .{}), if (rc == 0) 0 else @intFromEnum(bun.C.getErrno(rc)) });
    if (rc == 0) {
        return JSC.Maybe(bool){ .result = true };
    }

    return JSC.Maybe(bool){ .result = false };
}

pub fn directoryExistsAt(dir: anytype, subpath: anytype) JSC.Maybe(bool) {
    const dir_fd = bun.toFD(dir);
    if (comptime Environment.isWindows) {
        const wbuf = bun.WPathBufferPool.get();
        defer bun.WPathBufferPool.put(wbuf);
        const path = if (std.meta.Child(@TypeOf(subpath)) == u16)
            bun.strings.addNTPathPrefixIfNeeded(wbuf, subpath)
        else
            bun.strings.toNTPath(wbuf, subpath);

        const path_len_bytes: u16 = @truncate(path.len * 2);
        var nt_name = w.UNICODE_STRING{
            .Length = path_len_bytes,
            .MaximumLength = path_len_bytes,
            .Buffer = @constCast(path.ptr),
        };
        var attr = w.OBJECT_ATTRIBUTES{
            .Length = @sizeOf(w.OBJECT_ATTRIBUTES),
            .RootDirectory = if (std.fs.path.isAbsoluteWindowsWTF16(path))
                null
            else if (dir_fd == bun.invalid_fd)
                std.fs.cwd().fd
            else
                dir_fd.cast(),
            .Attributes = 0, // Note we do not use OBJ_CASE_INSENSITIVE here.
            .ObjectName = &nt_name,
            .SecurityDescriptor = null,
            .SecurityQualityOfService = null,
        };
        var basic_info: w.FILE_BASIC_INFORMATION = undefined;
        const rc = kernel32.NtQueryAttributesFile(&attr, &basic_info);
        if (rc == .OBJECT_NAME_INVALID) {
            bun.Output.warn("internal error: invalid object name: {}", .{bun.fmt.fmtOSPath(path, .{})});
        }
        if (JSC.Maybe(bool).errnoSys(rc, .access)) |err| {
            syslog("NtQueryAttributesFile({}, {}, O_DIRECTORY | O_RDONLY, 0) = {} {d}", .{ dir_fd, bun.fmt.fmtOSPath(path, .{}), err, rc });
            return err;
        }

        const is_dir = basic_info.FileAttributes != kernel32.INVALID_FILE_ATTRIBUTES and
            basic_info.FileAttributes & kernel32.FILE_ATTRIBUTE_DIRECTORY != 0 and
            basic_info.FileAttributes & kernel32.FILE_ATTRIBUTE_READONLY == 0;
        syslog("NtQueryAttributesFile({}, {}, O_DIRECTORY | O_RDONLY, 0) = {d}", .{ dir_fd, bun.fmt.fmtOSPath(path, .{}), @intFromBool(is_dir) });

        return .{ .result = is_dir };
    }

    const have_statx = Environment.isLinux;
    if (have_statx) brk: {
        var statx: std.os.linux.Statx = undefined;
        if (Maybe(bool).errnoSys(bun.C.linux.statx(
            dir_fd.cast(),
            subpath,
            // Don't follow symlinks, don't automount, minimize permissions needed
            std.os.linux.AT.SYMLINK_NOFOLLOW | std.os.linux.AT.NO_AUTOMOUNT,
            // We only need the file type to check if it's a directory
            std.os.linux.STATX_TYPE,
            &statx,
        ), .statx)) |err| {
<<<<<<< HEAD
            if (err.err.getErrno() == .NOSYS) break :brk; // Linux < 4.11
            if (err.err.getErrno() == .EXIST) return .{ .result = false };
=======
            switch (err.err.getErrno()) {
                .OPNOTSUPP, .NOSYS => break :brk, // Linux < 4.11

                // truly doesn't exist.
                .NOENT => return .{ .result = false },

                else => return err,
            }
>>>>>>> c1b9c448
            return err;
        }
        return .{ .result = S.ISDIR(statx.mode) };
    }

    return switch (fstatat(dir_fd, subpath)) {
<<<<<<< HEAD
        .err => |err| {
            if (err.getErrno() == .EXIST) return .{ .result = false };
            return .{ .err = err };
=======
        .err => |err| switch (err.getErrno()) {
            .NOENT => .{ .result = false },
            else => .{ .err = err },
>>>>>>> c1b9c448
        },
        .result => |result| .{ .result = S.ISDIR(result.mode) },
    };
}

pub fn setNonblocking(fd: bun.FileDescriptor) Maybe(void) {
    const flags = switch (bun.sys.fcntl(
        fd,
        std.posix.F.GETFL,
        0,
    )) {
        .result => |f| f,
        .err => |err| return .{ .err = err },
    };

    const new_flags = flags | bun.O.NONBLOCK;

    switch (bun.sys.fcntl(fd, std.posix.F.SETFL, new_flags)) {
        .err => |err| return .{ .err = err },
        .result => {},
    }

    return Maybe(void).success;
}

pub fn existsAt(fd: bun.FileDescriptor, subpath: [:0]const u8) bool {
    if (comptime Environment.isPosix) {
        return faccessat(fd, subpath).result;
    }

    if (comptime Environment.isWindows) {
        const wbuf = bun.WPathBufferPool.get();
        defer bun.WPathBufferPool.put(wbuf);
        const path = bun.strings.toNTPath(wbuf, subpath);
        const path_len_bytes: u16 = @truncate(path.len * 2);
        var nt_name = w.UNICODE_STRING{
            .Length = path_len_bytes,
            .MaximumLength = path_len_bytes,
            .Buffer = @constCast(path.ptr),
        };
        var attr = w.OBJECT_ATTRIBUTES{
            .Length = @sizeOf(w.OBJECT_ATTRIBUTES),
            .RootDirectory = if (std.fs.path.isAbsoluteWindowsWTF16(path))
                null
            else if (fd == bun.invalid_fd)
                std.fs.cwd().fd
            else
                fd.cast(),
            .Attributes = 0, // Note we do not use OBJ_CASE_INSENSITIVE here.
            .ObjectName = &nt_name,
            .SecurityDescriptor = null,
            .SecurityQualityOfService = null,
        };
        var basic_info: w.FILE_BASIC_INFORMATION = undefined;
        const rc = kernel32.NtQueryAttributesFile(&attr, &basic_info);
        if (JSC.Maybe(bool).errnoSysP(rc, .access, subpath)) |err| {
            syslog("NtQueryAttributesFile({}, O_RDONLY, 0) = {}", .{ bun.fmt.fmtOSPath(path, .{}), err });
            return false;
        }

        const is_regular_file = basic_info.FileAttributes != kernel32.INVALID_FILE_ATTRIBUTES and
            // from libuv: directories cannot be read-only
            // https://github.com/libuv/libuv/blob/eb5af8e3c0ea19a6b0196d5db3212dae1785739b/src/win/fs.c#L2144-L2146
            (basic_info.FileAttributes & kernel32.FILE_ATTRIBUTE_DIRECTORY == 0 or
            basic_info.FileAttributes & kernel32.FILE_ATTRIBUTE_READONLY == 0);
        syslog("NtQueryAttributesFile({}, O_RDONLY, 0) = {d}", .{ bun.fmt.fmtOSPath(path, .{}), @intFromBool(is_regular_file) });

        return is_regular_file;
    }

    @compileError("TODO: existsAtOSPath");
}

pub extern "C" fn is_executable_file(path: [*:0]const u8) bool;

pub fn isExecutableFileOSPath(path: bun.OSPathSliceZ) bool {
    if (comptime Environment.isPosix) {
        return is_executable_file(path);
    }

    if (comptime Environment.isWindows) {
        // Rationale: `GetBinaryTypeW` does not work on .cmd files.
        // Windows does not have executable permission like posix does, instead we
        // can just look at the file extension to determine executable status.
        @compileError("Do not use isExecutableFilePath on Windows");

        // var out: windows.DWORD = 0;
        // const rc = kernel32.GetBinaryTypeW(path, &out);

        // const result = if (rc == windows.FALSE)
        //     false
        // else switch (out) {
        //     kernel32.SCS_32BIT_BINARY,
        //     kernel32.SCS_64BIT_BINARY,
        //     kernel32.SCS_DOS_BINARY,
        //     kernel32.SCS_OS216_BINARY,
        //     kernel32.SCS_PIF_BINARY,
        //     kernel32.SCS_POSIX_BINARY,
        //     => true,
        //     else => false,
        // };

        // log("GetBinaryTypeW({}) = {d}. isExecutable={}", .{ bun.fmt.utf16(path), out, result });

        // return result;
    }

    @compileError("TODO: isExecutablePath");
}

pub fn isExecutableFilePath(path: anytype) bool {
    const Type = @TypeOf(path);
    if (comptime Environment.isPosix) {
        switch (Type) {
            *[*:0]const u8, *[*:0]u8, [*:0]const u8, [*:0]u8 => return is_executable_file(path),
            [:0]const u8, [:0]u8 => return is_executable_file(path.ptr),
            []const u8, []u8 => return is_executable_file(
                &(std.posix.toPosixPath(path) catch return false),
            ),
            else => @compileError("TODO: isExecutableFilePath"),
        }
    }

    if (comptime Environment.isWindows) {
        var buf: [(bun.MAX_PATH_BYTES / 2) + 1]u16 = undefined;
        return isExecutableFileOSPath(bun.strings.toWPath(&buf, path));
    }

    @compileError("TODO: isExecutablePath");
}

pub fn setFileOffset(fd: bun.FileDescriptor, offset: usize) Maybe(void) {
    if (comptime Environment.isLinux) {
        return Maybe(void).errnoSysFd(
            linux.lseek(fd.cast(), @intCast(offset), posix.SEEK.SET),
            .lseek,
            fd,
        ) orelse Maybe(void).success;
    }

    if (comptime Environment.isMac) {
        return Maybe(void).errnoSysFd(
            std.c.lseek(fd.cast(), @intCast(offset), posix.SEEK.SET),
            .lseek,
            fd,
        ) orelse Maybe(void).success;
    }

    if (comptime Environment.isWindows) {
        const offset_high: u64 = @as(u32, @intCast(offset >> 32));
        const offset_low: u64 = @as(u32, @intCast(offset & 0xFFFFFFFF));
        var plarge_integer: i64 = @bitCast(offset_high);
        const rc = kernel32.SetFilePointerEx(
            fd.cast(),
            @as(windows.LARGE_INTEGER, @bitCast(offset_low)),
            &plarge_integer,
            windows.FILE_BEGIN,
        );
        if (rc == windows.FALSE) {
            return Maybe(void).errnoSysFd(0, .lseek, fd) orelse Maybe(void).success;
        }
        return Maybe(void).success;
    }
}

pub fn setFileOffsetToEndWindows(fd: bun.FileDescriptor) Maybe(usize) {
    if (comptime Environment.isWindows) {
        var new_ptr: std.os.windows.LARGE_INTEGER = undefined;
        const rc = kernel32.SetFilePointerEx(fd.cast(), 0, &new_ptr, windows.FILE_END);
        if (rc == windows.FALSE) {
            return Maybe(usize).errnoSysFd(0, .lseek, fd) orelse Maybe(usize){ .result = 0 };
        }
        return Maybe(usize){ .result = @intCast(new_ptr) };
    }
    @compileError("Not Implemented");
}

extern fn Bun__disableSOLinger(fd: if (Environment.isWindows) windows.HANDLE else i32) void;
pub fn disableLinger(fd: bun.FileDescriptor) void {
    Bun__disableSOLinger(fd.cast());
}

pub fn pipe() Maybe([2]bun.FileDescriptor) {
    if (comptime Environment.isWindows) {
        @panic("TODO: Implement `pipe()` for Windows");
    }

    var fds: [2]i32 = undefined;
    const rc = syscall.pipe(&fds);
    if (Maybe([2]bun.FileDescriptor).errnoSys(rc, .pipe)) |err| {
        return err;
    }
    log("pipe() = [{d}, {d}]", .{ fds[0], fds[1] });
    return .{ .result = .{ bun.toFD(fds[0]), bun.toFD(fds[1]) } };
}

pub fn openNullDevice() Maybe(bun.FileDescriptor) {
    if (comptime Environment.isWindows) {
        return sys_uv.open("nul", 0, 0);
    }

    return open("/dev/null", bun.O.RDWR, 0);
}

pub fn dupWithFlags(fd: bun.FileDescriptor, flags: i32) Maybe(bun.FileDescriptor) {
    if (comptime Environment.isWindows) {
        var target: windows.HANDLE = undefined;
        const process = kernel32.GetCurrentProcess();
        const out = kernel32.DuplicateHandle(
            process,
            fd.cast(),
            process,
            &target,
            0,
            w.TRUE,
            w.DUPLICATE_SAME_ACCESS,
        );
        if (out == 0) {
            if (Maybe(bun.FileDescriptor).errnoSysFd(0, .dup, fd)) |err| {
                log("dup({}) = {}", .{ fd, err });
                return err;
            }
        }
        log("dup({}) = {}", .{ fd, bun.toFD(target) });
        return Maybe(bun.FileDescriptor){ .result = bun.toFD(target) };
    }

    const ArgType = if (comptime Environment.isLinux) usize else c_int;
    const out = syscall.fcntl(fd.cast(), @as(i32, bun.C.F.DUPFD_CLOEXEC), @as(ArgType, 0));
    log("dup({d}) = {d}", .{ fd.cast(), out });
    if (Maybe(bun.FileDescriptor).errnoSysFd(out, .dup, fd)) |err| {
        return err;
    }

    if (flags != 0) {
        const fd_flags: ArgType = @intCast(syscall.fcntl(@intCast(out), @as(i32, std.posix.F.GETFD), @as(ArgType, 0)));
        _ = syscall.fcntl(@intCast(out), @as(i32, std.posix.F.SETFD), @as(ArgType, @intCast(fd_flags | @as(ArgType, @intCast(flags)))));
    }

    return Maybe(bun.FileDescriptor){
        .result = bun.toFD(@as(u32, @intCast(out))),
    };
}

pub fn dup(fd: bun.FileDescriptor) Maybe(bun.FileDescriptor) {
    return dupWithFlags(fd, 0);
}

pub fn linkat(dir_fd: bun.FileDescriptor, basename: []const u8, dest_dir_fd: bun.FileDescriptor, dest_name: []const u8) Maybe(void) {
    return Maybe(void).errnoSysP(
        std.c.linkat(
            @intCast(dir_fd),
            &(std.posix.toPosixPath(basename) catch return .{
                .err = .{
                    .errno = @intFromEnum(bun.C.E.NOMEM),
                    .syscall = .open,
                },
            }),
            @intCast(dest_dir_fd),
            &(std.posix.toPosixPath(dest_name) catch return .{
                .err = .{
                    .errno = @intFromEnum(bun.C.E.NOMEM),
                    .syscall = .open,
                },
            }),
            0,
        ),
        .link,
        basename,
    ) orelse Maybe(void).success;
}

pub fn linkatTmpfile(tmpfd: bun.FileDescriptor, dirfd: bun.FileDescriptor, name: [:0]const u8) Maybe(void) {
    if (comptime !Environment.isLinux) {
        @compileError("Linux only.");
    }

    const CAP_DAC_READ_SEARCH = struct {
        pub var status = std.atomic.Value(i32).init(0);
    };

    while (true) {
        // This is racy but it's fine if we call linkat() with an empty path multiple times.
        const current_status = CAP_DAC_READ_SEARCH.status.load(.monotonic);

        const rc = if (current_status != -1) std.os.linux.linkat(
            tmpfd.cast(),
            "",
            dirfd.cast(),
            name,
            posix.AT.EMPTY_PATH,
        ) else brk: {
            //
            // snprintf(path, PATH_MAX,  "/proc/self/fd/%d", fd);
            // linkat(AT_FDCWD, path, AT_FDCWD, "/path/for/file",
            //        AT_SYMLINK_FOLLOW);
            //
            var procfs_buf: ["/proc/self/fd/-2147483648".len + 1:0]u8 = undefined;
            const path = std.fmt.bufPrintZ(&procfs_buf, "/proc/self/fd/{d}", .{tmpfd.cast()}) catch unreachable;

            break :brk std.os.linux.linkat(
                posix.AT.FDCWD,
                path,
                dirfd.cast(),
                name,
                posix.AT.SYMLINK_FOLLOW,
            );
        };

        if (Maybe(void).errnoSysFd(rc, .link, tmpfd)) |err| {
            switch (err.getErrno()) {
                .INTR => continue,
                .ISDIR, .NOENT, .OPNOTSUPP, .PERM, .INVAL => {
                    // CAP_DAC_READ_SEARCH is required to linkat with an empty path.
                    if (current_status == 0) {
                        CAP_DAC_READ_SEARCH.status.store(-1, .monotonic);
                        continue;
                    }
                },
                else => {},
            }

            return err;
        }

        if (current_status == 0) {
            CAP_DAC_READ_SEARCH.status.store(1, .monotonic);
        }

        return Maybe(void).success;
    }
}

/// On Linux, this `preadv2(2)` to attempt to read a blocking file descriptor without blocking.
///
/// On other platforms, this is just a wrapper around `read(2)`.
pub fn readNonblocking(fd: bun.FileDescriptor, buf: []u8) Maybe(usize) {
    if (Environment.isLinux) {
        while (bun.C.linux.RWFFlagSupport.isMaybeSupported()) {
            const iovec = [1]std.posix.iovec{.{
                .base = buf.ptr,
                .len = buf.len,
            }};
            var debug_timer = bun.Output.DebugTimer.start();

            // Note that there is a bug on Linux Kernel 5
            const rc = C.sys_preadv2(@intCast(fd.int()), &iovec, 1, -1, std.os.linux.RWF.NOWAIT);

            if (comptime Environment.isDebug) {
                log("preadv2({}, {d}) = {d} ({})", .{ fd, buf.len, rc, debug_timer });

                if (debug_timer.timer.read() > std.time.ns_per_ms) {
                    bun.Output.debugWarn("preadv2({}, {d}) blocked for {}", .{ fd, buf.len, debug_timer });
                }
            }

            if (Maybe(usize).errnoSysFd(rc, .read, fd)) |err| {
                switch (err.getErrno()) {
                    .OPNOTSUPP, .NOSYS => {
                        bun.C.linux.RWFFlagSupport.disable();
                        switch (bun.isReadable(fd)) {
                            .hup, .ready => return read(fd, buf),
                            else => return .{ .err = Error.retry },
                        }
                    },
                    .INTR => continue,
                    else => return err,
                }
            }

            return .{ .result = @as(usize, @intCast(rc)) };
        }
    }

    return read(fd, buf);
}

/// On Linux, this `pwritev(2)` to attempt to read a blocking file descriptor without blocking.
///
/// On other platforms, this is just a wrapper around `read(2)`.
pub fn writeNonblocking(fd: bun.FileDescriptor, buf: []const u8) Maybe(usize) {
    if (Environment.isLinux) {
        while (bun.C.linux.RWFFlagSupport.isMaybeSupported()) {
            const iovec = [1]std.posix.iovec_const{.{
                .base = buf.ptr,
                .len = buf.len,
            }};

            var debug_timer = bun.Output.DebugTimer.start();

            const rc = C.sys_pwritev2(@intCast(fd.int()), &iovec, 1, -1, std.os.linux.RWF.NOWAIT);

            if (comptime Environment.isDebug) {
                log("pwritev2({}, {d}) = {d} ({})", .{ fd, buf.len, rc, debug_timer });

                if (debug_timer.timer.read() > std.time.ns_per_ms) {
                    bun.Output.debugWarn("pwritev2({}, {d}) blocked for {}", .{ fd, buf.len, debug_timer });
                }
            }

            if (Maybe(usize).errnoSysFd(rc, .write, fd)) |err| {
                switch (err.getErrno()) {
                    .OPNOTSUPP, .NOSYS => {
                        bun.C.linux.RWFFlagSupport.disable();
                        switch (bun.isWritable(fd)) {
                            .hup, .ready => return write(fd, buf),
                            else => return .{ .err = Error.retry },
                        }
                    },
                    .INTR => continue,
                    else => return err,
                }
            }

            return .{ .result = @as(usize, @intCast(rc)) };
        }
    }

    return write(fd, buf);
}

pub fn getFileSize(fd: bun.FileDescriptor) Maybe(usize) {
    if (Environment.isWindows) {
        var size: windows.LARGE_INTEGER = undefined;
        if (windows.GetFileSizeEx(fd.cast(), &size) == windows.FALSE) {
            const err = Error.fromCode(windows.getLastErrno(), .fstat);
            log("GetFileSizeEx({}) = {s}", .{ fd, err.name() });
            return .{ .err = err };
        }
        log("GetFileSizeEx({}) = {d}", .{ fd, size });
        return .{ .result = @intCast(@max(size, 0)) };
    }

    switch (fstat(fd)) {
        .result => |*stat_| {
            return .{ .result = @intCast(@max(stat_.size, 0)) };
        },
        .err => |err| {
            return .{ .err = err };
        },
    }
}

pub fn isPollable(mode: mode_t) bool {
    return posix.S.ISFIFO(mode) or posix.S.ISSOCK(mode);
}

const This = @This();

pub const File = struct {
    // "handle" matches std.fs.File
    handle: bun.FileDescriptor,

    pub fn openat(other: anytype, path: [:0]const u8, flags: bun.Mode, mode: bun.Mode) Maybe(File) {
        return switch (This.openat(bun.toFD(other), path, flags, mode)) {
            .result => |fd| .{ .result = .{ .handle = fd } },
            .err => |err| .{ .err = err },
        };
    }

    pub fn open(path: [:0]const u8, flags: bun.Mode, mode: bun.Mode) Maybe(File) {
        return File.openat(bun.FD.cwd(), path, flags, mode);
    }

    pub fn openatOSPath(other: anytype, path: bun.OSPathSliceZ, flags: bun.Mode, mode: bun.Mode) Maybe(File) {
        return switch (This.openatOSPath(bun.toFD(other), path, flags, mode)) {
            .result => |fd| .{ .result = .{ .handle = fd } },
            .err => |err| .{ .err = err },
        };
    }

    pub fn from(other: anytype) File {
        const T = @TypeOf(other);

        if (T == File) {
            return other;
        }

        if (T == std.posix.fd_t) {
            return File{ .handle = bun.toFD(other) };
        }

        if (T == bun.FileDescriptor) {
            return File{ .handle = other };
        }

        if (T == std.fs.File) {
            return File{ .handle = bun.toFD(other.handle) };
        }

        if (T == std.fs.Dir) {
            return File{ .handle = bun.toFD(other.fd) };
        }

        if (comptime Environment.isWindows) {
            if (T == bun.windows.HANDLE) {
                return File{ .handle = bun.toFD(other) };
            }
        }

        if (comptime Environment.isLinux) {
            if (T == u64) {
                return File{ .handle = bun.toFD(other) };
            }
        }

        @compileError("Unsupported type " ++ bun.meta.typeName(T));
    }

    pub fn write(self: File, buf: []const u8) Maybe(usize) {
        return This.write(self.handle, buf);
    }

    pub fn read(self: File, buf: []u8) Maybe(usize) {
        return This.read(self.handle, buf);
    }

    pub fn writeAll(self: File, buf: []const u8) Maybe(void) {
        var remain = buf;
        while (remain.len > 0) {
            const rc = This.write(self.handle, remain);
            switch (rc) {
                .err => |err| return .{ .err = err },
                .result => |amt| {
                    if (amt == 0) {
                        return .{ .result = {} };
                    }
                    remain = remain[amt..];
                },
            }
        }

        return .{ .result = {} };
    }

    pub fn writeFile(
        relative_dir_or_cwd: anytype,
        path: bun.OSPathSliceZ,
        data: []const u8,
    ) Maybe(void) {
        const file = switch (File.openatOSPath(relative_dir_or_cwd, path, bun.O.WRONLY | bun.O.CREAT | bun.O.TRUNC, 0o664)) {
            .err => |err| return .{ .err = err },
            .result => |fd| fd,
        };
        defer file.close();
        switch (file.writeAll(data)) {
            .err => |err| return .{ .err = err },
            .result => {},
        }
        return .{ .result = {} };
    }

    pub const ReadError = anyerror;

    pub fn closeAndMoveTo(this: File, src: [:0]const u8, dest: [:0]const u8) !void {
        // On POSIX, close the file after moving it.
        defer if (Environment.isPosix) this.close();
        // On Windows, close the file before moving it.
        if (Environment.isWindows) this.close();
        try bun.C.moveFileZWithHandle(this.handle, bun.toFD(std.fs.cwd()), src, bun.toFD(std.fs.cwd()), dest);
    }

    fn stdIoRead(this: File, buf: []u8) ReadError!usize {
        return try this.read(buf).unwrap();
    }

    pub const Reader = std.io.Reader(File, anyerror, stdIoRead);

    pub fn reader(self: File) Reader {
        return Reader{ .context = self };
    }

    pub const WriteError = anyerror;
    fn stdIoWrite(this: File, bytes: []const u8) WriteError!usize {
        try this.writeAll(bytes).unwrap();

        return bytes.len;
    }

    fn stdIoWriteQuietDebug(this: File, bytes: []const u8) WriteError!usize {
        bun.Output.disableScopedDebugWriter();
        defer bun.Output.enableScopedDebugWriter();
        try this.writeAll(bytes).unwrap();

        return bytes.len;
    }

    pub const Writer = std.io.Writer(File, anyerror, stdIoWrite);
    pub const QuietWriter = if (Environment.isDebug) std.io.Writer(File, anyerror, stdIoWriteQuietDebug) else Writer;

    pub fn writer(self: File) Writer {
        return Writer{ .context = self };
    }

    pub fn quietWriter(self: File) QuietWriter {
        return QuietWriter{ .context = self };
    }

    pub fn isTty(self: File) bool {
        return std.posix.isatty(self.handle.cast());
    }

    pub fn close(self: File) void {
        // TODO: probably return the error? we have a lot of code paths which do not so we are keeping for now
        _ = This.close(self.handle);
    }

    pub fn getEndPos(self: File) Maybe(usize) {
        return getFileSize(self.handle);
    }

    pub fn stat(self: File) Maybe(bun.Stat) {
        return fstat(self.handle);
    }

    /// Be careful about using this on Linux or macOS.
    ///
    /// This calls stat() internally.
    pub fn kind(self: File) Maybe(std.fs.File.Kind) {
        if (Environment.isWindows) {
            const rt = windows.GetFileType(self.handle.cast());
            if (rt == windows.FILE_TYPE_UNKNOWN) {
                switch (bun.windows.GetLastError()) {
                    .SUCCESS => {},
                    else => |err| {
                        return .{ .err = Error.fromCode((bun.C.SystemErrno.init(err) orelse bun.C.SystemErrno.EUNKNOWN).toE(), .fstat) };
                    },
                }
            }

            return .{
                .result = switch (rt) {
                    windows.FILE_TYPE_CHAR => .character_device,
                    windows.FILE_TYPE_REMOTE, windows.FILE_TYPE_DISK => .file,
                    windows.FILE_TYPE_PIPE => .named_pipe,
                    windows.FILE_TYPE_UNKNOWN => .unknown,
                    else => .file,
                },
            };
        }

        const st = switch (self.stat()) {
            .err => |err| return .{ .err = err },
            .result => |s| s,
        };

        const m = st.mode & posix.S.IFMT;
        switch (m) {
            posix.S.IFBLK => return .{ .result = .block_device },
            posix.S.IFCHR => return .{ .result = .character_device },
            posix.S.IFDIR => return .{ .result = .directory },
            posix.S.IFIFO => return .{ .result = .named_pipe },
            posix.S.IFLNK => return .{ .result = .sym_link },
            posix.S.IFREG => return .{ .result = .file },
            posix.S.IFSOCK => return .{ .result = .unix_domain_socket },
            else => {
                return .{ .result = .file };
            },
        }
    }

    pub const ReadToEndResult = struct {
        bytes: std.ArrayList(u8) = std.ArrayList(u8).init(default_allocator),
        err: ?Error = null,

        pub fn unwrap(self: *const ReadToEndResult) ![]u8 {
            if (self.err) |err| {
                try (JSC.Maybe(void){ .err = err }).unwrap();
            }
            return self.bytes.items;
        }
    };

    pub fn readFillBuf(this: File, buf: []u8) Maybe([]u8) {
        var read_amount: usize = 0;
        while (read_amount < buf.len) {
            switch (if (comptime Environment.isPosix)
                bun.sys.pread(this.handle, buf[read_amount..], @intCast(read_amount))
            else
                bun.sys.read(this.handle, buf[read_amount..])) {
                .err => |err| {
                    return .{ .err = err };
                },
                .result => |bytes_read| {
                    if (bytes_read == 0) {
                        break;
                    }

                    read_amount += bytes_read;
                },
            }
        }

        return .{ .result = buf[0..read_amount] };
    }

    pub fn readToEndWithArrayList(this: File, list: *std.ArrayList(u8), probably_small: bool) Maybe(usize) {
        if (probably_small) {
            list.ensureUnusedCapacity(64) catch bun.outOfMemory();
        } else {
            list.ensureTotalCapacityPrecise(
                switch (this.getEndPos()) {
                    .err => |err| {
                        return .{ .err = err };
                    },
                    .result => |s| s,
                } + 16,
            ) catch bun.outOfMemory();
        }

        var total: i64 = 0;
        while (true) {
            if (list.unusedCapacitySlice().len == 0) {
                list.ensureUnusedCapacity(16) catch bun.outOfMemory();
            }

            switch (if (comptime Environment.isPosix)
                bun.sys.pread(this.handle, list.unusedCapacitySlice(), total)
            else
                bun.sys.read(this.handle, list.unusedCapacitySlice())) {
                .err => |err| {
                    return .{ .err = err };
                },
                .result => |bytes_read| {
                    if (bytes_read == 0) {
                        break;
                    }

                    list.items.len += bytes_read;
                    total += @intCast(bytes_read);
                },
            }
        }

        return .{ .result = @intCast(total) };
    }

    /// Use this function on potentially large files.
    /// Calls fstat() on the file to get the size of the file and avoids reallocations + extra read() calls.
    pub fn readToEnd(this: File, allocator: std.mem.Allocator) ReadToEndResult {
        var list = std.ArrayList(u8).init(allocator);
        return switch (readToEndWithArrayList(this, &list, false)) {
            .err => |err| .{ .err = err, .bytes = list },
            .result => .{ .err = null, .bytes = list },
        };
    }

    /// Use this function on small files <= 1024 bytes.
    /// This will skip the fstat() call, preallocating 64 bytes instead of the file's size.
    pub fn readToEndSmall(this: File, allocator: std.mem.Allocator) ReadToEndResult {
        var list = std.ArrayList(u8).init(allocator);
        return switch (readToEndWithArrayList(this, &list, true)) {
            .err => |err| .{ .err = err, .bytes = list },
            .result => .{ .err = null, .bytes = list },
        };
    }

    pub fn getPath(this: File, out_buffer: *[MAX_PATH_BYTES]u8) Maybe([]u8) {
        return getFdPath(this.handle, out_buffer);
    }

    /// 1. Normalize the file path
    /// 2. Open a file for reading
    /// 2. Read the file to a buffer
    /// 3. Return the File handle and the buffer
    pub fn readFromUserInput(dir_fd: anytype, input_path: anytype, allocator: std.mem.Allocator) Maybe([:0]u8) {
        var buf: bun.PathBuffer = undefined;
        const normalized = bun.path.joinAbsStringBufZ(
            bun.fs.FileSystem.instance.top_level_dir,
            &buf,
            &.{input_path},
            .loose,
        );
        return readFrom(dir_fd, normalized, allocator);
    }

    /// 1. Open a file for reading
    /// 2. Read the file to a buffer
    /// 3. Return the File handle and the buffer
    pub fn readFileFrom(dir_fd: anytype, path: anytype, allocator: std.mem.Allocator) Maybe(struct { File, [:0]u8 }) {
        const ElementType = std.meta.Elem(@TypeOf(path));

        const rc = brk: {
            if (comptime Environment.isWindows and ElementType == u16) {
                break :brk openatWindowsTMaybeNormalize(u16, from(dir_fd).handle, path, O.RDONLY, false);
            }

            if (comptime ElementType == u8 and std.meta.sentinel(@TypeOf(path)) == null) {
                break :brk Syscall.openatA(from(dir_fd).handle, path, O.RDONLY, 0);
            }

            break :brk Syscall.openat(from(dir_fd).handle, path, O.RDONLY, 0);
        };

        const this = switch (rc) {
            .err => |err| return .{ .err = err },
            .result => |fd| from(fd),
        };

        var result = this.readToEnd(allocator);

        if (result.err) |err| {
            this.close();
            result.bytes.deinit();
            return .{ .err = err };
        }

        if (result.bytes.items.len == 0) {
            // Don't allocate an empty string.
            // We won't be modifying an empty slice, anyway.
            return .{ .result = .{ this, @ptrCast(@constCast("")) } };
        }

        result.bytes.append(0) catch bun.outOfMemory();

        return .{ .result = .{ this, result.bytes.items[0 .. result.bytes.items.len - 1 :0] } };
    }

    /// 1. Open a file for reading relative to a directory
    /// 2. Read the file to a buffer
    /// 3. Close the file
    /// 4. Return the buffer
    pub fn readFrom(dir_fd: anytype, path: anytype, allocator: std.mem.Allocator) Maybe([:0]u8) {
        const file, const bytes = switch (readFileFrom(dir_fd, path, allocator)) {
            .err => |err| return .{ .err = err },
            .result => |result| result,
        };

        file.close();
        return .{ .result = bytes };
    }

    pub fn toSourceAt(dir_fd: anytype, path: anytype, allocator: std.mem.Allocator) Maybe(bun.logger.Source) {
        return switch (readFrom(dir_fd, path, allocator)) {
            .err => |err| .{ .err = err },
            .result => |bytes| .{ .result = bun.logger.Source.initPathString(path, bytes) },
        };
    }

    pub fn toSource(path: anytype, allocator: std.mem.Allocator) Maybe(bun.logger.Source) {
        return toSourceAt(std.fs.cwd(), path, allocator);
    }
};

pub inline fn toLibUVOwnedFD(
    maybe_windows_fd: bun.FileDescriptor,
    comptime syscall_tag: Syscall.Tag,
    comptime error_case: enum { close_on_fail, leak_fd_on_fail },
) Maybe(bun.FileDescriptor) {
    if (!Environment.isWindows) {
        return .{ .result = maybe_windows_fd };
    }

    return .{
        .result = bun.toLibUVOwnedFD(maybe_windows_fd) catch |err| switch (err) {
            error.SystemFdQuotaExceeded => {
                if (error_case == .close_on_fail) {
                    _ = close(maybe_windows_fd);
                }
                return .{
                    .err = .{
                        .errno = @intFromEnum(bun.C.E.MFILE),
                        .syscall = syscall_tag,
                    },
                };
            },
        },
    };
}

pub const Dir = @import("./dir.zig");
const FILE_SHARE = w.FILE_SHARE_WRITE | w.FILE_SHARE_READ | w.FILE_SHARE_DELETE;

/// This map is derived off of uv.h's definitions, and is what Node.js uses in printing errors.
pub const libuv_error_map = brk: {
    const entries: []const struct { [:0]const u8, [:0]const u8 } = &.{
        .{ "E2BIG", "argument list too long" },
        .{ "EACCES", "permission denied" },
        .{ "EADDRINUSE", "address already in use" },
        .{ "EADDRNOTAVAIL", "address not available" },
        .{ "EAFNOSUPPORT", "address family not supported" },
        .{ "EAGAIN", "resource temporarily unavailable" },
        .{ "EAI_ADDRFAMILY", "address family not supported" },
        .{ "EAI_AGAIN", "temporary failure" },
        .{ "EAI_BADFLAGS", "bad ai_flags value" },
        .{ "EAI_BADHINTS", "invalid value for hints" },
        .{ "EAI_CANCELED", "request canceled" },
        .{ "EAI_FAIL", "permanent failure" },
        .{ "EAI_FAMILY", "ai_family not supported" },
        .{ "EAI_MEMORY", "out of memory" },
        .{ "EAI_NODATA", "no address" },
        .{ "EAI_NONAME", "unknown node or service" },
        .{ "EAI_OVERFLOW", "argument buffer overflow" },
        .{ "EAI_PROTOCOL", "resolved protocol is unknown" },
        .{ "EAI_SERVICE", "service not available for socket type" },
        .{ "EAI_SOCKTYPE", "socket type not supported" },
        .{ "EALREADY", "connection already in progress" },
        .{ "EBADF", "bad file descriptor" },
        .{ "EBUSY", "resource busy or locked" },
        .{ "ECANCELED", "operation canceled" },
        .{ "ECHARSET", "invalid Unicode character" },
        .{ "ECONNABORTED", "software caused connection abort" },
        .{ "ECONNREFUSED", "connection refused" },
        .{ "ECONNRESET", "connection reset by peer" },
        .{ "EDESTADDRREQ", "destination address required" },
        .{ "EEXIST", "file already exists" },
        .{ "EFAULT", "bad address in system call argument" },
        .{ "EFBIG", "file too large" },
        .{ "EHOSTUNREACH", "host is unreachable" },
        .{ "EINTR", "interrupted system call" },
        .{ "EINVAL", "invalid argument" },
        .{ "EIO", "i/o error" },
        .{ "EISCONN", "socket is already connected" },
        .{ "EISDIR", "illegal operation on a directory" },
        .{ "ELOOP", "too many symbolic links encountered" },
        .{ "EMFILE", "too many open files" },
        .{ "EMSGSIZE", "message too long" },
        .{ "ENAMETOOLONG", "name too long" },
        .{ "ENETDOWN", "network is down" },
        .{ "ENETUNREACH", "network is unreachable" },
        .{ "ENFILE", "file table overflow" },
        .{ "ENOBUFS", "no buffer space available" },
        .{ "ENODEV", "no such device" },
        .{ "ENOENT", "no such file or directory" },
        .{ "ENOMEM", "not enough memory" },
        .{ "ENONET", "machine is not on the network" },
        .{ "ENOPROTOOPT", "protocol not available" },
        .{ "ENOSPC", "no space left on device" },
        .{ "ENOSYS", "function not implemented" },
        .{ "ENOTCONN", "socket is not connected" },
        .{ "ENOTDIR", "not a directory" },
        .{ "ENOTEMPTY", "directory not empty" },
        .{ "ENOTSOCK", "socket operation on non-socket" },
        .{ "ENOTSUP", "operation not supported on socket" },
        .{ "EOVERFLOW", "value too large for defined data type" },
        .{ "EPERM", "operation not permitted" },
        .{ "EPIPE", "broken pipe" },
        .{ "EPROTO", "protocol error" },
        .{ "EPROTONOSUPPORT", "protocol not supported" },
        .{ "EPROTOTYPE", "protocol wrong type for socket" },
        .{ "ERANGE", "result too large" },
        .{ "EROFS", "read-only file system" },
        .{ "ESHUTDOWN", "cannot send after transport endpoint shutdown" },
        .{ "ESPIPE", "invalid seek" },
        .{ "ESRCH", "no such process" },
        .{ "ETIMEDOUT", "connection timed out" },
        .{ "ETXTBSY", "text file is busy" },
        .{ "EXDEV", "cross-device link not permitted" },
        .{ "UNKNOWN", "unknown error" },
        .{ "EOF", "end of file" },
        .{ "ENXIO", "no such device or address" },
        .{ "EMLINK", "too many links" },
        .{ "EHOSTDOWN", "host is down" },
        .{ "EREMOTEIO", "remote I/O error" },
        .{ "ENOTTY", "inappropriate ioctl for device" },
        .{ "EFTYPE", "inappropriate file type or format" },
        .{ "EILSEQ", "illegal byte sequence" },
        .{ "ESOCKTNOSUPPORT", "socket type not supported" },
        .{ "ENODATA", "no data available" },
        .{ "EUNATCH", "protocol driver not attached" },
    };
    const SystemErrno = bun.C.SystemErrno;
    var map = std.EnumMap(SystemErrno, [:0]const u8).initFull("unknown error");
    for (entries) |entry| {
        const key, const text = entry;
        if (@hasField(SystemErrno, key)) {
            map.put(@field(SystemErrno, key), text);
        }
    }

    // sanity check
    bun.assert(std.mem.eql(u8, map.get(SystemErrno.ENOENT).?, "no such file or directory"));

    break :brk map;
};

/// This map is derived off of what coreutils uses in printing errors. This is
/// equivalent to `strerror`, but as strings with constant lifetime.
pub const coreutils_error_map = brk: {
    // macOS and Linux have slightly different error messages.
    const entries: []const struct { [:0]const u8, [:0]const u8 } = switch (Environment.os) {
        // Since windows is just an emulation of linux, it will derive the linux error messages.
        .linux, .windows, .wasm => &.{
            .{ "EPERM", "Operation not permitted" },
            .{ "ENOENT", "No such file or directory" },
            .{ "ESRCH", "No such process" },
            .{ "EINTR", "Interrupted system call" },
            .{ "EIO", "Input/output error" },
            .{ "ENXIO", "No such device or address" },
            .{ "E2BIG", "Argument list too long" },
            .{ "ENOEXEC", "Exec format error" },
            .{ "EBADF", "Bad file descriptor" },
            .{ "ECHILD", "No child processes" },
            .{ "EAGAIN", "Resource temporarily unavailable" },
            .{ "ENOMEM", "Cannot allocate memory" },
            .{ "EACCES", "Permission denied" },
            .{ "EFAULT", "Bad address" },
            .{ "ENOTBLK", "Block device required" },
            .{ "EBUSY", "Device or resource busy" },
            .{ "EEXIST", "File exists" },
            .{ "EXDEV", "Invalid cross-device link" },
            .{ "ENODEV", "No such device" },
            .{ "ENOTDIR", "Not a directory" },
            .{ "EISDIR", "Is a directory" },
            .{ "EINVAL", "Invalid argument" },
            .{ "ENFILE", "Too many open files in system" },
            .{ "EMFILE", "Too many open files" },
            .{ "ENOTTY", "Inappropriate ioctl for device" },
            .{ "ETXTBSY", "Text file busy" },
            .{ "EFBIG", "File too large" },
            .{ "ENOSPC", "No space left on device" },
            .{ "ESPIPE", "Illegal seek" },
            .{ "EROFS", "Read-only file system" },
            .{ "EMLINK", "Too many links" },
            .{ "EPIPE", "Broken pipe" },
            .{ "EDOM", "Numerical argument out of domain" },
            .{ "ERANGE", "Numerical result out of range" },
            .{ "EDEADLK", "Resource deadlock avoided" },
            .{ "ENAMETOOLONG", "File name too long" },
            .{ "ENOLCK", "No locks available" },
            .{ "ENOSYS", "Function not implemented" },
            .{ "ENOTEMPTY", "Directory not empty" },
            .{ "ELOOP", "Too many levels of symbolic links" },
            .{ "ENOMSG", "No message of desired type" },
            .{ "EIDRM", "Identifier removed" },
            .{ "ECHRNG", "Channel number out of range" },
            .{ "EL2NSYNC", "Level 2 not synchronized" },
            .{ "EL3HLT", "Level 3 halted" },
            .{ "EL3RST", "Level 3 reset" },
            .{ "ELNRNG", "Link number out of range" },
            .{ "EUNATCH", "Protocol driver not attached" },
            .{ "ENOCSI", "No CSI structure available" },
            .{ "EL2HLT", "Level 2 halted" },
            .{ "EBADE", "Invalid exchange" },
            .{ "EBADR", "Invalid request descriptor" },
            .{ "EXFULL", "Exchange full" },
            .{ "ENOANO", "No anode" },
            .{ "EBADRQC", "Invalid request code" },
            .{ "EBADSLT", "Invalid slot" },
            .{ "EBFONT", "Bad font file format" },
            .{ "ENOSTR", "Device not a stream" },
            .{ "ENODATA", "No data available" },
            .{ "ETIME", "Timer expired" },
            .{ "ENOSR", "Out of streams resources" },
            .{ "ENONET", "Machine is not on the network" },
            .{ "ENOPKG", "Package not installed" },
            .{ "EREMOTE", "Object is remote" },
            .{ "ENOLINK", "Link has been severed" },
            .{ "EADV", "Advertise error" },
            .{ "ESRMNT", "Srmount error" },
            .{ "ECOMM", "Communication error on send" },
            .{ "EPROTO", "Protocol error" },
            .{ "EMULTIHOP", "Multihop attempted" },
            .{ "EDOTDOT", "RFS specific error" },
            .{ "EBADMSG", "Bad message" },
            .{ "EOVERFLOW", "Value too large for defined data type" },
            .{ "ENOTUNIQ", "Name not unique on network" },
            .{ "EBADFD", "File descriptor in bad state" },
            .{ "EREMCHG", "Remote address changed" },
            .{ "ELIBACC", "Can not access a needed shared library" },
            .{ "ELIBBAD", "Accessing a corrupted shared library" },
            .{ "ELIBSCN", ".lib section in a.out corrupted" },
            .{ "ELIBMAX", "Attempting to link in too many shared libraries" },
            .{ "ELIBEXEC", "Cannot exec a shared library directly" },
            .{ "EILSEQ", "Invalid or incomplete multibyte or wide character" },
            .{ "ERESTART", "Interrupted system call should be restarted" },
            .{ "ESTRPIPE", "Streams pipe error" },
            .{ "EUSERS", "Too many users" },
            .{ "ENOTSOCK", "Socket operation on non-socket" },
            .{ "EDESTADDRREQ", "Destination address required" },
            .{ "EMSGSIZE", "Message too long" },
            .{ "EPROTOTYPE", "Protocol wrong type for socket" },
            .{ "ENOPROTOOPT", "Protocol not available" },
            .{ "EPROTONOSUPPORT", "Protocol not supported" },
            .{ "ESOCKTNOSUPPORT", "Socket type not supported" },
            .{ "EOPNOTSUPP", "Operation not supported" },
            .{ "EPFNOSUPPORT", "Protocol family not supported" },
            .{ "EAFNOSUPPORT", "Address family not supported by protocol" },
            .{ "EADDRINUSE", "Address already in use" },
            .{ "EADDRNOTAVAIL", "Cannot assign requested address" },
            .{ "ENETDOWN", "Network is down" },
            .{ "ENETUNREACH", "Network is unreachable" },
            .{ "ENETRESET", "Network dropped connection on reset" },
            .{ "ECONNABORTED", "Software caused connection abort" },
            .{ "ECONNRESET", "Connection reset by peer" },
            .{ "ENOBUFS", "No buffer space available" },
            .{ "EISCONN", "Transport endpoint is already connected" },
            .{ "ENOTCONN", "Transport endpoint is not connected" },
            .{ "ESHUTDOWN", "Cannot send after transport endpoint shutdown" },
            .{ "ETOOMANYREFS", "Too many references: cannot splice" },
            .{ "ETIMEDOUT", "Connection timed out" },
            .{ "ECONNREFUSED", "Connection refused" },
            .{ "EHOSTDOWN", "Host is down" },
            .{ "EHOSTUNREACH", "No route to host" },
            .{ "EALREADY", "Operation already in progress" },
            .{ "EINPROGRESS", "Operation now in progress" },
            .{ "ESTALE", "Stale file handle" },
            .{ "EUCLEAN", "Structure needs cleaning" },
            .{ "ENOTNAM", "Not a XENIX named type file" },
            .{ "ENAVAIL", "No XENIX semaphores available" },
            .{ "EISNAM", "Is a named type file" },
            .{ "EREMOTEIO", "Remote I/O error" },
            .{ "EDQUOT", "Disk quota exceeded" },
            .{ "ENOMEDIUM", "No medium found" },
            .{ "EMEDIUMTYPE", "Wrong medium type" },
            .{ "ECANCELED", "Operation canceled" },
            .{ "ENOKEY", "Required key not available" },
            .{ "EKEYEXPIRED", "Key has expired" },
            .{ "EKEYREVOKED", "Key has been revoked" },
            .{ "EKEYREJECTED", "Key was rejected by service" },
            .{ "EOWNERDEAD", "Owner died" },
            .{ "ENOTRECOVERABLE", "State not recoverable" },
            .{ "ERFKILL", "Operation not possible due to RF-kill" },
            .{ "EHWPOISON", "Memory page has hardware error" },
        },
        // Mac has slightly different messages. To keep it consistent with bash/coreutils,
        // it will use those altered messages.
        .mac => &.{
            .{ "E2BIG", "Argument list too long" },
            .{ "EACCES", "Permission denied" },
            .{ "EADDRINUSE", "Address already in use" },
            .{ "EADDRNOTAVAIL", "Can't assign requested address" },
            .{ "EAFNOSUPPORT", "Address family not supported by protocol family" },
            .{ "EAGAIN", "non-blocking and interrupt i/o. Resource temporarily unavailable" },
            .{ "EALREADY", "Operation already in progress" },
            .{ "EAUTH", "Authentication error" },
            .{ "EBADARCH", "Bad CPU type in executable" },
            .{ "EBADEXEC", "Program loading errors. Bad executable" },
            .{ "EBADF", "Bad file descriptor" },
            .{ "EBADMACHO", "Malformed Macho file" },
            .{ "EBADMSG", "Bad message" },
            .{ "EBADRPC", "RPC struct is bad" },
            .{ "EBUSY", "Device / Resource busy" },
            .{ "ECANCELED", "Operation canceled" },
            .{ "ECHILD", "No child processes" },
            .{ "ECONNABORTED", "Software caused connection abort" },
            .{ "ECONNREFUSED", "Connection refused" },
            .{ "ECONNRESET", "Connection reset by peer" },
            .{ "EDEADLK", "Resource deadlock avoided" },
            .{ "EDESTADDRREQ", "Destination address required" },
            .{ "EDEVERR", "Device error, for example paper out" },
            .{ "EDOM", "math software. Numerical argument out of domain" },
            .{ "EDQUOT", "Disc quota exceeded" },
            .{ "EEXIST", "File or folder exists" },
            .{ "EFAULT", "Bad address" },
            .{ "EFBIG", "File too large" },
            .{ "EFTYPE", "Inappropriate file type or format" },
            .{ "EHOSTDOWN", "Host is down" },
            .{ "EHOSTUNREACH", "No route to host" },
            .{ "EIDRM", "Identifier removed" },
            .{ "EILSEQ", "Illegal byte sequence" },
            .{ "EINPROGRESS", "Operation now in progress" },
            .{ "EINTR", "Interrupted system call" },
            .{ "EINVAL", "Invalid argument" },
            .{ "EIO", "Input/output error" },
            .{ "EISCONN", "Socket is already connected" },
            .{ "EISDIR", "Is a directory" },
            .{ "ELOOP", "Too many levels of symbolic links" },
            .{ "EMFILE", "Too many open files" },
            .{ "EMLINK", "Too many links" },
            .{ "EMSGSIZE", "Message too long" },
            .{ "EMULTIHOP", "Reserved" },
            .{ "ENAMETOOLONG", "File name too long" },
            .{ "ENEEDAUTH", "Need authenticator" },
            .{ "ENETDOWN", "ipc/network software - operational errors Network is down" },
            .{ "ENETRESET", "Network dropped connection on reset" },
            .{ "ENETUNREACH", "Network is unreachable" },
            .{ "ENFILE", "Too many open files in system" },
            .{ "ENOATTR", "Attribute not found" },
            .{ "ENOBUFS", "No buffer space available" },
            .{ "ENODATA", "No message available on STREAM" },
            .{ "ENODEV", "Operation not supported by device" },
            .{ "ENOENT", "No such file or directory" },
            .{ "ENOEXEC", "Exec format error" },
            .{ "ENOLCK", "No locks available" },
            .{ "ENOLINK", "Reserved" },
            .{ "ENOMEM", "Out of memory" },
            .{ "ENOMSG", "No message of desired type" },
            .{ "ENOPOLICY", "No such policy registered" },
            .{ "ENOPROTOOPT", "Protocol not available" },
            .{ "ENOSPC", "No space left on device" },
            .{ "ENOSR", "No STREAM resources" },
            .{ "ENOSTR", "Not a STREAM" },
            .{ "ENOSYS", "Function not implemented" },
            .{ "ENOTBLK", "Block device required" },
            .{ "ENOTCONN", "Socket is not connected" },
            .{ "ENOTDIR", "Not a directory" },
            .{ "ENOTEMPTY", "Directory not empty" },
            .{ "ENOTRECOVERABLE", "State not recoverable" },
            .{ "ENOTSOCK", "ipc/network software - argument errors. Socket operation on non-socket" },
            .{ "ENOTSUP", "Operation not supported" },
            .{ "ENOTTY", "Inappropriate ioctl for device" },
            .{ "ENXIO", "Device not configured" },
            .{ "EOVERFLOW", "Value too large to be stored in data type" },
            .{ "EOWNERDEAD", "Previous owner died" },
            .{ "EPERM", "Operation not permitted" },
            .{ "EPFNOSUPPORT", "Protocol family not supported" },
            .{ "EPIPE", "Broken pipe" },
            .{ "EPROCLIM", "quotas & mush. Too many processes" },
            .{ "EPROCUNAVAIL", "Bad procedure for program" },
            .{ "EPROGMISMATCH", "Program version wrong" },
            .{ "EPROGUNAVAIL", "RPC prog. not avail" },
            .{ "EPROTO", "Protocol error" },
            .{ "EPROTONOSUPPORT", "Protocol not supported" },
            .{ "EPROTOTYPE", "Protocol wrong type for socket" },
            .{ "EPWROFF", "Intelligent device errors. Device power is off" },
            .{ "EQFULL", "Interface output queue is full" },
            .{ "ERANGE", "Result too large" },
            .{ "EREMOTE", "Too many levels of remote in path" },
            .{ "EROFS", "Read-only file system" },
            .{ "ERPCMISMATCH", "RPC version wrong" },
            .{ "ESHLIBVERS", "Shared library version mismatch" },
            .{ "ESHUTDOWN", "Can't send after socket shutdown" },
            .{ "ESOCKTNOSUPPORT", "Socket type not supported" },
            .{ "ESPIPE", "Illegal seek" },
            .{ "ESRCH", "No such process" },
            .{ "ESTALE", "Network File System. Stale NFS file handle" },
            .{ "ETIME", "STREAM ioctl timeout" },
            .{ "ETIMEDOUT", "Operation timed out" },
            .{ "ETOOMANYREFS", "Too many references: can't splice" },
            .{ "ETXTBSY", "Text file busy" },
            .{ "EUSERS", "Too many users" },
            .{ "EWOULDBLOCK", "Operation would block" },
            .{ "EXDEV", "Cross-device link" },
        },
    };

    const SystemErrno = bun.C.SystemErrno;
    var map = std.EnumMap(SystemErrno, [:0]const u8).initFull("unknown error");
    for (entries) |entry| {
        const key, const text = entry;
        if (@hasField(SystemErrno, key)) {
            map.put(@field(SystemErrno, key), text);
        }
    }

    // sanity check
    bun.assert(std.mem.eql(u8, map.get(SystemErrno.ENOENT).?, "No such file or directory"));

    break :brk map;
};<|MERGE_RESOLUTION|>--- conflicted
+++ resolved
@@ -3090,34 +3090,25 @@
             std.os.linux.STATX_TYPE,
             &statx,
         ), .statx)) |err| {
-<<<<<<< HEAD
-            if (err.err.getErrno() == .NOSYS) break :brk; // Linux < 4.11
-            if (err.err.getErrno() == .EXIST) return .{ .result = false };
-=======
             switch (err.err.getErrno()) {
                 .OPNOTSUPP, .NOSYS => break :brk, // Linux < 4.11
 
+                .EXIST => return .{ .result = false },
+
                 // truly doesn't exist.
                 .NOENT => return .{ .result = false },
 
                 else => return err,
             }
->>>>>>> c1b9c448
             return err;
         }
         return .{ .result = S.ISDIR(statx.mode) };
     }
 
     return switch (fstatat(dir_fd, subpath)) {
-<<<<<<< HEAD
-        .err => |err| {
-            if (err.getErrno() == .EXIST) return .{ .result = false };
-            return .{ .err = err };
-=======
         .err => |err| switch (err.getErrno()) {
             .NOENT => .{ .result = false },
             else => .{ .err = err },
->>>>>>> c1b9c448
         },
         .result => |result| .{ .result = S.ISDIR(result.mode) },
     };
