// This file is entirely based on Zig's std.os
// The differences are in error handling
const std = @import("std");
const os = std.os;
const builtin = @import("builtin");

const Syscall = @This();
const Environment = @import("root").bun.Environment;
const default_allocator = @import("root").bun.default_allocator;
const JSC = @import("root").bun.JSC;
const SystemError = JSC.SystemError;
const bun = @import("root").bun;
const MAX_PATH_BYTES = bun.MAX_PATH_BYTES;
const fd_t = bun.FileDescriptor;
const C = @import("root").bun.C;
const linux = os.linux;
const Maybe = JSC.Maybe;
const kernel32 = bun.windows;

pub const sys_uv = if (Environment.isWindows) @import("./sys_uv.zig") else Syscall;

const log = bun.Output.scoped(.SYS, false);
pub const syslog = log;

// On Linux AARCh64, zig is missing stat & lstat syscalls
const use_libc = !(Environment.isLinux and Environment.isX64);
pub const system = if (Environment.isLinux) linux else @import("root").bun.AsyncIO.system;
pub const S = struct {
    pub usingnamespace if (Environment.isLinux) linux.S else if (Environment.isPosix) std.os.S else struct {};
};
const sys = std.os.system;

const statSym = if (use_libc)
    C.stat
else if (Environment.isLinux)
    linux.stat
else
    @compileError("STAT");

const fstatSym = if (use_libc)
    C.fstat
else if (Environment.isLinux)
    linux.fstat
else
    @compileError("STAT");

const lstat64 = if (use_libc)
    C.lstat
else if (Environment.isLinux)
    linux.lstat
else
    @compileError("STAT");

const windows = bun.windows;

pub const Tag = enum(u8) {
    TODO,
    dup,
    access,
    chmod,
    chown,
    clonefile,
    close,
    copy_file_range,
    copyfile,
    fchmod,
    fchown,
    fcntl,
    fdatasync,
    fstat,
    fsync,
    ftruncate,
    futimens,
    getdents64,
    getdirentries64,
    lchmod,
    lchown,
    link,
    lseek,
    lstat,
    lutimes,
    mkdir,
    mkdtemp,
    fnctl,
    mmap,
    munmap,
    open,
    pread,
    pwrite,
    read,
    readlink,
    rename,
    stat,
    symlink,
    unlink,
    utimes,
    write,
    getcwd,
    chdir,
    fcopyfile,
    recv,
    send,
    sendfile,
    splice,
    rmdir,
    truncate,
    realpath,
    futime,

    kevent,
    kqueue,
    epoll_ctl,
    kill,
    waitpid,
    posix_spawn,
    getaddrinfo,
    writev,
    pwritev,
    readv,
    preadv,

    uv_spawn,
    uv_pipe,

    WriteFile,
    NtQueryDirectoryFile,
    GetFinalPathNameByHandle,
    CloseHandle,
    SetFilePointerEx,

    pub fn isWindows(this: Tag) bool {
        return @intFromEnum(this) > @intFromEnum(Tag.WriteFile);
    }

    pub var strings = std.EnumMap(Tag, JSC.C.JSStringRef).initFull(null);
};
const PathString = @import("root").bun.PathString;

const mode_t = os.mode_t;

const open_sym = system.open;

const mem = std.mem;

pub fn getcwd(buf: *[bun.MAX_PATH_BYTES]u8) Maybe([]const u8) {
    const Result = Maybe([]const u8);
    buf[0] = 0;
    const rc = std.c.getcwd(buf, bun.MAX_PATH_BYTES);
    return if (rc != null)
        Result{ .result = std.mem.sliceTo(rc.?[0..bun.MAX_PATH_BYTES], 0) }
    else
        Result.errnoSys(0, .getcwd).?;
}

pub fn fchmod(fd: bun.FileDescriptor, mode: bun.Mode) Maybe(void) {
    return Maybe(void).errnoSys(C.fchmod(fd, mode), .fchmod) orelse
        Maybe(void).success;
}

pub fn chdirOSPath(destination: bun.OSPathSlice) Maybe(void) {
    if (comptime Environment.isPosix) {
        const rc = sys.chdir(destination);
        return Maybe(void).errnoSys(rc, .chdir) orelse Maybe(void).success;
    }

    if (comptime Environment.isWindows) {
        if (kernel32.SetCurrentDirectory(destination) == windows.FALSE) {
            log("SetCurrentDirectory({}) = {d}", .{ bun.strings.fmtUTF16(destination), kernel32.GetLastError() });
            return Maybe(void).errnoSys(0, .chdir) orelse Maybe(void).success;
        }

        log("SetCurrentDirectory({}) = {d}", .{ bun.strings.fmtUTF16(destination), 0 });

        return Maybe(void).success;
    }

    @compileError("Not implemented yet");
}

pub fn chdir(destination: anytype) Maybe(void) {
    const Type = @TypeOf(destination);

    if (comptime Environment.isPosix) {
        if (comptime Type == []u8 or Type == []const u8) {
            return chdirOSPath(
                &(std.os.toPosixPath(destination) catch return .{ .err = .{
                    .errno = @intFromEnum(bun.C.SystemErrno.EINVAL),
                    .syscall = .chdir,
                } }),
            );
        }

        return chdirOSPath(destination);
    }

    if (comptime Environment.isWindows) {
        if (comptime Type == bun.OSPathSlice or Type == [:0]u16) {
            return chdirOSPath(@as(bun.OSPathSlice, destination));
        }

        if (comptime Type == *[*:0]u16) {
            if (kernel32.SetCurrentDirectory(destination) != 0) {
                return Maybe(void).errnoSys(0, .chdir) orelse Maybe(void).success;
            }

            return Maybe(void).success;
        }

        var wbuf: bun.WPathBuffer = undefined;
        return chdirOSPath(bun.strings.toWDirPath(&wbuf, destination));
    }

    return Maybe(void).todo();
}

pub fn stat(path: [:0]const u8) Maybe(bun.Stat) {
    var stat_ = mem.zeroes(bun.Stat);
    const rc = statSym(path, &stat_);

    if (comptime Environment.allow_assert)
        log("stat({s}) = {d}", .{ bun.asByteSlice(path), rc });

    if (Maybe(bun.Stat).errnoSys(rc, .stat)) |err| return err;
    return Maybe(bun.Stat){ .result = stat_ };
}

pub fn lstat(path: [:0]const u8) Maybe(bun.Stat) {
    if (Environment.isWindows) @panic("todo");
    var stat_ = mem.zeroes(bun.Stat);
    if (Maybe(bun.Stat).errnoSys(lstat64(path, &stat_), .lstat)) |err| return err;
    return Maybe(bun.Stat){ .result = stat_ };
}

pub fn fstat(fd: bun.FileDescriptor) Maybe(bun.Stat) {
    if (Environment.isWindows) return sys_uv.fstat(fd);

    var stat_ = mem.zeroes(bun.Stat);

    const rc = fstatSym(fd, &stat_);

    if (comptime Environment.allow_assert)
        log("fstat({d}) = {d}", .{ fd, rc });

    if (Maybe(bun.Stat).errnoSys(rc, .fstat)) |err| return err;
    return Maybe(bun.Stat){ .result = stat_ };
}

pub fn mkdir(file_path: [:0]const u8, flags: bun.Mode) Maybe(void) {
    return switch (Environment.os) {
        .mac => Maybe(void).errnoSysP(system.mkdir(file_path, flags), .mkdir, file_path) orelse Maybe(void).success,

        .linux => Maybe(void).errnoSysP(linux.mkdir(file_path, flags), .mkdir, file_path) orelse Maybe(void).success,

        .windows => {
            var wbuf: bun.WPathBuffer = undefined;
            const rc = kernel32.CreateDirectoryW(bun.strings.toWPath(&wbuf, file_path).ptr, null);
            return Maybe(void).errnoSys(rc, .mkdir) orelse Maybe(void).success;
        },

        else => @compileError("mkdir is not implemented on this platform"),
    };
}

pub fn mkdirA(file_path: []const u8, flags: bun.Mode) Maybe(void) {
    if (comptime Environment.isMac) {
        return Maybe(void).errnoSysP(system.mkdir(&(std.os.toPosixPath(file_path) catch return Maybe(void){
            .err = .{
                .errno = @intFromEnum(bun.C.E.NOMEM),
                .syscall = .open,
            },
        }), flags), .mkdir, file_path) orelse Maybe(void).success;
    }

    if (comptime Environment.isLinux) {
        return Maybe(void).errnoSysP(linux.mkdir(&(std.os.toPosixPath(file_path) catch return Maybe(void){
            .err = .{
                .errno = @intFromEnum(bun.C.E.NOMEM),
                .syscall = .open,
            },
        }), flags), .mkdir, file_path) orelse Maybe(void).success;
    }

    if (comptime Environment.isWindows) {
        var wbuf: bun.WPathBuffer = undefined;
        const rc = kernel32.CreateDirectoryW(bun.strings.toWPath(&wbuf, file_path).ptr, null);

        return Maybe(void).errnoSys(rc, .mkdir) orelse Maybe(void).success;
    }
}

pub fn mkdirOSPath(file_path: bun.OSPathSlice, flags: bun.Mode) Maybe(void) {
    return switch (Environment.os) {
        else => mkdir(file_path, flags),
        .windows => {
            const rc = kernel32.CreateDirectoryW(file_path, null);
            return if (rc != 0)
                Maybe(void).success
            else
                Maybe(void).errnoSys(rc, .mkdir) orelse Maybe(void).success;
        },
    };
}

pub fn fcntl(fd: bun.FileDescriptor, cmd: i32, arg: usize) Maybe(usize) {
    const result = fcntl_symbol(fd, cmd, arg);
    if (Maybe(usize).errnoSys(result, .fcntl)) |err| return err;
    return .{ .result = @as(usize, @intCast(result)) };
}

pub fn getErrno(rc: anytype) bun.C.E {
    if (comptime Environment.isWindows) {
        if (bun.windows.Win32Error.get().toSystemErrno()) |e| {
            return e.toE();
        }

        return bun.C.E.UNKNOWN;
    }

    if (comptime Environment.isMac) return std.os.errno(rc);
    const Type = @TypeOf(rc);

    return switch (Type) {
        usize => std.os.linux.getErrno(@as(usize, rc)),
        comptime_int, i32, c_int, isize => std.os.errno(rc),
        else => @compileError("Not implemented yet for type " ++ @typeName(Type)),
    };
}

// pub fn openOptionsFromFlagsWindows(flags: u32) windows.OpenFileOptions {
//     const w = windows;
//     const O = std.os.O;

//     var access_mask: w.ULONG = w.READ_CONTROL | w.FILE_WRITE_ATTRIBUTES | w.SYNCHRONIZE;
//     if (flags & O.RDWR != 0) {
//         access_mask |= w.GENERIC_READ | w.GENERIC_WRITE;
//     } else if (flags & O.WRONLY != 0) {
//         access_mask |= w.GENERIC_WRITE;
//     } else {
//         access_mask |= w.GENERIC_READ | w.GENERIC_WRITE;
//     }

//     const filter: windows.OpenFileOptions.Filter = if (flags & O.DIRECTORY != 0) .dir_only else .file_only;
//     const follow_symlinks: bool = flags & O.NOFOLLOW == 0;

//     const creation: w.ULONG = blk: {
//         if (flags & O.CREAT != 0) {
//             if (flags & O.EXCL != 0) {
//                 break :blk w.FILE_CREATE;
//             }
//         }
//         break :blk w.FILE_OPEN;
//     };

//     return .{
//         .access_mask = access_mask,
//         .io_mode = .blocking,
//         .creation = creation,
//         .filter = filter,
//         .follow_symlinks = follow_symlinks,
//     };
// }
const O = std.os.O;
const w = std.os.windows;

pub fn openDirAtWindows(
    dirFd: bun.FileDescriptor,
    path: [:0]const u16,
    iterable: bool,
    no_follow: bool,
) Maybe(bun.FileDescriptor) {
    const base_flags = w.STANDARD_RIGHTS_READ | w.FILE_READ_ATTRIBUTES | w.FILE_READ_EA |
        w.SYNCHRONIZE | w.FILE_TRAVERSE;
    const flags: u32 = if (iterable) base_flags | w.FILE_LIST_DIRECTORY else base_flags;

    const path_len_bytes: u16 = @truncate(path.len * 2);
    var nt_name = w.UNICODE_STRING{
        .Length = path_len_bytes,
        .MaximumLength = path_len_bytes,
        .Buffer = @constCast(path.ptr),
    };
    var attr = w.OBJECT_ATTRIBUTES{
        .Length = @sizeOf(w.OBJECT_ATTRIBUTES),
        .RootDirectory = if (std.fs.path.isAbsoluteWindowsW(path)) null else bun.fdcast(dirFd),
        .Attributes = 0, // Note we do not use OBJ_CASE_INSENSITIVE here.
        .ObjectName = &nt_name,
        .SecurityDescriptor = null,
        .SecurityQualityOfService = null,
    };
    const open_reparse_point: w.DWORD = if (no_follow) w.FILE_OPEN_REPARSE_POINT else 0x0;
    var fd: w.HANDLE = w.INVALID_HANDLE_VALUE;
    var io: w.IO_STATUS_BLOCK = undefined;
    const rc = w.ntdll.NtCreateFile(
        &fd,
        flags,
        &attr,
        &io,
        null,
        0,
        w.FILE_SHARE_READ | w.FILE_SHARE_WRITE,
        w.FILE_OPEN,
        w.FILE_DIRECTORY_FILE | w.FILE_SYNCHRONOUS_IO_NONALERT | w.FILE_OPEN_FOR_BACKUP_INTENT | open_reparse_point,
        null,
        0,
    );

    if (comptime Environment.allow_assert) {
        log("NtCreateFile({d}, {}, ) = {d} (dir) = {d}", .{ dirFd, bun.strings.fmtUTF16(path), rc, @intFromPtr(fd) });
    }

    switch (windows.Win32Error.fromNTStatus(rc)) {
        .SUCCESS => {
            return JSC.Maybe(bun.FileDescriptor){
                .result = bun.toFD(fd),
            };
        },
        else => |code| {
            if (code.toSystemErrno()) |sys_err| {
                return .{
                    .err = .{
                        .errno = @intFromEnum(sys_err),
                        .syscall = .open,
                    },
                };
            }

            return .{
                .err = .{
                    .errno = @intFromEnum(bun.C.E.UNKNOWN),
                    .syscall = .open,
                },
            };
        },
    }
}

pub noinline fn openDirAtWindowsA(
    dirFd: bun.FileDescriptor,
    path: []const u8,
    iterable: bool,
    no_follow: bool,
) Maybe(bun.FileDescriptor) {
    var wbuf: bun.WPathBuffer = undefined;
    return openDirAtWindows(dirFd, bun.strings.toNTDir(&wbuf, path), iterable, no_follow);
}
pub fn openatWindows(dirfD: bun.FileDescriptor, path_: []const u16, flags: bun.Mode) Maybe(bun.FileDescriptor) {
    const nonblock = flags & O.NONBLOCK != 0;

    var access_mask: w.ULONG = w.READ_CONTROL | w.FILE_WRITE_ATTRIBUTES | w.SYNCHRONIZE;
    if (flags & O.RDWR != 0) {
        access_mask |= w.GENERIC_READ | w.GENERIC_WRITE;
    } else if (flags & O.APPEND != 0) {
        access_mask |= w.GENERIC_WRITE | w.FILE_APPEND_DATA;
    } else if (flags & O.WRONLY != 0) {
        access_mask |= w.GENERIC_WRITE;
    } else {
        access_mask |= w.GENERIC_READ;
    }

    const overwrite = flags & O.WRONLY != 0 and flags & O.APPEND == 0;

    var result: windows.HANDLE = undefined;

    const path = if (bun.strings.hasPrefixComptimeUTF16(path_, ".\\")) path_[2..] else path_;

    const path_len_bytes = std.math.cast(u16, path.len * 2) orelse return .{
        .err = .{
            .errno = @intFromEnum(bun.C.E.NOMEM),
            .syscall = .open,
        },
    };
    var nt_name = windows.UNICODE_STRING{
        .Length = path_len_bytes,
        .MaximumLength = path_len_bytes,
        .Buffer = @constCast(path.ptr),
    };
    var attr = windows.OBJECT_ATTRIBUTES{
        .Length = @sizeOf(windows.OBJECT_ATTRIBUTES),
        .RootDirectory = if (dirfD == bun.invalid_fd or std.fs.path.isAbsoluteWindowsWTF16(path)) null else bun.fdcast(dirfD),
        .Attributes = 0, // Note we do not use OBJ_CASE_INSENSITIVE here.
        .ObjectName = &nt_name,
        .SecurityDescriptor = null,
        .SecurityQualityOfService = null,
    };
    var io: windows.IO_STATUS_BLOCK = undefined;
    const blocking_flag: windows.ULONG = if (!nonblock) windows.FILE_SYNCHRONOUS_IO_NONALERT else 0;
    const file_or_dir_flag: windows.ULONG = switch (flags & O.DIRECTORY != 0) {
        // .file_only => windows.FILE_NON_DIRECTORY_FILE,
        true => windows.FILE_DIRECTORY_FILE,
        false => 0,
    };
    const follow_symlinks = flags & O.NOFOLLOW == 0;
    const creation: w.ULONG = blk: {
        if (flags & O.CREAT != 0) {
            if (flags & O.EXCL != 0) {
                break :blk w.FILE_CREATE;
            }
            break :blk if (overwrite) w.FILE_OVERWRITE_IF else w.FILE_OPEN_IF;
        }
        break :blk if (overwrite) w.FILE_OVERWRITE else w.FILE_OPEN;
    };

    const wflags: windows.ULONG = if (follow_symlinks) file_or_dir_flag | blocking_flag else file_or_dir_flag | windows.FILE_OPEN_REPARSE_POINT;

    while (true) {
        const rc = windows.ntdll.NtCreateFile(
            &result,
            access_mask,
            &attr,
            &io,
            null,
            w.FILE_ATTRIBUTE_NORMAL,
            w.FILE_SHARE_WRITE | w.FILE_SHARE_READ | w.FILE_SHARE_DELETE,
            creation,
            wflags,
            null,
            0,
        );

        if (comptime Environment.allow_assert) {
            log("NtCreateFile({d}, {}) = {d} (file) = {d}", .{ dirfD, bun.strings.fmtUTF16(path), rc, @intFromPtr(result) });
        }

        switch (windows.Win32Error.fromNTStatus(rc)) {
            .SUCCESS => {
                if (flags & O.APPEND != 0) {
                    // https://learn.microsoft.com/en-us/windows/win32/api/fileapi/nf-fileapi-setfilepointerex
                    const FILE_END = 2;
                    if (windows.kernel32.SetFilePointerEx(result, 0, null, FILE_END) == 0) {
                        return .{
                            .err = .{
                                .errno = @intFromEnum(bun.C.E.UNKNOWN),
                                .syscall = .SetFilePointerEx,
                            },
                        };
                    }
                }
                return JSC.Maybe(bun.FileDescriptor){
                    .result = bun.toFD(result),
                };
            },
            else => |code| {
                if (code.toSystemErrno()) |sys_err| {
                    return .{
                        .err = .{
                            .errno = @intFromEnum(sys_err),
                            .syscall = .open,
                        },
                    };
                }

                return .{
                    .err = .{
                        .errno = @intFromEnum(bun.C.E.UNKNOWN),
                        .syscall = .open,
                    },
                };
            },
        }
    }
}

pub fn openatOSPath(dirfd: bun.FileDescriptor, file_path: bun.OSPathSlice, flags: bun.Mode, perm: bun.Mode) Maybe(bun.FileDescriptor) {
    if (comptime Environment.isMac) {
        // https://opensource.apple.com/source/xnu/xnu-7195.81.3/libsyscall/wrappers/open-base.c
        const rc = bun.AsyncIO.darwin.@"openat$NOCANCEL"(dirfd, file_path.ptr, @as(c_uint, @intCast(flags)), @as(c_int, @intCast(perm)));
        if (comptime Environment.allow_assert)
            log("openat({d}, {s}) = {d}", .{ dirfd, bun.sliceTo(file_path, 0), rc });

        return switch (Syscall.getErrno(rc)) {
            .SUCCESS => .{ .result = @as(bun.FileDescriptor, @intCast(rc)) },
            else => |err| .{
                .err = .{
                    .errno = @intFromEnum(err),
                    .syscall = .open,
                },
            },
        };
    }

    if (comptime Environment.isWindows) {
        return openatWindows(dirfd, file_path, flags);
    }

    while (true) {
        const rc = Syscall.system.openat(@as(Syscall.system.fd_t, @intCast(dirfd)), file_path, flags, perm);
        if (comptime Environment.allow_assert)
            log("openat({d}, {s}) = {d}", .{ dirfd, bun.sliceTo(file_path, 0), rc });
        return switch (Syscall.getErrno(rc)) {
            .SUCCESS => .{ .result = @as(bun.FileDescriptor, @intCast(rc)) },
            .INTR => continue,
            else => |err| {
                return Maybe(std.os.fd_t){
                    .err = .{
                        .errno = @intFromEnum(err),
                        .syscall = .open,
                    },
                };
            },
        };
    }

    unreachable;
}

pub fn openat(dirfd: bun.FileDescriptor, file_path: [:0]const u8, flags: bun.Mode, perm: bun.Mode) Maybe(bun.FileDescriptor) {
    if (comptime Environment.isWindows) {
        if (flags & O.DIRECTORY != 0) {
            return openDirAtWindowsA(dirfd, file_path, false, flags & O.NOFOLLOW != 0);
        }

        var wbuf: bun.WPathBuffer = undefined;
        return openatWindows(dirfd, bun.strings.toNTPath(&wbuf, file_path), flags);
    }

    return openatOSPath(dirfd, file_path, flags, perm);
}

pub fn openatA(dirfd: bun.FileDescriptor, file_path: []const u8, flags: bun.Mode, perm: bun.Mode) Maybe(bun.FileDescriptor) {
    if (comptime Environment.isWindows) {
        if (flags & O.DIRECTORY != 0) {
            return openDirAtWindowsA(dirfd, file_path, false, flags & O.NOFOLLOW != 0);
        }

        var wbuf: bun.WPathBuffer = undefined;
        return openatWindows(dirfd, bun.strings.toNTPath(&wbuf, file_path), flags);
    }

    return openatOSPath(
        dirfd,
        &(std.os.toPosixPath(file_path) catch return Maybe(bun.FileDescriptor){
            .err = .{
                .errno = @intFromEnum(bun.C.E.NOMEM),
                .syscall = .open,
            },
        }),
        flags,
        perm,
    );
}

pub fn openA(file_path: []const u8, flags: bun.Mode, perm: bun.Mode) Maybe(bun.FileDescriptor) {
    // this is what open() does anyway.
    return openatA(bun.toFD((std.fs.cwd().fd)), file_path, flags, perm);
}

pub fn open(file_path: [:0]const u8, flags: bun.Mode, perm: bun.Mode) Maybe(bun.FileDescriptor) {
    // this is what open() does anyway.
    return openat(bun.toFD((std.fs.cwd().fd)), file_path, flags, perm);
}

/// This function will prevent stdout and stderr from being closed.
pub fn close(fd: bun.FileDescriptor) ?Syscall.Error {
    return bun.FDImpl.decode(fd).close();
}

pub fn closeAllowingStdoutAndStderr(fd: bun.FileDescriptor) ?Syscall.Error {
    return bun.FDImpl.decode(fd).closeAllowingStdoutAndStderr();
}

pub const max_count = switch (builtin.os.tag) {
    .linux => 0x7ffff000,
    .macos, .ios, .watchos, .tvos => std.math.maxInt(i32),
    else => std.math.maxInt(isize),
};

pub fn write(fd: bun.FileDescriptor, bytes: []const u8) Maybe(usize) {
    const adjusted_len = @min(max_count, bytes.len);

    return switch (Environment.os) {
        .mac => {
            const rc = system.@"write$NOCANCEL"(fd, bytes.ptr, adjusted_len);
            log("write({d}, {d}) = {d}", .{ fd, adjusted_len, rc });

            if (Maybe(usize).errnoSysFd(rc, .write, fd)) |err| {
                return err;
            }

            return Maybe(usize){ .result = @as(usize, @intCast(rc)) };
        },
        .linux => {
            while (true) {
                const rc = sys.write(fd, bytes.ptr, adjusted_len);
                log("write({d}, {d}) = {d}", .{ fd, adjusted_len, rc });

                if (Maybe(usize).errnoSysFd(rc, .write, fd)) |err| {
                    if (err.getErrno() == .INTR) continue;
                    return err;
                }

                return Maybe(usize){ .result = @as(usize, @intCast(rc)) };
            }
        },
        .windows => sys_uv.write(fd, bytes),
        else => @compileError("Not implemented yet"),
    };
}

fn veclen(buffers: anytype) usize {
    var len: usize = 0;
    for (buffers) |buffer| {
        len += buffer.iov_len;
    }
    return len;
}

pub fn writev(fd: bun.FileDescriptor, buffers: []std.os.iovec) Maybe(usize) {
    if (comptime Environment.isMac) {
        const rc = writev_sym(fd, @as([*]std.os.iovec_const, @ptrCast(buffers.ptr)), @as(i32, @intCast(buffers.len)));
        if (comptime Environment.allow_assert)
            log("writev({d}, {d}) = {d}", .{ fd, veclen(buffers), rc });

        if (Maybe(usize).errnoSysFd(rc, .writev, fd)) |err| {
            return err;
        }

        return Maybe(usize){ .result = @as(usize, @intCast(rc)) };
    } else {
        while (true) {
            const rc = writev_sym(fd, @as([*]std.os.iovec_const, @ptrCast(buffers.ptr)), buffers.len);
            if (comptime Environment.allow_assert)
                log("writev({d}, {d}) = {d}", .{ fd, veclen(buffers), rc });

            if (Maybe(usize).errnoSysFd(rc, .writev, fd)) |err| {
                if (err.getErrno() == .INTR) continue;
                return err;
            }

            return Maybe(usize){ .result = @as(usize, @intCast(rc)) };
        }
        unreachable;
    }
}

pub fn pwritev(fd: bun.FileDescriptor, buffers: []std.os.iovec, position: isize) Maybe(usize) {
    if (comptime Environment.isMac) {
        const rc = pwritev_sym(fd, @as([*]std.os.iovec_const, @ptrCast(buffers.ptr)), @as(i32, @intCast(buffers.len)), position);
        if (comptime Environment.allow_assert)
            log("pwritev({d}, {d}) = {d}", .{ fd, veclen(buffers), rc });

        if (Maybe(usize).errnoSysFd(rc, .pwritev, fd)) |err| {
            return err;
        }

        return Maybe(usize){ .result = @as(usize, @intCast(rc)) };
    } else {
        while (true) {
            const rc = pwritev_sym(fd, @as([*]std.os.iovec_const, @ptrCast(buffers.ptr)), buffers.len, position);
            if (comptime Environment.allow_assert)
                log("pwritev({d}, {d}) = {d}", .{ fd, veclen(buffers), rc });

            if (Maybe(usize).errnoSysFd(rc, .pwritev, fd)) |err| {
                if (err.getErrno() == .INTR) continue;
                return err;
            }

            return Maybe(usize){ .result = @as(usize, @intCast(rc)) };
        }
        unreachable;
    }
}

pub fn readv(fd: bun.FileDescriptor, buffers: []std.os.iovec) Maybe(usize) {
    if (comptime Environment.isMac) {
        const rc = readv_sym(fd, buffers.ptr, @as(i32, @intCast(buffers.len)));
        if (comptime Environment.allow_assert)
            log("readv({d}, {d}) = {d}", .{ fd, veclen(buffers), rc });

        if (Maybe(usize).errnoSysFd(rc, .readv, fd)) |err| {
            return err;
        }

        return Maybe(usize){ .result = @as(usize, @intCast(rc)) };
    } else {
        while (true) {
            const rc = readv_sym(fd, buffers.ptr, buffers.len);
            if (comptime Environment.allow_assert)
                log("readv({d}, {d}) = {d}", .{ fd, veclen(buffers), rc });

            if (Maybe(usize).errnoSysFd(rc, .readv, fd)) |err| {
                if (err.getErrno() == .INTR) continue;
                return err;
            }

            return Maybe(usize){ .result = @as(usize, @intCast(rc)) };
        }
        unreachable;
    }
}

pub fn preadv(fd: bun.FileDescriptor, buffers: []std.os.iovec, position: isize) Maybe(usize) {
    if (comptime Environment.isMac) {
        const rc = preadv_sym(fd, buffers.ptr, @as(i32, @intCast(buffers.len)), position);
        if (comptime Environment.allow_assert)
            log("preadv({d}, {d}) = {d}", .{ fd, veclen(buffers), rc });

        if (Maybe(usize).errnoSysFd(rc, .preadv, fd)) |err| {
            return err;
        }

        return Maybe(usize){ .result = @as(usize, @intCast(rc)) };
    } else {
        while (true) {
            const rc = preadv_sym(fd, buffers.ptr, buffers.len, position);
            if (comptime Environment.allow_assert)
                log("preadv({d}, {d}) = {d}", .{ fd, veclen(buffers), rc });

            if (Maybe(usize).errnoSysFd(rc, .preadv, fd)) |err| {
                if (err.getErrno() == .INTR) continue;
                return err;
            }

            return Maybe(usize){ .result = @as(usize, @intCast(rc)) };
        }
        unreachable;
    }
}

const preadv_sym = if (builtin.os.tag == .linux and builtin.link_libc)
    std.os.linux.preadv
else if (builtin.os.tag.isDarwin())
    system.@"preadv$NOCANCEL"
else
    system.preadv;

const readv_sym = if (builtin.os.tag == .linux and builtin.link_libc)
    std.os.linux.readv
else if (builtin.os.tag.isDarwin())
    system.@"readv$NOCANCEL"
else
    system.readv;

const pwritev_sym = if (builtin.os.tag == .linux and builtin.link_libc)
    std.os.linux.pwritev
else if (builtin.os.tag.isDarwin())
    system.@"pwritev$NOCANCEL"
else
    system.pwritev;

const writev_sym = if (builtin.os.tag == .linux and builtin.link_libc)
    std.os.linux.writev
else if (builtin.os.tag.isDarwin())
    system.@"writev$NOCANCEL"
else
    system.writev;

const pread_sym = if (builtin.os.tag == .linux and builtin.link_libc)
    sys.pread64
else if (builtin.os.tag.isDarwin())
    system.@"pread$NOCANCEL"
else
    system.pread;

const fcntl_symbol = system.fcntl;

pub fn pread(fd: bun.FileDescriptor, buf: []u8, offset: i64) Maybe(usize) {
    const adjusted_len = @min(buf.len, max_count);

    const ioffset = @as(i64, @bitCast(offset)); // the OS treats this as unsigned
    while (true) {
        const rc = pread_sym(fd, buf.ptr, adjusted_len, ioffset);
        if (Maybe(usize).errnoSys(rc, .pread)) |err| {
            if (err.getErrno() == .INTR) continue;
            return err;
        }
        return Maybe(usize){ .result = @as(usize, @intCast(rc)) };
    }
    unreachable;
}

const pwrite_sym = if (builtin.os.tag == .linux and builtin.link_libc)
    sys.pwrite64
else
    sys.pwrite;

pub fn pwrite(fd: bun.FileDescriptor, bytes: []const u8, offset: i64) Maybe(usize) {
    const adjusted_len = @min(bytes.len, max_count);

    const ioffset = @as(i64, @bitCast(offset)); // the OS treats this as unsigned
    while (true) {
        const rc = pwrite_sym(fd, bytes.ptr, adjusted_len, ioffset);
        return if (Maybe(usize).errnoSysFd(rc, .pwrite, fd)) |err| {
            switch (err.getErrno()) {
                .INTR => continue,
                else => return err,
            }
        } else Maybe(usize){ .result = @as(usize, @intCast(rc)) };
    }

    unreachable;
}

pub fn read(fd: bun.FileDescriptor, buf: []u8) Maybe(usize) {
    const debug_timer = bun.Output.DebugTimer.start();
    const adjusted_len = @min(buf.len, max_count);
    return switch (Environment.os) {
        .mac => {
            const rc = system.@"read$NOCANCEL"(fd, buf.ptr, adjusted_len);

            log("read({d}, {d}) = {d} ({any})", .{ fd, adjusted_len, rc, debug_timer });

            if (Maybe(usize).errnoSysFd(rc, .read, fd)) |err| {
                return err;
            }

            return Maybe(usize){ .result = @as(usize, @intCast(rc)) };
        },
        .linux => {
            while (true) {
                const rc = sys.read(fd, buf.ptr, adjusted_len);
                log("read({d}, {d}) = {d} ({any})", .{ fd, adjusted_len, rc, debug_timer });

                if (Maybe(usize).errnoSysFd(rc, .read, fd)) |err| {
                    if (err.getErrno() == .INTR) continue;
                    return err;
                }
                return Maybe(usize){ .result = @as(usize, @intCast(rc)) };
            }
        },
        .windows => sys_uv.read(fd, buf),
        else => @compileError("read is not implemented on this platform"),
    };
}

pub fn recv(fd: bun.FileDescriptor, buf: []u8, flag: u32) Maybe(usize) {
    const adjusted_len = @min(buf.len, max_count);

    if (comptime Environment.isMac) {
        const rc = system.@"recvfrom$NOCANCEL"(fd, buf.ptr, adjusted_len, flag, null, null);
        log("recv({d}, {d}, {d}) = {d}", .{ fd, adjusted_len, flag, rc });

        if (Maybe(usize).errnoSys(rc, .recv)) |err| {
            return err;
        }

        return Maybe(usize){ .result = @as(usize, @intCast(rc)) };
    } else {
        while (true) {
            const rc = linux.recvfrom(fd, buf.ptr, adjusted_len, flag | os.SOCK.CLOEXEC | linux.MSG.CMSG_CLOEXEC, null, null);
            log("recv({d}, {d}, {d}) = {d}", .{ fd, adjusted_len, flag, rc });

            if (Maybe(usize).errnoSysFd(rc, .recv, fd)) |err| {
                if (err.getErrno() == .INTR) continue;
                return err;
            }
            return Maybe(usize){ .result = @as(usize, @intCast(rc)) };
        }
    }
    unreachable;
}

pub fn send(fd: bun.FileDescriptor, buf: []const u8, flag: u32) Maybe(usize) {
    if (comptime Environment.isMac) {
        const rc = system.@"sendto$NOCANCEL"(fd, buf.ptr, buf.len, flag, null, 0);
        if (Maybe(usize).errnoSys(rc, .send)) |err| {
            return err;
        }
        return Maybe(usize){ .result = @as(usize, @intCast(rc)) };
    } else {
        while (true) {
            const rc = linux.sendto(fd, buf.ptr, buf.len, flag | os.SOCK.CLOEXEC | os.MSG.NOSIGNAL, null, 0);

            if (Maybe(usize).errnoSys(rc, .send)) |err| {
                if (err.getErrno() == .INTR) continue;
                return err;
            }

            return Maybe(usize){ .result = @as(usize, @intCast(rc)) };
        }
    }
    unreachable;
}

pub fn readlink(in: [:0]const u8, buf: []u8) Maybe(usize) {
    while (true) {
        const rc = sys.readlink(in, buf.ptr, buf.len);

        if (Maybe(usize).errnoSys(rc, .readlink)) |err| {
            if (err.getErrno() == .INTR) continue;
            return err;
        }
        return Maybe(usize){ .result = @as(usize, @intCast(rc)) };
    }
    unreachable;
}

pub fn readlinkat(fd: bun.FileDescriptor, in: [:0]const u8, buf: []u8) Maybe(usize) {
    while (true) {
        const rc = sys.readlinkat(fd, in, buf.ptr, buf.len);

        if (Maybe(usize).errnoSys(rc, .readlink)) |err| {
            if (err.getErrno() == .INTR) continue;
            return err;
        }
        return Maybe(usize){ .result = @as(usize, @intCast(rc)) };
    }
    unreachable;
}

pub fn ftruncate(fd: fd_t, size: isize) Maybe(void) {
    if (comptime Environment.isWindows) {
        if (kernel32.SetFileValidData(bun.fdcast(fd), size) == 0) {
            return Maybe(void).errnoSys(0, .ftruncate) orelse Maybe(void).success;
        }

        return Maybe(void).success;
    }

    return while (true) {
        if (Maybe(void).errnoSys(sys.ftruncate(fd, size), .ftruncate)) |err| {
            if (err.getErrno() == .INTR) continue;
            return err;
        }
        return Maybe(void).success;
    };
}

pub fn rename(from: [:0]const u8, to: [:0]const u8) Maybe(void) {
    while (true) {
        if (Maybe(void).errnoSys(sys.rename(from, to), .rename)) |err| {
            if (err.getErrno() == .INTR) continue;
            return err;
        }
        return Maybe(void).success;
    }
    unreachable;
}

pub fn renameat(from_dir: bun.FileDescriptor, from: [:0]const u8, to_dir: bun.FileDescriptor, to: [:0]const u8) Maybe(void) {
    while (true) {
        if (Maybe(void).errnoSys(sys.renameat(from_dir, from, to_dir, to), .rename)) |err| {
            if (err.getErrno() == .INTR) continue;
            return err;
        }
        return Maybe(void).success;
    }
    unreachable;
}

pub fn chown(path: [:0]const u8, uid: os.uid_t, gid: os.gid_t) Maybe(void) {
    while (true) {
        if (Maybe(void).errnoSys(C.chown(path, uid, gid), .chown)) |err| {
            if (err.getErrno() == .INTR) continue;
            return err;
        }
        return Maybe(void).success;
    }
    unreachable;
}

pub fn symlink(from: [:0]const u8, to: [:0]const u8) Maybe(void) {
    while (true) {
        if (Maybe(void).errnoSys(sys.symlink(from, to), .symlink)) |err| {
            if (err.getErrno() == .INTR) continue;
            return err;
        }
        return Maybe(void).success;
    }
    unreachable;
}

pub fn clonefile(from: [:0]const u8, to: [:0]const u8) Maybe(void) {
    if (comptime !Environment.isMac) @compileError("macOS only");

    while (true) {
        if (Maybe(void).errnoSys(C.darwin.clonefile(from, to, 0), .clonefile)) |err| {
            if (err.getErrno() == .INTR) continue;
            return err;
        }
        return Maybe(void).success;
    }
    unreachable;
}

pub fn copyfile(from: [:0]const u8, to: [:0]const u8, flags: c_int) Maybe(void) {
    if (comptime !Environment.isMac) @compileError("macOS only");

    while (true) {
        if (Maybe(void).errnoSys(C.darwin.copyfile(from, to, null, flags), .copyfile)) |err| {
            if (err.getErrno() == .INTR) continue;
            return err;
        }
        return Maybe(void).success;
    }
    unreachable;
}

pub fn fcopyfile(fd_in: std.os.fd_t, fd_out: std.os.fd_t, flags: u32) Maybe(void) {
    if (comptime !Environment.isMac) @compileError("macOS only");

    while (true) {
        if (Maybe(void).errnoSys(system.fcopyfile(fd_in, fd_out, null, flags), .fcopyfile)) |err| {
            if (err.getErrno() == .INTR) continue;
            return err;
        }
        return Maybe(void).success;
    }
    unreachable;
}

pub fn unlink(from: [:0]const u8) Maybe(void) {
    while (true) {
        if (Maybe(void).errnoSys(sys.unlink(from), .unlink)) |err| {
            if (err.getErrno() == .INTR) continue;
            return err;
        }
        return Maybe(void).success;
    }
    unreachable;
}

<<<<<<< HEAD
pub fn getFdPath(fd: bun.FileDescriptor, out_buffer: *[MAX_PATH_BYTES]u8) Maybe([]u8) {
=======
pub fn rmdirat(dirfd: bun.FileDescriptor, to: anytype) Maybe(void) {
    while (true) {
        if (Maybe(void).errnoSys(sys.unlinkat(dirfd, to, 1), .unlink)) |err| {
            if (err.getErrno() == .INTR) continue;
            return err;
        }
        return Maybe(void).success;
    }
    unreachable;
}

pub fn unlinkat(dirfd: bun.FileDescriptor, to: anytype) Maybe(void) {
    while (true) {
        if (Maybe(void).errnoSys(sys.unlinkat(dirfd, to, 0), .unlink)) |err| {
            if (err.getErrno() == .INTR) continue;
            return err;
        }
        return Maybe(void).success;
    }
    unreachable;
}

pub fn getFdPath(fd_: bun.FileDescriptor, out_buffer: *[MAX_PATH_BYTES]u8) Maybe([]u8) {
    const fd = bun.fdcast(fd_);
>>>>>>> 24ca6058
    switch (comptime builtin.os.tag) {
        .windows => {
            var wide_buf: [windows.PATH_MAX_WIDE]u16 = undefined;
            const wide_slice = std.os.windows.GetFinalPathNameByHandle(bun.fdcast(fd), .{}, wide_buf[0..]) catch {
                return Maybe([]u8){ .err = .{ .errno = @intFromEnum(bun.C.SystemErrno.EBADF), .syscall = .GetFinalPathNameByHandle } };
            };

            // Trust that Windows gives us valid UTF-16LE.
            return .{ .result = @constCast(bun.strings.fromWPath(out_buffer, wide_slice)) };
        },
        .macos, .ios, .watchos, .tvos => {
            // On macOS, we can use F.GETPATH fcntl command to query the OS for
            // the path to the file descriptor.
            @memset(out_buffer[0..MAX_PATH_BYTES], 0);
            if (Maybe([]u8).errnoSys(system.fcntl(fd, os.F.GETPATH, out_buffer), .fcntl)) |err| {
                return err;
            }
            const len = mem.indexOfScalar(u8, out_buffer[0..], @as(u8, 0)) orelse MAX_PATH_BYTES;
            return .{ .result = out_buffer[0..len] };
        },
        .linux => {
            // TODO: alpine linux may not have /proc/self
            var procfs_buf: ["/proc/self/fd/-2147483648".len:0]u8 = undefined;
            const proc_path = std.fmt.bufPrintZ(procfs_buf[0..], "/proc/self/fd/{d}\x00", .{fd}) catch unreachable;

            return switch (readlink(proc_path, out_buffer)) {
                .err => |err| return .{ .err = err },
                .result => |len| return .{ .result = out_buffer[0..len] },
            };
        },
        // .solaris => {
        //     var procfs_buf: ["/proc/self/path/-2147483648".len:0]u8 = undefined;
        //     const proc_path = std.fmt.bufPrintZ(procfs_buf[0..], "/proc/self/path/{d}", .{fd}) catch unreachable;

        //     const target = readlinkZ(proc_path, out_buffer) catch |err| switch (err) {
        //         error.UnsupportedReparsePointType => unreachable,
        //         error.NotLink => unreachable,
        //         else => |e| return e,
        //     };
        //     return target;
        // },
        else => @compileError("querying for canonical path of a handle is unsupported on this host"),
    }
}

/// Use of a mapped region can result in these signals:
/// * SIGSEGV - Attempted write into a region mapped as read-only.
/// * SIGBUS - Attempted  access to a portion of the buffer that does not correspond to the file
fn mmap(
    ptr: ?[*]align(mem.page_size) u8,
    length: usize,
    prot: u32,
    flags: u32,
    fd: bun.FileDescriptor,
    offset: u64,
) Maybe([]align(mem.page_size) u8) {
    const ioffset = @as(i64, @bitCast(offset)); // the OS treats this as unsigned
    const rc = std.c.mmap(ptr, length, prot, flags, fd, ioffset);
    const fail = std.c.MAP.FAILED;
    if (rc == fail) {
        return Maybe([]align(mem.page_size) u8){
            .err = .{ .errno = @as(Syscall.Error.Int, @truncate(@intFromEnum(std.c.getErrno(@as(i64, @bitCast(@intFromPtr(fail))))))), .syscall = .mmap },
        };
    }

    return Maybe([]align(mem.page_size) u8){ .result = @as([*]align(mem.page_size) u8, @ptrCast(@alignCast(rc)))[0..length] };
}

pub fn mmapFile(path: [:0]const u8, flags: u32, wanted_size: ?usize, offset: usize) Maybe([]align(mem.page_size) u8) {
    const fd = switch (open(path, os.O.RDWR, 0)) {
        .result => |fd| fd,
        .err => |err| return .{ .err = err },
    };

    var size = std.math.sub(usize, @as(usize, @intCast(switch (fstat(fd)) {
        .result => |result| result.size,
        .err => |err| {
            _ = close(fd);
            return .{ .err = err };
        },
    })), offset) catch 0;

    if (wanted_size) |size_| size = @min(size, size_);

    const map = switch (mmap(null, size, os.PROT.READ | os.PROT.WRITE, flags, fd, offset)) {
        .result => |map| map,

        .err => |err| {
            _ = close(fd);
            return .{ .err = err };
        },
    };

    if (close(fd)) |err| {
        _ = munmap(map);
        return .{ .err = err };
    }

    return .{ .result = map };
}

pub fn munmap(memory: []align(mem.page_size) const u8) Maybe(void) {
    if (Maybe(void).errnoSys(system.munmap(memory.ptr, memory.len), .munmap)) |err| {
        return err;
    } else return Maybe(void).success;
}

pub const Error = struct {
    const E = bun.C.E;

    pub const Int = @TypeOf(@intFromEnum(E.BADF));

    errno: Int,
    syscall: Syscall.Tag,
    path: []const u8 = "",
    fd: bun.FileDescriptor = bun.invalid_fd,

    pub inline fn isRetry(this: *const Error) bool {
        return this.getErrno() == .AGAIN;
    }

    pub fn fromCode(errno: E, syscall: Syscall.Tag) Error {
        return .{ .errno = @as(Int, @truncate(@intFromEnum(errno))), .syscall = syscall };
    }

    pub fn format(self: Error, comptime fmt: []const u8, opts: std.fmt.FormatOptions, writer: anytype) !void {
        try self.toSystemError().format(fmt, opts, writer);
    }

    pub const oom = fromCode(E.NOMEM, .read);

    pub const retry = Error{
        .errno = if (Environment.isLinux)
            @as(Int, @intCast(@intFromEnum(E.AGAIN)))
        else if (Environment.isMac)
            @as(Int, @intCast(@intFromEnum(E.WOULDBLOCK)))
        else
            @as(Int, @intCast(@intFromEnum(E.INTR))),
        .syscall = .retry,
    };

    pub inline fn getErrno(this: Error) E {
        return @as(E, @enumFromInt(this.errno));
    }

    pub inline fn withPath(this: Error, path: anytype) Error {
        if (std.meta.Child(@TypeOf(path)) == u16) {
            @compileError("Do not pass WString path to withPath, it needs the path encoded as utf8");
        }
        return Error{
            .errno = this.errno,
            .syscall = this.syscall,
            .path = bun.span(path),
        };
    }

    pub inline fn withFd(this: Error, fd: anytype) Error {
        return Error{
            .errno = this.errno,
            .syscall = this.syscall,
            .fd = bun.toFD(fd),
        };
    }

    pub inline fn withPathLike(this: Error, pathlike: anytype) Error {
        return switch (pathlike) {
            .fd => |fd| this.withFd(fd),
            .path => |path| this.withPath(path.slice()),
        };
    }

    pub inline fn withSyscall(this: Error, syscall: Syscall) Error {
        return Error{
            .errno = this.errno,
            .syscall = syscall,
            .path = this.path,
        };
    }

    pub const todo_errno = std.math.maxInt(Int) - 1;

    pub inline fn todo() Error {
        if (Environment.isDebug) {
            @panic("bun.sys.Error.todo() was called");
        }
        return Error{ .errno = todo_errno, .syscall = .TODO };
    }

    pub fn toSystemError(this: Error) SystemError {
        var err = SystemError{
            .errno = @as(c_int, this.errno) * -1,
            .syscall = bun.String.static(@tagName(this.syscall)),
        };

        // errno label
        if (!Environment.isWindows) {
            if (this.errno > 0 and this.errno < C.SystemErrno.max) {
                const system_errno = @as(C.SystemErrno, @enumFromInt(this.errno));
                err.code = bun.String.static(@tagName(system_errno));
                if (C.SystemErrno.labels.get(system_errno)) |label| {
                    err.message = bun.String.static(label);
                }
            }
        } else {
            const system_errno = brk: {
                // setRuntimeSafety(false) because we use tagName function, which will be null on invalid enum value.
                @setRuntimeSafety(false);
                break :brk @as(C.SystemErrno, @enumFromInt(@intFromEnum(bun.windows.libuv.translateUVErrorToE(err.errno))));
            };
            if (std.enums.tagName(bun.C.SystemErrno, system_errno)) |errname| {
                err.code = bun.String.static(errname);
                if (C.SystemErrno.labels.get(system_errno)) |label| {
                    err.message = bun.String.static(label);
                }
            }
        }

        if (this.path.len > 0) {
            err.path = bun.String.create(this.path);
        }

        if (this.fd != bun.invalid_fd) {
            if (this.fd <= std.math.maxInt(i32)) {
                err.fd = @intCast(this.fd);
            }
        }

        return err;
    }

    pub fn toJS(this: Error, ctx: JSC.C.JSContextRef) JSC.C.JSObjectRef {
        return this.toSystemError().toErrorInstance(ctx.ptr()).asObjectRef();
    }

    pub fn toJSC(this: Error, ptr: *JSC.JSGlobalObject) JSC.JSValue {
        return this.toSystemError().toErrorInstance(ptr);
    }
};

pub fn setPipeCapacityOnLinux(fd: bun.FileDescriptor, capacity: usize) Maybe(usize) {
    if (comptime !Environment.isLinux) @compileError("Linux-only");
    std.debug.assert(capacity > 0);

    // In  Linux  versions  before 2.6.11, the capacity of a
    // pipe was the same as the system page size (e.g., 4096
    // bytes on i386).  Since Linux 2.6.11, the pipe
    // capacity is 16 pages (i.e., 65,536 bytes in a system
    // with a page size of 4096 bytes).  Since Linux 2.6.35,
    // the default pipe capacity is 16 pages, but the
    // capacity can be queried  and  set  using  the
    // fcntl(2) F_GETPIPE_SZ and F_SETPIPE_SZ operations.
    // See fcntl(2) for more information.
    //:# define F_SETPIPE_SZ    1031    /* Set pipe page size array.
    const F_SETPIPE_SZ = 1031;
    const F_GETPIPE_SZ = 1032;

    // We don't use glibc here
    // It didn't work. Always returned 0.
    const pipe_len = std.os.linux.fcntl(fd, F_GETPIPE_SZ, 0);
    if (Maybe(usize).errnoSys(pipe_len, .fcntl)) |err| return err;
    if (pipe_len == 0) return Maybe(usize){ .result = 0 };
    if (pipe_len >= capacity) return Maybe(usize){ .result = pipe_len };

    const new_pipe_len = std.os.linux.fcntl(fd, F_SETPIPE_SZ, capacity);
    if (Maybe(usize).errnoSys(new_pipe_len, .fcntl)) |err| return err;
    return Maybe(usize){ .result = new_pipe_len };
}

pub fn getMaxPipeSizeOnLinux() usize {
    return @as(
        usize,
        @intCast(bun.once(struct {
            fn once() c_int {
                const strings = bun.strings;
                const default_out_size = 512 * 1024;
                const pipe_max_size_fd = switch (bun.sys.open("/proc/sys/fs/pipe-max-size", std.os.O.RDONLY, 0)) {
                    .result => |fd2| fd2,
                    .err => |err| {
                        log("Failed to open /proc/sys/fs/pipe-max-size: {d}\n", .{err.errno});
                        return default_out_size;
                    },
                };
                defer _ = bun.sys.close(pipe_max_size_fd);
                var max_pipe_size_buf: [128]u8 = undefined;
                const max_pipe_size = switch (bun.sys.read(pipe_max_size_fd, max_pipe_size_buf[0..])) {
                    .result => |bytes_read| std.fmt.parseInt(i64, strings.trim(max_pipe_size_buf[0..bytes_read], "\n"), 10) catch |err| {
                        log("Failed to parse /proc/sys/fs/pipe-max-size: {any}\n", .{@errorName(err)});
                        return default_out_size;
                    },
                    .err => |err| {
                        log("Failed to read /proc/sys/fs/pipe-max-size: {d}\n", .{err.errno});
                        return default_out_size;
                    },
                };

                // we set the absolute max to 8 MB because honestly that's a huge pipe
                // my current linux machine only goes up to 1 MB, so that's very unlikely to be hit
                return @min(@as(c_int, @truncate(max_pipe_size -| 32)), 1024 * 1024 * 8);
            }
        }.once, c_int)),
    );
}

pub fn existsOSPath(path: bun.OSPathSlice) bool {
    if (comptime Environment.isPosix) {
        return system.access(path, 0) == 0;
    }

    if (comptime Environment.isWindows) {
        const result = kernel32.GetFileAttributesW(path.ptr);
        if (Environment.isDebug) {
            log("GetFileAttributesW({}) = {d}", .{ bun.strings.fmtUTF16(path), result });
        }
        return result != windows.INVALID_FILE_ATTRIBUTES;
    }

    @compileError("TODO: existsOSPath");
}

pub fn exists(path: []const u8) bool {
    if (comptime Environment.isPosix) {
        return system.access(&(std.os.toPosixPath(path) catch return false), 0) == 0;
    }

    if (comptime Environment.isWindows) {
        var wbuf: bun.WPathBuffer = undefined;
        const path_to_use = bun.strings.toWPath(&wbuf, path);
        return kernel32.GetFileAttributesW(path_to_use.ptr) != windows.INVALID_FILE_ATTRIBUTES;
    }

    @compileError("TODO: existsOSPath");
}

pub extern "C" fn is_executable_file(path: [*:0]const u8) bool;

pub fn isExecutableFileOSPath(path: bun.OSPathSlice) bool {
    if (comptime Environment.isPosix) {
        return is_executable_file(path);
    }

    if (comptime Environment.isWindows) {
        // Rationale: `GetBinaryTypeW` does not work on .cmd files.
        // Windows does not have executable permission like posix does, instead we
        // can just look at the file extension to determine executable status.
        @compileError("Do not use isExecutableFilePath on Windows");

        // var out: windows.DWORD = 0;
        // const rc = kernel32.GetBinaryTypeW(path, &out);

        // const result = if (rc == windows.FALSE)
        //     false
        // else switch (out) {
        //     kernel32.SCS_32BIT_BINARY,
        //     kernel32.SCS_64BIT_BINARY,
        //     kernel32.SCS_DOS_BINARY,
        //     kernel32.SCS_OS216_BINARY,
        //     kernel32.SCS_PIF_BINARY,
        //     kernel32.SCS_POSIX_BINARY,
        //     => true,
        //     else => false,
        // };

        // log("GetBinaryTypeW({}) = {d}. isExecutable={}", .{ bun.strings.fmtUTF16(path), out, result });

        // return result;
    }

    @compileError("TODO: isExecutablePath");
}

pub fn isExecutableFilePath(path: anytype) bool {
    const Type = @TypeOf(path);
    if (comptime Environment.isPosix) {
        switch (Type) {
            *[*:0]const u8, *[*:0]u8, [*:0]const u8, [*:0]u8 => return is_executable_file(path),
            [:0]const u8, [:0]u8 => return is_executable_file(path.ptr),
            []const u8, []u8 => return is_executable_file(
                &(std.os.toPosixPath(path) catch return false),
            ),
            else => @compileError("TODO: isExecutableFilePath"),
        }
    }

    if (comptime Environment.isWindows) {
        var buf: [(bun.MAX_PATH_BYTES / 2) + 1]u16 = undefined;
        return isExecutableFileOSPath(bun.strings.toWPath(&buf, path));
    }

    @compileError("TODO: isExecutablePath");
}

pub fn setFileOffset(fd: bun.FileDescriptor, offset: usize) Maybe(void) {
    if (comptime Environment.isLinux) {
        return Maybe(void).errnoSysFd(
            linux.lseek(fd, @intCast(offset), os.SEEK.SET),
            .lseek,
            fd,
        ) orelse Maybe(void).success;
    }

    if (comptime Environment.isMac) {
        return Maybe(void).errnoSysFd(
            std.c.lseek(fd, @intCast(offset), os.SEEK.SET),
            .lseek,
            fd,
        ) orelse Maybe(void).success;
    }

    if (comptime Environment.isWindows) {
        const offset_high: u64 = @as(u32, @intCast(offset >> 32));
        const offset_low: u64 = @as(u32, @intCast(offset & 0xFFFFFFFF));
        var plarge_integer: i64 = @bitCast(offset_high);
        const rc = kernel32.SetFilePointerEx(
            bun.fdcast(fd),
            @as(windows.LARGE_INTEGER, @bitCast(offset_low)),
            &plarge_integer,
            windows.FILE_BEGIN,
        );
        if (rc == windows.FALSE) {
            return Maybe(void).errnoSys(0, .lseek) orelse Maybe(void).success;
        }
        return Maybe(void).success;
    }
}

pub fn dup(fd: bun.FileDescriptor) Maybe(bun.FileDescriptor) {
    if (comptime Environment.isWindows) {
        var target: *windows.HANDLE = undefined;
        const process = kernel32.GetCurrentProcess();
        const out = kernel32.DuplicateHandle(
            process,
            bun.fdcast(fd),
            process,
            target,
            0,
            w.TRUE,
            w.DUPLICATE_SAME_ACCESS,
        );
        if (out == 0) {
            if (Maybe(bun.FileDescriptor).errnoSysFd(0, .dup, fd)) |err| {
                return err;
            }
        }
        return Maybe(bun.FileDescriptor){ .result = bun.toFD(out) };
    }

    const out = std.c.dup(fd);
    return Maybe(bun.FileDescriptor).errnoSysFd(out, .dup, fd) orelse Maybe(bun.FileDescriptor){ .result = bun.toFD(out) };
}

pub fn linkat(dir_fd: bun.FileDescriptor, basename: []const u8, dest_dir_fd: bun.FileDescriptor, dest_name: []const u8) Maybe(void) {
    return Maybe(void).errnoSysP(
        std.c.linkat(
            @intCast(dir_fd),
            &(std.os.toPosixPath(basename) catch return .{
                .err = .{
                    .errno = @intFromEnum(bun.C.E.NOMEM),
                    .syscall = .open,
                },
            }),
            @intCast(dest_dir_fd),
            &(std.os.toPosixPath(dest_name) catch return .{
                .err = .{
                    .errno = @intFromEnum(bun.C.E.NOMEM),
                    .syscall = .open,
                },
            }),
            0,
        ),
        .link,
        basename,
    ) orelse Maybe(void).success;
}

pub fn linkatTmpfile(tmpfd: bun.FileDescriptor, dirfd: bun.FileDescriptor, name: [:0]const u8) Maybe(void) {
    if (comptime !Environment.isLinux) {
        @compileError("Linux only.");
    }

    if (comptime Environment.allow_assert)
        std.debug.assert(!std.fs.path.isAbsolute(name)); // absolute path will get ignored.

    return Maybe(void).errnoSysP(
        std.os.linux.linkat(
            bun.fdcast(tmpfd),
            "",
            dirfd,
            name,
            os.AT.EMPTY_PATH,
        ),
        .link,
        name,
    ) orelse Maybe(void).success;
}<|MERGE_RESOLUTION|>--- conflicted
+++ resolved
@@ -407,6 +407,12 @@
         log("NtCreateFile({d}, {}, ) = {d} (dir) = {d}", .{ dirFd, bun.strings.fmtUTF16(path), rc, @intFromPtr(fd) });
     }
 
+    if (Environment.isDebug) {
+        if (rc == std.os.windows.NTSTATUS.OBJECT_PATH_SYNTAX_BAD) {
+            @breakpoint();
+        }
+    }
+
     switch (windows.Win32Error.fromNTStatus(rc)) {
         .SUCCESS => {
             return JSC.Maybe(bun.FileDescriptor){
@@ -520,6 +526,12 @@
             log("NtCreateFile({d}, {}) = {d} (file) = {d}", .{ dirfD, bun.strings.fmtUTF16(path), rc, @intFromPtr(result) });
         }
 
+        if (Environment.isDebug) {
+            if (rc == std.os.windows.NTSTATUS.OBJECT_PATH_SYNTAX_BAD) {
+                @breakpoint();
+            }
+        }
+
         switch (windows.Win32Error.fromNTStatus(rc)) {
             .SUCCESS => {
                 if (flags & O.APPEND != 0) {
@@ -1108,9 +1120,6 @@
     unreachable;
 }
 
-<<<<<<< HEAD
-pub fn getFdPath(fd: bun.FileDescriptor, out_buffer: *[MAX_PATH_BYTES]u8) Maybe([]u8) {
-=======
 pub fn rmdirat(dirfd: bun.FileDescriptor, to: anytype) Maybe(void) {
     while (true) {
         if (Maybe(void).errnoSys(sys.unlinkat(dirfd, to, 1), .unlink)) |err| {
@@ -1133,9 +1142,7 @@
     unreachable;
 }
 
-pub fn getFdPath(fd_: bun.FileDescriptor, out_buffer: *[MAX_PATH_BYTES]u8) Maybe([]u8) {
-    const fd = bun.fdcast(fd_);
->>>>>>> 24ca6058
+pub fn getFdPath(fd: bun.FileDescriptor, out_buffer: *[MAX_PATH_BYTES]u8) Maybe([]u8) {
     switch (comptime builtin.os.tag) {
         .windows => {
             var wide_buf: [windows.PATH_MAX_WIDE]u16 = undefined;
