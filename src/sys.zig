// This file is entirely based on Zig's std.os
// The differences are in error handling
const std = @import("std");
const os = std.os;
const builtin = @import("builtin");

const Syscall = @This();
const Environment = @import("root").bun.Environment;
const default_allocator = @import("root").bun.default_allocator;
const JSC = @import("root").bun.JSC;
const SystemError = JSC.SystemError;
const bun = @import("root").bun;
const MAX_PATH_BYTES = bun.MAX_PATH_BYTES;
const fd_t = bun.FileDescriptor;
const C = @import("root").bun.C;
const linux = os.linux;
const Maybe = JSC.Maybe;
const kernel32 = bun.windows;

pub const sys_uv = if (Environment.isWindows) @import("./sys_uv.zig") else Syscall;

const log = bun.Output.scoped(.SYS, false);
pub const syslog = log;

// On Linux AARCh64, zig is missing stat & lstat syscalls
const use_libc = !(Environment.isLinux and Environment.isX64);
pub const system = if (Environment.isLinux) linux else @import("root").bun.AsyncIO.system;
pub const S = struct {
    pub usingnamespace if (Environment.isLinux) linux.S else if (Environment.isPosix) std.os.S else struct {};
};
const sys = std.os.system;

const statSym = if (use_libc)
    C.stat
else if (Environment.isLinux)
    linux.stat
else
    @compileError("STAT");

const fstatSym = if (use_libc)
    C.fstat
else if (Environment.isLinux)
    linux.fstat
else
    @compileError("STAT");

const lstat64 = if (use_libc)
    C.lstat
else if (Environment.isLinux)
    linux.lstat
else
    @compileError("STAT");

const windows = bun.windows;

pub const Tag = enum(u8) {
    TODO,
    dup,
    access,
    chmod,
    chown,
    clonefile,
    close,
    copy_file_range,
    copyfile,
    fchmod,
    fchown,
    fcntl,
    fdatasync,
    fstat,
    fsync,
    ftruncate,
    futimens,
    getdents64,
    getdirentries64,
    lchmod,
    lchown,
    link,
    lseek,
    lstat,
    lutimes,
    mkdir,
    mkdtemp,
    fnctl,
    mmap,
    munmap,
    open,
    pread,
    pwrite,
    read,
    readlink,
    rename,
    stat,
    symlink,
    unlink,
    utimes,
    write,
    getcwd,
    chdir,
    fcopyfile,
    recv,
    send,
    sendfile,
    splice,
    rmdir,
    truncate,
    realpath,
    futime,

    kevent,
    kqueue,
    epoll_ctl,
    kill,
    waitpid,
    posix_spawn,
    getaddrinfo,
    writev,
    pwritev,
    readv,
    preadv,

    uv_spawn,
    uv_pipe,

    WriteFile,
    NtQueryDirectoryFile,
    GetFinalPathNameByHandle,
    CloseHandle,
    SetFilePointerEx,

    pub fn isWindows(this: Tag) bool {
        return @intFromEnum(this) > @intFromEnum(Tag.WriteFile);
    }

    pub var strings = std.EnumMap(Tag, JSC.C.JSStringRef).initFull(null);
};
const PathString = @import("root").bun.PathString;

const mode_t = os.mode_t;

const open_sym = system.open;

const mem = std.mem;

pub fn getcwd(buf: *[bun.MAX_PATH_BYTES]u8) Maybe([]const u8) {
    const Result = Maybe([]const u8);
    buf[0] = 0;
    const rc = std.c.getcwd(buf, bun.MAX_PATH_BYTES);
    return if (rc != null)
        Result{ .result = std.mem.sliceTo(rc.?[0..bun.MAX_PATH_BYTES], 0) }
    else
        Result.errnoSys(0, .getcwd).?;
}

pub fn fchmod(fd: bun.FileDescriptor, mode: bun.Mode) Maybe(void) {
    return Maybe(void).errnoSys(C.fchmod(fd, mode), .fchmod) orelse
        Maybe(void).success;
}

pub fn chdirOSPath(destination: bun.OSPathSlice) Maybe(void) {
    if (comptime Environment.isPosix) {
        const rc = sys.chdir(destination);
        return Maybe(void).errnoSys(rc, .chdir) orelse Maybe(void).success;
    }

    if (comptime Environment.isWindows) {
        if (kernel32.SetCurrentDirectory(destination) == windows.FALSE) {
            log("SetCurrentDirectory({}) = {d}", .{ bun.strings.fmtUTF16(destination), kernel32.GetLastError() });
            return Maybe(void).errnoSys(0, .chdir) orelse Maybe(void).success;
        }

        log("SetCurrentDirectory({}) = {d}", .{ bun.strings.fmtUTF16(destination), 0 });

        return Maybe(void).success;
    }

    @compileError("Not implemented yet");
}

pub fn chdir(destination: anytype) Maybe(void) {
    const Type = @TypeOf(destination);

    if (comptime Environment.isPosix) {
        if (comptime Type == []u8 or Type == []const u8) {
            return chdirOSPath(
                &(std.os.toPosixPath(destination) catch return .{ .err = .{
                    .errno = @intFromEnum(bun.C.SystemErrno.EINVAL),
                    .syscall = .chdir,
                } }),
            );
        }

        return chdirOSPath(destination);
    }

    if (comptime Environment.isWindows) {
        if (comptime Type == *[*:0]u16) {
            if (kernel32.SetCurrentDirectory(destination) != 0) {
                return Maybe(void).errnoSys(0, .chdir) orelse Maybe(void).success;
            }

            return Maybe(void).success;
        }

        if (comptime Type == bun.OSPathSlice or Type == [:0]u16) {
            return chdirOSPath(@as(bun.OSPathSlice, destination));
        }

        var wbuf: bun.WPathBuffer = undefined;
        return chdirOSPath(bun.strings.toWDirPath(&wbuf, destination));
    }

    return Maybe(void).todo();
}

pub fn stat(path: [:0]const u8) Maybe(bun.Stat) {
    if(Environment.isWindows) {
        return sys_uv.stat(path);
    } else {
        var stat_ = mem.zeroes(bun.Stat);
        const rc = statSym(path, &stat_);

        if (comptime Environment.allow_assert)
            log("stat({s}) = {d}", .{ bun.asByteSlice(path), rc });

        if (Maybe(bun.Stat).errnoSys(rc, .stat)) |err| return err;
        return Maybe(bun.Stat){ .result = stat_ };
    }
}

pub fn lstat(path: [:0]const u8) Maybe(bun.Stat) {
    if(Environment.isWindows) {
        return sys_uv.lstat(path);
    } else {
        var stat_ = mem.zeroes(bun.Stat);
        if (Maybe(bun.Stat).errnoSys(lstat64(path, &stat_), .lstat)) |err| return err;
        return Maybe(bun.Stat){ .result = stat_ };
    }
}

pub fn fstat(fd: bun.FileDescriptor) Maybe(bun.Stat) {
    if (Environment.isWindows) return sys_uv.fstat(fd);

    var stat_ = mem.zeroes(bun.Stat);

    const rc = fstatSym(fd, &stat_);

    if (comptime Environment.allow_assert)
        log("fstat({d}) = {d}", .{ fd, rc });

    if (Maybe(bun.Stat).errnoSys(rc, .fstat)) |err| return err;
    return Maybe(bun.Stat){ .result = stat_ };
}

pub fn mkdir(file_path: [:0]const u8, flags: bun.Mode) Maybe(void) {
    return switch (Environment.os) {
        .mac => Maybe(void).errnoSysP(system.mkdir(file_path, flags), .mkdir, file_path) orelse Maybe(void).success,

        .linux => Maybe(void).errnoSysP(linux.mkdir(file_path, flags), .mkdir, file_path) orelse Maybe(void).success,

        .windows => {
            var wbuf: bun.WPathBuffer = undefined;
            const rc = kernel32.CreateDirectoryW(bun.strings.toWPath(&wbuf, file_path).ptr, null);
            return Maybe(void).errnoSys(rc, .mkdir) orelse Maybe(void).success;
        },

        else => @compileError("mkdir is not implemented on this platform"),
    };
}

pub fn mkdirA(file_path: []const u8, flags: bun.Mode) Maybe(void) {
    if (comptime Environment.isMac) {
        return Maybe(void).errnoSysP(system.mkdir(&(std.os.toPosixPath(file_path) catch return Maybe(void){
            .err = .{
                .errno = @intFromEnum(bun.C.E.NOMEM),
                .syscall = .open,
            },
        }), flags), .mkdir, file_path) orelse Maybe(void).success;
    }

    if (comptime Environment.isLinux) {
        return Maybe(void).errnoSysP(linux.mkdir(&(std.os.toPosixPath(file_path) catch return Maybe(void){
            .err = .{
                .errno = @intFromEnum(bun.C.E.NOMEM),
                .syscall = .open,
            },
        }), flags), .mkdir, file_path) orelse Maybe(void).success;
    }

    if (comptime Environment.isWindows) {
        var wbuf: bun.WPathBuffer = undefined;
        const rc = kernel32.CreateDirectoryW(bun.strings.toWPath(&wbuf, file_path).ptr, null);

        return Maybe(void).errnoSys(rc, .mkdir) orelse Maybe(void).success;
    }
}

pub fn mkdirOSPath(file_path: bun.OSPathSlice, flags: bun.Mode) Maybe(void) {
    return switch (Environment.os) {
        else => mkdir(file_path, flags),
        .windows => {
            const rc = kernel32.CreateDirectoryW(file_path, null);
            return if (rc != 0)
                Maybe(void).success
            else
                Maybe(void).errnoSys(rc, .mkdir) orelse Maybe(void).success;
        },
    };
}

pub fn fcntl(fd: bun.FileDescriptor, cmd: i32, arg: usize) Maybe(usize) {
    const result = fcntl_symbol(fd, cmd, arg);
    if (Maybe(usize).errnoSys(result, .fcntl)) |err| return err;
    return .{ .result = @as(usize, @intCast(result)) };
}

pub fn getErrno(rc: anytype) bun.C.E {
    if (comptime Environment.isWindows) {
        if (bun.windows.Win32Error.get().toSystemErrno()) |e| {
            return e.toE();
        }

        return bun.C.E.UNKNOWN;
    }

    if (comptime Environment.isMac) return std.os.errno(rc);
    const Type = @TypeOf(rc);

    return switch (Type) {
        usize => std.os.linux.getErrno(@as(usize, rc)),
        comptime_int, i32, c_int, isize => std.os.errno(rc),
        else => @compileError("Not implemented yet for type " ++ @typeName(Type)),
    };
}

// pub fn openOptionsFromFlagsWindows(flags: u32) windows.OpenFileOptions {
//     const w = windows;
//     const O = std.os.O;

//     var access_mask: w.ULONG = w.READ_CONTROL | w.FILE_WRITE_ATTRIBUTES | w.SYNCHRONIZE;
//     if (flags & O.RDWR != 0) {
//         access_mask |= w.GENERIC_READ | w.GENERIC_WRITE;
//     } else if (flags & O.WRONLY != 0) {
//         access_mask |= w.GENERIC_WRITE;
//     } else {
//         access_mask |= w.GENERIC_READ | w.GENERIC_WRITE;
//     }

//     const filter: windows.OpenFileOptions.Filter = if (flags & O.DIRECTORY != 0) .dir_only else .file_only;
//     const follow_symlinks: bool = flags & O.NOFOLLOW == 0;

//     const creation: w.ULONG = blk: {
//         if (flags & O.CREAT != 0) {
//             if (flags & O.EXCL != 0) {
//                 break :blk w.FILE_CREATE;
//             }
//         }
//         break :blk w.FILE_OPEN;
//     };

//     return .{
//         .access_mask = access_mask,
//         .io_mode = .blocking,
//         .creation = creation,
//         .filter = filter,
//         .follow_symlinks = follow_symlinks,
//     };
// }
const O = std.os.O;
const w = std.os.windows;

pub fn openDirAtWindows(
    dirFd: bun.FileDescriptor,
    path: [:0]const u16,
    iterable: bool,
    no_follow: bool,
) Maybe(bun.FileDescriptor) {
    const base_flags = w.STANDARD_RIGHTS_READ | w.FILE_READ_ATTRIBUTES | w.FILE_READ_EA |
        w.SYNCHRONIZE | w.FILE_TRAVERSE;
    const flags: u32 = if (iterable) base_flags | w.FILE_LIST_DIRECTORY else base_flags;

    const path_len_bytes: u16 = @truncate(path.len * 2);
    var nt_name = w.UNICODE_STRING{
        .Length = path_len_bytes,
        .MaximumLength = path_len_bytes,
        .Buffer = @constCast(path.ptr),
    };
    var attr = w.OBJECT_ATTRIBUTES{
        .Length = @sizeOf(w.OBJECT_ATTRIBUTES),
        .RootDirectory = if (std.fs.path.isAbsoluteWindowsW(path)) null else bun.fdcast(dirFd),
        .Attributes = 0, // Note we do not use OBJ_CASE_INSENSITIVE here.
        .ObjectName = &nt_name,
        .SecurityDescriptor = null,
        .SecurityQualityOfService = null,
    };
    const open_reparse_point: w.DWORD = if (no_follow) w.FILE_OPEN_REPARSE_POINT else 0x0;
    var fd: w.HANDLE = w.INVALID_HANDLE_VALUE;
    var io: w.IO_STATUS_BLOCK = undefined;
    const rc = w.ntdll.NtCreateFile(
        &fd,
        flags,
        &attr,
        &io,
        null,
        0,
        w.FILE_SHARE_READ | w.FILE_SHARE_WRITE,
        w.FILE_OPEN,
        w.FILE_DIRECTORY_FILE | w.FILE_SYNCHRONOUS_IO_NONALERT | w.FILE_OPEN_FOR_BACKUP_INTENT | open_reparse_point,
        null,
        0,
    );

    if (comptime Environment.allow_assert) {
        log("NtCreateFile({d}, {}, ) = {d} (dir) = {d}", .{ dirFd, bun.strings.fmtUTF16(path), rc, @intFromPtr(fd) });
    }

    if (Environment.isDebug) {
        if (rc == std.os.windows.NTSTATUS.OBJECT_PATH_SYNTAX_BAD) {
            @breakpoint();
        }
    }

    switch (windows.Win32Error.fromNTStatus(rc)) {
        .SUCCESS => {
            return JSC.Maybe(bun.FileDescriptor){
                .result = bun.toFD(fd),
            };
        },
        else => |code| {
            if (code.toSystemErrno()) |sys_err| {
                return .{
                    .err = .{
                        .errno = @intFromEnum(sys_err),
                        .syscall = .open,
                    },
                };
            }

            return .{
                .err = .{
                    .errno = @intFromEnum(bun.C.E.UNKNOWN),
                    .syscall = .open,
                },
            };
        },
    }
}

pub noinline fn openDirAtWindowsA(
    dirFd: bun.FileDescriptor,
    path: []const u8,
    iterable: bool,
    no_follow: bool,
) Maybe(bun.FileDescriptor) {
    var wbuf: bun.WPathBuffer = undefined;
    return openDirAtWindows(dirFd, bun.strings.toNTDir(&wbuf, path), iterable, no_follow);
}
pub fn openatWindows(dirfd: bun.FileDescriptor, path_: []const u16, flags: bun.Mode) Maybe(bun.FileDescriptor) {
    const nonblock = flags & O.NONBLOCK != 0;

    var access_mask: w.ULONG = w.READ_CONTROL | w.FILE_WRITE_ATTRIBUTES | w.SYNCHRONIZE;
    if (flags & O.RDWR != 0) {
        access_mask |= w.GENERIC_READ | w.GENERIC_WRITE;
    } else if (flags & O.APPEND != 0) {
        access_mask |= w.GENERIC_WRITE | w.FILE_APPEND_DATA;
    } else if (flags & O.WRONLY != 0) {
        access_mask |= w.GENERIC_WRITE;
    } else {
        access_mask |= w.GENERIC_READ;
    }

    const overwrite = flags & O.WRONLY != 0 and flags & O.APPEND == 0;

    var result: windows.HANDLE = undefined;

    const path = if (bun.strings.hasPrefixComptimeUTF16(path_, ".\\")) path_[2..] else path_;

    const path_len_bytes = std.math.cast(u16, path.len * 2) orelse return .{
        .err = .{
            .errno = @intFromEnum(bun.C.E.NOMEM),
            .syscall = .open,
        },
    };
    var nt_name = windows.UNICODE_STRING{
        .Length = path_len_bytes,
        .MaximumLength = path_len_bytes,
        .Buffer = @constCast(path.ptr),
    };
    var attr = windows.OBJECT_ATTRIBUTES{
        .Length = @sizeOf(windows.OBJECT_ATTRIBUTES),
        .RootDirectory = if(std.fs.path.isAbsoluteWindowsWTF16(path)) 
        null
         else if (dirfd == bun.invalid_fd) 
            std.fs.cwd().fd
         else bun.fdcast(dirfd),
        .Attributes = 0, // Note we do not use OBJ_CASE_INSENSITIVE here.
        .ObjectName = &nt_name,
        .SecurityDescriptor = null,
        .SecurityQualityOfService = null,
    };
    var io: windows.IO_STATUS_BLOCK = undefined;
    const blocking_flag: windows.ULONG = if (!nonblock) windows.FILE_SYNCHRONOUS_IO_NONALERT else 0;
    const file_or_dir_flag: windows.ULONG = switch (flags & O.DIRECTORY != 0) {
        // .file_only => windows.FILE_NON_DIRECTORY_FILE,
        true => windows.FILE_DIRECTORY_FILE,
        false => 0,
    };
    const follow_symlinks = flags & O.NOFOLLOW == 0;
    const creation: w.ULONG = blk: {
        if (flags & O.CREAT != 0) {
            if (flags & O.EXCL != 0) {
                break :blk w.FILE_CREATE;
            }
            break :blk if (overwrite) w.FILE_OVERWRITE_IF else w.FILE_OPEN_IF;
        }
        break :blk if (overwrite) w.FILE_OVERWRITE else w.FILE_OPEN;
    };

    const wflags: windows.ULONG = if (follow_symlinks) file_or_dir_flag | blocking_flag else file_or_dir_flag | windows.FILE_OPEN_REPARSE_POINT;

    while (true) {
        const rc = windows.ntdll.NtCreateFile(
            &result,
            access_mask,
            &attr,
            &io,
            null,
            w.FILE_ATTRIBUTE_NORMAL,
            w.FILE_SHARE_WRITE | w.FILE_SHARE_READ | w.FILE_SHARE_DELETE,
            creation,
            wflags,
            null,
            0,
        );

        if (comptime Environment.allow_assert) {
            log("NtCreateFile({d}, {}) = {d} (file) = {d}", .{ dirfd, bun.strings.fmtUTF16(path), rc, @intFromPtr(result) });
        }

        if (Environment.isDebug) {
            if (rc == std.os.windows.NTSTATUS.OBJECT_PATH_SYNTAX_BAD) {
                @breakpoint();
            }
        }

        switch (windows.Win32Error.fromNTStatus(rc)) {
            .SUCCESS => {
                if (flags & O.APPEND != 0) {
                    // https://learn.microsoft.com/en-us/windows/win32/api/fileapi/nf-fileapi-setfilepointerex
                    const FILE_END = 2;
                    if (windows.kernel32.SetFilePointerEx(result, 0, null, FILE_END) == 0) {
                        return .{
                            .err = .{
                                .errno = @intFromEnum(bun.C.E.UNKNOWN),
                                .syscall = .SetFilePointerEx,
                            },
                        };
                    }
                }
                return JSC.Maybe(bun.FileDescriptor){
                    .result = bun.toFD(result),
                };
            },
            else => |code| {
                if (code.toSystemErrno()) |sys_err| {
                    return .{
                        .err = .{
                            .errno = @intFromEnum(sys_err),
                            .syscall = .open,
                        },
                    };
                }

                return .{
                    .err = .{
                        .errno = @intFromEnum(bun.C.E.UNKNOWN),
                        .syscall = .open,
                    },
                };
            },
        }
    }
}

pub fn openatOSPath(dirfd: bun.FileDescriptor, file_path: bun.OSPathSlice, flags: bun.Mode, perm: bun.Mode) Maybe(bun.FileDescriptor) {
    if (comptime Environment.isMac) {
        // https://opensource.apple.com/source/xnu/xnu-7195.81.3/libsyscall/wrappers/open-base.c
        const rc = bun.AsyncIO.darwin.@"openat$NOCANCEL"(dirfd, file_path.ptr, @as(c_uint, @intCast(flags)), @as(c_int, @intCast(perm)));
        if (comptime Environment.allow_assert)
            log("openat({d}, {s}) = {d}", .{ dirfd, bun.sliceTo(file_path, 0), rc });

        return switch (Syscall.getErrno(rc)) {
            .SUCCESS => .{ .result = @as(bun.FileDescriptor, @intCast(rc)) },
            else => |err| .{
                .err = .{
                    .errno = @intFromEnum(err),
                    .syscall = .open,
                },
            },
        };
    }

    if (comptime Environment.isWindows) {
        return openatWindows(dirfd, file_path, flags);
    }

    while (true) {
        const rc = Syscall.system.openat(@as(Syscall.system.fd_t, @intCast(dirfd)), file_path, flags, perm);
        if (comptime Environment.allow_assert)
            log("openat({d}, {s}) = {d}", .{ dirfd, bun.sliceTo(file_path, 0), rc });
        return switch (Syscall.getErrno(rc)) {
            .SUCCESS => .{ .result = @as(bun.FileDescriptor, @intCast(rc)) },
            .INTR => continue,
            else => |err| {
                return Maybe(std.os.fd_t){
                    .err = .{
                        .errno = @intFromEnum(err),
                        .syscall = .open,
                    },
                };
            },
        };
    }

    unreachable;
}

pub fn openat(dirfd: bun.FileDescriptor, file_path: [:0]const u8, flags: bun.Mode, perm: bun.Mode) Maybe(bun.FileDescriptor) {
    if (comptime Environment.isWindows) {
        if (flags & O.DIRECTORY != 0) {
            return openDirAtWindowsA(dirfd, file_path, false, flags & O.NOFOLLOW != 0);
        }

        var wbuf: bun.WPathBuffer = undefined;
        return openatWindows(dirfd, bun.strings.toNTPath(&wbuf, file_path), flags);
    }

    return openatOSPath(dirfd, file_path, flags, perm);
}

pub fn openatA(dirfd: bun.FileDescriptor, file_path: []const u8, flags: bun.Mode, perm: bun.Mode) Maybe(bun.FileDescriptor) {
    if (comptime Environment.isWindows) {
        if (flags & O.DIRECTORY != 0) {
            return openDirAtWindowsA(dirfd, file_path, false, flags & O.NOFOLLOW != 0);
        }

        var wbuf: bun.WPathBuffer = undefined;
        return openatWindows(dirfd, bun.strings.toNTPath(&wbuf, file_path), flags);
    }

    return openatOSPath(
        dirfd,
        &(std.os.toPosixPath(file_path) catch return Maybe(bun.FileDescriptor){
            .err = .{
                .errno = @intFromEnum(bun.C.E.NOMEM),
                .syscall = .open,
            },
        }),
        flags,
        perm,
    );
}

pub fn openA(file_path: []const u8, flags: bun.Mode, perm: bun.Mode) Maybe(bun.FileDescriptor) {
    // this is what open() does anyway.
    return openatA(bun.toFD((std.fs.cwd().fd)), file_path, flags, perm);
}

pub fn open(file_path: [:0]const u8, flags: bun.Mode, perm: bun.Mode) Maybe(bun.FileDescriptor) {
    // this is what open() does anyway.
    return openat(bun.toFD((std.fs.cwd().fd)), file_path, flags, perm);
}

/// This function will prevent stdout and stderr from being closed.
pub fn close(fd: bun.FileDescriptor) ?Syscall.Error {
    return bun.FDImpl.decode(fd).close();
}

pub fn closeAllowingStdoutAndStderr(fd: bun.FileDescriptor) ?Syscall.Error {
    return bun.FDImpl.decode(fd).closeAllowingStdoutAndStderr();
}

pub const max_count = switch (builtin.os.tag) {
    .linux => 0x7ffff000,
    .macos, .ios, .watchos, .tvos => std.math.maxInt(i32),
    else => std.math.maxInt(isize),
};

pub fn write(fd: bun.FileDescriptor, bytes: []const u8) Maybe(usize) {
    const adjusted_len = @min(max_count, bytes.len);

    return switch (Environment.os) {
        .mac => {
            const rc = system.@"write$NOCANCEL"(fd, bytes.ptr, adjusted_len);
            log("write({d}, {d}) = {d}", .{ fd, adjusted_len, rc });

            if (Maybe(usize).errnoSysFd(rc, .write, fd)) |err| {
                return err;
            }

            return Maybe(usize){ .result = @as(usize, @intCast(rc)) };
        },
        .linux => {
            while (true) {
                const rc = sys.write(fd, bytes.ptr, adjusted_len);
                log("write({d}, {d}) = {d}", .{ fd, adjusted_len, rc });

                if (Maybe(usize).errnoSysFd(rc, .write, fd)) |err| {
                    if (err.getErrno() == .INTR) continue;
                    return err;
                }

                return Maybe(usize){ .result = @as(usize, @intCast(rc)) };
            }
        },
        .windows => sys_uv.write(fd, bytes),
        else => @compileError("Not implemented yet"),
    };
}

fn veclen(buffers: anytype) usize {
    var len: usize = 0;
    for (buffers) |buffer| {
        len += buffer.iov_len;
    }
    return len;
}

pub fn writev(fd: bun.FileDescriptor, buffers: []std.os.iovec) Maybe(usize) {
    if (comptime Environment.isMac) {
        const rc = writev_sym(fd, @as([*]std.os.iovec_const, @ptrCast(buffers.ptr)), @as(i32, @intCast(buffers.len)));
        if (comptime Environment.allow_assert)
            log("writev({d}, {d}) = {d}", .{ fd, veclen(buffers), rc });

        if (Maybe(usize).errnoSysFd(rc, .writev, fd)) |err| {
            return err;
        }

        return Maybe(usize){ .result = @as(usize, @intCast(rc)) };
    } else {
        while (true) {
            const rc = writev_sym(fd, @as([*]std.os.iovec_const, @ptrCast(buffers.ptr)), buffers.len);
            if (comptime Environment.allow_assert)
                log("writev({d}, {d}) = {d}", .{ fd, veclen(buffers), rc });

            if (Maybe(usize).errnoSysFd(rc, .writev, fd)) |err| {
                if (err.getErrno() == .INTR) continue;
                return err;
            }

            return Maybe(usize){ .result = @as(usize, @intCast(rc)) };
        }
        unreachable;
    }
}

pub fn pwritev(fd: bun.FileDescriptor, buffers: []std.os.iovec, position: isize) Maybe(usize) {
    if (comptime Environment.isMac) {
        const rc = pwritev_sym(fd, @as([*]std.os.iovec_const, @ptrCast(buffers.ptr)), @as(i32, @intCast(buffers.len)), position);
        if (comptime Environment.allow_assert)
            log("pwritev({d}, {d}) = {d}", .{ fd, veclen(buffers), rc });

        if (Maybe(usize).errnoSysFd(rc, .pwritev, fd)) |err| {
            return err;
        }

        return Maybe(usize){ .result = @as(usize, @intCast(rc)) };
    } else {
        while (true) {
            const rc = pwritev_sym(fd, @as([*]std.os.iovec_const, @ptrCast(buffers.ptr)), buffers.len, position);
            if (comptime Environment.allow_assert)
                log("pwritev({d}, {d}) = {d}", .{ fd, veclen(buffers), rc });

            if (Maybe(usize).errnoSysFd(rc, .pwritev, fd)) |err| {
                if (err.getErrno() == .INTR) continue;
                return err;
            }

            return Maybe(usize){ .result = @as(usize, @intCast(rc)) };
        }
        unreachable;
    }
}

<<<<<<< HEAD
pub fn readv(fd: bun.FileDescriptor, buffers: []std.os.iovec) Maybe(usize) {
=======
pub fn readv(fd_: bun.FileDescriptor, buffers: []std.os.iovec) Maybe(usize) {
    const fd = bun.fdcast(fd_);

    if (comptime Environment.allow_assert) {
        if (buffers.len == 0) {
            @panic("readv() called with 0 length buffer");
        }
    }

>>>>>>> 653e2934
    if (comptime Environment.isMac) {
        const rc = readv_sym(fd, buffers.ptr, @as(i32, @intCast(buffers.len)));
        if (comptime Environment.allow_assert)
            log("readv({d}, {d}) = {d}", .{ fd, veclen(buffers), rc });

        if (Maybe(usize).errnoSysFd(rc, .readv, fd)) |err| {
            return err;
        }

        return Maybe(usize){ .result = @as(usize, @intCast(rc)) };
    } else {
        while (true) {
            const rc = readv_sym(fd, buffers.ptr, buffers.len);
            if (comptime Environment.allow_assert)
                log("readv({d}, {d}) = {d}", .{ fd, veclen(buffers), rc });

            if (Maybe(usize).errnoSysFd(rc, .readv, fd)) |err| {
                if (err.getErrno() == .INTR) continue;
                return err;
            }

            return Maybe(usize){ .result = @as(usize, @intCast(rc)) };
        }
        unreachable;
    }
}

<<<<<<< HEAD
pub fn preadv(fd: bun.FileDescriptor, buffers: []std.os.iovec, position: isize) Maybe(usize) {
=======
pub fn preadv(fd_: bun.FileDescriptor, buffers: []std.os.iovec, position: isize) Maybe(usize) {
    const fd = bun.fdcast(fd_);
    if (comptime Environment.allow_assert) {
        if (buffers.len == 0) {
            @panic("preadv() called with 0 length buffer");
        }
    }

>>>>>>> 653e2934
    if (comptime Environment.isMac) {
        const rc = preadv_sym(fd, buffers.ptr, @as(i32, @intCast(buffers.len)), position);
        if (comptime Environment.allow_assert)
            log("preadv({d}, {d}) = {d}", .{ fd, veclen(buffers), rc });

        if (Maybe(usize).errnoSysFd(rc, .preadv, fd)) |err| {
            return err;
        }

        return Maybe(usize){ .result = @as(usize, @intCast(rc)) };
    } else {
        while (true) {
            const rc = preadv_sym(fd, buffers.ptr, buffers.len, position);
            if (comptime Environment.allow_assert)
                log("preadv({d}, {d}) = {d}", .{ fd, veclen(buffers), rc });

            if (Maybe(usize).errnoSysFd(rc, .preadv, fd)) |err| {
                if (err.getErrno() == .INTR) continue;
                return err;
            }

            return Maybe(usize){ .result = @as(usize, @intCast(rc)) };
        }
        unreachable;
    }
}

const preadv_sym = if (builtin.os.tag == .linux and builtin.link_libc)
    std.os.linux.preadv
else if (builtin.os.tag.isDarwin())
    system.@"preadv$NOCANCEL"
else
    system.preadv;

const readv_sym = if (builtin.os.tag == .linux and builtin.link_libc)
    std.os.linux.readv
else if (builtin.os.tag.isDarwin())
    system.@"readv$NOCANCEL"
else
    system.readv;

const pwritev_sym = if (builtin.os.tag == .linux and builtin.link_libc)
    std.os.linux.pwritev
else if (builtin.os.tag.isDarwin())
    system.@"pwritev$NOCANCEL"
else
    system.pwritev;

const writev_sym = if (builtin.os.tag == .linux and builtin.link_libc)
    std.os.linux.writev
else if (builtin.os.tag.isDarwin())
    system.@"writev$NOCANCEL"
else
    system.writev;

const pread_sym = if (builtin.os.tag == .linux and builtin.link_libc)
    sys.pread64
else if (builtin.os.tag.isDarwin())
    system.@"pread$NOCANCEL"
else
    system.pread;

const fcntl_symbol = system.fcntl;

pub fn pread(fd: bun.FileDescriptor, buf: []u8, offset: i64) Maybe(usize) {
    const adjusted_len = @min(buf.len, max_count);

    if (comptime Environment.allow_assert) {
        if (adjusted_len == 0) {
            @panic("pread() called with 0 length buffer");
        }
    }

    const ioffset = @as(i64, @bitCast(offset)); // the OS treats this as unsigned
    while (true) {
        const rc = pread_sym(fd, buf.ptr, adjusted_len, ioffset);
        if (Maybe(usize).errnoSys(rc, .pread)) |err| {
            if (err.getErrno() == .INTR) continue;
            return err;
        }
        return Maybe(usize){ .result = @as(usize, @intCast(rc)) };
    }
    unreachable;
}

const pwrite_sym = if (builtin.os.tag == .linux and builtin.link_libc)
    sys.pwrite64
else
    sys.pwrite;

<<<<<<< HEAD
pub fn pwrite(fd: bun.FileDescriptor, bytes: []const u8, offset: i64) Maybe(usize) {
=======
pub fn pwrite(fd_: bun.FileDescriptor, bytes: []const u8, offset: i64) Maybe(usize) {
    if (comptime Environment.allow_assert) {
        if (bytes.len == 0) {
            @panic("pwrite() called with 0 length buffer");
        }
    }

    const fd = bun.fdcast(fd_);
>>>>>>> 653e2934
    const adjusted_len = @min(bytes.len, max_count);

    const ioffset = @as(i64, @bitCast(offset)); // the OS treats this as unsigned
    while (true) {
        const rc = pwrite_sym(fd, bytes.ptr, adjusted_len, ioffset);
        return if (Maybe(usize).errnoSysFd(rc, .pwrite, fd)) |err| {
            switch (err.getErrno()) {
                .INTR => continue,
                else => return err,
            }
        } else Maybe(usize){ .result = @as(usize, @intCast(rc)) };
    }

    unreachable;
}

<<<<<<< HEAD
pub fn read(fd: bun.FileDescriptor, buf: []u8) Maybe(usize) {
=======
pub fn read(fd_: bun.FileDescriptor, buf: []u8) Maybe(usize) {
    if (comptime Environment.allow_assert) {
        if (buf.len == 0) {
            @panic("read() called with 0 length buffer");
        }
    }
    const fd = bun.fdcast(fd_);
>>>>>>> 653e2934
    const debug_timer = bun.Output.DebugTimer.start();
    const adjusted_len = @min(buf.len, max_count);
    return switch (Environment.os) {
        .mac => {
            const rc = system.@"read$NOCANCEL"(fd, buf.ptr, adjusted_len);

            log("read({d}, {d}) = {d} ({any})", .{ fd, adjusted_len, rc, debug_timer });

            if (Maybe(usize).errnoSysFd(rc, .read, fd)) |err| {
                return err;
            }

            return Maybe(usize){ .result = @as(usize, @intCast(rc)) };
        },
        .linux => {
            while (true) {
                const rc = sys.read(fd, buf.ptr, adjusted_len);
                log("read({d}, {d}) = {d} ({any})", .{ fd, adjusted_len, rc, debug_timer });

                if (Maybe(usize).errnoSysFd(rc, .read, fd)) |err| {
                    if (err.getErrno() == .INTR) continue;
                    return err;
                }
                return Maybe(usize){ .result = @as(usize, @intCast(rc)) };
            }
        },
        .windows => sys_uv.read(fd, buf),
        else => @compileError("read is not implemented on this platform"),
    };
}

pub fn recv(fd: bun.FileDescriptor, buf: []u8, flag: u32) Maybe(usize) {
    const adjusted_len = @min(buf.len, max_count);
    if (comptime Environment.allow_assert) {
        if (adjusted_len == 0) {
            @panic("recv() called with 0 length buffer");
        }
    }

    if (comptime Environment.isMac) {
        const rc = system.@"recvfrom$NOCANCEL"(fd, buf.ptr, adjusted_len, flag, null, null);
        log("recv({d}, {d}, {d}) = {d}", .{ fd, adjusted_len, flag, rc });

        if (Maybe(usize).errnoSys(rc, .recv)) |err| {
            return err;
        }

        return Maybe(usize){ .result = @as(usize, @intCast(rc)) };
    } else {
        while (true) {
            const rc = linux.recvfrom(fd, buf.ptr, adjusted_len, flag | os.SOCK.CLOEXEC | linux.MSG.CMSG_CLOEXEC, null, null);
            log("recv({d}, {d}, {d}) = {d}", .{ fd, adjusted_len, flag, rc });

            if (Maybe(usize).errnoSysFd(rc, .recv, fd)) |err| {
                if (err.getErrno() == .INTR) continue;
                return err;
            }
            return Maybe(usize){ .result = @as(usize, @intCast(rc)) };
        }
    }
    unreachable;
}

pub fn send(fd: bun.FileDescriptor, buf: []const u8, flag: u32) Maybe(usize) {
    if (comptime Environment.isMac) {
        const rc = system.@"sendto$NOCANCEL"(fd, buf.ptr, buf.len, flag, null, 0);
        if (Maybe(usize).errnoSys(rc, .send)) |err| {
            return err;
        }
        return Maybe(usize){ .result = @as(usize, @intCast(rc)) };
    } else {
        while (true) {
            const rc = linux.sendto(fd, buf.ptr, buf.len, flag | os.SOCK.CLOEXEC | os.MSG.NOSIGNAL, null, 0);

            if (Maybe(usize).errnoSys(rc, .send)) |err| {
                if (err.getErrno() == .INTR) continue;
                return err;
            }

            return Maybe(usize){ .result = @as(usize, @intCast(rc)) };
        }
    }
    unreachable;
}

pub fn readlink(in: [:0]const u8, buf: []u8) Maybe(usize) {
    while (true) {
        const rc = sys.readlink(in, buf.ptr, buf.len);

        if (Maybe(usize).errnoSys(rc, .readlink)) |err| {
            if (err.getErrno() == .INTR) continue;
            return err;
        }
        return Maybe(usize){ .result = @as(usize, @intCast(rc)) };
    }
    unreachable;
}

pub fn readlinkat(fd: bun.FileDescriptor, in: [:0]const u8, buf: []u8) Maybe(usize) {
    while (true) {
        const rc = sys.readlinkat(fd, in, buf.ptr, buf.len);

        if (Maybe(usize).errnoSys(rc, .readlink)) |err| {
            if (err.getErrno() == .INTR) continue;
            return err;
        }
        return Maybe(usize){ .result = @as(usize, @intCast(rc)) };
    }
    unreachable;
}

pub fn ftruncate(fd: fd_t, size: isize) Maybe(void) {
    if (comptime Environment.isWindows) {
        if (kernel32.SetFileValidData(bun.fdcast(fd), size) == 0) {
            return Maybe(void).errnoSys(0, .ftruncate) orelse Maybe(void).success;
        }

        return Maybe(void).success;
    }

    return while (true) {
        if (Maybe(void).errnoSys(sys.ftruncate(fd, size), .ftruncate)) |err| {
            if (err.getErrno() == .INTR) continue;
            return err;
        }
        return Maybe(void).success;
    };
}

pub fn rename(from: [:0]const u8, to: [:0]const u8) Maybe(void) {
    while (true) {
        if (Maybe(void).errnoSys(sys.rename(from, to), .rename)) |err| {
            if (err.getErrno() == .INTR) continue;
            return err;
        }
        return Maybe(void).success;
    }
    unreachable;
}

pub fn renameat(from_dir: bun.FileDescriptor, from: [:0]const u8, to_dir: bun.FileDescriptor, to: [:0]const u8) Maybe(void) {
    if (Environment.isWindows) {
        return Maybe(void).todo();
    }
    while (true) {
        if (Maybe(void).errnoSys(sys.renameat(from_dir, from, to_dir, to), .rename)) |err| {
            if (err.getErrno() == .INTR) continue;
            return err;
        }
        return Maybe(void).success;
    }
    unreachable;
}

pub fn chown(path: [:0]const u8, uid: os.uid_t, gid: os.gid_t) Maybe(void) {
    while (true) {
        if (Maybe(void).errnoSys(C.chown(path, uid, gid), .chown)) |err| {
            if (err.getErrno() == .INTR) continue;
            return err;
        }
        return Maybe(void).success;
    }
    unreachable;
}

pub fn symlink(from: [:0]const u8, to: [:0]const u8) Maybe(void) {
    while (true) {
        if (Maybe(void).errnoSys(sys.symlink(from, to), .symlink)) |err| {
            if (err.getErrno() == .INTR) continue;
            return err;
        }
        return Maybe(void).success;
    }
    unreachable;
}

pub fn clonefile(from: [:0]const u8, to: [:0]const u8) Maybe(void) {
    if (comptime !Environment.isMac) @compileError("macOS only");

    while (true) {
        if (Maybe(void).errnoSys(C.darwin.clonefile(from, to, 0), .clonefile)) |err| {
            if (err.getErrno() == .INTR) continue;
            return err;
        }
        return Maybe(void).success;
    }
    unreachable;
}

pub fn copyfile(from: [:0]const u8, to: [:0]const u8, flags: c_int) Maybe(void) {
    if (comptime !Environment.isMac) @compileError("macOS only");

    while (true) {
        if (Maybe(void).errnoSys(C.darwin.copyfile(from, to, null, flags), .copyfile)) |err| {
            if (err.getErrno() == .INTR) continue;
            return err;
        }
        return Maybe(void).success;
    }
    unreachable;
}

pub fn fcopyfile(fd_in: std.os.fd_t, fd_out: std.os.fd_t, flags: u32) Maybe(void) {
    if (comptime !Environment.isMac) @compileError("macOS only");

    while (true) {
        if (Maybe(void).errnoSys(system.fcopyfile(fd_in, fd_out, null, flags), .fcopyfile)) |err| {
            if (err.getErrno() == .INTR) continue;
            return err;
        }
        return Maybe(void).success;
    }
    unreachable;
}

pub fn unlink(from: [:0]const u8) Maybe(void) {
    while (true) {
        if (Maybe(void).errnoSys(sys.unlink(from), .unlink)) |err| {
            if (err.getErrno() == .INTR) continue;
            return err;
        }
        return Maybe(void).success;
    }
    unreachable;
}

pub fn rmdirat(dirfd: bun.FileDescriptor, to: anytype) Maybe(void) {
    if (Environment.isWindows) {
        return Maybe(void).todo();
    }
    while (true) {
        if (Maybe(void).errnoSys(sys.unlinkat(dirfd, to, 1), .unlink)) |err| {
            if (err.getErrno() == .INTR) continue;
            return err;
        }
        return Maybe(void).success;
    }
    unreachable;
}

pub fn unlinkat(dirfd: bun.FileDescriptor, to: anytype) Maybe(void) {
    if (Environment.isWindows) {
        return Maybe(void).todo();
    }
    while (true) {
        if (Maybe(void).errnoSys(sys.unlinkat(dirfd, to, 0), .unlink)) |err| {
            if (err.getErrno() == .INTR) continue;
            return err;
        }
        return Maybe(void).success;
    }
    unreachable;
}

pub fn getFdPath(fd: bun.FileDescriptor, out_buffer: *[MAX_PATH_BYTES]u8) Maybe([]u8) {
    switch (comptime builtin.os.tag) {
        .windows => {
            var wide_buf: [windows.PATH_MAX_WIDE]u16 = undefined;
            const wide_slice = std.os.windows.GetFinalPathNameByHandle(bun.fdcast(fd), .{}, wide_buf[0..]) catch {
                return Maybe([]u8){ .err = .{ .errno = @intFromEnum(bun.C.SystemErrno.EBADF), .syscall = .GetFinalPathNameByHandle } };
            };

            // Trust that Windows gives us valid UTF-16LE.
            return .{ .result = @constCast(bun.strings.fromWPath(out_buffer, wide_slice)) };
        },
        .macos, .ios, .watchos, .tvos => {
            // On macOS, we can use F.GETPATH fcntl command to query the OS for
            // the path to the file descriptor.
            @memset(out_buffer[0..MAX_PATH_BYTES], 0);
            if (Maybe([]u8).errnoSys(system.fcntl(fd, os.F.GETPATH, out_buffer), .fcntl)) |err| {
                return err;
            }
            const len = mem.indexOfScalar(u8, out_buffer[0..], @as(u8, 0)) orelse MAX_PATH_BYTES;
            return .{ .result = out_buffer[0..len] };
        },
        .linux => {
            // TODO: alpine linux may not have /proc/self
            var procfs_buf: ["/proc/self/fd/-2147483648".len:0]u8 = undefined;
            const proc_path = std.fmt.bufPrintZ(procfs_buf[0..], "/proc/self/fd/{d}\x00", .{fd}) catch unreachable;

            return switch (readlink(proc_path, out_buffer)) {
                .err => |err| return .{ .err = err },
                .result => |len| return .{ .result = out_buffer[0..len] },
            };
        },
        // .solaris => {
        //     var procfs_buf: ["/proc/self/path/-2147483648".len:0]u8 = undefined;
        //     const proc_path = std.fmt.bufPrintZ(procfs_buf[0..], "/proc/self/path/{d}", .{fd}) catch unreachable;

        //     const target = readlinkZ(proc_path, out_buffer) catch |err| switch (err) {
        //         error.UnsupportedReparsePointType => unreachable,
        //         error.NotLink => unreachable,
        //         else => |e| return e,
        //     };
        //     return target;
        // },
        else => @compileError("querying for canonical path of a handle is unsupported on this host"),
    }
}

/// Use of a mapped region can result in these signals:
/// * SIGSEGV - Attempted write into a region mapped as read-only.
/// * SIGBUS - Attempted  access to a portion of the buffer that does not correspond to the file
fn mmap(
    ptr: ?[*]align(mem.page_size) u8,
    length: usize,
    prot: u32,
    flags: u32,
    fd: bun.FileDescriptor,
    offset: u64,
) Maybe([]align(mem.page_size) u8) {
    const ioffset = @as(i64, @bitCast(offset)); // the OS treats this as unsigned
    const rc = std.c.mmap(ptr, length, prot, flags, fd, ioffset);
    const fail = std.c.MAP.FAILED;
    if (rc == fail) {
        return Maybe([]align(mem.page_size) u8){
            .err = .{ .errno = @as(Syscall.Error.Int, @truncate(@intFromEnum(std.c.getErrno(@as(i64, @bitCast(@intFromPtr(fail))))))), .syscall = .mmap },
        };
    }

    return Maybe([]align(mem.page_size) u8){ .result = @as([*]align(mem.page_size) u8, @ptrCast(@alignCast(rc)))[0..length] };
}

pub fn mmapFile(path: [:0]const u8, flags: u32, wanted_size: ?usize, offset: usize) Maybe([]align(mem.page_size) u8) {
    const fd = switch (open(path, os.O.RDWR, 0)) {
        .result => |fd| fd,
        .err => |err| return .{ .err = err },
    };

    var size = std.math.sub(usize, @as(usize, @intCast(switch (fstat(fd)) {
        .result => |result| result.size,
        .err => |err| {
            _ = close(fd);
            return .{ .err = err };
        },
    })), offset) catch 0;

    if (wanted_size) |size_| size = @min(size, size_);

    const map = switch (mmap(null, size, os.PROT.READ | os.PROT.WRITE, flags, fd, offset)) {
        .result => |map| map,

        .err => |err| {
            _ = close(fd);
            return .{ .err = err };
        },
    };

    if (close(fd)) |err| {
        _ = munmap(map);
        return .{ .err = err };
    }

    return .{ .result = map };
}

pub fn munmap(memory: []align(mem.page_size) const u8) Maybe(void) {
    if (Maybe(void).errnoSys(system.munmap(memory.ptr, memory.len), .munmap)) |err| {
        return err;
    } else return Maybe(void).success;
}

pub const Error = struct {
    const E = bun.C.E;

    pub const Int = @TypeOf(@intFromEnum(E.BADF));

    errno: Int,
    syscall: Syscall.Tag,
    path: []const u8 = "",
    fd: bun.FileDescriptor = bun.invalid_fd,

    pub inline fn isRetry(this: *const Error) bool {
        return this.getErrno() == .AGAIN;
    }

    pub fn fromCode(errno: E, syscall: Syscall.Tag) Error {
        return .{ .errno = @as(Int, @truncate(@intFromEnum(errno))), .syscall = syscall };
    }

    pub fn format(self: Error, comptime fmt: []const u8, opts: std.fmt.FormatOptions, writer: anytype) !void {
        try self.toSystemError().format(fmt, opts, writer);
    }

    pub const oom = fromCode(E.NOMEM, .read);

    pub const retry = Error{
        .errno = if (Environment.isLinux)
            @as(Int, @intCast(@intFromEnum(E.AGAIN)))
        else if (Environment.isMac)
            @as(Int, @intCast(@intFromEnum(E.WOULDBLOCK)))
        else
            @as(Int, @intCast(@intFromEnum(E.INTR))),
        .syscall = .retry,
    };

    pub inline fn getErrno(this: Error) E {
        return @as(E, @enumFromInt(this.errno));
    }

    pub inline fn withPath(this: Error, path: anytype) Error {
        if (std.meta.Child(@TypeOf(path)) == u16) {
            @compileError("Do not pass WString path to withPath, it needs the path encoded as utf8");
        }
        return Error{
            .errno = this.errno,
            .syscall = this.syscall,
            .path = bun.span(path),
        };
    }

    pub inline fn withFd(this: Error, fd: anytype) Error {
        return Error{
            .errno = this.errno,
            .syscall = this.syscall,
            .fd = bun.toFD(fd),
        };
    }

    pub inline fn withPathLike(this: Error, pathlike: anytype) Error {
        return switch (pathlike) {
            .fd => |fd| this.withFd(fd),
            .path => |path| this.withPath(path.slice()),
        };
    }

    pub inline fn withSyscall(this: Error, syscall: Syscall) Error {
        return Error{
            .errno = this.errno,
            .syscall = syscall,
            .path = this.path,
        };
    }

    pub const todo_errno = std.math.maxInt(Int) - 1;

    pub inline fn todo() Error {
        if (Environment.isDebug) {
            @panic("bun.sys.Error.todo() was called");
        }
        return Error{ .errno = todo_errno, .syscall = .TODO };
    }

    pub fn toSystemError(this: Error) SystemError {
        var err = SystemError{
            .errno = @as(c_int, this.errno) * -1,
            .syscall = bun.String.static(@tagName(this.syscall)),
        };

        // errno label
        if (!Environment.isWindows) {
            if (this.errno > 0 and this.errno < C.SystemErrno.max) {
                const system_errno = @as(C.SystemErrno, @enumFromInt(this.errno));
                err.code = bun.String.static(@tagName(system_errno));
                if (C.SystemErrno.labels.get(system_errno)) |label| {
                    err.message = bun.String.static(label);
                }
            }
        } else {
            const system_errno = brk: {
                // setRuntimeSafety(false) because we use tagName function, which will be null on invalid enum value.
                @setRuntimeSafety(false);
                break :brk @as(C.SystemErrno, @enumFromInt(@intFromEnum(bun.windows.libuv.translateUVErrorToE(err.errno))));
            };
            if (std.enums.tagName(bun.C.SystemErrno, system_errno)) |errname| {
                err.code = bun.String.static(errname);
                if (C.SystemErrno.labels.get(system_errno)) |label| {
                    err.message = bun.String.static(label);
                }
            }
        }

        if (this.path.len > 0) {
            err.path = bun.String.create(this.path);
        }

        if (this.fd != bun.invalid_fd) {
            if (this.fd <= std.math.maxInt(i32)) {
                err.fd = @intCast(this.fd);
            }
        }

        return err;
    }

    pub fn toJS(this: Error, ctx: JSC.C.JSContextRef) JSC.C.JSObjectRef {
        return this.toSystemError().toErrorInstance(ctx.ptr()).asObjectRef();
    }

    pub fn toJSC(this: Error, ptr: *JSC.JSGlobalObject) JSC.JSValue {
        return this.toSystemError().toErrorInstance(ptr);
    }
};

pub fn setPipeCapacityOnLinux(fd: bun.FileDescriptor, capacity: usize) Maybe(usize) {
    if (comptime !Environment.isLinux) @compileError("Linux-only");
    std.debug.assert(capacity > 0);

    // In  Linux  versions  before 2.6.11, the capacity of a
    // pipe was the same as the system page size (e.g., 4096
    // bytes on i386).  Since Linux 2.6.11, the pipe
    // capacity is 16 pages (i.e., 65,536 bytes in a system
    // with a page size of 4096 bytes).  Since Linux 2.6.35,
    // the default pipe capacity is 16 pages, but the
    // capacity can be queried  and  set  using  the
    // fcntl(2) F_GETPIPE_SZ and F_SETPIPE_SZ operations.
    // See fcntl(2) for more information.
    //:# define F_SETPIPE_SZ    1031    /* Set pipe page size array.
    const F_SETPIPE_SZ = 1031;
    const F_GETPIPE_SZ = 1032;

    // We don't use glibc here
    // It didn't work. Always returned 0.
    const pipe_len = std.os.linux.fcntl(fd, F_GETPIPE_SZ, 0);
    if (Maybe(usize).errnoSys(pipe_len, .fcntl)) |err| return err;
    if (pipe_len == 0) return Maybe(usize){ .result = 0 };
    if (pipe_len >= capacity) return Maybe(usize){ .result = pipe_len };

    const new_pipe_len = std.os.linux.fcntl(fd, F_SETPIPE_SZ, capacity);
    if (Maybe(usize).errnoSys(new_pipe_len, .fcntl)) |err| return err;
    return Maybe(usize){ .result = new_pipe_len };
}

pub fn getMaxPipeSizeOnLinux() usize {
    return @as(
        usize,
        @intCast(bun.once(struct {
            fn once() c_int {
                const strings = bun.strings;
                const default_out_size = 512 * 1024;
                const pipe_max_size_fd = switch (bun.sys.open("/proc/sys/fs/pipe-max-size", std.os.O.RDONLY, 0)) {
                    .result => |fd2| fd2,
                    .err => |err| {
                        log("Failed to open /proc/sys/fs/pipe-max-size: {d}\n", .{err.errno});
                        return default_out_size;
                    },
                };
                defer _ = bun.sys.close(pipe_max_size_fd);
                var max_pipe_size_buf: [128]u8 = undefined;
                const max_pipe_size = switch (bun.sys.read(pipe_max_size_fd, max_pipe_size_buf[0..])) {
                    .result => |bytes_read| std.fmt.parseInt(i64, strings.trim(max_pipe_size_buf[0..bytes_read], "\n"), 10) catch |err| {
                        log("Failed to parse /proc/sys/fs/pipe-max-size: {any}\n", .{@errorName(err)});
                        return default_out_size;
                    },
                    .err => |err| {
                        log("Failed to read /proc/sys/fs/pipe-max-size: {d}\n", .{err.errno});
                        return default_out_size;
                    },
                };

                // we set the absolute max to 8 MB because honestly that's a huge pipe
                // my current linux machine only goes up to 1 MB, so that's very unlikely to be hit
                return @min(@as(c_int, @truncate(max_pipe_size -| 32)), 1024 * 1024 * 8);
            }
        }.once, c_int)),
    );
}

pub fn existsOSPath(path: bun.OSPathSlice) bool {
    if (comptime Environment.isPosix) {
        return system.access(path, 0) == 0;
    }

    if (comptime Environment.isWindows) {
        const result = kernel32.GetFileAttributesW(path.ptr);
        if (Environment.isDebug) {
            log("GetFileAttributesW({}) = {d}", .{ bun.strings.fmtUTF16(path), result });
        }
        return result != windows.INVALID_FILE_ATTRIBUTES;
    }

    @compileError("TODO: existsOSPath");
}

pub fn exists(path: []const u8) bool {
    if (comptime Environment.isPosix) {
        return system.access(&(std.os.toPosixPath(path) catch return false), 0) == 0;
    }

    if (comptime Environment.isWindows) {
        var wbuf: bun.WPathBuffer = undefined;
        const path_to_use = bun.strings.toWPath(&wbuf, path);
        return kernel32.GetFileAttributesW(path_to_use.ptr) != windows.INVALID_FILE_ATTRIBUTES;
    }

    @compileError("TODO: existsOSPath");
}

pub extern "C" fn is_executable_file(path: [*:0]const u8) bool;

pub fn isExecutableFileOSPath(path: bun.OSPathSlice) bool {
    if (comptime Environment.isPosix) {
        return is_executable_file(path);
    }

    if (comptime Environment.isWindows) {
        // Rationale: `GetBinaryTypeW` does not work on .cmd files.
        // Windows does not have executable permission like posix does, instead we
        // can just look at the file extension to determine executable status.
        @compileError("Do not use isExecutableFilePath on Windows");

        // var out: windows.DWORD = 0;
        // const rc = kernel32.GetBinaryTypeW(path, &out);

        // const result = if (rc == windows.FALSE)
        //     false
        // else switch (out) {
        //     kernel32.SCS_32BIT_BINARY,
        //     kernel32.SCS_64BIT_BINARY,
        //     kernel32.SCS_DOS_BINARY,
        //     kernel32.SCS_OS216_BINARY,
        //     kernel32.SCS_PIF_BINARY,
        //     kernel32.SCS_POSIX_BINARY,
        //     => true,
        //     else => false,
        // };

        // log("GetBinaryTypeW({}) = {d}. isExecutable={}", .{ bun.strings.fmtUTF16(path), out, result });

        // return result;
    }

    @compileError("TODO: isExecutablePath");
}

pub fn isExecutableFilePath(path: anytype) bool {
    const Type = @TypeOf(path);
    if (comptime Environment.isPosix) {
        switch (Type) {
            *[*:0]const u8, *[*:0]u8, [*:0]const u8, [*:0]u8 => return is_executable_file(path),
            [:0]const u8, [:0]u8 => return is_executable_file(path.ptr),
            []const u8, []u8 => return is_executable_file(
                &(std.os.toPosixPath(path) catch return false),
            ),
            else => @compileError("TODO: isExecutableFilePath"),
        }
    }

    if (comptime Environment.isWindows) {
        var buf: [(bun.MAX_PATH_BYTES / 2) + 1]u16 = undefined;
        return isExecutableFileOSPath(bun.strings.toWPath(&buf, path));
    }

    @compileError("TODO: isExecutablePath");
}

pub fn setFileOffset(fd: bun.FileDescriptor, offset: usize) Maybe(void) {
    if (comptime Environment.isLinux) {
        return Maybe(void).errnoSysFd(
            linux.lseek(fd, @intCast(offset), os.SEEK.SET),
            .lseek,
            fd,
        ) orelse Maybe(void).success;
    }

    if (comptime Environment.isMac) {
        return Maybe(void).errnoSysFd(
            std.c.lseek(fd, @intCast(offset), os.SEEK.SET),
            .lseek,
            fd,
        ) orelse Maybe(void).success;
    }

    if (comptime Environment.isWindows) {
        const offset_high: u64 = @as(u32, @intCast(offset >> 32));
        const offset_low: u64 = @as(u32, @intCast(offset & 0xFFFFFFFF));
        var plarge_integer: i64 = @bitCast(offset_high);
        const rc = kernel32.SetFilePointerEx(
            bun.fdcast(fd),
            @as(windows.LARGE_INTEGER, @bitCast(offset_low)),
            &plarge_integer,
            windows.FILE_BEGIN,
        );
        if (rc == windows.FALSE) {
            return Maybe(void).errnoSys(0, .lseek) orelse Maybe(void).success;
        }
        return Maybe(void).success;
    }
}

pub fn dup(fd: bun.FileDescriptor) Maybe(bun.FileDescriptor) {
    if (comptime Environment.isWindows) {
        var target: *windows.HANDLE = undefined;
        const process = kernel32.GetCurrentProcess();
        const out = kernel32.DuplicateHandle(
            process,
            bun.fdcast(fd),
            process,
            target,
            0,
            w.TRUE,
            w.DUPLICATE_SAME_ACCESS,
        );
        if (out == 0) {
            if (Maybe(bun.FileDescriptor).errnoSysFd(0, .dup, fd)) |err| {
                return err;
            }
        }
        return Maybe(bun.FileDescriptor){ .result = bun.toFD(out) };
    }

    const out = std.c.dup(fd);
    return Maybe(bun.FileDescriptor).errnoSysFd(out, .dup, fd) orelse Maybe(bun.FileDescriptor){ .result = bun.toFD(out) };
}

pub fn linkat(dir_fd: bun.FileDescriptor, basename: []const u8, dest_dir_fd: bun.FileDescriptor, dest_name: []const u8) Maybe(void) {
    return Maybe(void).errnoSysP(
        std.c.linkat(
            @intCast(dir_fd),
            &(std.os.toPosixPath(basename) catch return .{
                .err = .{
                    .errno = @intFromEnum(bun.C.E.NOMEM),
                    .syscall = .open,
                },
            }),
            @intCast(dest_dir_fd),
            &(std.os.toPosixPath(dest_name) catch return .{
                .err = .{
                    .errno = @intFromEnum(bun.C.E.NOMEM),
                    .syscall = .open,
                },
            }),
            0,
        ),
        .link,
        basename,
    ) orelse Maybe(void).success;
}

pub fn linkatTmpfile(tmpfd: bun.FileDescriptor, dirfd: bun.FileDescriptor, name: [:0]const u8) Maybe(void) {
    if (comptime !Environment.isLinux) {
        @compileError("Linux only.");
    }

    if (comptime Environment.allow_assert)
        std.debug.assert(!std.fs.path.isAbsolute(name)); // absolute path will get ignored.

    return Maybe(void).errnoSysP(
        std.os.linux.linkat(
            bun.fdcast(tmpfd),
            "",
            dirfd,
            name,
            os.AT.EMPTY_PATH,
        ),
        .link,
        name,
    ) orelse Maybe(void).success;
}<|MERGE_RESOLUTION|>--- conflicted
+++ resolved
@@ -214,7 +214,7 @@
 }
 
 pub fn stat(path: [:0]const u8) Maybe(bun.Stat) {
-    if(Environment.isWindows) {
+    if (Environment.isWindows) {
         return sys_uv.stat(path);
     } else {
         var stat_ = mem.zeroes(bun.Stat);
@@ -229,7 +229,7 @@
 }
 
 pub fn lstat(path: [:0]const u8) Maybe(bun.Stat) {
-    if(Environment.isWindows) {
+    if (Environment.isWindows) {
         return sys_uv.lstat(path);
     } else {
         var stat_ = mem.zeroes(bun.Stat);
@@ -488,11 +488,12 @@
     };
     var attr = windows.OBJECT_ATTRIBUTES{
         .Length = @sizeOf(windows.OBJECT_ATTRIBUTES),
-        .RootDirectory = if(std.fs.path.isAbsoluteWindowsWTF16(path)) 
-        null
-         else if (dirfd == bun.invalid_fd) 
+        .RootDirectory = if (std.fs.path.isAbsoluteWindowsWTF16(path))
+            null
+        else if (dirfd == bun.invalid_fd)
             std.fs.cwd().fd
-         else bun.fdcast(dirfd),
+        else
+            bun.fdcast(dirfd),
         .Attributes = 0, // Note we do not use OBJ_CASE_INSENSITIVE here.
         .ObjectName = &nt_name,
         .SecurityDescriptor = null,
@@ -782,19 +783,13 @@
     }
 }
 
-<<<<<<< HEAD
 pub fn readv(fd: bun.FileDescriptor, buffers: []std.os.iovec) Maybe(usize) {
-=======
-pub fn readv(fd_: bun.FileDescriptor, buffers: []std.os.iovec) Maybe(usize) {
-    const fd = bun.fdcast(fd_);
-
     if (comptime Environment.allow_assert) {
         if (buffers.len == 0) {
             @panic("readv() called with 0 length buffer");
         }
     }
 
->>>>>>> 653e2934
     if (comptime Environment.isMac) {
         const rc = readv_sym(fd, buffers.ptr, @as(i32, @intCast(buffers.len)));
         if (comptime Environment.allow_assert)
@@ -822,18 +817,13 @@
     }
 }
 
-<<<<<<< HEAD
 pub fn preadv(fd: bun.FileDescriptor, buffers: []std.os.iovec, position: isize) Maybe(usize) {
-=======
-pub fn preadv(fd_: bun.FileDescriptor, buffers: []std.os.iovec, position: isize) Maybe(usize) {
-    const fd = bun.fdcast(fd_);
     if (comptime Environment.allow_assert) {
         if (buffers.len == 0) {
             @panic("preadv() called with 0 length buffer");
         }
     }
 
->>>>>>> 653e2934
     if (comptime Environment.isMac) {
         const rc = preadv_sym(fd, buffers.ptr, @as(i32, @intCast(buffers.len)), position);
         if (comptime Environment.allow_assert)
@@ -924,18 +914,13 @@
 else
     sys.pwrite;
 
-<<<<<<< HEAD
 pub fn pwrite(fd: bun.FileDescriptor, bytes: []const u8, offset: i64) Maybe(usize) {
-=======
-pub fn pwrite(fd_: bun.FileDescriptor, bytes: []const u8, offset: i64) Maybe(usize) {
     if (comptime Environment.allow_assert) {
         if (bytes.len == 0) {
             @panic("pwrite() called with 0 length buffer");
         }
     }
 
-    const fd = bun.fdcast(fd_);
->>>>>>> 653e2934
     const adjusted_len = @min(bytes.len, max_count);
 
     const ioffset = @as(i64, @bitCast(offset)); // the OS treats this as unsigned
@@ -952,17 +937,12 @@
     unreachable;
 }
 
-<<<<<<< HEAD
 pub fn read(fd: bun.FileDescriptor, buf: []u8) Maybe(usize) {
-=======
-pub fn read(fd_: bun.FileDescriptor, buf: []u8) Maybe(usize) {
     if (comptime Environment.allow_assert) {
         if (buf.len == 0) {
             @panic("read() called with 0 length buffer");
         }
     }
-    const fd = bun.fdcast(fd_);
->>>>>>> 653e2934
     const debug_timer = bun.Output.DebugTimer.start();
     const adjusted_len = @min(buf.len, max_count);
     return switch (Environment.os) {
