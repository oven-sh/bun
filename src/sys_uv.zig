--- conflicted
+++ resolved
@@ -154,25 +154,15 @@
     const rc = uv.uv_fs_readlink(uv.Loop.get(), &req, file_path.ptr, null);
 
     if (rc.errno()) |errno| {
-<<<<<<< HEAD
-        log("uv readlink({s}) = {d}, [err]", .{ file_path, rc.value });
+        log("uv readlink({s}) = {d}, [err]", .{ file_path, rc.int() });
         return .{ .err = .{ .errno = errno, .syscall = .readlink, .from_libuv = true } };
-=======
-        log("uv readlink({s}) = {d}, [err]", .{ file_path, rc.int() });
-        return .{ .err = .{ .errno = errno, .syscall = .mkdir, .from_libuv = true } };
->>>>>>> 10e57fdc
     } else {
         // Seems like `rc` does not contain the errno?
         std.debug.assert(rc.int() == 0);
         const slice = bun.span(req.ptrAs([*:0]u8));
         if (slice.len > buf.len) {
-<<<<<<< HEAD
-            log("uv readlink({s}) = {d}, {s} TRUNCATED", .{ file_path, rc.value, slice });
+            log("uv readlink({s}) = {d}, {s} TRUNCATED", .{ file_path, rc.int(), slice });
             return .{ .err = .{ .errno = @intFromEnum(E.NOMEM), .syscall = .readlink, .from_libuv = true } };
-=======
-            log("uv readlink({s}) = {d}, {s} TRUNCATED", .{ file_path, rc.int(), slice });
-            return .{ .err = .{ .errno = @intFromEnum(E.NOMEM), .syscall = .mkdir, .from_libuv = true } };
->>>>>>> 10e57fdc
         }
         log("uv readlink({s}) = {d}, {s}", .{ file_path, rc.int(), slice });
         @memcpy(buf[0..slice.len], slice);
