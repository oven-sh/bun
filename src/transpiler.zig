const bun = @import("root").bun;
const string = bun.string;
const Output = bun.Output;
const Global = bun.Global;
const Environment = bun.Environment;
const strings = bun.strings;
const MutableString = bun.MutableString;
const stringZ = bun.stringZ;
const default_allocator = bun.default_allocator;
const StoredFileDescriptorType = bun.StoredFileDescriptorType;
const FeatureFlags = bun.FeatureFlags;
const C = bun.C;
const std = @import("std");
const lex = bun.js_lexer;
const logger = bun.logger;
pub const options = @import("options.zig");
const js_parser = bun.js_parser;
const JSON = bun.JSON;
const js_printer = bun.js_printer;
const js_ast = bun.JSAst;
const linker = @import("linker.zig");
const Ref = @import("ast/base.zig").Ref;
const Define = @import("defines.zig").Define;
const DebugOptions = @import("./cli.zig").Command.DebugOptions;
const ThreadPoolLib = @import("./thread_pool.zig");

const Fs = @import("fs.zig");
const schema = @import("api/schema.zig");
const Api = schema.Api;
const _resolver = @import("./resolver/resolver.zig");
const sync = @import("sync.zig");
const ImportRecord = @import("./import_record.zig").ImportRecord;
const allocators = @import("./allocators.zig");
const MimeType = @import("./http/mime_type.zig");
const resolve_path = @import("./resolver/resolve_path.zig");
const runtime = @import("./runtime.zig");
const PackageJSON = @import("./resolver/package_json.zig").PackageJSON;
const MacroRemap = @import("./resolver/package_json.zig").MacroMap;
const DebugLogs = _resolver.DebugLogs;
const Router = @import("./router.zig");
const isPackagePath = _resolver.isPackagePath;
const Css = @import("css_scanner.zig");
const DotEnv = @import("./env_loader.zig");
const Lock = bun.Mutex;
const NodeFallbackModules = @import("./node_fallbacks.zig");
const CacheEntry = @import("./cache.zig").FsCacheEntry;
const Analytics = @import("./analytics/analytics_thread.zig");
const URL = @import("./url.zig").URL;
const Linker = linker.Linker;
const Resolver = _resolver.Resolver;
const TOML = @import("./toml/toml_parser.zig").TOML;
const JSC = bun.JSC;
const PackageManager = @import("./install/install.zig").PackageManager;
const DataURL = @import("./resolver/data_url.zig").DataURL;

pub const MacroJSValueType = JSC.JSValue;
const default_macro_js_value = JSC.JSValue.zero;

pub const EntryPoints = @import("./bundler/entry_points.zig");
const SystemTimer = @import("./system_timer.zig").Timer;

pub const ParseResult = struct {
    source: logger.Source,
    loader: options.Loader,
    ast: js_ast.Ast,
    already_bundled: AlreadyBundled = .none,
    input_fd: ?StoredFileDescriptorType = null,
    empty: bool = false,
    pending_imports: _resolver.PendingResolution.List = .{},

    runtime_transpiler_cache: ?*bun.JSC.RuntimeTranspilerCache = null,

    pub const AlreadyBundled = union(enum) {
        none: void,
        source_code: void,
        source_code_cjs: void,
        bytecode: []u8,
        bytecode_cjs: []u8,

        pub fn bytecodeSlice(this: AlreadyBundled) []u8 {
            return switch (this) {
                inline .bytecode, .bytecode_cjs => |slice| slice,
                else => &.{},
            };
        }

        pub fn isBytecode(this: AlreadyBundled) bool {
            return this == .bytecode or this == .bytecode_cjs;
        }

        pub fn isCommonJS(this: AlreadyBundled) bool {
            return this == .source_code_cjs or this == .bytecode_cjs;
        }
    };

    pub fn isPendingImport(this: *const ParseResult, id: u32) bool {
        const import_record_ids = this.pending_imports.items(.import_record_id);

        return std.mem.indexOfScalar(u32, import_record_ids, id) != null;
    }

    /// **DO NOT CALL THIS UNDER NORMAL CIRCUMSTANCES**
    /// Normally, we allocate each AST in an arena and free all at once
    /// So this function only should be used when we globally allocate an AST
    pub fn deinit(this: *ParseResult) void {
        _resolver.PendingResolution.deinitListItems(this.pending_imports, bun.default_allocator);
        this.pending_imports.deinit(bun.default_allocator);
        this.ast.deinit();
        bun.default_allocator.free(@constCast(this.source.contents));
    }
};

pub const PluginRunner = struct {
    global_object: *JSC.JSGlobalObject,
    allocator: std.mem.Allocator,

    pub fn extractNamespace(specifier: string) string {
        const colon = strings.indexOfChar(specifier, ':') orelse return "";
        if (Environment.isWindows and
            colon == 1 and
            specifier.len > 3 and
            bun.path.isSepAny(specifier[2]) and
            ((specifier[0] > 'a' and specifier[0] < 'z') or (specifier[0] > 'A' and specifier[0] < 'Z')))
            return "";
        return specifier[0..colon];
    }

    pub fn couldBePlugin(specifier: string) bool {
        if (strings.lastIndexOfChar(specifier, '.')) |last_dor| {
            const ext = specifier[last_dor + 1 ..];
            // '.' followed by either a letter or a non-ascii character
            // maybe there are non-ascii file extensions?
            // we mostly want to cheaply rule out "../" and ".." and "./"
            if (ext.len > 0 and ((ext[0] >= 'a' and ext[0] <= 'z') or (ext[0] >= 'A' and ext[0] <= 'Z') or ext[0] > 127))
                return true;
        }
        return (!std.fs.path.isAbsolute(specifier) and strings.containsChar(specifier, ':'));
    }

    pub fn onResolve(
        this: *PluginRunner,
        specifier: []const u8,
        importer: []const u8,
        log: *logger.Log,
        loc: logger.Loc,
        target: JSC.JSGlobalObject.BunPluginTarget,
    ) bun.JSError!?Fs.Path {
        var global = this.global_object;
        const namespace_slice = extractNamespace(specifier);
        const namespace = if (namespace_slice.len > 0 and !strings.eqlComptime(namespace_slice, "file"))
            bun.String.init(namespace_slice)
        else
            bun.String.empty;
        const on_resolve_plugin = global.runOnResolvePlugins(
            namespace,
            bun.String.init(specifier).substring(if (namespace.length() > 0) namespace.length() + 1 else 0),
            bun.String.init(importer),
            target,
        ) orelse return null;
        const path_value = try on_resolve_plugin.get(global, "path") orelse return null;
        if (path_value.isEmptyOrUndefinedOrNull()) return null;
        if (!path_value.isString()) {
            log.addError(null, loc, "Expected \"path\" to be a string") catch unreachable;
            return null;
        }

        const file_path = try path_value.toBunString(global);
        defer file_path.deref();

        if (file_path.length() == 0) {
            log.addError(
                null,
                loc,
                "Expected \"path\" to be a non-empty string in onResolve plugin",
            ) catch unreachable;
            return null;
        } else if
        // TODO: validate this better
        (file_path.eqlComptime(".") or
            file_path.eqlComptime("..") or
            file_path.eqlComptime("...") or
            file_path.eqlComptime(" "))
        {
            log.addError(
                null,
                loc,
                "Invalid file path from onResolve plugin",
            ) catch unreachable;
            return null;
        }
        var static_namespace = true;
        const user_namespace: bun.String = brk: {
            if (try on_resolve_plugin.get(global, "namespace")) |namespace_value| {
                if (!namespace_value.isString()) {
                    log.addError(null, loc, "Expected \"namespace\" to be a string") catch unreachable;
                    return null;
                }

                const namespace_str = try namespace_value.toBunString(global);
                if (namespace_str.length() == 0) {
                    namespace_str.deref();
                    break :brk bun.String.init("file");
                }

                if (namespace_str.eqlComptime("file")) {
                    namespace_str.deref();
                    break :brk bun.String.init("file");
                }

                if (namespace_str.eqlComptime("bun")) {
                    namespace_str.deref();
                    break :brk bun.String.init("bun");
                }

                if (namespace_str.eqlComptime("node")) {
                    namespace_str.deref();
                    break :brk bun.String.init("node");
                }

                static_namespace = false;

                break :brk namespace_str;
            }

            break :brk bun.String.init("file");
        };
        defer user_namespace.deref();

        if (static_namespace) {
            return Fs.Path.initWithNamespace(
                std.fmt.allocPrint(this.allocator, "{any}", .{file_path}) catch unreachable,
                user_namespace.byteSlice(),
            );
        } else {
            return Fs.Path.initWithNamespace(
                std.fmt.allocPrint(this.allocator, "{any}", .{file_path}) catch unreachable,
                std.fmt.allocPrint(this.allocator, "{any}", .{user_namespace}) catch unreachable,
            );
        }
    }

    pub fn onResolveJSC(this: *const PluginRunner, namespace: bun.String, specifier: bun.String, importer: bun.String, target: JSC.JSGlobalObject.BunPluginTarget) bun.JSError!?JSC.ErrorableString {
        var global = this.global_object;
        const on_resolve_plugin = global.runOnResolvePlugins(
            if (namespace.length() > 0 and !namespace.eqlComptime("file"))
                namespace
            else
                bun.String.static(""),
            specifier,
            importer,
            target,
        ) orelse return null;
        if (!on_resolve_plugin.isObject()) return null;
        const path_value = try on_resolve_plugin.get(global, "path") orelse return null;
        if (path_value.isEmptyOrUndefinedOrNull()) return null;
        if (!path_value.isString()) {
            return JSC.ErrorableString.err(
                error.JSErrorObject,
                bun.String.static("Expected \"path\" to be a string in onResolve plugin").toErrorInstance(this.global_object).asVoid(),
            );
        }

        const file_path = try path_value.toBunString(global);

        if (file_path.length() == 0) {
            return JSC.ErrorableString.err(
                error.JSErrorObject,
                bun.String.static("Expected \"path\" to be a non-empty string in onResolve plugin").toErrorInstance(this.global_object).asVoid(),
            );
        } else if
        // TODO: validate this better
        (file_path.eqlComptime(".") or
            file_path.eqlComptime("..") or
            file_path.eqlComptime("...") or
            file_path.eqlComptime(" "))
        {
            return JSC.ErrorableString.err(
                error.JSErrorObject,
                bun.String.static("\"path\" is invalid in onResolve plugin").toErrorInstance(this.global_object).asVoid(),
            );
        }
        var static_namespace = true;
        const user_namespace: bun.String = brk: {
            if (try on_resolve_plugin.get(global, "namespace")) |namespace_value| {
                if (!namespace_value.isString()) {
                    return JSC.ErrorableString.err(
                        error.JSErrorObject,
                        bun.String.static("Expected \"namespace\" to be a string").toErrorInstance(this.global_object).asVoid(),
                    );
                }

                const namespace_str = try namespace_value.toBunString(global);
                if (namespace_str.length() == 0) {
                    break :brk bun.String.static("file");
                }

                if (namespace_str.eqlComptime("file")) {
                    defer namespace_str.deref();
                    break :brk bun.String.static("file");
                }

                if (namespace_str.eqlComptime("bun")) {
                    defer namespace_str.deref();
                    break :brk bun.String.static("bun");
                }

                if (namespace_str.eqlComptime("node")) {
                    defer namespace_str.deref();
                    break :brk bun.String.static("node");
                }

                static_namespace = false;

                break :brk namespace_str;
            }

            break :brk bun.String.static("file");
        };
        defer user_namespace.deref();

        // Our super slow way of cloning the string into memory owned by JSC
        const combined_string = std.fmt.allocPrint(this.allocator, "{any}:{any}", .{ user_namespace, file_path }) catch unreachable;
        var out_ = bun.String.init(combined_string);
        const jsval = out_.toJS(this.global_object);
        const out = jsval.toBunString(this.global_object) catch @panic("unreachable");
        this.allocator.free(combined_string);
        return JSC.ErrorableString.ok(out);
    }
};

/// This structure was the JavaScript transpiler before bundle_v2 was written. It now
/// acts mostly as a configuration object, but it also contains stateful logic around
/// logging errors (.log) and module resolution (.resolve_queue)
///
/// This object is not exclusive to bundle_v2/Bun.build, one of these is stored
/// on every VM so that the options can be used for transpilation.
pub const Transpiler = struct {
    options: options.BundleOptions,
    log: *logger.Log,
    allocator: std.mem.Allocator,
    result: options.TransformResult,
    resolver: Resolver,
    fs: *Fs.FileSystem,
    output_files: std.ArrayList(options.OutputFile),
    resolve_results: *ResolveResults,
    resolve_queue: ResolveQueue,
    elapsed: u64 = 0,
    needs_runtime: bool = false,
    router: ?Router = null,
    source_map: options.SourceMapOption = .none,

    linker: Linker,
    timer: SystemTimer,
    env: *DotEnv.Loader,

    macro_context: ?js_ast.Macro.MacroContext = null,

    pub const isCacheEnabled = false;

    pub inline fn getPackageManager(this: *Transpiler) *PackageManager {
        return this.resolver.getPackageManager();
    }

    pub fn setLog(this: *Transpiler, log: *logger.Log) void {
        this.log = log;
        this.linker.log = log;
        this.resolver.log = log;
    }

    // TODO: remove this method. it does not make sense
    pub fn setAllocator(this: *Transpiler, allocator: std.mem.Allocator) void {
        this.allocator = allocator;
        this.linker.allocator = allocator;
        this.resolver.allocator = allocator;
    }

    fn _resolveEntryPoint(transpiler: *Transpiler, entry_point: string) !_resolver.Result {
        return transpiler.resolver.resolveWithFramework(transpiler.fs.top_level_dir, entry_point, .entry_point_build) catch |err| {
            // Relative entry points that were not resolved to a node_modules package are
            // interpreted as relative to the current working directory.
            if (!std.fs.path.isAbsolute(entry_point) and
                !(strings.hasPrefix(entry_point, "./") or strings.hasPrefix(entry_point, ".\\")))
            {
                brk: {
                    return transpiler.resolver.resolve(
                        transpiler.fs.top_level_dir,
                        try strings.append(transpiler.allocator, "./", entry_point),
                        .entry_point_build,
                    ) catch {
                        // return the original error
                        break :brk;
                    };
                }
            }
            return err;
        };
    }

    pub fn resolveEntryPoint(transpiler: *Transpiler, entry_point: string) !_resolver.Result {
        return _resolveEntryPoint(transpiler, entry_point) catch |err| {
            var cache_bust_buf: bun.PathBuffer = undefined;

            // Bust directory cache and try again
            const buster_name = name: {
                if (std.fs.path.isAbsolute(entry_point)) {
                    if (std.fs.path.dirname(entry_point)) |dir| {
                        // Normalized with trailing slash
                        break :name bun.strings.normalizeSlashesOnly(&cache_bust_buf, dir, std.fs.path.sep);
                    }
                }

                var parts = [_]string{
                    entry_point,
                    bun.pathLiteral(".."),
                };

                break :name bun.path.joinAbsStringBufZ(
                    transpiler.fs.top_level_dir,
                    &cache_bust_buf,
                    &parts,
                    .auto,
                );
            };

            // Only re-query if we previously had something cached.
            if (transpiler.resolver.bustDirCache(bun.strings.withoutTrailingSlashWindowsPath(buster_name))) {
                if (_resolveEntryPoint(transpiler, entry_point)) |result|
                    return result
                else |_| {
                    // ignore this error, we will print the original error
                }
            }

            transpiler.log.addErrorFmt(null, logger.Loc.Empty, transpiler.allocator, "{s} resolving \"{s}\" (entry point)", .{ @errorName(err), entry_point }) catch bun.outOfMemory();
            return err;
        };
    }

    pub fn init(
        allocator: std.mem.Allocator,
        log: *logger.Log,
        opts: Api.TransformOptions,
        env_loader_: ?*DotEnv.Loader,
    ) !Transpiler {
        js_ast.Expr.Data.Store.create();
        js_ast.Stmt.Data.Store.create();

        const fs = try Fs.FileSystem.init(opts.absolute_working_dir);
        const bundle_options = try options.BundleOptions.fromApi(
            allocator,
            fs,
            log,
            opts,
        );

        var env_loader: *DotEnv.Loader = env_loader_ orelse DotEnv.instance orelse brk: {
            const map = try allocator.create(DotEnv.Map);
            map.* = DotEnv.Map.init(allocator);

            const loader = try allocator.create(DotEnv.Loader);
            loader.* = DotEnv.Loader.init(map, allocator);
            break :brk loader;
        };

        if (DotEnv.instance == null) {
            DotEnv.instance = env_loader;
        }

        // hide elapsed time when loglevel is warn or error
        env_loader.quiet = !log.level.atLeast(.info);

        // var pool = try allocator.create(ThreadPool);
        // try pool.init(ThreadPool.InitConfig{
        //     .allocator = allocator,
        // });
        const resolve_results = try allocator.create(ResolveResults);
        resolve_results.* = ResolveResults.init(allocator);
        return Transpiler{
            .options = bundle_options,
            .fs = fs,
            .allocator = allocator,
            .timer = SystemTimer.start() catch @panic("Timer fail"),
            .resolver = Resolver.init1(allocator, log, fs, bundle_options),
            .log = log,
            // .thread_pool = pool,
            .linker = undefined,
            .result = options.TransformResult{ .outbase = bundle_options.output_dir },
            .resolve_results = resolve_results,
            .resolve_queue = ResolveQueue.init(allocator),
            .output_files = std.ArrayList(options.OutputFile).init(allocator),
            .env = env_loader,
        };
    }

    pub fn configureLinkerWithAutoJSX(transpiler: *Transpiler, auto_jsx: bool) void {
        transpiler.linker = Linker.init(
            transpiler.allocator,
            transpiler.log,
            &transpiler.resolve_queue,
            &transpiler.options,
            &transpiler.resolver,
            transpiler.resolve_results,
            transpiler.fs,
        );

        if (auto_jsx) {
            // Most of the time, this will already be cached
            if (transpiler.resolver.readDirInfo(transpiler.fs.top_level_dir) catch null) |root_dir| {
                if (root_dir.tsconfig_json) |tsconfig| {
                    // If we don't explicitly pass JSX, try to get it from the root tsconfig
                    if (transpiler.options.transform_options.jsx == null) {
                        transpiler.options.jsx = tsconfig.jsx;
                    }
                    transpiler.options.emit_decorator_metadata = tsconfig.emit_decorator_metadata;
                }
            }
        }
    }

    pub fn configureLinker(transpiler: *Transpiler) void {
        transpiler.configureLinkerWithAutoJSX(true);
    }

    pub fn runEnvLoader(this: *Transpiler, skip_default_env: bool) !void {
        switch (this.options.env.behavior) {
            .prefix, .load_all, .load_all_without_inlining => {
                // Step 1. Load the project root.
                const dir_info = this.resolver.readDirInfo(this.fs.top_level_dir) catch return orelse return;

                if (dir_info.tsconfig_json) |tsconfig| {
                    this.options.jsx = tsconfig.mergeJSX(this.options.jsx);
                }

                const dir = dir_info.getEntries(this.resolver.generation) orelse return;

                // Process always has highest priority.
                const was_production = this.options.production;
                this.env.loadProcess();
                const has_production_env = this.env.isProduction();
                if (!was_production and has_production_env) {
                    this.options.setProduction(true);
                    this.resolver.opts.setProduction(true);
                }

                if (this.options.isTest() or this.env.isTest()) {
                    try this.env.load(dir, this.options.env.files, .@"test", skip_default_env);
                } else if (this.options.production) {
                    try this.env.load(dir, this.options.env.files, .production, skip_default_env);
                } else {
                    try this.env.load(dir, this.options.env.files, .development, skip_default_env);
                }
            },
            .disable => {
                this.env.loadProcess();
                if (this.env.isProduction()) {
                    this.options.setProduction(true);
                    this.resolver.opts.setProduction(true);
                }
            },
            else => {},
        }

        if (strings.eqlComptime(this.env.get("BUN_DISABLE_TRANSPILER") orelse "0", "1")) {
            this.options.disable_transpilation = true;
        }
    }

    // This must be run after a framework is configured, if a framework is enabled
    pub fn configureDefines(this: *Transpiler) !void {
        if (this.options.defines_loaded) {
            return;
        }

        if (this.options.target == .bun_macro) {
            this.options.env.behavior = .prefix;
            this.options.env.prefix = "BUN_";
        }

        try this.runEnvLoader(false);

        var is_production = this.env.isProduction();

        js_ast.Expr.Data.Store.create();
        js_ast.Stmt.Data.Store.create();

        defer js_ast.Expr.Data.Store.reset();
        defer js_ast.Stmt.Data.Store.reset();

        try this.options.loadDefines(this.allocator, this.env, &this.options.env);

        var is_development = false;
        if (this.options.define.dots.get("NODE_ENV")) |NODE_ENV| {
            if (NODE_ENV.len > 0 and NODE_ENV[0].data.value == .e_string) {
                if (NODE_ENV[0].data.value.e_string.eqlComptime("production")) {
                    is_production = true;
                } else if (NODE_ENV[0].data.value.e_string.eqlComptime("development")) {
                    is_development = true;
                }
            }
        }

        if (is_development) {
            this.options.setProduction(false);
            this.resolver.opts.setProduction(false);
            this.options.force_node_env = .development;
            this.resolver.opts.force_node_env = .development;
        } else if (is_production) {
            this.options.setProduction(true);
            this.resolver.opts.setProduction(true);
        }
    }

    pub fn resetStore(_: *const Transpiler) void {
        js_ast.Expr.Data.Store.reset();
        js_ast.Stmt.Data.Store.reset();
    }

    pub noinline fn dumpEnvironmentVariables(transpiler: *const Transpiler) void {
        @branchHint(.cold);
        const opts = std.json.StringifyOptions{
            .whitespace = .indent_2,
        };
        Output.flush();
        std.json.stringify(transpiler.env.map.*, opts, Output.writer()) catch unreachable;
        Output.flush();
    }

    pub const BuildResolveResultPair = struct {
        written: usize,
        input_fd: ?StoredFileDescriptorType,
        empty: bool = false,
    };

    fn buildWithResolveResultEager(
        transpiler: *Transpiler,
        resolve_result: _resolver.Result,
        comptime import_path_format: options.BundleOptions.ImportPathFormat,
        comptime Outstream: type,
        outstream: Outstream,
        client_entry_point_: ?*EntryPoints.ClientEntryPoint,
    ) !?options.OutputFile {
        _ = outstream;

        if (resolve_result.is_external) {
            return null;
        }

        var file_path = (resolve_result.pathConst() orelse return null).*;

        // Step 1. Parse & scan
        const loader = transpiler.options.loader(file_path.name.ext);

        if (client_entry_point_) |client_entry_point| {
            file_path = client_entry_point.source.path;
        }

        file_path.pretty = Linker.relative_paths_list.append(string, transpiler.fs.relativeTo(file_path.text)) catch unreachable;

        var output_file = options.OutputFile{
            .src_path = file_path,
            .loader = loader,
            .value = undefined,
            .side = null,
            .entry_point_index = null,
            .output_kind = .chunk,
        };

        switch (loader) {
            .jsx, .tsx, .js, .ts, .json, .jsonc, .toml, .text => {
                var result = transpiler.parse(
                    ParseOptions{
                        .allocator = transpiler.allocator,
                        .path = file_path,
                        .loader = loader,
                        .dirname_fd = resolve_result.dirname_fd,
                        .file_descriptor = null,
                        .file_hash = null,
                        .macro_remappings = transpiler.options.macro_remap,
                        .jsx = resolve_result.jsx,
                        .emit_decorator_metadata = resolve_result.emit_decorator_metadata,
                    },
                    client_entry_point_,
                ) orelse {
                    return null;
                };
                if (!transpiler.options.transform_only) {
                    if (!transpiler.options.target.isBun())
                        try transpiler.linker.link(
                            file_path,
                            &result,
                            transpiler.options.origin,
                            import_path_format,
                            false,
                            false,
                        )
                    else
                        try transpiler.linker.link(
                            file_path,
                            &result,
                            transpiler.options.origin,
                            import_path_format,
                            false,
                            true,
                        );
                }

                const buffer_writer = try js_printer.BufferWriter.init(transpiler.allocator);
                var writer = js_printer.BufferPrinter.init(buffer_writer);

                output_file.size = switch (transpiler.options.target) {
                    .browser, .node => try transpiler.print(
                        result,
                        *js_printer.BufferPrinter,
                        &writer,
                        .esm,
                    ),
                    .bun, .bun_macro, .bake_server_components_ssr => try transpiler.print(
                        result,
                        *js_printer.BufferPrinter,
                        &writer,
                        .esm_ascii,
                    ),
                };
                output_file.value = .{
                    .buffer = .{
                        .allocator = transpiler.allocator,
                        .bytes = writer.ctx.written,
                    },
                };
            },
            .dataurl, .base64 => {
                Output.panic("TODO: dataurl, base64", .{}); // TODO
            },
            .css => {
                const alloc = transpiler.allocator;

                const entry = transpiler.resolver.caches.fs.readFileWithAllocator(
                    transpiler.allocator,
                    transpiler.fs,
                    file_path.text,
                    resolve_result.dirname_fd,
                    false,
                    null,
                ) catch |err| {
                    transpiler.log.addErrorFmt(null, logger.Loc.Empty, transpiler.allocator, "{s} reading \"{s}\"", .{ @errorName(err), file_path.pretty }) catch {};
                    return null;
                };
                var opts = bun.css.ParserOptions.default(alloc, transpiler.log);
                const css_module_suffix = ".module.css";
                const enable_css_modules = file_path.text.len > css_module_suffix.len and
                    strings.eqlComptime(file_path.text[file_path.text.len - css_module_suffix.len ..], css_module_suffix);
                if (enable_css_modules) {
                    opts.filename = bun.path.basename(file_path.text);
                    opts.css_modules = bun.css.CssModuleConfig{};
                }
                var sheet, var extra = switch (bun.css.StyleSheet(bun.css.DefaultAtRule).parse(
                    alloc,
                    entry.contents,
                    opts,
                    null,
                    // TODO: DO WE EVEN HAVE SOURCE INDEX IN THIS TRANSPILER.ZIG file??
                    bun.bundle_v2.Index.invalid,
                )) {
                    .result => |v| v,
                    .err => |e| {
                        transpiler.log.addErrorFmt(null, logger.Loc.Empty, transpiler.allocator, "{} parsing", .{e}) catch unreachable;
                        return null;
                    },
                };
                if (sheet.minify(alloc, bun.css.MinifyOptions.default(), &extra).asErr()) |e| {
                    transpiler.log.addErrorFmt(null, logger.Loc.Empty, transpiler.allocator, "{} while minifying", .{e.kind}) catch bun.outOfMemory();
                    return null;
                }
                const symbols = bun.JSAst.Symbol.Map{};
                const result = switch (sheet.toCss(
                    alloc,
                    bun.css.PrinterOptions{
                        .targets = bun.css.Targets.forBundlerTarget(transpiler.options.target),
                        .minify = transpiler.options.minify_whitespace,
                    },
                    null,
                    null,
                    &symbols,
                )) {
                    .result => |v| v,
                    .err => |e| {
                        transpiler.log.addErrorFmt(null, logger.Loc.Empty, transpiler.allocator, "{} while printing", .{e}) catch bun.outOfMemory();
                        return null;
                    },
                };
                output_file.value = .{ .buffer = .{ .allocator = alloc, .bytes = result.code } };
            },

            .html, .bunsh, .sqlite_embedded, .sqlite, .wasm, .file, .napi => {
                const hashed_name = try transpiler.linker.getHashedFilename(file_path, null);
                var pathname = try transpiler.allocator.alloc(u8, hashed_name.len + file_path.name.ext.len);
                bun.copy(u8, pathname, hashed_name);
                bun.copy(u8, pathname[hashed_name.len..], file_path.name.ext);
                const dir = if (transpiler.options.output_dir_handle) |output_handle| bun.toFD(output_handle.fd) else .zero;

                output_file.value = .{
                    .copy = options.OutputFile.FileOperation{
                        .pathname = pathname,
                        .dir = dir,
                        .is_outdir = true,
                    },
                };
            },
        }

        return output_file;
    }

    fn printWithSourceMapMaybe(
        transpiler: *Transpiler,
        ast: js_ast.Ast,
        source: *const logger.Source,
        comptime Writer: type,
        writer: Writer,
        comptime format: js_printer.Format,
        comptime enable_source_map: bool,
        source_map_context: ?js_printer.SourceMapHandler,
        runtime_transpiler_cache: ?*bun.JSC.RuntimeTranspilerCache,
    ) !usize {
        const tracer = bun.tracy.traceNamed(@src(), if (enable_source_map) "JSPrinter.printWithSourceMap" else "JSPrinter.print");
        defer tracer.end();

        const symbols = js_ast.Symbol.NestedList.init(&[_]js_ast.Symbol.List{ast.symbols});

        return switch (format) {
            .cjs => try js_printer.printCommonJS(
                Writer,
                writer,
                ast,
                js_ast.Symbol.Map.initList(symbols),
                source,
                false,
                .{
                    .bundling = false,
                    .runtime_imports = ast.runtime_imports,
                    .require_ref = ast.require_ref,
                    .css_import_behavior = transpiler.options.cssImportBehavior(),
                    .source_map_handler = source_map_context,
                    .minify_whitespace = transpiler.options.minify_whitespace,
                    .minify_syntax = transpiler.options.minify_syntax,
                    .minify_identifiers = transpiler.options.minify_identifiers,
                    .transform_only = transpiler.options.transform_only,
                    .runtime_transpiler_cache = runtime_transpiler_cache,
                    .print_dce_annotations = transpiler.options.emit_dce_annotations,
                    .hmr_ref = ast.wrapper_ref,
                },
                enable_source_map,
            ),

            .esm => try js_printer.printAst(
                Writer,
                writer,
                ast,
                js_ast.Symbol.Map.initList(symbols),
                source,
                false,
                .{
                    .bundling = false,
                    .runtime_imports = ast.runtime_imports,
                    .require_ref = ast.require_ref,
                    .source_map_handler = source_map_context,
                    .css_import_behavior = transpiler.options.cssImportBehavior(),
                    .minify_whitespace = transpiler.options.minify_whitespace,
                    .minify_syntax = transpiler.options.minify_syntax,
                    .minify_identifiers = transpiler.options.minify_identifiers,
                    .transform_only = transpiler.options.transform_only,
                    .import_meta_ref = ast.import_meta_ref,
                    .runtime_transpiler_cache = runtime_transpiler_cache,
                    .print_dce_annotations = transpiler.options.emit_dce_annotations,
                    .hmr_ref = ast.wrapper_ref,
<<<<<<< HEAD
=======
                    .mangled_props = null,
>>>>>>> 66cf62c3
                },
                enable_source_map,
            ),
            .esm_ascii => switch (transpiler.options.target.isBun()) {
                inline else => |is_bun| try js_printer.printAst(
                    Writer,
                    writer,
                    ast,
                    js_ast.Symbol.Map.initList(symbols),
                    source,
                    is_bun,
                    .{
                        .bundling = false,
                        .runtime_imports = ast.runtime_imports,
                        .require_ref = ast.require_ref,
                        .css_import_behavior = transpiler.options.cssImportBehavior(),
                        .source_map_handler = source_map_context,
                        .minify_whitespace = transpiler.options.minify_whitespace,
                        .minify_syntax = transpiler.options.minify_syntax,
                        .minify_identifiers = transpiler.options.minify_identifiers,
                        .transform_only = transpiler.options.transform_only,
                        .module_type = if (is_bun and transpiler.options.transform_only)
                            // this is for when using `bun build --no-bundle`
                            // it should copy what was passed for the cli
                            transpiler.options.output_format
                        else if (ast.exports_kind == .cjs)
                            .cjs
                        else
                            .esm,
                        .inline_require_and_import_errors = false,
                        .import_meta_ref = ast.import_meta_ref,
                        .runtime_transpiler_cache = runtime_transpiler_cache,
                        .target = transpiler.options.target,
                        .print_dce_annotations = transpiler.options.emit_dce_annotations,
                        .hmr_ref = ast.wrapper_ref,
<<<<<<< HEAD
=======
                        .mangled_props = null,
>>>>>>> 66cf62c3
                    },
                    enable_source_map,
                ),
            },
            else => unreachable,
        };
    }

    pub fn print(
        transpiler: *Transpiler,
        result: ParseResult,
        comptime Writer: type,
        writer: Writer,
        comptime format: js_printer.Format,
    ) !usize {
        return transpiler.printWithSourceMapMaybe(
            result.ast,
            &result.source,
            Writer,
            writer,
            format,
            false,
            null,
            null,
        );
    }

    pub fn printWithSourceMap(
        transpiler: *Transpiler,
        result: ParseResult,
        comptime Writer: type,
        writer: Writer,
        comptime format: js_printer.Format,
        handler: js_printer.SourceMapHandler,
    ) !usize {
        if (bun.getRuntimeFeatureFlag("BUN_FEATURE_FLAG_DISABLE_SOURCE_MAPS")) {
            return transpiler.printWithSourceMapMaybe(
                result.ast,
                &result.source,
                Writer,
                writer,
                format,
                false,
                handler,
                result.runtime_transpiler_cache,
            );
        }
        return transpiler.printWithSourceMapMaybe(
            result.ast,
            &result.source,
            Writer,
            writer,
            format,
            true,
            handler,
            result.runtime_transpiler_cache,
        );
    }

    pub const ParseOptions = struct {
        allocator: std.mem.Allocator,
        dirname_fd: StoredFileDescriptorType,
        file_descriptor: ?StoredFileDescriptorType = null,
        file_hash: ?u32 = null,

        /// On exception, we might still want to watch the file.
        file_fd_ptr: ?*StoredFileDescriptorType = null,

        path: Fs.Path,
        loader: options.Loader,
        jsx: options.JSX.Pragma,
        macro_remappings: MacroRemap,
        macro_js_ctx: MacroJSValueType = default_macro_js_value,
        virtual_source: ?*const logger.Source = null,
        replace_exports: runtime.Runtime.Features.ReplaceableExport.Map = .{},
        inject_jest_globals: bool = false,
        set_breakpoint_on_first_line: bool = false,
        emit_decorator_metadata: bool = false,
        remove_cjs_module_wrapper: bool = false,

        dont_bundle_twice: bool = false,
        allow_commonjs: bool = false,

        runtime_transpiler_cache: ?*bun.JSC.RuntimeTranspilerCache = null,

        keep_json_and_toml_as_one_statement: bool = false,
        allow_bytecode_cache: bool = false,
    };

    pub fn parse(
        transpiler: *Transpiler,
        this_parse: ParseOptions,
        client_entry_point_: anytype,
    ) ?ParseResult {
        return parseMaybeReturnFileOnly(transpiler, this_parse, client_entry_point_, false);
    }

    pub fn parseMaybeReturnFileOnly(
        transpiler: *Transpiler,
        this_parse: ParseOptions,
        client_entry_point_: anytype,
        comptime return_file_only: bool,
    ) ?ParseResult {
        return parseMaybeReturnFileOnlyAllowSharedBuffer(
            transpiler,
            this_parse,
            client_entry_point_,
            return_file_only,
            false,
        );
    }

    pub fn parseMaybeReturnFileOnlyAllowSharedBuffer(
        transpiler: *Transpiler,
        this_parse: ParseOptions,
        client_entry_point_: anytype,
        comptime return_file_only: bool,
        comptime use_shared_buffer: bool,
    ) ?ParseResult {
        var allocator = this_parse.allocator;
        const dirname_fd = this_parse.dirname_fd;
        const file_descriptor = this_parse.file_descriptor;
        const file_hash = this_parse.file_hash;
        const path = this_parse.path;
        const loader = this_parse.loader;

        var input_fd: ?StoredFileDescriptorType = null;

        const source: logger.Source = brk: {
            if (this_parse.virtual_source) |virtual_source| {
                break :brk virtual_source.*;
            }

            if (client_entry_point_) |client_entry_point| {
                if (@hasField(std.meta.Child(@TypeOf(client_entry_point)), "source")) {
                    break :brk client_entry_point.source;
                }
            }

            if (strings.eqlComptime(path.namespace, "node")) {
                if (NodeFallbackModules.contentsFromPath(path.text)) |code| {
                    break :brk logger.Source.initPathString(path.text, code);
                }

                break :brk logger.Source.initPathString(path.text, "");
            }

            if (strings.startsWith(path.text, "data:")) {
                const data_url = DataURL.parseWithoutCheck(path.text) catch |err| {
                    transpiler.log.addErrorFmt(null, logger.Loc.Empty, transpiler.allocator, "{s} parsing data url \"{s}\"", .{ @errorName(err), path.text }) catch {};
                    return null;
                };
                const body = data_url.decodeData(this_parse.allocator) catch |err| {
                    transpiler.log.addErrorFmt(null, logger.Loc.Empty, transpiler.allocator, "{s} decoding data \"{s}\"", .{ @errorName(err), path.text }) catch {};
                    return null;
                };
                break :brk logger.Source.initPathString(path.text, body);
            }

            const entry = transpiler.resolver.caches.fs.readFileWithAllocator(
                if (use_shared_buffer) bun.fs_allocator else this_parse.allocator,
                transpiler.fs,
                path.text,
                dirname_fd,
                use_shared_buffer,
                file_descriptor,
            ) catch |err| {
                transpiler.log.addErrorFmt(null, logger.Loc.Empty, transpiler.allocator, "{s} reading \"{s}\"", .{ @errorName(err), path.text }) catch {};
                return null;
            };
            input_fd = entry.fd;
            if (this_parse.file_fd_ptr) |file_fd_ptr| {
                file_fd_ptr.* = entry.fd;
            }
            break :brk logger.Source.initRecycledFile(.{ .path = path, .contents = entry.contents }, transpiler.allocator) catch return null;
        };

        if (comptime return_file_only) {
            return ParseResult{ .source = source, .input_fd = input_fd, .loader = loader, .empty = true, .ast = js_ast.Ast.empty };
        }

        if (loader != .wasm and source.contents.len == 0 and source.contents.len < 33 and std.mem.trim(u8, source.contents, "\n\r ").len == 0) {
            return ParseResult{ .source = source, .input_fd = input_fd, .loader = loader, .empty = true, .ast = js_ast.Ast.empty };
        }

        switch (loader) {
            .js,
            .jsx,
            .ts,
            .tsx,
            => {
                // wasm magic number
                if (source.isWebAssembly()) {
                    return ParseResult{
                        .source = source,
                        .input_fd = input_fd,
                        .loader = .wasm,
                        .empty = true,
                        .ast = js_ast.Ast.empty,
                    };
                }

                const target = transpiler.options.target;

                var jsx = this_parse.jsx;
                jsx.parse = loader.isJSX();

                var opts = js_parser.Parser.Options.init(jsx, loader);

                opts.features.emit_decorator_metadata = this_parse.emit_decorator_metadata;
                opts.features.allow_runtime = transpiler.options.allow_runtime;
                opts.features.set_breakpoint_on_first_line = this_parse.set_breakpoint_on_first_line;
                opts.features.trim_unused_imports = transpiler.options.trim_unused_imports orelse loader.isTypeScript();
                opts.features.no_macros = transpiler.options.no_macros;
                opts.features.runtime_transpiler_cache = this_parse.runtime_transpiler_cache;
                opts.transform_only = transpiler.options.transform_only;

                opts.ignore_dce_annotations = transpiler.options.ignore_dce_annotations;

                // @bun annotation
                opts.features.dont_bundle_twice = this_parse.dont_bundle_twice;

                opts.features.commonjs_at_runtime = this_parse.allow_commonjs;

                opts.tree_shaking = transpiler.options.tree_shaking;
                opts.features.inlining = transpiler.options.inlining;

                opts.filepath_hash_for_hmr = file_hash orelse 0;
                opts.features.auto_import_jsx = transpiler.options.auto_import_jsx;
                opts.warn_about_unbundled_modules = !target.isBun();

                opts.features.inject_jest_globals = this_parse.inject_jest_globals;
                opts.features.minify_syntax = transpiler.options.minify_syntax;
                opts.features.minify_identifiers = transpiler.options.minify_identifiers;
                opts.features.dead_code_elimination = transpiler.options.dead_code_elimination;
                opts.features.remove_cjs_module_wrapper = this_parse.remove_cjs_module_wrapper;

                if (transpiler.macro_context == null) {
                    transpiler.macro_context = js_ast.Macro.MacroContext.init(transpiler);
                }

                // we'll just always enable top-level await
                // this is incorrect for Node.js files which are CommonJS modules
                opts.features.top_level_await = true;

                opts.macro_context = &transpiler.macro_context.?;
                if (target != .bun_macro) {
                    opts.macro_context.javascript_object = this_parse.macro_js_ctx;
                }

                opts.features.is_macro_runtime = target == .bun_macro;
                opts.features.replace_exports = this_parse.replace_exports;

                return switch ((transpiler.resolver.caches.js.parse(
                    allocator,
                    opts,
                    transpiler.options.define,
                    transpiler.log,
                    &source,
                ) catch null) orelse return null) {
                    .ast => |value| ParseResult{
                        .ast = value,
                        .source = source,
                        .loader = loader,
                        .input_fd = input_fd,
                        .runtime_transpiler_cache = this_parse.runtime_transpiler_cache,
                    },
                    .cached => ParseResult{
                        .ast = undefined,
                        .runtime_transpiler_cache = this_parse.runtime_transpiler_cache,
                        .source = source,
                        .loader = loader,
                        .input_fd = input_fd,
                    },
                    .already_bundled => |already_bundled| ParseResult{
                        .ast = undefined,
                        .already_bundled = switch (already_bundled) {
                            .bun => .source_code,
                            .bun_cjs => .source_code_cjs,
                            .bytecode_cjs, .bytecode => brk: {
                                const default_value: ParseResult.AlreadyBundled = if (already_bundled == .bytecode_cjs) .source_code_cjs else .source_code;
                                if (this_parse.virtual_source == null and this_parse.allow_bytecode_cache) {
                                    var path_buf2: bun.PathBuffer = undefined;
                                    @memcpy(path_buf2[0..path.text.len], path.text);
                                    path_buf2[path.text.len..][0..bun.bytecode_extension.len].* = bun.bytecode_extension.*;
                                    const bytecode = bun.sys.File.toSourceAt(dirname_fd, path_buf2[0 .. path.text.len + bun.bytecode_extension.len], bun.default_allocator).asValue() orelse break :brk default_value;
                                    if (bytecode.contents.len == 0) {
                                        break :brk default_value;
                                    }
                                    break :brk if (already_bundled == .bytecode_cjs) .{ .bytecode_cjs = @constCast(bytecode.contents) } else .{ .bytecode = @constCast(bytecode.contents) };
                                }
                                break :brk default_value;
                            },
                        },
                        .source = source,
                        .loader = loader,
                        .input_fd = input_fd,
                    },
                };
            },
            // TODO: use lazy export AST
            inline .toml, .json, .jsonc => |kind| {
                var expr = if (kind == .jsonc)
                    // We allow importing tsconfig.*.json or jsconfig.*.json with comments
                    // These files implicitly become JSONC files, which aligns with the behavior of text editors.
                    JSON.parseTSConfig(&source, transpiler.log, allocator, false) catch return null
                else if (kind == .json)
                    JSON.parse(&source, transpiler.log, allocator, false) catch return null
                else if (kind == .toml)
                    TOML.parse(&source, transpiler.log, allocator, false) catch return null
                else
                    @compileError("unreachable");

                var symbols: []js_ast.Symbol = &.{};

                const parts = brk: {
                    if (this_parse.keep_json_and_toml_as_one_statement) {
                        var stmts = allocator.alloc(js_ast.Stmt, 1) catch unreachable;
                        stmts[0] = js_ast.Stmt.allocate(allocator, js_ast.S.SExpr, js_ast.S.SExpr{ .value = expr }, logger.Loc{ .start = 0 });
                        var parts_ = allocator.alloc(js_ast.Part, 1) catch unreachable;
                        parts_[0] = js_ast.Part{ .stmts = stmts };
                        break :brk parts_;
                    }

                    if (expr.data == .e_object) {
                        const properties: []js_ast.G.Property = expr.data.e_object.properties.slice();
                        if (properties.len > 0) {
                            var stmts = allocator.alloc(js_ast.Stmt, 3) catch return null;
                            var decls = allocator.alloc(js_ast.G.Decl, properties.len) catch return null;
                            symbols = allocator.alloc(js_ast.Symbol, properties.len) catch return null;
                            var export_clauses = allocator.alloc(js_ast.ClauseItem, properties.len) catch return null;
                            var duplicate_key_checker = bun.StringHashMap(u32).init(allocator);
                            defer duplicate_key_checker.deinit();
                            var count: usize = 0;
                            for (properties, decls, symbols, 0..) |*prop, *decl, *symbol, i| {
                                const name = prop.key.?.data.e_string.slice(allocator);
                                // Do not make named exports for "default" exports
                                if (strings.eqlComptime(name, "default"))
                                    continue;

                                const visited = duplicate_key_checker.getOrPut(name) catch continue;
                                if (visited.found_existing) {
                                    decls[visited.value_ptr.*].value = prop.value.?;
                                    continue;
                                }
                                visited.value_ptr.* = @truncate(i);

                                symbol.* = js_ast.Symbol{
                                    .original_name = MutableString.ensureValidIdentifier(name, allocator) catch return null,
                                };

                                const ref = Ref.init(@truncate(i), 0, false);
                                decl.* = js_ast.G.Decl{
                                    .binding = js_ast.Binding.alloc(allocator, js_ast.B.Identifier{
                                        .ref = ref,
                                    }, prop.key.?.loc),
                                    .value = prop.value.?,
                                };
                                export_clauses[i] = js_ast.ClauseItem{
                                    .name = .{
                                        .ref = ref,
                                        .loc = prop.key.?.loc,
                                    },
                                    .alias = name,
                                    .alias_loc = prop.key.?.loc,
                                };
                                prop.value = js_ast.Expr.initIdentifier(ref, prop.value.?.loc);
                                count += 1;
                            }

                            stmts[0] = js_ast.Stmt.alloc(
                                js_ast.S.Local,
                                js_ast.S.Local{
                                    .decls = js_ast.G.Decl.List.init(decls[0..count]),
                                    .kind = .k_var,
                                },
                                logger.Loc{
                                    .start = 0,
                                },
                            );
                            stmts[1] = js_ast.Stmt.alloc(
                                js_ast.S.ExportClause,
                                js_ast.S.ExportClause{
                                    .items = export_clauses[0..count],
                                },
                                logger.Loc{
                                    .start = 0,
                                },
                            );
                            stmts[2] = js_ast.Stmt.alloc(
                                js_ast.S.ExportDefault,
                                js_ast.S.ExportDefault{
                                    .value = js_ast.StmtOrExpr{ .expr = expr },
                                    .default_name = js_ast.LocRef{
                                        .loc = logger.Loc{},
                                        .ref = Ref.None,
                                    },
                                },
                                logger.Loc{
                                    .start = 0,
                                },
                            );

                            var parts_ = allocator.alloc(js_ast.Part, 1) catch unreachable;
                            parts_[0] = js_ast.Part{ .stmts = stmts };
                            break :brk parts_;
                        }
                    }

                    {
                        var stmts = allocator.alloc(js_ast.Stmt, 1) catch unreachable;
                        stmts[0] = js_ast.Stmt.alloc(js_ast.S.ExportDefault, js_ast.S.ExportDefault{
                            .value = js_ast.StmtOrExpr{ .expr = expr },
                            .default_name = js_ast.LocRef{
                                .loc = logger.Loc{},
                                .ref = Ref.None,
                            },
                        }, logger.Loc{ .start = 0 });

                        var parts_ = allocator.alloc(js_ast.Part, 1) catch unreachable;
                        parts_[0] = js_ast.Part{ .stmts = stmts };
                        break :brk parts_;
                    }
                };
                var ast = js_ast.Ast.fromParts(parts);
                ast.symbols = js_ast.Symbol.List.init(symbols);

                return ParseResult{
                    .ast = ast,
                    .source = source,
                    .loader = loader,
                    .input_fd = input_fd,
                };
            },
            // TODO: use lazy export AST
            .text => {
                const expr = js_ast.Expr.init(js_ast.E.String, js_ast.E.String{
                    .data = source.contents,
                }, logger.Loc.Empty);
                const stmt = js_ast.Stmt.alloc(js_ast.S.ExportDefault, js_ast.S.ExportDefault{
                    .value = js_ast.StmtOrExpr{ .expr = expr },
                    .default_name = js_ast.LocRef{
                        .loc = logger.Loc{},
                        .ref = Ref.None,
                    },
                }, logger.Loc{ .start = 0 });
                var stmts = allocator.alloc(js_ast.Stmt, 1) catch unreachable;
                stmts[0] = stmt;
                var parts = allocator.alloc(js_ast.Part, 1) catch unreachable;
                parts[0] = js_ast.Part{ .stmts = stmts };

                return ParseResult{
                    .ast = js_ast.Ast.initTest(parts),
                    .source = source,
                    .loader = loader,
                    .input_fd = input_fd,
                };
            },
            .wasm => {
                if (transpiler.options.target.isBun()) {
                    if (!source.isWebAssembly()) {
                        transpiler.log.addErrorFmt(
                            null,
                            logger.Loc.Empty,
                            transpiler.allocator,
                            "Invalid wasm file \"{s}\" (missing magic header)",
                            .{path.text},
                        ) catch {};
                        return null;
                    }

                    return ParseResult{
                        .ast = js_ast.Ast.empty,
                        .source = source,
                        .loader = loader,
                        .input_fd = input_fd,
                    };
                }
            },
            .css => {},
            else => Output.panic("Unsupported loader {s} for path: {s}", .{ @tagName(loader), source.path.text }),
        }

        return null;
    }

    fn normalizeEntryPointPath(transpiler: *Transpiler, _entry: string) string {
        var paths = [_]string{_entry};
        var entry = transpiler.fs.abs(&paths);

        std.fs.accessAbsolute(entry, .{}) catch
            return _entry;

        entry = transpiler.fs.relativeTo(entry);

        if (!strings.startsWith(entry, "./")) {
            // Entry point paths without a leading "./" are interpreted as package
            // paths. This happens because they go through general path resolution
            // like all other import paths so that plugins can run on them. Requiring
            // a leading "./" for a relative path simplifies writing plugins because
            // entry points aren't a special case.
            //
            // However, requiring a leading "./" also breaks backward compatibility
            // and makes working with the CLI more difficult. So attempt to insert
            // "./" automatically when needed. We don't want to unconditionally insert
            // a leading "./" because the path may not be a file system path. For
            // example, it may be a URL. So only insert a leading "./" when the path
            // is an exact match for an existing file.
            var __entry = transpiler.allocator.alloc(u8, "./".len + entry.len) catch unreachable;
            __entry[0] = '.';
            __entry[1] = '/';
            bun.copy(u8, __entry[2..__entry.len], entry);
            entry = __entry;
        }

        return entry;
    }

    fn enqueueEntryPoints(transpiler: *Transpiler, entry_points: []_resolver.Result, comptime normalize_entry_point: bool) usize {
        var entry_point_i: usize = 0;

        for (transpiler.options.entry_points) |_entry| {
            const entry: string = if (comptime normalize_entry_point) transpiler.normalizeEntryPointPath(_entry) else _entry;

            defer {
                js_ast.Expr.Data.Store.reset();
                js_ast.Stmt.Data.Store.reset();
            }

            const result = transpiler.resolver.resolve(transpiler.fs.top_level_dir, entry, .entry_point_build) catch |err| {
                Output.prettyError("Error resolving \"{s}\": {s}\n", .{ entry, @errorName(err) });
                continue;
            };

            if (result.pathConst() == null) {
                Output.prettyError("\"{s}\" is disabled due to \"browser\" field in package.json.\n", .{
                    entry,
                });
                continue;
            }

            if (transpiler.linker.enqueueResolveResult(&result) catch unreachable) {
                entry_points[entry_point_i] = result;
                entry_point_i += 1;
            }
        }

        return entry_point_i;
    }

    pub fn transform(
        transpiler: *Transpiler,
        allocator: std.mem.Allocator,
        log: *logger.Log,
        opts: Api.TransformOptions,
    ) !options.TransformResult {
        _ = opts;
        var entry_points = try allocator.alloc(_resolver.Result, transpiler.options.entry_points.len);
        entry_points = entry_points[0..transpiler.enqueueEntryPoints(entry_points, true)];

        if (log.level.atLeast(.debug)) {
            transpiler.resolver.debug_logs = try DebugLogs.init(allocator);
        }
        transpiler.options.transform_only = true;
        const did_start = false;

        if (transpiler.options.output_dir_handle == null) {
            const outstream = bun.sys.File.from(std.io.getStdOut());

            if (!did_start) {
                try switch (transpiler.options.import_path_format) {
                    .relative => transpiler.processResolveQueue(.relative, false, @TypeOf(outstream), outstream),
                    .absolute_url => transpiler.processResolveQueue(.absolute_url, false, @TypeOf(outstream), outstream),
                    .absolute_path => transpiler.processResolveQueue(.absolute_path, false, @TypeOf(outstream), outstream),
                    .package_path => transpiler.processResolveQueue(.package_path, false, @TypeOf(outstream), outstream),
                };
            }
        } else {
            const output_dir = transpiler.options.output_dir_handle orelse {
                Output.printError("Invalid or missing output directory.", .{});
                Global.crash();
            };

            if (!did_start) {
                try switch (transpiler.options.import_path_format) {
                    .relative => transpiler.processResolveQueue(.relative, false, std.fs.Dir, output_dir),
                    .absolute_url => transpiler.processResolveQueue(.absolute_url, false, std.fs.Dir, output_dir),
                    .absolute_path => transpiler.processResolveQueue(.absolute_path, false, std.fs.Dir, output_dir),
                    .package_path => transpiler.processResolveQueue(.package_path, false, std.fs.Dir, output_dir),
                };
            }
        }

        if (FeatureFlags.tracing and transpiler.options.log.level.atLeast(.info)) {
            Output.prettyErrorln(
                "<r><d>\n---Tracing---\nResolve time:      {d}\nParsing time:      {d}\n---Tracing--\n\n<r>",
                .{
                    transpiler.resolver.elapsed,
                    transpiler.elapsed,
                },
            );
        }

        var final_result = try options.TransformResult.init(try allocator.dupe(u8, transpiler.result.outbase), try transpiler.output_files.toOwnedSlice(), log, allocator);
        final_result.root_dir = transpiler.options.output_dir_handle;
        return final_result;
    }

    fn processResolveQueue(
        transpiler: *Transpiler,
        comptime import_path_format: options.BundleOptions.ImportPathFormat,
        comptime wrap_entry_point: bool,
        comptime Outstream: type,
        outstream: Outstream,
    ) !void {
        while (transpiler.resolve_queue.readItem()) |item| {
            js_ast.Expr.Data.Store.reset();
            js_ast.Stmt.Data.Store.reset();

            if (comptime wrap_entry_point) {
                const path = item.pathConst() orelse unreachable;
                const loader = transpiler.options.loader(path.name.ext);

                if (item.import_kind == .entry_point and loader.supportsClientEntryPoint()) {
                    var client_entry_point = try transpiler.allocator.create(EntryPoints.ClientEntryPoint);
                    client_entry_point.* = EntryPoints.ClientEntryPoint{};
                    try client_entry_point.generate(Transpiler, transpiler, path.name, transpiler.options.framework.?.client.path);

                    const entry_point_output_file = transpiler.buildWithResolveResultEager(
                        item,
                        import_path_format,
                        Outstream,
                        outstream,
                        client_entry_point,
                    ) catch continue orelse continue;
                    transpiler.output_files.append(entry_point_output_file) catch unreachable;

                    js_ast.Expr.Data.Store.reset();
                    js_ast.Stmt.Data.Store.reset();

                    // At this point, the entry point will be de-duped.
                    // So we just immediately build it.
                    var item_not_entrypointed = item;
                    item_not_entrypointed.import_kind = .stmt;
                    const original_output_file = transpiler.buildWithResolveResultEager(
                        item_not_entrypointed,
                        import_path_format,
                        Outstream,
                        outstream,
                        null,
                    ) catch continue orelse continue;
                    transpiler.output_files.append(original_output_file) catch unreachable;

                    continue;
                }
            }

            const output_file = transpiler.buildWithResolveResultEager(
                item,
                import_path_format,
                Outstream,
                outstream,
                null,
            ) catch continue orelse continue;
            transpiler.output_files.append(output_file) catch unreachable;
        }
    }
};

pub const ServeResult = struct {
    file: options.OutputFile,
    mime_type: MimeType,
};
pub const ResolveResults = std.AutoHashMap(
    u64,
    void,
);
pub const ResolveQueue = std.fifo.LinearFifo(
    _resolver.Result,
    std.fifo.LinearFifoBufferType.Dynamic,
);<|MERGE_RESOLUTION|>--- conflicted
+++ resolved
@@ -873,10 +873,6 @@
                     .runtime_transpiler_cache = runtime_transpiler_cache,
                     .print_dce_annotations = transpiler.options.emit_dce_annotations,
                     .hmr_ref = ast.wrapper_ref,
-<<<<<<< HEAD
-=======
-                    .mangled_props = null,
->>>>>>> 66cf62c3
                 },
                 enable_source_map,
             ),
@@ -912,10 +908,6 @@
                         .target = transpiler.options.target,
                         .print_dce_annotations = transpiler.options.emit_dce_annotations,
                         .hmr_ref = ast.wrapper_ref,
-<<<<<<< HEAD
-=======
-                        .mangled_props = null,
->>>>>>> 66cf62c3
                     },
                     enable_source_map,
                 ),
