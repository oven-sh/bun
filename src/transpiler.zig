const bun = @import("bun");
const string = bun.string;
const Output = bun.Output;
const Global = bun.Global;
const Environment = bun.Environment;
const strings = bun.strings;
const MutableString = bun.MutableString;
const stringZ = bun.stringZ;
const default_allocator = bun.default_allocator;
const StoredFileDescriptorType = bun.StoredFileDescriptorType;
const FeatureFlags = bun.FeatureFlags;

const std = @import("std");
const lex = bun.js_lexer;
const logger = bun.logger;
pub const options = @import("options.zig");
const js_parser = bun.js_parser;
const JSON = bun.JSON;
const js_printer = bun.js_printer;
const js_ast = bun.JSAst;
const linker = @import("linker.zig");
const Ref = @import("ast/base.zig").Ref;
const Define = @import("defines.zig").Define;
const DebugOptions = @import("./cli.zig").Command.DebugOptions;
const ThreadPoolLib = @import("./thread_pool.zig");

const Fs = @import("fs.zig");
const schema = @import("api/schema.zig");
const Api = schema.Api;
const _resolver = @import("./resolver/resolver.zig");
const sync = @import("sync.zig");
const ImportRecord = @import("./import_record.zig").ImportRecord;
const allocators = @import("./allocators.zig");
const MimeType = @import("./http/mime_type.zig");
const resolve_path = @import("./resolver/resolve_path.zig");
const runtime = @import("./runtime.zig");
const PackageJSON = @import("./resolver/package_json.zig").PackageJSON;
const MacroRemap = @import("./resolver/package_json.zig").MacroMap;
const DebugLogs = _resolver.DebugLogs;
const Router = @import("./router.zig");
const isPackagePath = _resolver.isPackagePath;
const Css = @import("css_scanner.zig");
const DotEnv = @import("./env_loader.zig");
const Lock = bun.Mutex;
const NodeFallbackModules = @import("./node_fallbacks.zig");
const CacheEntry = @import("./cache.zig").FsCacheEntry;
const Analytics = @import("./analytics/analytics_thread.zig");
const URL = @import("./url.zig").URL;
const Linker = linker.Linker;
const Resolver = _resolver.Resolver;
const TOML = @import("./toml/toml_parser.zig").TOML;
const JSC = bun.JSC;
const PackageManager = @import("./install/install.zig").PackageManager;
const DataURL = @import("./resolver/data_url.zig").DataURL;

pub const MacroJSValueType = JSC.JSValue;
const default_macro_js_value = JSC.JSValue.zero;

pub const EntryPoints = @import("./bundler/entry_points.zig");
const SystemTimer = @import("./system_timer.zig").Timer;

pub const ParseResult = struct {
    source: logger.Source,
    loader: options.Loader,
    ast: js_ast.Ast,
    already_bundled: AlreadyBundled = .none,
    input_fd: ?StoredFileDescriptorType = null,
    empty: bool = false,
    pending_imports: _resolver.PendingResolution.List = .{},

    runtime_transpiler_cache: ?*bun.JSC.RuntimeTranspilerCache = null,

    pub const AlreadyBundled = union(enum) {
        none: void,
        source_code: void,
        source_code_cjs: void,
        bytecode: []u8,
        bytecode_cjs: []u8,

        pub fn bytecodeSlice(this: AlreadyBundled) []u8 {
            return switch (this) {
                inline .bytecode, .bytecode_cjs => |slice| slice,
                else => &.{},
            };
        }

        pub fn isBytecode(this: AlreadyBundled) bool {
            return this == .bytecode or this == .bytecode_cjs;
        }

        pub fn isCommonJS(this: AlreadyBundled) bool {
            return this == .source_code_cjs or this == .bytecode_cjs;
        }
    };

    pub fn isPendingImport(this: *const ParseResult, id: u32) bool {
        const import_record_ids = this.pending_imports.items(.import_record_id);

        return std.mem.indexOfScalar(u32, import_record_ids, id) != null;
    }

    /// **DO NOT CALL THIS UNDER NORMAL CIRCUMSTANCES**
    /// Normally, we allocate each AST in an arena and free all at once
    /// So this function only should be used when we globally allocate an AST
    pub fn deinit(this: *ParseResult) void {
        _resolver.PendingResolution.deinitListItems(this.pending_imports, bun.default_allocator);
        this.pending_imports.deinit(bun.default_allocator);
        this.ast.deinit();
        bun.default_allocator.free(@constCast(this.source.contents));
    }
};

pub const PluginRunner = struct {
    global_object: *JSC.JSGlobalObject,
    allocator: std.mem.Allocator,

    pub fn extractNamespace(specifier: string) string {
        const colon = strings.indexOfChar(specifier, ':') orelse return "";
        if (Environment.isWindows and
            colon == 1 and
            specifier.len > 3 and
            bun.path.isSepAny(specifier[2]) and
            ((specifier[0] > 'a' and specifier[0] < 'z') or (specifier[0] > 'A' and specifier[0] < 'Z')))
            return "";
        return specifier[0..colon];
    }

    pub fn couldBePlugin(specifier: string) bool {
        if (strings.lastIndexOfChar(specifier, '.')) |last_dor| {
            const ext = specifier[last_dor + 1 ..];
            // '.' followed by either a letter or a non-ascii character
            // maybe there are non-ascii file extensions?
            // we mostly want to cheaply rule out "../" and ".." and "./"
            if (ext.len > 0 and ((ext[0] >= 'a' and ext[0] <= 'z') or (ext[0] >= 'A' and ext[0] <= 'Z') or ext[0] > 127))
                return true;
        }
        return (!std.fs.path.isAbsolute(specifier) and strings.containsChar(specifier, ':'));
    }

    pub fn onResolve(
        this: *PluginRunner,
        specifier: []const u8,
        importer: []const u8,
        log: *logger.Log,
        loc: logger.Loc,
        target: JSC.JSGlobalObject.BunPluginTarget,
    ) bun.JSError!?Fs.Path {
        var global = this.global_object;
        const namespace_slice = extractNamespace(specifier);
        const namespace = if (namespace_slice.len > 0 and !strings.eqlComptime(namespace_slice, "file"))
            bun.String.init(namespace_slice)
        else
            bun.String.empty;
        const on_resolve_plugin = try global.runOnResolvePlugins(
            namespace,
            bun.String.init(specifier).substring(if (namespace.length() > 0) namespace.length() + 1 else 0),
            bun.String.init(importer),
            target,
        ) orelse return null;
        const path_value = try on_resolve_plugin.get(global, "path") orelse return null;
        if (path_value.isEmptyOrUndefinedOrNull()) return null;
        if (!path_value.isString()) {
            log.addError(null, loc, "Expected \"path\" to be a string") catch unreachable;
            return null;
        }

        const file_path = try path_value.toBunString(global);
        defer file_path.deref();

        if (file_path.length() == 0) {
            log.addError(
                null,
                loc,
                "Expected \"path\" to be a non-empty string in onResolve plugin",
            ) catch unreachable;
            return null;
        } else if
        // TODO: validate this better
        (file_path.eqlComptime(".") or
            file_path.eqlComptime("..") or
            file_path.eqlComptime("...") or
            file_path.eqlComptime(" "))
        {
            log.addError(
                null,
                loc,
                "Invalid file path from onResolve plugin",
            ) catch unreachable;
            return null;
        }
        var static_namespace = true;
        const user_namespace: bun.String = brk: {
            if (try on_resolve_plugin.get(global, "namespace")) |namespace_value| {
                if (!namespace_value.isString()) {
                    log.addError(null, loc, "Expected \"namespace\" to be a string") catch unreachable;
                    return null;
                }

                const namespace_str = try namespace_value.toBunString(global);
                if (namespace_str.length() == 0) {
                    namespace_str.deref();
                    break :brk bun.String.init("file");
                }

                if (namespace_str.eqlComptime("file")) {
                    namespace_str.deref();
                    break :brk bun.String.init("file");
                }

                if (namespace_str.eqlComptime("bun")) {
                    namespace_str.deref();
                    break :brk bun.String.init("bun");
                }

                if (namespace_str.eqlComptime("node")) {
                    namespace_str.deref();
                    break :brk bun.String.init("node");
                }

                static_namespace = false;

                break :brk namespace_str;
            }

            break :brk bun.String.init("file");
        };
        defer user_namespace.deref();

        if (static_namespace) {
            return Fs.Path.initWithNamespace(
                std.fmt.allocPrint(this.allocator, "{any}", .{file_path}) catch unreachable,
                user_namespace.byteSlice(),
            );
        } else {
            return Fs.Path.initWithNamespace(
                std.fmt.allocPrint(this.allocator, "{any}", .{file_path}) catch unreachable,
                std.fmt.allocPrint(this.allocator, "{any}", .{user_namespace}) catch unreachable,
            );
        }
    }

    pub fn onResolveJSC(this: *const PluginRunner, namespace: bun.String, specifier: bun.String, importer: bun.String, target: JSC.JSGlobalObject.BunPluginTarget) bun.JSError!?JSC.ErrorableString {
        var global = this.global_object;
        const on_resolve_plugin = try global.runOnResolvePlugins(
            if (namespace.length() > 0 and !namespace.eqlComptime("file"))
                namespace
            else
                bun.String.static(""),
            specifier,
            importer,
            target,
        ) orelse return null;
        if (!on_resolve_plugin.isObject()) return null;
        const path_value = try on_resolve_plugin.get(global, "path") orelse return null;
        if (path_value.isEmptyOrUndefinedOrNull()) return null;
        if (!path_value.isString()) {
            return JSC.ErrorableString.err(
                error.JSErrorObject,
                bun.String.static("Expected \"path\" to be a string in onResolve plugin").toErrorInstance(this.global_object).asVoid(),
            );
        }

        const file_path = try path_value.toBunString(global);

        if (file_path.length() == 0) {
            return JSC.ErrorableString.err(
                error.JSErrorObject,
                bun.String.static("Expected \"path\" to be a non-empty string in onResolve plugin").toErrorInstance(this.global_object).asVoid(),
            );
        } else if
        // TODO: validate this better
        (file_path.eqlComptime(".") or
            file_path.eqlComptime("..") or
            file_path.eqlComptime("...") or
            file_path.eqlComptime(" "))
        {
            return JSC.ErrorableString.err(
                error.JSErrorObject,
                bun.String.static("\"path\" is invalid in onResolve plugin").toErrorInstance(this.global_object).asVoid(),
            );
        }
        var static_namespace = true;
        const user_namespace: bun.String = brk: {
            if (try on_resolve_plugin.get(global, "namespace")) |namespace_value| {
                if (!namespace_value.isString()) {
                    return JSC.ErrorableString.err(
                        error.JSErrorObject,
                        bun.String.static("Expected \"namespace\" to be a string").toErrorInstance(this.global_object).asVoid(),
                    );
                }

                const namespace_str = try namespace_value.toBunString(global);
                if (namespace_str.length() == 0) {
                    break :brk bun.String.static("file");
                }

                if (namespace_str.eqlComptime("file")) {
                    defer namespace_str.deref();
                    break :brk bun.String.static("file");
                }

                if (namespace_str.eqlComptime("bun")) {
                    defer namespace_str.deref();
                    break :brk bun.String.static("bun");
                }

                if (namespace_str.eqlComptime("node")) {
                    defer namespace_str.deref();
                    break :brk bun.String.static("node");
                }

                static_namespace = false;

                break :brk namespace_str;
            }

            break :brk bun.String.static("file");
        };
        defer user_namespace.deref();

        // Our super slow way of cloning the string into memory owned by JSC
        const combined_string = std.fmt.allocPrint(this.allocator, "{any}:{any}", .{ user_namespace, file_path }) catch unreachable;
        var out_ = bun.String.init(combined_string);
        const jsval = out_.toJS(this.global_object);
        const out = jsval.toBunString(this.global_object) catch @panic("unreachable");
        this.allocator.free(combined_string);
        return JSC.ErrorableString.ok(out);
    }
};

/// This structure was the JavaScript transpiler before bundle_v2 was written. It now
/// acts mostly as a configuration object, but it also contains stateful logic around
/// logging errors (.log) and module resolution (.resolve_queue)
///
/// This object is not exclusive to bundle_v2/Bun.build, one of these is stored
/// on every VM so that the options can be used for transpilation.
pub const Transpiler = struct {
    options: options.BundleOptions,
    log: *logger.Log,
    allocator: std.mem.Allocator,
    result: options.TransformResult,
    resolver: Resolver,
    fs: *Fs.FileSystem,
    output_files: std.ArrayList(options.OutputFile),
    resolve_results: *ResolveResults,
    resolve_queue: ResolveQueue,
    elapsed: u64 = 0,
    needs_runtime: bool = false,
    router: ?Router = null,
    source_map: options.SourceMapOption = .none,

    linker: Linker,
    timer: SystemTimer,
    env: *DotEnv.Loader,

    macro_context: ?js_ast.Macro.MacroContext = null,

    pub const isCacheEnabled = false;

    pub inline fn getPackageManager(this: *Transpiler) *PackageManager {
        return this.resolver.getPackageManager();
    }

    pub fn setLog(this: *Transpiler, log: *logger.Log) void {
        this.log = log;
        this.linker.log = log;
        this.resolver.log = log;
    }

    // TODO: remove this method. it does not make sense
    pub fn setAllocator(this: *Transpiler, allocator: std.mem.Allocator) void {
        this.allocator = allocator;
        this.linker.allocator = allocator;
        this.resolver.allocator = allocator;
    }

    fn _resolveEntryPoint(transpiler: *Transpiler, entry_point: string) !_resolver.Result {
        return transpiler.resolver.resolveWithFramework(transpiler.fs.top_level_dir, entry_point, .entry_point_build) catch |err| {
            // Relative entry points that were not resolved to a node_modules package are
            // interpreted as relative to the current working directory.
            if (!std.fs.path.isAbsolute(entry_point) and
                !(strings.hasPrefix(entry_point, "./") or strings.hasPrefix(entry_point, ".\\")))
            {
                brk: {
                    return transpiler.resolver.resolve(
                        transpiler.fs.top_level_dir,
                        try strings.append(transpiler.allocator, "./", entry_point),
                        .entry_point_build,
                    ) catch {
                        // return the original error
                        break :brk;
                    };
                }
            }
            return err;
        };
    }

    pub fn resolveEntryPoint(transpiler: *Transpiler, entry_point: string) !_resolver.Result {
        return _resolveEntryPoint(transpiler, entry_point) catch |err| {
            var cache_bust_buf: bun.PathBuffer = undefined;

            // Bust directory cache and try again
            const buster_name = name: {
                if (std.fs.path.isAbsolute(entry_point)) {
                    if (std.fs.path.dirname(entry_point)) |dir| {
                        // Normalized with trailing slash
                        break :name bun.strings.normalizeSlashesOnly(&cache_bust_buf, dir, std.fs.path.sep);
                    }
                }

                var parts = [_]string{
                    entry_point,
                    bun.pathLiteral(".."),
                };

                break :name bun.path.joinAbsStringBufZ(
                    transpiler.fs.top_level_dir,
                    &cache_bust_buf,
                    &parts,
                    .auto,
                );
            };

            // Only re-query if we previously had something cached.
            if (transpiler.resolver.bustDirCache(bun.strings.withoutTrailingSlashWindowsPath(buster_name))) {
                if (_resolveEntryPoint(transpiler, entry_point)) |result|
                    return result
                else |_| {
                    // ignore this error, we will print the original error
                }
            }

            transpiler.log.addErrorFmt(null, logger.Loc.Empty, transpiler.allocator, "{s} resolving \"{s}\" (entry point)", .{ @errorName(err), entry_point }) catch bun.outOfMemory();
            return err;
        };
    }

    pub fn init(
        allocator: std.mem.Allocator,
        log: *logger.Log,
        opts: Api.TransformOptions,
        env_loader_: ?*DotEnv.Loader,
    ) !Transpiler {
        js_ast.Expr.Data.Store.create();
        js_ast.Stmt.Data.Store.create();

        const fs = try Fs.FileSystem.init(opts.absolute_working_dir);
        const bundle_options = try options.BundleOptions.fromApi(
            allocator,
            fs,
            log,
            opts,
        );

        var env_loader: *DotEnv.Loader = env_loader_ orelse DotEnv.instance orelse brk: {
            const map = try allocator.create(DotEnv.Map);
            map.* = DotEnv.Map.init(allocator);

            const loader = try allocator.create(DotEnv.Loader);
            loader.* = DotEnv.Loader.init(map, allocator);
            break :brk loader;
        };

        if (DotEnv.instance == null) {
            DotEnv.instance = env_loader;
        }

        // hide elapsed time when loglevel is warn or error
        env_loader.quiet = !log.level.atLeast(.info);

        // var pool = try allocator.create(ThreadPool);
        // try pool.init(ThreadPool.InitConfig{
        //     .allocator = allocator,
        // });
        const resolve_results = try allocator.create(ResolveResults);
        resolve_results.* = ResolveResults.init(allocator);
        return Transpiler{
            .options = bundle_options,
            .fs = fs,
            .allocator = allocator,
            .timer = SystemTimer.start() catch @panic("Timer fail"),
            .resolver = Resolver.init1(allocator, log, fs, bundle_options),
            .log = log,
            // .thread_pool = pool,
            .linker = undefined,
            .result = options.TransformResult{ .outbase = bundle_options.output_dir },
            .resolve_results = resolve_results,
            .resolve_queue = ResolveQueue.init(allocator),
            .output_files = std.ArrayList(options.OutputFile).init(allocator),
            .env = env_loader,
        };
    }

    pub fn configureLinkerWithAutoJSX(transpiler: *Transpiler, auto_jsx: bool) void {
        transpiler.linker = Linker.init(
            transpiler.allocator,
            transpiler.log,
            &transpiler.resolve_queue,
            &transpiler.options,
            &transpiler.resolver,
            transpiler.resolve_results,
            transpiler.fs,
        );

        if (auto_jsx) {
            // Most of the time, this will already be cached
            if (transpiler.resolver.readDirInfo(transpiler.fs.top_level_dir) catch null) |root_dir| {
                if (root_dir.tsconfig_json) |tsconfig| {
                    // If we don't explicitly pass JSX, try to get it from the root tsconfig
                    if (transpiler.options.transform_options.jsx == null) {
                        transpiler.options.jsx = tsconfig.jsx;
                    }
                    transpiler.options.emit_decorator_metadata = tsconfig.emit_decorator_metadata;
                }
            }
        }
    }

    pub fn configureLinker(transpiler: *Transpiler) void {
        transpiler.configureLinkerWithAutoJSX(true);
    }

    pub fn runEnvLoader(this: *Transpiler, skip_default_env: bool) !void {
        switch (this.options.env.behavior) {
            .prefix, .load_all, .load_all_without_inlining => {
                // Step 1. Load the project root.
                const dir_info = this.resolver.readDirInfo(this.fs.top_level_dir) catch return orelse return;

                if (dir_info.tsconfig_json) |tsconfig| {
                    this.options.jsx = tsconfig.mergeJSX(this.options.jsx);
                }

                const dir = dir_info.getEntries(this.resolver.generation) orelse return;

                // Process always has highest priority.
                const was_production = this.options.production;
                this.env.loadProcess();
                const has_production_env = this.env.isProduction();
                if (!was_production and has_production_env) {
                    this.options.setProduction(true);
                    this.resolver.opts.setProduction(true);
                }

                if (this.options.isTest() or this.env.isTest()) {
                    try this.env.load(dir, this.options.env.files, .@"test", skip_default_env);
                } else if (this.options.production) {
                    try this.env.load(dir, this.options.env.files, .production, skip_default_env);
                } else {
                    try this.env.load(dir, this.options.env.files, .development, skip_default_env);
                }
            },
            .disable => {
                this.env.loadProcess();
                if (this.env.isProduction()) {
                    this.options.setProduction(true);
                    this.resolver.opts.setProduction(true);
                }
            },
            else => {},
        }

        if (strings.eqlComptime(this.env.get("BUN_DISABLE_TRANSPILER") orelse "0", "1")) {
            this.options.disable_transpilation = true;
        }
    }

    // This must be run after a framework is configured, if a framework is enabled
    pub fn configureDefines(this: *Transpiler) !void {
        if (this.options.defines_loaded) {
            return;
        }

        if (this.options.target == .bun_macro) {
            this.options.env.behavior = .prefix;
            this.options.env.prefix = "BUN_";
        }

        try this.runEnvLoader(false);

        var is_production = this.env.isProduction();

        js_ast.Expr.Data.Store.create();
        js_ast.Stmt.Data.Store.create();

        defer js_ast.Expr.Data.Store.reset();
        defer js_ast.Stmt.Data.Store.reset();

        try this.options.loadDefines(this.allocator, this.env, &this.options.env);

        var is_development = false;
        if (this.options.define.dots.get("NODE_ENV")) |NODE_ENV| {
            if (NODE_ENV.len > 0 and NODE_ENV[0].data.value == .e_string) {
                if (NODE_ENV[0].data.value.e_string.eqlComptime("production")) {
                    is_production = true;
                } else if (NODE_ENV[0].data.value.e_string.eqlComptime("development")) {
                    is_development = true;
                }
            }
        }

        if (is_development) {
            this.options.setProduction(false);
            this.resolver.opts.setProduction(false);
            this.options.force_node_env = .development;
            this.resolver.opts.force_node_env = .development;
        } else if (is_production) {
            this.options.setProduction(true);
            this.resolver.opts.setProduction(true);
        }
    }

    pub fn resetStore(_: *const Transpiler) void {
        js_ast.Expr.Data.Store.reset();
        js_ast.Stmt.Data.Store.reset();
    }

    pub noinline fn dumpEnvironmentVariables(transpiler: *const Transpiler) void {
        @branchHint(.cold);
        const opts = std.json.StringifyOptions{
            .whitespace = .indent_2,
        };
        Output.flush();
        std.json.stringify(transpiler.env.map.*, opts, Output.writer()) catch unreachable;
        Output.flush();
    }

    pub const BuildResolveResultPair = struct {
        written: usize,
        input_fd: ?StoredFileDescriptorType,
        empty: bool = false,
    };

    fn buildWithResolveResultEager(
        transpiler: *Transpiler,
        resolve_result: _resolver.Result,
        comptime import_path_format: options.BundleOptions.ImportPathFormat,
        comptime Outstream: type,
        outstream: Outstream,
        client_entry_point_: ?*EntryPoints.ClientEntryPoint,
    ) !?options.OutputFile {
        _ = outstream;

        if (resolve_result.is_external) {
            return null;
        }

        var file_path = (resolve_result.pathConst() orelse return null).*;

        // Step 1. Parse & scan
        const loader = transpiler.options.loader(file_path.name.ext);

        if (client_entry_point_) |client_entry_point| {
            file_path = client_entry_point.source.path;
        }

        file_path.pretty = Linker.relative_paths_list.append(string, transpiler.fs.relativeTo(file_path.text)) catch unreachable;

        var output_file = options.OutputFile{
            .src_path = file_path,
            .loader = loader,
            .value = undefined,
            .side = null,
            .entry_point_index = null,
            .output_kind = .chunk,
        };

        switch (loader) {
            .jsx, .tsx, .js, .ts, .json, .jsonc, .toml, .text => {
                var result = transpiler.parse(
                    ParseOptions{
                        .allocator = transpiler.allocator,
                        .path = file_path,
                        .loader = loader,
                        .dirname_fd = resolve_result.dirname_fd,
                        .file_descriptor = null,
                        .file_hash = null,
                        .macro_remappings = transpiler.options.macro_remap,
                        .jsx = resolve_result.jsx,
                        .emit_decorator_metadata = resolve_result.emit_decorator_metadata,
                    },
                    client_entry_point_,
                ) orelse {
                    return null;
                };
                if (!transpiler.options.transform_only) {
                    if (!transpiler.options.target.isBun())
                        try transpiler.linker.link(
                            file_path,
                            &result,
                            transpiler.options.origin,
                            import_path_format,
                            false,
                            false,
                        )
                    else
                        try transpiler.linker.link(
                            file_path,
                            &result,
                            transpiler.options.origin,
                            import_path_format,
                            false,
                            true,
                        );
                }

                const buffer_writer = js_printer.BufferWriter.init(transpiler.allocator);
                var writer = js_printer.BufferPrinter.init(buffer_writer);

                output_file.size = switch (transpiler.options.target) {
                    .browser, .node => try transpiler.print(
                        result,
                        *js_printer.BufferPrinter,
                        &writer,
                        .esm,
                    ),
                    .bun, .bun_macro, .bake_server_components_ssr => try transpiler.print(
                        result,
                        *js_printer.BufferPrinter,
                        &writer,
                        .esm_ascii,
                    ),
                };
                output_file.value = .{
                    .buffer = .{
                        .allocator = transpiler.allocator,
                        .bytes = writer.ctx.written,
                    },
                };
            },
            .dataurl, .base64 => {
                Output.panic("TODO: dataurl, base64", .{}); // TODO
            },
            .css => {
                const alloc = transpiler.allocator;

                const entry = transpiler.resolver.caches.fs.readFileWithAllocator(
                    transpiler.allocator,
                    transpiler.fs,
                    file_path.text,
                    resolve_result.dirname_fd,
                    false,
                    null,
                ) catch |err| {
                    transpiler.log.addErrorFmt(null, logger.Loc.Empty, transpiler.allocator, "{s} reading \"{s}\"", .{ @errorName(err), file_path.pretty }) catch {};
                    return null;
                };
                var opts = bun.css.ParserOptions.default(alloc, transpiler.log);
                const css_module_suffix = ".module.css";
                const enable_css_modules = file_path.text.len > css_module_suffix.len and
                    strings.eqlComptime(file_path.text[file_path.text.len - css_module_suffix.len ..], css_module_suffix);
                if (enable_css_modules) {
                    opts.filename = bun.path.basename(file_path.text);
                    opts.css_modules = bun.css.CssModuleConfig{};
                }
                var sheet, var extra = switch (bun.css.StyleSheet(bun.css.DefaultAtRule).parse(
                    alloc,
                    entry.contents,
                    opts,
                    null,
                    // TODO: DO WE EVEN HAVE SOURCE INDEX IN THIS TRANSPILER.ZIG file??
                    bun.bundle_v2.Index.invalid,
                )) {
                    .result => |v| v,
                    .err => |e| {
                        transpiler.log.addErrorFmt(null, logger.Loc.Empty, transpiler.allocator, "{} parsing", .{e}) catch unreachable;
                        return null;
                    },
                };
                if (sheet.minify(alloc, bun.css.MinifyOptions.default(), &extra).asErr()) |e| {
                    transpiler.log.addErrorFmt(null, logger.Loc.Empty, transpiler.allocator, "{} while minifying", .{e.kind}) catch bun.outOfMemory();
                    return null;
                }
                const symbols = bun.JSAst.Symbol.Map{};
                const result = switch (sheet.toCss(
                    alloc,
                    bun.css.PrinterOptions{
                        .targets = bun.css.Targets.forBundlerTarget(transpiler.options.target),
                        .minify = transpiler.options.minify_whitespace,
                    },
                    null,
                    null,
                    &symbols,
                )) {
                    .result => |v| v,
                    .err => |e| {
                        transpiler.log.addErrorFmt(null, logger.Loc.Empty, transpiler.allocator, "{} while printing", .{e}) catch bun.outOfMemory();
                        return null;
                    },
                };
                output_file.value = .{ .buffer = .{ .allocator = alloc, .bytes = result.code } };
            },

            .html, .bunsh, .sqlite_embedded, .sqlite, .wasm, .file, .napi => {
                const hashed_name = try transpiler.linker.getHashedFilename(file_path, null);
                var pathname = try transpiler.allocator.alloc(u8, hashed_name.len + file_path.name.ext.len);
                bun.copy(u8, pathname, hashed_name);
                bun.copy(u8, pathname[hashed_name.len..], file_path.name.ext);

                output_file.value = .{
                    .copy = options.OutputFile.FileOperation{
                        .pathname = pathname,
                        .dir = if (transpiler.options.output_dir_handle) |output_handle|
                            .fromStdDir(output_handle)
                        else
                            .invalid,
                        .is_outdir = true,
                    },
                };
            },
        }

        return output_file;
    }

    fn printWithSourceMapMaybe(
        transpiler: *Transpiler,
        ast: js_ast.Ast,
        source: *const logger.Source,
        comptime Writer: type,
        writer: Writer,
        comptime format: js_printer.Format,
        comptime enable_source_map: bool,
        source_map_context: ?js_printer.SourceMapHandler,
        runtime_transpiler_cache: ?*bun.JSC.RuntimeTranspilerCache,
    ) !usize {
        const tracer = if (enable_source_map)
            bun.perf.trace("JSPrinter.printWithSourceMap")
        else
            bun.perf.trace("JSPrinter.print");
        defer tracer.end();

        const symbols = js_ast.Symbol.NestedList.init(&[_]js_ast.Symbol.List{ast.symbols});

        return switch (format) {
            .cjs => try js_printer.printCommonJS(
                Writer,
                writer,
                ast,
                js_ast.Symbol.Map.initList(symbols),
                source,
                false,
                .{
                    .bundling = false,
                    .runtime_imports = ast.runtime_imports,
                    .require_ref = ast.require_ref,
                    .css_import_behavior = transpiler.options.cssImportBehavior(),
                    .source_map_handler = source_map_context,
                    .minify_whitespace = transpiler.options.minify_whitespace,
                    .minify_syntax = transpiler.options.minify_syntax,
                    .minify_identifiers = transpiler.options.minify_identifiers,
                    .transform_only = transpiler.options.transform_only,
                    .runtime_transpiler_cache = runtime_transpiler_cache,
                    .print_dce_annotations = transpiler.options.emit_dce_annotations,
                    .hmr_ref = ast.wrapper_ref,
                },
                enable_source_map,
            ),

            .esm => try js_printer.printAst(
                Writer,
                writer,
                ast,
                js_ast.Symbol.Map.initList(symbols),
                source,
                false,
                .{
                    .bundling = false,
                    .runtime_imports = ast.runtime_imports,
                    .require_ref = ast.require_ref,
                    .source_map_handler = source_map_context,
                    .css_import_behavior = transpiler.options.cssImportBehavior(),
                    .minify_whitespace = transpiler.options.minify_whitespace,
                    .minify_syntax = transpiler.options.minify_syntax,
                    .minify_identifiers = transpiler.options.minify_identifiers,
                    .transform_only = transpiler.options.transform_only,
                    .import_meta_ref = ast.import_meta_ref,
                    .runtime_transpiler_cache = runtime_transpiler_cache,
                    .print_dce_annotations = transpiler.options.emit_dce_annotations,
                    .hmr_ref = ast.wrapper_ref,
                    .mangled_props = null,
                },
                enable_source_map,
            ),
            .esm_ascii => switch (transpiler.options.target.isBun()) {
                inline else => |is_bun| try js_printer.printAst(
                    Writer,
                    writer,
                    ast,
                    js_ast.Symbol.Map.initList(symbols),
                    source,
                    is_bun,
                    .{
                        .bundling = false,
                        .runtime_imports = ast.runtime_imports,
                        .require_ref = ast.require_ref,
                        .css_import_behavior = transpiler.options.cssImportBehavior(),
                        .source_map_handler = source_map_context,
                        .minify_whitespace = transpiler.options.minify_whitespace,
                        .minify_syntax = transpiler.options.minify_syntax,
                        .minify_identifiers = transpiler.options.minify_identifiers,
                        .transform_only = transpiler.options.transform_only,
                        .module_type = if (is_bun and transpiler.options.transform_only)
                            // this is for when using `bun build --no-bundle`
                            // it should copy what was passed for the cli
                            transpiler.options.output_format
                        else if (ast.exports_kind == .cjs)
                            .cjs
                        else
                            .esm,
                        .inline_require_and_import_errors = false,
                        .import_meta_ref = ast.import_meta_ref,
                        .runtime_transpiler_cache = runtime_transpiler_cache,
                        .target = transpiler.options.target,
                        .print_dce_annotations = transpiler.options.emit_dce_annotations,
                        .hmr_ref = ast.wrapper_ref,
                        .mangled_props = null,
                    },
                    enable_source_map,
                ),
            },
            else => unreachable,
        };
    }

    pub fn print(
        transpiler: *Transpiler,
        result: ParseResult,
        comptime Writer: type,
        writer: Writer,
        comptime format: js_printer.Format,
    ) !usize {
        return transpiler.printWithSourceMapMaybe(
            result.ast,
            &result.source,
            Writer,
            writer,
            format,
            false,
            null,
            null,
        );
    }

    pub fn printWithSourceMap(
        transpiler: *Transpiler,
        result: ParseResult,
        comptime Writer: type,
        writer: Writer,
        comptime format: js_printer.Format,
        handler: js_printer.SourceMapHandler,
    ) !usize {
        if (bun.getRuntimeFeatureFlag("BUN_FEATURE_FLAG_DISABLE_SOURCE_MAPS")) {
            return transpiler.printWithSourceMapMaybe(
                result.ast,
                &result.source,
                Writer,
                writer,
                format,
                false,
                handler,
                result.runtime_transpiler_cache,
            );
        }
        return transpiler.printWithSourceMapMaybe(
            result.ast,
            &result.source,
            Writer,
            writer,
            format,
            true,
            handler,
            result.runtime_transpiler_cache,
        );
    }

    pub const ParseOptions = struct {
        allocator: std.mem.Allocator,
        dirname_fd: StoredFileDescriptorType,
        file_descriptor: ?StoredFileDescriptorType = null,
        file_hash: ?u32 = null,

        /// On exception, we might still want to watch the file.
        file_fd_ptr: ?*StoredFileDescriptorType = null,

        path: Fs.Path,
        loader: options.Loader,
        jsx: options.JSX.Pragma,
        macro_remappings: MacroRemap,
        macro_js_ctx: MacroJSValueType = default_macro_js_value,
        virtual_source: ?*const logger.Source = null,
        replace_exports: runtime.Runtime.Features.ReplaceableExport.Map = .{},
        inject_jest_globals: bool = false,
        set_breakpoint_on_first_line: bool = false,
        emit_decorator_metadata: bool = false,
        remove_cjs_module_wrapper: bool = false,

        dont_bundle_twice: bool = false,
        allow_commonjs: bool = false,
        /// `"type"` from `package.json`. Used to make sure the parser defaults
        /// to CommonJS or ESM based on what the package.json says, when it
        /// doesn't otherwise know from reading the source code.
        ///
        /// See: https://nodejs.org/api/packages.html#type
        module_type: options.ModuleType = .unknown,

        runtime_transpiler_cache: ?*bun.JSC.RuntimeTranspilerCache = null,

        keep_json_and_toml_as_one_statement: bool = false,
        allow_bytecode_cache: bool = false,
    };

    pub fn parse(
        transpiler: *Transpiler,
        this_parse: ParseOptions,
        client_entry_point_: anytype,
    ) ?ParseResult {
        return parseMaybeReturnFileOnly(transpiler, this_parse, client_entry_point_, false);
    }

    pub fn parseMaybeReturnFileOnly(
        transpiler: *Transpiler,
        this_parse: ParseOptions,
        client_entry_point_: anytype,
        comptime return_file_only: bool,
    ) ?ParseResult {
        return parseMaybeReturnFileOnlyAllowSharedBuffer(
            transpiler,
            this_parse,
            client_entry_point_,
            return_file_only,
            false,
        );
    }

    pub fn parseMaybeReturnFileOnlyAllowSharedBuffer(
        transpiler: *Transpiler,
        this_parse: ParseOptions,
        client_entry_point_: anytype,
        comptime return_file_only: bool,
        comptime use_shared_buffer: bool,
    ) ?ParseResult {
        var allocator = this_parse.allocator;
        const dirname_fd = this_parse.dirname_fd;
        const file_descriptor = this_parse.file_descriptor;
        const file_hash = this_parse.file_hash;
        const path = this_parse.path;
        const loader = this_parse.loader;

        var input_fd: ?StoredFileDescriptorType = null;

        const source: logger.Source = brk: {
            if (this_parse.virtual_source) |virtual_source| {
                break :brk virtual_source.*;
            }

            if (client_entry_point_) |client_entry_point| {
                if (@hasField(std.meta.Child(@TypeOf(client_entry_point)), "source")) {
                    break :brk client_entry_point.source;
                }
            }

            if (strings.eqlComptime(path.namespace, "node")) {
                if (NodeFallbackModules.contentsFromPath(path.text)) |code| {
                    break :brk logger.Source.initPathString(path.text, code);
                }

                break :brk logger.Source.initPathString(path.text, "");
            }

            if (strings.startsWith(path.text, "data:")) {
                const data_url = DataURL.parseWithoutCheck(path.text) catch |err| {
                    transpiler.log.addErrorFmt(null, logger.Loc.Empty, transpiler.allocator, "{s} parsing data url \"{s}\"", .{ @errorName(err), path.text }) catch {};
                    return null;
                };
                const body = data_url.decodeData(this_parse.allocator) catch |err| {
                    transpiler.log.addErrorFmt(null, logger.Loc.Empty, transpiler.allocator, "{s} decoding data \"{s}\"", .{ @errorName(err), path.text }) catch {};
                    return null;
                };
                break :brk logger.Source.initPathString(path.text, body);
            }

            const entry = transpiler.resolver.caches.fs.readFileWithAllocator(
                if (use_shared_buffer) bun.fs_allocator else this_parse.allocator,
                transpiler.fs,
                path.text,
                dirname_fd,
                use_shared_buffer,
                file_descriptor,
            ) catch |err| {
                transpiler.log.addErrorFmt(null, logger.Loc.Empty, transpiler.allocator, "{s} reading \"{s}\"", .{ @errorName(err), path.text }) catch {};
                return null;
            };
            input_fd = entry.fd;
            if (this_parse.file_fd_ptr) |file_fd_ptr| {
                file_fd_ptr.* = entry.fd;
            }
            break :brk logger.Source.initRecycledFile(.{ .path = path, .contents = entry.contents }, transpiler.allocator) catch return null;
        };

        if (comptime return_file_only) {
            return ParseResult{ .source = source, .input_fd = input_fd, .loader = loader, .empty = true, .ast = js_ast.Ast.empty };
        }

        if (source.contents.len == 0 or (source.contents.len < 33 and std.mem.trim(u8, source.contents, "\n\r ").len == 0)) {
            if (!loader.handlesEmptyFile()) {
                return ParseResult{ .source = source, .input_fd = input_fd, .loader = loader, .empty = true, .ast = js_ast.Ast.empty };
            }
        }

        switch (loader) {
            .js,
            .jsx,
            .ts,
            .tsx,
            => {
                // wasm magic number
                if (source.isWebAssembly()) {
                    return ParseResult{
                        .source = source,
                        .input_fd = input_fd,
                        .loader = .wasm,
                        .empty = true,
                        .ast = js_ast.Ast.empty,
                    };
                }

                const target = transpiler.options.target;

                var jsx = this_parse.jsx;
                jsx.parse = loader.isJSX();

                var opts = js_parser.Parser.Options.init(jsx, loader);

                opts.features.emit_decorator_metadata = this_parse.emit_decorator_metadata;
                opts.features.allow_runtime = transpiler.options.allow_runtime;
                opts.features.set_breakpoint_on_first_line = this_parse.set_breakpoint_on_first_line;
                opts.features.trim_unused_imports = transpiler.options.trim_unused_imports orelse loader.isTypeScript();
                opts.features.no_macros = transpiler.options.no_macros;
                opts.features.runtime_transpiler_cache = this_parse.runtime_transpiler_cache;
                opts.transform_only = transpiler.options.transform_only;

                opts.ignore_dce_annotations = transpiler.options.ignore_dce_annotations;

                // @bun annotation
                opts.features.dont_bundle_twice = this_parse.dont_bundle_twice;

                opts.features.commonjs_at_runtime = this_parse.allow_commonjs;
                opts.module_type = this_parse.module_type;

                opts.tree_shaking = transpiler.options.tree_shaking;
                opts.features.inlining = transpiler.options.inlining;

                opts.filepath_hash_for_hmr = file_hash orelse 0;
                opts.features.auto_import_jsx = transpiler.options.auto_import_jsx;
                opts.warn_about_unbundled_modules = !target.isBun();

                opts.features.inject_jest_globals = this_parse.inject_jest_globals;
                opts.features.minify_syntax = transpiler.options.minify_syntax;
                opts.features.minify_identifiers = transpiler.options.minify_identifiers;
                opts.features.dead_code_elimination = transpiler.options.dead_code_elimination;
                opts.features.remove_cjs_module_wrapper = this_parse.remove_cjs_module_wrapper;

                if (transpiler.macro_context == null) {
                    transpiler.macro_context = js_ast.Macro.MacroContext.init(transpiler);
                }

                // we'll just always enable top-level await
                // this is incorrect for Node.js files which are CommonJS modules
                opts.features.top_level_await = true;

                opts.macro_context = &transpiler.macro_context.?;
                if (target != .bun_macro) {
                    opts.macro_context.javascript_object = this_parse.macro_js_ctx;
                }

                opts.features.is_macro_runtime = target == .bun_macro;
                opts.features.replace_exports = this_parse.replace_exports;

                return switch ((transpiler.resolver.caches.js.parse(
                    allocator,
                    opts,
                    transpiler.options.define,
                    transpiler.log,
                    &source,
                ) catch null) orelse return null) {
                    .ast => |value| .{
                        .ast = value,
                        .source = source,
                        .loader = loader,
                        .input_fd = input_fd,
                        .runtime_transpiler_cache = this_parse.runtime_transpiler_cache,
                    },
                    .cached => .{
                        .ast = undefined,
                        .runtime_transpiler_cache = this_parse.runtime_transpiler_cache,
                        .source = source,
                        .loader = loader,
                        .input_fd = input_fd,
                    },
                    .already_bundled => |already_bundled| .{
                        .ast = undefined,
                        .already_bundled = switch (already_bundled) {
                            .bun => .source_code,
                            .bun_cjs => .source_code_cjs,
                            .bytecode_cjs, .bytecode => brk: {
                                const default_value: ParseResult.AlreadyBundled = if (already_bundled == .bytecode_cjs) .source_code_cjs else .source_code;
                                if (this_parse.virtual_source == null and this_parse.allow_bytecode_cache) {
                                    var path_buf2: bun.PathBuffer = undefined;
                                    @memcpy(path_buf2[0..path.text.len], path.text);
                                    path_buf2[path.text.len..][0..bun.bytecode_extension.len].* = bun.bytecode_extension.*;
<<<<<<< HEAD
                                    const bytecode = bun.sys.File.toSourceAt(dirname_fd, path_buf2[0 .. path.text.len + bun.bytecode_extension.len], bun.default_allocator, .{}).asValue() orelse break :brk default_value;
=======
                                    const bytecode = bun.sys.File.toSourceAt(dirname_fd.unwrapValid() orelse bun.FD.cwd(), path_buf2[0 .. path.text.len + bun.bytecode_extension.len], bun.default_allocator).asValue() orelse break :brk default_value;
>>>>>>> 1c464c5d
                                    if (bytecode.contents.len == 0) {
                                        break :brk default_value;
                                    }
                                    break :brk if (already_bundled == .bytecode_cjs) .{ .bytecode_cjs = @constCast(bytecode.contents) } else .{ .bytecode = @constCast(bytecode.contents) };
                                }
                                break :brk default_value;
                            },
                        },
                        .source = source,
                        .loader = loader,
                        .input_fd = input_fd,
                    },
                };
            },
            // TODO: use lazy export AST
            inline .toml, .json, .jsonc => |kind| {
                var expr = if (kind == .jsonc)
                    // We allow importing tsconfig.*.json or jsconfig.*.json with comments
                    // These files implicitly become JSONC files, which aligns with the behavior of text editors.
                    JSON.parseTSConfig(&source, transpiler.log, allocator, false) catch return null
                else if (kind == .json)
                    JSON.parse(&source, transpiler.log, allocator, false) catch return null
                else if (kind == .toml)
                    TOML.parse(&source, transpiler.log, allocator, false) catch return null
                else
                    @compileError("unreachable");

                var symbols: []js_ast.Symbol = &.{};

                const parts = brk: {
                    if (this_parse.keep_json_and_toml_as_one_statement) {
                        var stmts = allocator.alloc(js_ast.Stmt, 1) catch unreachable;
                        stmts[0] = js_ast.Stmt.allocate(allocator, js_ast.S.SExpr, js_ast.S.SExpr{ .value = expr }, logger.Loc{ .start = 0 });
                        var parts_ = allocator.alloc(js_ast.Part, 1) catch unreachable;
                        parts_[0] = js_ast.Part{ .stmts = stmts };
                        break :brk parts_;
                    }

                    if (expr.data == .e_object) {
                        const properties: []js_ast.G.Property = expr.data.e_object.properties.slice();
                        if (properties.len > 0) {
                            var stmts = allocator.alloc(js_ast.Stmt, 3) catch return null;
                            var decls = allocator.alloc(js_ast.G.Decl, properties.len) catch return null;
                            symbols = allocator.alloc(js_ast.Symbol, properties.len) catch return null;
                            var export_clauses = allocator.alloc(js_ast.ClauseItem, properties.len) catch return null;
                            var duplicate_key_checker = bun.StringHashMap(u32).init(allocator);
                            defer duplicate_key_checker.deinit();
                            var count: usize = 0;
                            for (properties, decls, symbols, 0..) |*prop, *decl, *symbol, i| {
                                const name = prop.key.?.data.e_string.slice(allocator);
                                // Do not make named exports for "default" exports
                                if (strings.eqlComptime(name, "default"))
                                    continue;

                                const visited = duplicate_key_checker.getOrPut(name) catch continue;
                                if (visited.found_existing) {
                                    decls[visited.value_ptr.*].value = prop.value.?;
                                    continue;
                                }
                                visited.value_ptr.* = @truncate(i);

                                symbol.* = js_ast.Symbol{
                                    .original_name = MutableString.ensureValidIdentifier(name, allocator) catch return null,
                                };

                                const ref = Ref.init(@truncate(i), 0, false);
                                decl.* = js_ast.G.Decl{
                                    .binding = js_ast.Binding.alloc(allocator, js_ast.B.Identifier{
                                        .ref = ref,
                                    }, prop.key.?.loc),
                                    .value = prop.value.?,
                                };
                                export_clauses[i] = js_ast.ClauseItem{
                                    .name = .{
                                        .ref = ref,
                                        .loc = prop.key.?.loc,
                                    },
                                    .alias = name,
                                    .alias_loc = prop.key.?.loc,
                                };
                                prop.value = js_ast.Expr.initIdentifier(ref, prop.value.?.loc);
                                count += 1;
                            }

                            stmts[0] = js_ast.Stmt.alloc(
                                js_ast.S.Local,
                                js_ast.S.Local{
                                    .decls = js_ast.G.Decl.List.init(decls[0..count]),
                                    .kind = .k_var,
                                },
                                logger.Loc{
                                    .start = 0,
                                },
                            );
                            stmts[1] = js_ast.Stmt.alloc(
                                js_ast.S.ExportClause,
                                js_ast.S.ExportClause{
                                    .items = export_clauses[0..count],
                                    .is_single_line = false,
                                },
                                logger.Loc{
                                    .start = 0,
                                },
                            );
                            stmts[2] = js_ast.Stmt.alloc(
                                js_ast.S.ExportDefault,
                                js_ast.S.ExportDefault{
                                    .value = js_ast.StmtOrExpr{ .expr = expr },
                                    .default_name = js_ast.LocRef{
                                        .loc = logger.Loc{},
                                        .ref = Ref.None,
                                    },
                                },
                                logger.Loc{
                                    .start = 0,
                                },
                            );

                            var parts_ = allocator.alloc(js_ast.Part, 1) catch unreachable;
                            parts_[0] = js_ast.Part{ .stmts = stmts };
                            break :brk parts_;
                        }
                    }

                    {
                        var stmts = allocator.alloc(js_ast.Stmt, 1) catch unreachable;
                        stmts[0] = js_ast.Stmt.alloc(js_ast.S.ExportDefault, js_ast.S.ExportDefault{
                            .value = js_ast.StmtOrExpr{ .expr = expr },
                            .default_name = js_ast.LocRef{
                                .loc = logger.Loc{},
                                .ref = Ref.None,
                            },
                        }, logger.Loc{ .start = 0 });

                        var parts_ = allocator.alloc(js_ast.Part, 1) catch unreachable;
                        parts_[0] = js_ast.Part{ .stmts = stmts };
                        break :brk parts_;
                    }
                };
                var ast = js_ast.Ast.fromParts(parts);
                ast.symbols = js_ast.Symbol.List.init(symbols);

                return ParseResult{
                    .ast = ast,
                    .source = source,
                    .loader = loader,
                    .input_fd = input_fd,
                };
            },
            // TODO: use lazy export AST
            .text => {
                const expr = js_ast.Expr.init(js_ast.E.String, js_ast.E.String{
                    .data = source.contents,
                }, logger.Loc.Empty);
                const stmt = js_ast.Stmt.alloc(js_ast.S.ExportDefault, js_ast.S.ExportDefault{
                    .value = js_ast.StmtOrExpr{ .expr = expr },
                    .default_name = js_ast.LocRef{
                        .loc = logger.Loc{},
                        .ref = Ref.None,
                    },
                }, logger.Loc{ .start = 0 });
                var stmts = allocator.alloc(js_ast.Stmt, 1) catch unreachable;
                stmts[0] = stmt;
                var parts = allocator.alloc(js_ast.Part, 1) catch unreachable;
                parts[0] = js_ast.Part{ .stmts = stmts };

                return ParseResult{
                    .ast = js_ast.Ast.initTest(parts),
                    .source = source,
                    .loader = loader,
                    .input_fd = input_fd,
                };
            },
            .wasm => {
                if (transpiler.options.target.isBun()) {
                    if (!source.isWebAssembly()) {
                        transpiler.log.addErrorFmt(
                            null,
                            logger.Loc.Empty,
                            transpiler.allocator,
                            "Invalid wasm file \"{s}\" (missing magic header)",
                            .{path.text},
                        ) catch {};
                        return null;
                    }

                    return ParseResult{
                        .ast = js_ast.Ast.empty,
                        .source = source,
                        .loader = loader,
                        .input_fd = input_fd,
                    };
                }
            },
            .css => {},
            else => Output.panic("Unsupported loader {s} for path: {s}", .{ @tagName(loader), source.path.text }),
        }

        return null;
    }

    fn normalizeEntryPointPath(transpiler: *Transpiler, _entry: string) string {
        var paths = [_]string{_entry};
        var entry = transpiler.fs.abs(&paths);

        std.fs.accessAbsolute(entry, .{}) catch
            return _entry;

        entry = transpiler.fs.relativeTo(entry);

        if (!strings.startsWith(entry, "./")) {
            // Entry point paths without a leading "./" are interpreted as package
            // paths. This happens because they go through general path resolution
            // like all other import paths so that plugins can run on them. Requiring
            // a leading "./" for a relative path simplifies writing plugins because
            // entry points aren't a special case.
            //
            // However, requiring a leading "./" also breaks backward compatibility
            // and makes working with the CLI more difficult. So attempt to insert
            // "./" automatically when needed. We don't want to unconditionally insert
            // a leading "./" because the path may not be a file system path. For
            // example, it may be a URL. So only insert a leading "./" when the path
            // is an exact match for an existing file.
            var __entry = transpiler.allocator.alloc(u8, "./".len + entry.len) catch unreachable;
            __entry[0] = '.';
            __entry[1] = '/';
            bun.copy(u8, __entry[2..__entry.len], entry);
            entry = __entry;
        }

        return entry;
    }

    fn enqueueEntryPoints(transpiler: *Transpiler, entry_points: []_resolver.Result, comptime normalize_entry_point: bool) usize {
        var entry_point_i: usize = 0;

        for (transpiler.options.entry_points) |_entry| {
            const entry: string = if (comptime normalize_entry_point) transpiler.normalizeEntryPointPath(_entry) else _entry;

            defer {
                js_ast.Expr.Data.Store.reset();
                js_ast.Stmt.Data.Store.reset();
            }

            const result = transpiler.resolver.resolve(transpiler.fs.top_level_dir, entry, .entry_point_build) catch |err| {
                Output.prettyError("Error resolving \"{s}\": {s}\n", .{ entry, @errorName(err) });
                continue;
            };

            if (result.pathConst() == null) {
                Output.prettyError("\"{s}\" is disabled due to \"browser\" field in package.json.\n", .{
                    entry,
                });
                continue;
            }

            if (transpiler.linker.enqueueResolveResult(&result) catch unreachable) {
                entry_points[entry_point_i] = result;
                entry_point_i += 1;
            }
        }

        return entry_point_i;
    }

    pub fn transform(
        transpiler: *Transpiler,
        allocator: std.mem.Allocator,
        log: *logger.Log,
        opts: Api.TransformOptions,
    ) !options.TransformResult {
        _ = opts;
        var entry_points = try allocator.alloc(_resolver.Result, transpiler.options.entry_points.len);
        entry_points = entry_points[0..transpiler.enqueueEntryPoints(entry_points, true)];

        if (log.level.atLeast(.debug)) {
            transpiler.resolver.debug_logs = try DebugLogs.init(allocator);
        }
        transpiler.options.transform_only = true;
        const did_start = false;

        if (transpiler.options.output_dir_handle == null) {
            const outstream = bun.sys.File.from(std.io.getStdOut());

            if (!did_start) {
                try switch (transpiler.options.import_path_format) {
                    .relative => transpiler.processResolveQueue(.relative, false, @TypeOf(outstream), outstream),
                    .absolute_url => transpiler.processResolveQueue(.absolute_url, false, @TypeOf(outstream), outstream),
                    .absolute_path => transpiler.processResolveQueue(.absolute_path, false, @TypeOf(outstream), outstream),
                    .package_path => transpiler.processResolveQueue(.package_path, false, @TypeOf(outstream), outstream),
                };
            }
        } else {
            const output_dir = transpiler.options.output_dir_handle orelse {
                Output.printError("Invalid or missing output directory.", .{});
                Global.crash();
            };

            if (!did_start) {
                try switch (transpiler.options.import_path_format) {
                    .relative => transpiler.processResolveQueue(.relative, false, std.fs.Dir, output_dir),
                    .absolute_url => transpiler.processResolveQueue(.absolute_url, false, std.fs.Dir, output_dir),
                    .absolute_path => transpiler.processResolveQueue(.absolute_path, false, std.fs.Dir, output_dir),
                    .package_path => transpiler.processResolveQueue(.package_path, false, std.fs.Dir, output_dir),
                };
            }
        }

        if (FeatureFlags.tracing and transpiler.options.log.level.atLeast(.info)) {
            Output.prettyErrorln(
                "<r><d>\n---Tracing---\nResolve time:      {d}\nParsing time:      {d}\n---Tracing--\n\n<r>",
                .{
                    transpiler.resolver.elapsed,
                    transpiler.elapsed,
                },
            );
        }

        var final_result = try options.TransformResult.init(try allocator.dupe(u8, transpiler.result.outbase), try transpiler.output_files.toOwnedSlice(), log, allocator);
        final_result.root_dir = transpiler.options.output_dir_handle;
        return final_result;
    }

    fn processResolveQueue(
        transpiler: *Transpiler,
        comptime import_path_format: options.BundleOptions.ImportPathFormat,
        comptime wrap_entry_point: bool,
        comptime Outstream: type,
        outstream: Outstream,
    ) !void {
        while (transpiler.resolve_queue.readItem()) |item| {
            js_ast.Expr.Data.Store.reset();
            js_ast.Stmt.Data.Store.reset();

            if (comptime wrap_entry_point) {
                const path = item.pathConst() orelse unreachable;
                const loader = transpiler.options.loader(path.name.ext);

                if (item.import_kind == .entry_point and loader.supportsClientEntryPoint()) {
                    var client_entry_point = try transpiler.allocator.create(EntryPoints.ClientEntryPoint);
                    client_entry_point.* = EntryPoints.ClientEntryPoint{};
                    try client_entry_point.generate(Transpiler, transpiler, path.name, transpiler.options.framework.?.client.path);

                    const entry_point_output_file = transpiler.buildWithResolveResultEager(
                        item,
                        import_path_format,
                        Outstream,
                        outstream,
                        client_entry_point,
                    ) catch continue orelse continue;
                    transpiler.output_files.append(entry_point_output_file) catch unreachable;

                    js_ast.Expr.Data.Store.reset();
                    js_ast.Stmt.Data.Store.reset();

                    // At this point, the entry point will be de-duped.
                    // So we just immediately build it.
                    var item_not_entrypointed = item;
                    item_not_entrypointed.import_kind = .stmt;
                    const original_output_file = transpiler.buildWithResolveResultEager(
                        item_not_entrypointed,
                        import_path_format,
                        Outstream,
                        outstream,
                        null,
                    ) catch continue orelse continue;
                    transpiler.output_files.append(original_output_file) catch unreachable;

                    continue;
                }
            }

            const output_file = transpiler.buildWithResolveResultEager(
                item,
                import_path_format,
                Outstream,
                outstream,
                null,
            ) catch continue orelse continue;
            transpiler.output_files.append(output_file) catch unreachable;
        }
    }
};

pub const ServeResult = struct {
    file: options.OutputFile,
    mime_type: MimeType,
};
pub const ResolveResults = std.AutoHashMap(
    u64,
    void,
);
pub const ResolveQueue = std.fifo.LinearFifo(
    _resolver.Result,
    std.fifo.LinearFifoBufferType.Dynamic,
);<|MERGE_RESOLUTION|>--- conflicted
+++ resolved
@@ -1209,11 +1209,7 @@
                                     var path_buf2: bun.PathBuffer = undefined;
                                     @memcpy(path_buf2[0..path.text.len], path.text);
                                     path_buf2[path.text.len..][0..bun.bytecode_extension.len].* = bun.bytecode_extension.*;
-<<<<<<< HEAD
-                                    const bytecode = bun.sys.File.toSourceAt(dirname_fd, path_buf2[0 .. path.text.len + bun.bytecode_extension.len], bun.default_allocator, .{}).asValue() orelse break :brk default_value;
-=======
-                                    const bytecode = bun.sys.File.toSourceAt(dirname_fd.unwrapValid() orelse bun.FD.cwd(), path_buf2[0 .. path.text.len + bun.bytecode_extension.len], bun.default_allocator).asValue() orelse break :brk default_value;
->>>>>>> 1c464c5d
+                                    const bytecode = bun.sys.File.toSourceAt(dirname_fd.unwrapValid() orelse bun.FD.cwd(), path_buf2[0 .. path.text.len + bun.bytecode_extension.len], bun.default_allocator, .{}).asValue() orelse break :brk default_value;
                                     if (bytecode.contents.len == 0) {
                                         break :brk default_value;
                                     }
