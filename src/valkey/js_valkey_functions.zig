--- conflicted
+++ resolved
@@ -630,7 +630,6 @@
     return promise.toJS();
 }
 
-<<<<<<< HEAD
 pub fn publish(
     this: *JSValkeyClient,
     globalObject: *jsc.JSGlobalObject,
@@ -1115,56 +1114,12 @@
     return promise.toJS();
 }
 
-=======
-pub const bitcount = compile.@"(key: RedisKey)"("bitcount", "BITCOUNT", "key").call;
-pub const dump = compile.@"(key: RedisKey)"("dump", "DUMP", "key").call;
-pub const expiretime = compile.@"(key: RedisKey)"("expiretime", "EXPIRETIME", "key").call;
-pub const getdel = compile.@"(key: RedisKey)"("getdel", "GETDEL", "key").call;
-pub const getex = compile.@"(...strings: string[])"("getex", "GETEX").call;
-pub const hgetall = compile.@"(key: RedisKey)"("hgetall", "HGETALL", "key").call;
-pub const hkeys = compile.@"(key: RedisKey)"("hkeys", "HKEYS", "key").call;
-pub const hlen = compile.@"(key: RedisKey)"("hlen", "HLEN", "key").call;
-pub const hvals = compile.@"(key: RedisKey)"("hvals", "HVALS", "key").call;
-pub const keys = compile.@"(key: RedisKey)"("keys", "KEYS", "key").call;
-pub const llen = compile.@"(key: RedisKey)"("llen", "LLEN", "key").call;
-pub const lpop = compile.@"(key: RedisKey)"("lpop", "LPOP", "key").call;
-pub const persist = compile.@"(key: RedisKey)"("persist", "PERSIST", "key").call;
-pub const pexpiretime = compile.@"(key: RedisKey)"("pexpiretime", "PEXPIRETIME", "key").call;
-pub const pttl = compile.@"(key: RedisKey)"("pttl", "PTTL", "key").call;
-pub const rpop = compile.@"(key: RedisKey)"("rpop", "RPOP", "key").call;
-pub const scard = compile.@"(key: RedisKey)"("scard", "SCARD", "key").call;
-pub const strlen = compile.@"(key: RedisKey)"("strlen", "STRLEN", "key").call;
-pub const @"type" = compile.@"(key: RedisKey)"("type", "TYPE", "key").call;
-pub const zcard = compile.@"(key: RedisKey)"("zcard", "ZCARD", "key").call;
-pub const zpopmax = compile.@"(key: RedisKey)"("zpopmax", "ZPOPMAX", "key").call;
-pub const zpopmin = compile.@"(key: RedisKey)"("zpopmin", "ZPOPMIN", "key").call;
-pub const zrandmember = compile.@"(key: RedisKey)"("zrandmember", "ZRANDMEMBER", "key").call;
-
-pub const append = compile.@"(key: RedisKey, value: RedisValue)"("append", "APPEND", "key", "value").call;
-pub const getset = compile.@"(key: RedisKey, value: RedisValue)"("getset", "GETSET", "key", "value").call;
-pub const hget = compile.@"(key: RedisKey, value: RedisValue)"("hget", "HGET", "key", "field").call;
-pub const lpush = compile.@"(key: RedisKey, value: RedisValue, ...args: RedisValue)"("lpush", "LPUSH").call;
-pub const lpushx = compile.@"(key: RedisKey, value: RedisValue, ...args: RedisValue)"("lpushx", "LPUSHX").call;
-pub const pfadd = compile.@"(key: RedisKey, value: RedisValue)"("pfadd", "PFADD", "key", "value").call;
-pub const rpush = compile.@"(key: RedisKey, value: RedisValue, ...args: RedisValue)"("rpush", "RPUSH").call;
-pub const rpushx = compile.@"(key: RedisKey, value: RedisValue, ...args: RedisValue)"("rpushx", "RPUSHX").call;
-pub const setnx = compile.@"(key: RedisKey, value: RedisValue)"("setnx", "SETNX", "key", "value").call;
-pub const zscore = compile.@"(key: RedisKey, value: RedisValue)"("zscore", "ZSCORE", "key", "value").call;
-
-pub const del = compile.@"(key: RedisKey, ...args: RedisKey[])"("del", "DEL", "key").call;
-pub const mget = compile.@"(key: RedisKey, ...args: RedisKey[])"("mget", "MGET", "key").call;
-
-pub const publish = compile.@"(...strings: string[])"("publish", "PUBLISH").call;
-pub const script = compile.@"(...strings: string[])"("script", "SCRIPT").call;
-pub const select = compile.@"(...strings: string[])"("select", "SELECT").call;
-pub const spublish = compile.@"(...strings: string[])"("spublish", "SPUBLISH").call;
-pub const smove = compile.@"(...strings: string[])"("smove", "SMOVE").call;
-pub const substr = compile.@"(...strings: string[])"("substr", "SUBSTR").call;
-pub const hstrlen = compile.@"(...strings: string[])"("hstrlen", "HSTRLEN").call;
-pub const zrank = compile.@"(...strings: string[])"("zrank", "ZRANK").call;
-pub const zrevrank = compile.@"(...strings: string[])"("zrevrank", "ZREVRANK").call;
-pub const subscribe = compile.@"(...strings: string[])"("subscribe", "SUBSCRIBE").call;
->>>>>>> 9479bb8a
+pub fn hget(this: *JSValkeyClient, globalObject: *jsc.JSGlobalObject, callframe: *jsc.CallFrame) {
+    try requireNotSubscriber(this, @src().fn_name);
+    return compile.@"(key: RedisKey, value: RedisValue)"("hget", "HGET", "key", "field").call(this, globalObject, callframe);
+}
+
+// Because these are not currently implemented, we have no checks for subscriber mode.
 pub const psubscribe = compile.@"(...strings: string[])"("psubscribe", "PSUBSCRIBE").call;
 pub const punsubscribe = compile.@"(...strings: string[])"("punsubscribe", "PUNSUBSCRIBE").call;
 pub const pubsub = compile.@"(...strings: string[])"("pubsub", "PUBSUB").call;
