--- conflicted
+++ resolved
@@ -320,11 +320,7 @@
     }
 
     /// Reject all pending commands with an error
-<<<<<<< HEAD
-    fn rejectAllPendingCommands(pending_ptr: *Command.PromisePair.Queue, entries_ptr: *Command.Entry.Queue, globalThis: *JSC.JSGlobalObject, allocator: std.mem.Allocator, jsvalue: JSC.JSValue) bun.JSExecutionTerminated!void {
-=======
-    fn rejectAllPendingCommands(pending_ptr: *Command.PromisePair.Queue, entries_ptr: *Command.Entry.Queue, globalThis: *jsc.JSGlobalObject, allocator: std.mem.Allocator, jsvalue: jsc.JSValue) void {
->>>>>>> 71e21615
+    fn rejectAllPendingCommands(pending_ptr: *Command.PromisePair.Queue, entries_ptr: *Command.Entry.Queue, globalThis: *jsc.JSGlobalObject, allocator: std.mem.Allocator, jsvalue: jsc.JSValue) bun.JSExecutionTerminated!void {
         var pending = pending_ptr.*;
         var entries = entries_ptr.*;
         defer pending.deinit();
@@ -412,11 +408,7 @@
         return this.failWithJSValue(globalThis, try protocol.valkeyErrorToJS(globalThis, message, err));
     }
 
-<<<<<<< HEAD
-    pub fn failWithJSValue(this: *ValkeyClient, globalThis: *JSC.JSGlobalObject, jsvalue: JSC.JSValue) bun.JSExecutionTerminated!void {
-=======
-    pub fn failWithJSValue(this: *ValkeyClient, globalThis: *jsc.JSGlobalObject, jsvalue: jsc.JSValue) void {
->>>>>>> 71e21615
+    pub fn failWithJSValue(this: *ValkeyClient, globalThis: *jsc.JSGlobalObject, jsvalue: jsc.JSValue) bun.JSExecutionTerminated!void {
         this.status = .failed;
         try rejectAllPendingCommands(&this.in_flight, &this.queue, globalThis, this.allocator, jsvalue);
 
