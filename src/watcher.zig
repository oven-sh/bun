--- conflicted
+++ resolved
@@ -53,11 +53,8 @@
         const old_count = this.watch_count.fetchAdd(1, .release);
         defer if (old_count == 0) Futex.wake(&this.watch_count, 10);
         const watch_file_mask = std.os.linux.IN.EXCL_UNLINK | std.os.linux.IN.MOVE_SELF | std.os.linux.IN.DELETE_SELF | std.os.linux.IN.MOVED_TO | std.os.linux.IN.MODIFY;
-<<<<<<< HEAD
-        return std.posix.inotify_add_watchZ(this.inotify_fd, pathname, watch_file_mask);
-=======
         return .{
-            .result = std.os.inotify_add_watchZ(this.inotify_fd, pathname, watch_file_mask) catch |err| return .{
+            .result = std.posix.inotify_add_watchZ(this.inotify_fd, pathname, watch_file_mask) catch |err| return .{
                 .err = .{
                     .errno = @truncate(@intFromEnum(switch (err) {
                         error.FileNotFound => bun.C.E.NOENT,
@@ -73,7 +70,6 @@
                 },
             },
         };
->>>>>>> 7502c9b3
     }
 
     pub fn watchDir(this: *INotify, pathname: [:0]const u8) bun.JSC.Maybe(EventListIndex) {
@@ -81,11 +77,8 @@
         const old_count = this.watch_count.fetchAdd(1, .release);
         defer if (old_count == 0) Futex.wake(&this.watch_count, 10);
         const watch_dir_mask = std.os.linux.IN.EXCL_UNLINK | std.os.linux.IN.DELETE | std.os.linux.IN.DELETE_SELF | std.os.linux.IN.CREATE | std.os.linux.IN.MOVE_SELF | std.os.linux.IN.ONLYDIR | std.os.linux.IN.MOVED_TO;
-<<<<<<< HEAD
-        return std.posix.inotify_add_watchZ(this.inotify_fd, pathname, watch_dir_mask);
-=======
         return .{
-            .result = std.os.inotify_add_watchZ(this.inotify_fd, pathname, watch_dir_mask) catch |err| return .{
+            .result = std.posix.inotify_add_watchZ(this.inotify_fd, pathname, watch_dir_mask) catch |err| return .{
                 .err = .{
                     .errno = @truncate(@intFromEnum(switch (err) {
                         error.FileNotFound => bun.C.E.NOENT,
@@ -101,7 +94,6 @@
                 },
             },
         };
->>>>>>> 7502c9b3
     }
 
     pub fn unwatch(this: *INotify, wd: EventListIndex) void {
@@ -125,27 +117,18 @@
         bun.assert(this.loaded_inotify);
 
         restart: while (true) {
-<<<<<<< HEAD
-            Futex.wait(&this.watch_count, 0, null) catch unreachable;
-            const rc = std.posix.system.read(
-=======
             Futex.wait(&this.watch_count, 0, null) catch |err| switch (err) {
                 error.TimedOut => unreachable, // timeout is infinite
             };
 
-            const rc = std.os.system.read(
->>>>>>> 7502c9b3
+            const rc = std.posix.system.read(
                 this.inotify_fd,
                 @as([*]u8, @ptrCast(@alignCast(&this.eventlist))),
                 @sizeOf(EventListBuffer),
             );
 
-<<<<<<< HEAD
-            switch (std.posix.errno(rc)) {
-=======
-            const errno = std.os.errno(rc);
+            const errno = std.posix.errno(rc);
             switch (errno) {
->>>>>>> 7502c9b3
                 .SUCCESS => {
                     var len = @as(usize, @intCast(rc));
 
@@ -167,12 +150,8 @@
                                     @as([*]u8, @ptrCast(@alignCast(&this.eventlist))) + len,
                                     @sizeOf(EventListBuffer) - len,
                                 );
-<<<<<<< HEAD
-                                switch (std.posix.errno(new_rc)) {
-=======
-                                const e = std.os.errno(new_rc);
+                                const e = std.posix.errno(new_rc);
                                 switch (e) {
->>>>>>> 7502c9b3
                                     .SUCCESS => {
                                         len += @as(usize, @intCast(new_rc));
                                     },
@@ -243,14 +222,9 @@
     fd: bun.FileDescriptor = bun.invalid_fd,
 
     pub fn init(this: *DarwinWatcher, _: []const u8) !void {
-<<<<<<< HEAD
-        this.fd = try std.posix.kqueue();
-        if (this.fd == 0) return error.KQueueError;
-=======
-        const fd = try std.os.kqueue();
+        const fd = try std.posix.kqueue();
         if (fd == 0) return error.KQueueError;
         this.fd = bun.toFD(fd);
->>>>>>> 7502c9b3
     }
 
     pub fn stop(this: *DarwinWatcher) void {
@@ -404,13 +378,8 @@
             const rc = w.kernel32.GetQueuedCompletionStatus(this.iocp, &nbytes, &key, &overlapped, @intFromEnum(timeout));
             if (rc == 0) {
                 const err = w.kernel32.GetLastError();
-<<<<<<< HEAD
                 if (err == .TIMEOUT) {
-                    return null;
-=======
-                if (err == w.Win32Error.IMEOUT) {
                     return .{ .result = null };
->>>>>>> 7502c9b3
                 } else {
                     log("GetQueuedCompletionStatus failed: {s}", .{@tagName(err)});
                     return .{ .err = .{
@@ -716,13 +685,8 @@
                 while (true) {
                     defer Output.flush();
 
-<<<<<<< HEAD
                     var count_ = std.posix.system.kevent(
-                        this.platform.fd,
-=======
-                    var count_ = std.os.system.kevent(
                         this.platform.fd.cast(),
->>>>>>> 7502c9b3
                         @as([*]KEvent, changelist),
                         0,
                         @as([*]KEvent, changelist),
@@ -734,15 +698,9 @@
                     // Give the events more time to coallesce
                     if (count_ < 128 / 2) {
                         const remain = 128 - count_;
-<<<<<<< HEAD
                         var timespec = std.posix.timespec{ .tv_sec = 0, .tv_nsec = 100_000 };
                         const extra = std.posix.system.kevent(
-                            this.platform.fd,
-=======
-                        var timespec = std.os.timespec{ .tv_sec = 0, .tv_nsec = 100_000 };
-                        const extra = std.os.system.kevent(
                             this.platform.fd.cast(),
->>>>>>> 7502c9b3
                             @as([*]KEvent, changelist[@as(usize, @intCast(count_))..].ptr),
                             0,
                             @as([*]KEvent, changelist[@as(usize, @intCast(count_))..].ptr),
@@ -1018,13 +976,8 @@
                 // Basically:
                 // - We register the event here.
                 // our while(true) loop above receives notification of changes to any of the events created here.
-<<<<<<< HEAD
                 _ = std.posix.system.kevent(
-                    this.platform.fd,
-=======
-                _ = std.os.system.kevent(
                     this.platform.fd.cast(),
->>>>>>> 7502c9b3
                     @as([]KEvent, events[0..1]).ptr,
                     1,
                     @as([]KEvent, events[0..1]).ptr,
@@ -1119,13 +1072,8 @@
                 // Basically:
                 // - We register the event here.
                 // our while(true) loop above receives notification of changes to any of the events created here.
-<<<<<<< HEAD
                 _ = std.posix.system.kevent(
-                    this.platform.fd,
-=======
-                _ = std.os.system.kevent(
                     this.platform.fd.cast(),
->>>>>>> 7502c9b3
                     @as([]KEvent, events[0..1]).ptr,
                     1,
                     @as([]KEvent, events[0..1]).ptr,
