const std = @import("std");
const bun = @import("root").bun;
const string = bun.string;
const Output = bun.Output;
const Global = bun.Global;
const Environment = bun.Environment;
const strings = bun.strings;
const stringZ = bun.stringZ;
const FeatureFlags = bun.FeatureFlags;
const options = @import("./options.zig");

const debug = Output.scoped(.watcher, false);

const Mutex = @import("./lock.zig").Lock;
const Futex = @import("./futex.zig");
pub const WatchItemIndex = u16;
const PackageJSON = @import("./resolver/package_json.zig").PackageJSON;

const log = bun.Output.scoped(.watcher, false);

const WATCHER_MAX_LIST = 8096;

const INotify = struct {
    loaded_inotify: bool = false,
    inotify_fd: EventListIndex = 0,

    eventlist: EventListBuffer = undefined,
    eventlist_ptrs: [128]*const INotifyEvent = undefined,

    watch_count: std.atomic.Value(u32) = std.atomic.Value(u32).init(0),
    coalesce_interval: isize = 100_000,

    pub const EventListIndex = c_int;
    const EventListBuffer = [@sizeOf([128]INotifyEvent) + (128 * bun.MAX_PATH_BYTES + (128 * @alignOf(INotifyEvent)))]u8;

    pub const INotifyEvent = extern struct {
        watch_descriptor: c_int,
        mask: u32,
        cookie: u32,
        name_len: u32,

        pub fn name(this: *const INotifyEvent) [:0]u8 {
            if (comptime Environment.allow_assert) bun.assert(this.name_len > 0);

            // the name_len field is wrong
            // it includes alignment / padding
            // but it is a sentineled value
            // so we can just trim it to the first null byte
            return bun.sliceTo(@as([*:0]u8, @ptrFromInt(@intFromPtr(&this.name_len) + @sizeOf(u32))), 0)[0.. :0];
        }
    };

    pub fn watchPath(this: *INotify, pathname: [:0]const u8) bun.JSC.Maybe(EventListIndex) {
        bun.assert(this.loaded_inotify);
        const old_count = this.watch_count.fetchAdd(1, .release);
        defer if (old_count == 0) Futex.wake(&this.watch_count, 10);
        const watch_file_mask = std.os.linux.IN.EXCL_UNLINK | std.os.linux.IN.MOVE_SELF | std.os.linux.IN.DELETE_SELF | std.os.linux.IN.MOVED_TO | std.os.linux.IN.MODIFY;
        return .{
            .result = std.posix.inotify_add_watchZ(this.inotify_fd, pathname, watch_file_mask) catch |err| return .{
                .err = .{
                    .errno = @truncate(@intFromEnum(switch (err) {
                        error.FileNotFound => bun.C.E.NOENT,
                        error.AccessDenied => bun.C.E.ACCES,
                        error.SystemResources => bun.C.E.NOMEM,
                        error.Unexpected => bun.C.E.INVAL,
                        error.NotDir => bun.C.E.NOTDIR,
                        error.NameTooLong => bun.C.E.NAMETOOLONG,
                        error.UserResourceLimitReached => bun.C.E.MFILE,
                        error.WatchAlreadyExists => bun.C.E.EXIST,
                    })),
                    .syscall = .watch,
                },
            },
        };
    }

    pub fn watchDir(this: *INotify, pathname: [:0]const u8) bun.JSC.Maybe(EventListIndex) {
        bun.assert(this.loaded_inotify);
        const old_count = this.watch_count.fetchAdd(1, .release);
        defer if (old_count == 0) Futex.wake(&this.watch_count, 10);
        const watch_dir_mask = std.os.linux.IN.EXCL_UNLINK | std.os.linux.IN.DELETE | std.os.linux.IN.DELETE_SELF | std.os.linux.IN.CREATE | std.os.linux.IN.MOVE_SELF | std.os.linux.IN.ONLYDIR | std.os.linux.IN.MOVED_TO;
        return .{
            .result = std.posix.inotify_add_watchZ(this.inotify_fd, pathname, watch_dir_mask) catch |err| return .{
                .err = .{
                    .errno = @truncate(@intFromEnum(switch (err) {
                        error.FileNotFound => bun.C.E.NOENT,
                        error.AccessDenied => bun.C.E.ACCES,
                        error.SystemResources => bun.C.E.NOMEM,
                        error.Unexpected => bun.C.E.INVAL,
                        error.NotDir => bun.C.E.NOTDIR,
                        error.NameTooLong => bun.C.E.NAMETOOLONG,
                        error.UserResourceLimitReached => bun.C.E.MFILE,
                        error.WatchAlreadyExists => bun.C.E.EXIST,
                    })),
                    .syscall = .watch,
                },
            },
        };
    }

    pub fn unwatch(this: *INotify, wd: EventListIndex) void {
        bun.assert(this.loaded_inotify);
        _ = this.watch_count.fetchSub(1, .release);
        std.os.inotify_rm_watch(this.inotify_fd, wd);
    }

    pub fn init(this: *INotify, _: []const u8) !void {
        bun.assert(!this.loaded_inotify);
        this.loaded_inotify = true;

        if (bun.getenvZ("BUN_INOTIFY_COALESCE_INTERVAL")) |env| {
            this.coalesce_interval = std.fmt.parseInt(isize, env, 10) catch 100_000;
        }

        this.inotify_fd = try std.posix.inotify_init1(std.os.linux.IN.CLOEXEC);
    }

    pub fn read(this: *INotify) bun.JSC.Maybe([]*const INotifyEvent) {
        bun.assert(this.loaded_inotify);

        restart: while (true) {
            Futex.wait(&this.watch_count, 0, null) catch |err| switch (err) {
                error.TimedOut => unreachable, // timeout is infinite
            };

            const rc = std.posix.system.read(
                this.inotify_fd,
                @as([*]u8, @ptrCast(@alignCast(&this.eventlist))),
                @sizeOf(EventListBuffer),
            );

            const errno = std.posix.errno(rc);
            switch (errno) {
                .SUCCESS => {
                    var len = @as(usize, @intCast(rc));

                    if (len == 0) return .{ .result = &[_]*INotifyEvent{} };

                    // IN_MODIFY is very noisy
                    // we do a 0.1ms sleep to try to coalesce events better
                    if (len < (@sizeOf(EventListBuffer) / 2)) {
                        var fds = [_]std.posix.pollfd{.{
                            .fd = this.inotify_fd,
                            .events = std.posix.POLL.IN | std.posix.POLL.ERR,
                            .revents = 0,
                        }};
                        var timespec = std.posix.timespec{ .tv_sec = 0, .tv_nsec = this.coalesce_interval };
                        if ((std.posix.ppoll(&fds, &timespec, null) catch 0) > 0) {
                            while (true) {
                                const new_rc = std.posix.system.read(
                                    this.inotify_fd,
                                    @as([*]u8, @ptrCast(@alignCast(&this.eventlist))) + len,
                                    @sizeOf(EventListBuffer) - len,
                                );
                                const e = std.posix.errno(new_rc);
                                switch (e) {
                                    .SUCCESS => {
                                        len += @as(usize, @intCast(new_rc));
                                    },
                                    .AGAIN => continue,
                                    .INTR => continue,
                                    else => return .{ .err = .{
                                        .errno = @truncate(@intFromEnum(e)),
                                        .syscall = .read,
                                    } },
                                }
                                break;
                            }
                        }
                    }

                    // This is what replit does as of Jaunary 2023.
                    // 1) CREATE .http.ts.3491171321~
                    // 2) OPEN .http.ts.3491171321~
                    // 3) ATTRIB .http.ts.3491171321~
                    // 4) MODIFY .http.ts.3491171321~
                    // 5) CLOSE_WRITE,CLOSE .http.ts.3491171321~
                    // 6) MOVED_FROM .http.ts.3491171321~
                    // 7) MOVED_TO http.ts
                    // We still don't correctly handle MOVED_FROM && MOVED_TO it seems.

                    var count: u32 = 0;
                    var i: u32 = 0;
                    while (i < len) : (i += @sizeOf(INotifyEvent)) {
                        @setRuntimeSafety(false);
                        const event = @as(*INotifyEvent, @ptrCast(@alignCast(this.eventlist[i..][0..@sizeOf(INotifyEvent)])));
                        i += event.name_len;

                        this.eventlist_ptrs[count] = event;
                        count += 1;
                    }

                    return .{ .result = this.eventlist_ptrs[0..count] };
                },
                .AGAIN => continue :restart,
                else => return .{ .err = .{
                    .errno = @truncate(@intFromEnum(errno)),
                    .syscall = .read,
                } },
            }
        }
    }

    pub fn stop(this: *INotify) void {
        if (this.inotify_fd != 0) {
            _ = bun.sys.close(bun.toFD(this.inotify_fd));
            this.inotify_fd = 0;
        }
    }
};

const DarwinWatcher = struct {
    pub const EventListIndex = u32;

    const KEvent = std.c.Kevent;

    // Internal
    changelist: [128]KEvent = undefined,

    // Everything being watched
    eventlist: [WATCHER_MAX_LIST]KEvent = undefined,
    eventlist_index: EventListIndex = 0,

    fd: bun.FileDescriptor = bun.invalid_fd,

    pub fn init(this: *DarwinWatcher, _: []const u8) !void {
        const fd = try std.posix.kqueue();
        if (fd == 0) return error.KQueueError;
        this.fd = bun.toFD(fd);
    }

    pub fn stop(this: *DarwinWatcher) void {
        if (this.fd.isValid()) {
            _ = bun.sys.close(this.fd);
            this.fd = bun.invalid_fd;
        }
    }
};

const WindowsWatcher = struct {
    mutex: Mutex = .{},
    iocp: w.HANDLE = undefined,
    watcher: DirWatcher = undefined,

    const w = std.os.windows;
    pub const EventListIndex = c_int;

    const Error = error{
        IocpFailed,
        ReadDirectoryChangesFailed,
        CreateFileFailed,
        InvalidPath,
    };

    const Action = enum(w.DWORD) {
        Added = w.FILE_ACTION_ADDED,
        Removed = w.FILE_ACTION_REMOVED,
        Modified = w.FILE_ACTION_MODIFIED,
        RenamedOld = w.FILE_ACTION_RENAMED_OLD_NAME,
        RenamedNew = w.FILE_ACTION_RENAMED_NEW_NAME,
    };

    const FileEvent = struct {
        action: Action,
        filename: []u16 = undefined,
    };

    const DirWatcher = struct {
        // must be initialized to zero (even though it's never read or written in our code),
        // otherwise ReadDirectoryChangesW will fail with INVALID_HANDLE
        overlapped: w.OVERLAPPED = std.mem.zeroes(w.OVERLAPPED),
        buf: [64 * 1024]u8 align(@alignOf(w.FILE_NOTIFY_INFORMATION)) = undefined,
        dirHandle: w.HANDLE,

        // invalidates any EventIterators
        fn prepare(this: *DirWatcher) bun.JSC.Maybe(void) {
            const filter = w.FILE_NOTIFY_CHANGE_FILE_NAME | w.FILE_NOTIFY_CHANGE_DIR_NAME | w.FILE_NOTIFY_CHANGE_LAST_WRITE | w.FILE_NOTIFY_CHANGE_CREATION;
            if (w.kernel32.ReadDirectoryChangesW(this.dirHandle, &this.buf, this.buf.len, 1, filter, null, &this.overlapped, null) == 0) {
                const err = w.kernel32.GetLastError();
                log("failed to start watching directory: {s}", .{@tagName(err)});
                return .{ .err = .{
                    .errno = @intFromEnum(bun.C.SystemErrno.init(err) orelse bun.C.SystemErrno.EINVAL),
                    .syscall = .watch,
                } };
            }
            log("read directory changes!", .{});
            return .{ .result = {} };
        }
    };

    const EventIterator = struct {
        watcher: *DirWatcher,
        offset: usize = 0,
        hasNext: bool = true,

        pub fn next(this: *EventIterator) ?FileEvent {
            if (!this.hasNext) return null;
            const info_size = @sizeOf(w.FILE_NOTIFY_INFORMATION);
            const info: *w.FILE_NOTIFY_INFORMATION = @alignCast(@ptrCast(this.watcher.buf[this.offset..].ptr));
            const name_ptr: [*]u16 = @alignCast(@ptrCast(this.watcher.buf[this.offset + info_size ..]));
            const filename: []u16 = name_ptr[0 .. info.FileNameLength / @sizeOf(u16)];

            const action: Action = @enumFromInt(info.Action);

            if (info.NextEntryOffset == 0) {
                this.hasNext = false;
            } else {
                this.offset += @as(usize, info.NextEntryOffset);
            }

            return FileEvent{
                .action = action,
                .filename = filename,
            };
        }
    };

    pub fn init(this: *WindowsWatcher, root: []const u8) !void {
        var pathbuf: bun.WPathBuffer = undefined;
        const wpath = bun.strings.toNTPath(&pathbuf, root);
        const path_len_bytes: u16 = @truncate(wpath.len * 2);
        var nt_name = w.UNICODE_STRING{
            .Length = path_len_bytes,
            .MaximumLength = path_len_bytes,
            .Buffer = @constCast(wpath.ptr),
        };
        var attr = w.OBJECT_ATTRIBUTES{
            .Length = @sizeOf(w.OBJECT_ATTRIBUTES),
            .RootDirectory = null,
            .Attributes = 0, // Note we do not use OBJ_CASE_INSENSITIVE here.
            .ObjectName = &nt_name,
            .SecurityDescriptor = null,
            .SecurityQualityOfService = null,
        };
        var handle: w.HANDLE = w.INVALID_HANDLE_VALUE;
        var io: w.IO_STATUS_BLOCK = undefined;
        const rc = w.ntdll.NtCreateFile(
            &handle,
            w.FILE_LIST_DIRECTORY,
            &attr,
            &io,
            null,
            0,
            w.FILE_SHARE_READ | w.FILE_SHARE_WRITE | w.FILE_SHARE_DELETE,
            w.FILE_OPEN,
            w.FILE_DIRECTORY_FILE | w.FILE_OPEN_FOR_BACKUP_INTENT,
            null,
            0,
        );

        if (rc != .SUCCESS) {
            const err = bun.windows.Win32Error.fromNTStatus(rc);
            log("failed to open directory for watching: {s}", .{@tagName(err)});
            return Error.CreateFileFailed;
        }
        errdefer _ = w.kernel32.CloseHandle(handle);

        this.iocp = try w.CreateIoCompletionPort(handle, null, 0, 1);
        errdefer _ = w.kernel32.CloseHandle(this.iocp);

        this.watcher = .{ .dirHandle = handle };
    }

    const Timeout = enum(w.DWORD) {
        infinite = w.INFINITE,
        minimal = 1,
        none = 0,
    };

    // wait until new events are available
    pub fn next(this: *WindowsWatcher, timeout: Timeout) bun.JSC.Maybe(?EventIterator) {
        switch (this.watcher.prepare()) {
            .err => |err| {
                log("prepare() returned error", .{});
                return .{ .err = err };
            },
            .result => {},
        }

        var nbytes: w.DWORD = 0;
        var key: w.ULONG_PTR = 0;
        var overlapped: ?*w.OVERLAPPED = null;
        while (true) {
            const rc = w.kernel32.GetQueuedCompletionStatus(this.iocp, &nbytes, &key, &overlapped, @intFromEnum(timeout));
            if (rc == 0) {
                const err = w.kernel32.GetLastError();
                if (err == .TIMEOUT or err == .WAIT_TIMEOUT) {
                    return .{ .result = null };
                } else {
                    log("GetQueuedCompletionStatus failed: {s}", .{@tagName(err)});
                    return .{ .err = .{
                        .errno = @intFromEnum(bun.C.SystemErrno.init(err) orelse bun.C.SystemErrno.EINVAL),
                        .syscall = .watch,
                    } };
                }
            }

            if (overlapped) |ptr| {
                // ignore possible spurious events
                if (ptr != &this.watcher.overlapped) {
                    continue;
                }
                if (nbytes == 0) {
                    // shutdown notification
                    // TODO close handles?
                    log("shutdown notification in WindowsWatcher.next", .{});
                    return .{ .err = .{
                        .errno = @intFromEnum(bun.C.SystemErrno.ESHUTDOWN),
                        .syscall = .watch,
                    } };
                }
                return .{ .result = EventIterator{ .watcher = &this.watcher } };
            } else {
                log("GetQueuedCompletionStatus returned no overlapped event", .{});
                return .{ .err = .{
                    .errno = @truncate(@intFromEnum(bun.C.E.INVAL)),
                    .syscall = .watch,
                } };
            }
        }
    }

    pub fn stop(this: *WindowsWatcher) void {
        w.CloseHandle(this.watcher.dirHandle);
        w.CloseHandle(this.iocp);
    }
};

const PlatformWatcher = if (Environment.isMac)
    DarwinWatcher
else if (Environment.isLinux)
    INotify
else if (Environment.isWindows)
    WindowsWatcher
else
    @compileError("Unsupported platform");

pub const WatchEvent = struct {
    index: WatchItemIndex,
    op: Op,
    name_off: u8 = 0,
    name_len: u8 = 0,

    pub fn ignoreINotifyEvent(event: INotify.INotifyEvent) bool {
        var stack: WatchEvent = undefined;
        stack.fromINotify(event, 0);
        return @as(std.meta.Int(.unsigned, @bitSizeOf(Op)), @bitCast(stack.op)) == 0;
    }

    pub fn names(this: WatchEvent, buf: []?[:0]u8) []?[:0]u8 {
        if (this.name_len == 0) return &[_]?[:0]u8{};
        return buf[this.name_off..][0..this.name_len];
    }

    const KEvent = std.c.Kevent;

    pub const Sorter = void;

    pub fn sortByIndex(_: Sorter, event: WatchEvent, rhs: WatchEvent) bool {
        return event.index < rhs.index;
    }

    pub fn merge(this: *WatchEvent, other: WatchEvent) void {
        this.name_len += other.name_len;
        this.op = Op{
            .delete = this.op.delete or other.op.delete,
            .metadata = this.op.metadata or other.op.metadata,
            .rename = this.op.rename or other.op.rename,
            .write = this.op.write or other.op.write,
        };
    }

    pub fn fromKEvent(this: *WatchEvent, kevent: KEvent) void {
        this.* =
            WatchEvent{
            .op = Op{
                .delete = (kevent.fflags & std.c.NOTE_DELETE) > 0,
                .metadata = (kevent.fflags & std.c.NOTE_ATTRIB) > 0,
                .rename = (kevent.fflags & (std.c.NOTE_RENAME | std.c.NOTE_LINK)) > 0,
                .write = (kevent.fflags & std.c.NOTE_WRITE) > 0,
            },
            .index = @as(WatchItemIndex, @truncate(kevent.udata)),
        };
    }

    pub fn fromINotify(this: *WatchEvent, event: INotify.INotifyEvent, index: WatchItemIndex) void {
        this.* = WatchEvent{
            .op = Op{
                .delete = (event.mask & std.os.linux.IN.DELETE_SELF) > 0 or (event.mask & std.os.linux.IN.DELETE) > 0,
                .rename = (event.mask & std.os.linux.IN.MOVE_SELF) > 0,
                .move_to = (event.mask & std.os.linux.IN.MOVED_TO) > 0,
                .write = (event.mask & std.os.linux.IN.MODIFY) > 0,
            },
            .index = index,
        };
    }

    pub fn fromFileNotify(this: *WatchEvent, event: WindowsWatcher.FileEvent, index: WatchItemIndex) void {
        this.* = WatchEvent{
            .op = Op{
                .delete = event.action == .Removed,
                .rename = event.action == .RenamedOld,
                .write = event.action == .Modified,
            },
            .index = index,
        };
    }

    pub const Op = packed struct {
        delete: bool = false,
        metadata: bool = false,
        rename: bool = false,
        write: bool = false,
        move_to: bool = false,
    };
};

pub const WatchItem = struct {
    file_path: string,
    // filepath hash for quick comparison
    hash: u32,
    loader: options.Loader,
    fd: bun.FileDescriptor,
    count: u32,
    parent_hash: u32,
    kind: Kind,
    package_json: ?*PackageJSON,
    eventlist_index: if (Environment.isLinux) PlatformWatcher.EventListIndex else u0 = 0,

    pub const Kind = enum { file, directory };
};

pub const WatchList = std.MultiArrayList(WatchItem);
pub const HashType = u32;

pub fn getHash(filepath: string) HashType {
    return @as(HashType, @truncate(bun.hash(filepath)));
}

<<<<<<< HEAD
// TODO: turn into top-level struct
pub const GenericWatcher = struct {
    const Watcher = @This();
    const ChangedFilesList = []?[:0]u8;
    const OnFileUpdate = fn (*anyopaque, []WatchEvent, ChangedFilesList, WatchList) void;
    const OnError = fn (*anyopaque, bun.sys.Error) void;
=======
// TODO: Rename to `Watcher` and make a top-level struct.
// `if(true)` is to reduce git diff from when it was changed
// from a comptime function to a basic struct.
pub const NewWatcher = if (true)
    struct {
        const Watcher = @This();

        watchlist: WatchList,
        watched_count: usize = 0,
        mutex: Mutex,

        platform: PlatformWatcher = PlatformWatcher{},

        // User-facing
        watch_events: [128]WatchEvent = undefined,
        changed_filepaths: [128]?[:0]u8 = [_]?[:0]u8{null} ** 128,

        ctx: *anyopaque,
        onFileUpdate: *const fn (this: *anyopaque, events: []WatchEvent, changed_files: []?[:0]u8, watchlist: WatchList) void,
        onError: *const fn (this: *anyopaque, err: bun.sys.Error) void,

        fs: *bun.fs.FileSystem,
        allocator: std.mem.Allocator,
        watchloop_handle: ?std.Thread.Id = null,
        cwd: string,
        thread: std.Thread = undefined,
        running: bool = true,
        close_descriptors: bool = false,

        evict_list: [WATCHER_MAX_LIST]WatchItemIndex = undefined,
        evict_list_i: WatchItemIndex = 0,

        const no_watch_item: WatchItemIndex = std.math.maxInt(WatchItemIndex);

        pub fn init(comptime T: type, ctx: *T, fs: *bun.fs.FileSystem, allocator: std.mem.Allocator) !*Watcher {
            const wrapped = struct {
                fn onFileUpdateWrapped(ctx_opaque: *anyopaque, events: []WatchEvent, changed_files: []?[:0]u8, watchlist: WatchList) void {
                    T.onFileUpdate(@alignCast(@ptrCast(ctx_opaque)), events, changed_files, watchlist);
                }
                fn onErrorWrapped(ctx_opaque: *anyopaque, err: bun.sys.Error) void {
                    T.onError(@alignCast(@ptrCast(ctx_opaque)), err);
                }
            };

            const watcher = try allocator.create(Watcher);
            errdefer allocator.destroy(watcher);

            watcher.* = Watcher{
                .fs = fs,
                .allocator = allocator,
                .watched_count = 0,
                .watchlist = WatchList{},
                .mutex = .{},
                .cwd = fs.top_level_dir,

                .ctx = ctx,
                .onFileUpdate = &wrapped.onFileUpdateWrapped,
                .onError = &wrapped.onErrorWrapped,
            };
>>>>>>> 9ab51983

    ctx: *anyopaque,
    on_file_update: *const OnFileUpdate,
    on_error: *const OnError,

    watchlist: WatchList,
    watched_count: usize = 0,
    mutex: Mutex,

    platform: PlatformWatcher = PlatformWatcher{},

    // User-facing
    watch_events: [128]WatchEvent = undefined,
    changed_filepaths: [128]?[:0]u8 = [_]?[:0]u8{null} ** 128,

    fs: *bun.fs.FileSystem,
    allocator: std.mem.Allocator,
    watchloop_handle: ?std.Thread.Id = null,
    cwd: string,
    thread: std.Thread = undefined,
    running: bool = true,
    close_descriptors: bool = false,

    evict_list: [WATCHER_MAX_LIST]WatchItemIndex = undefined,
    evict_list_i: WatchItemIndex = 0,

    const no_watch_item: WatchItemIndex = std.math.maxInt(WatchItemIndex);

<<<<<<< HEAD
    pub fn init(comptime T: type, ctx: *T, fs: *bun.fs.FileSystem, allocator: std.mem.Allocator) !*Watcher {
        const on_file_update: fn (*T, []WatchEvent, ChangedFilesList, WatchList) void = T.onFileUpdate;
        const on_error: fn (*T, bun.sys.Error) void = T.onError;
        return initUntyped(ctx, @ptrCast(&on_file_update), @ptrCast(&on_error), fs, allocator);
    }

    pub fn initUntyped(ctx: *anyopaque, on_file_update: *const OnFileUpdate, on_error: *const OnError, fs: *bun.fs.FileSystem, allocator: std.mem.Allocator) !*Watcher {
        const watcher = try allocator.create(Watcher);
        errdefer allocator.destroy(watcher);

        watcher.* = .{
            .ctx = ctx,
            .on_file_update = on_file_update,
            .on_error = on_error,
            .fs = fs,
            .allocator = allocator,
            .watched_count = 0,
            .watchlist = WatchList{},
            .mutex = .{},
            .cwd = fs.top_level_dir,
        };

        try PlatformWatcher.init(&watcher.platform, fs.top_level_dir);

        return watcher;
    }

    pub fn start(this: *Watcher) !void {
        bun.assert(this.watchloop_handle == null);
        this.thread = try std.Thread.spawn(.{}, Watcher.watchLoop, .{this});
    }

    pub fn deinit(this: *Watcher, close_descriptors: bool) void {
        if (this.watchloop_handle != null) {
            this.mutex.lock();
            defer this.mutex.unlock();
            this.close_descriptors = close_descriptors;
            this.running = false;
        } else {
            // if the mutex is locked, then that's now a UAF.
            this.mutex.releaseAssertUnlocked("Watcher mutex is locked when it should not be.");
=======
            switch (this._watchLoop()) {
                .err => |err| {
                    this.watchloop_handle = null;
                    this.platform.stop();
                    if (this.running) {
                        this.onError(this.ctx, err);
                    }
                },
                .result => {},
            }
>>>>>>> 9ab51983

            if (close_descriptors and this.running) {
                const fds = this.watchlist.items(.fd);
                for (fds) |fd| {
                    _ = bun.sys.close(fd);
                }
            }
            this.watchlist.deinit(this.allocator);
            const allocator = this.allocator;
            allocator.destroy(this);
        }
    }

    // This must only be called from the watcher thread
    pub fn watchLoop(this: *Watcher) !void {
        this.watchloop_handle = std.Thread.getCurrentId();
        Output.Source.configureNamedThread("File Watcher");

        defer Output.flush();
        if (FeatureFlags.verbose_watcher) Output.prettyln("Watcher started", .{});

        switch (this._watchLoop()) {
            .err => |err| {
                this.watchloop_handle = null;
                this.platform.stop();
                if (this.running) {
                    this.on_error(this.ctx, err);
                }
            },
            .result => {},
        }

        // deinit and close descriptors if needed
        if (this.close_descriptors) {
            const fds = this.watchlist.items(.fd);
            for (fds) |fd| {
                _ = bun.sys.close(fd);
            }
        }
        this.watchlist.deinit(this.allocator);

        const allocator = this.allocator;
        allocator.destroy(this);
    }

    pub fn flushEvictions(this: *Watcher) void {
        if (this.evict_list_i == 0) return;
        defer this.evict_list_i = 0;

        // swapRemove messes up the order
        // But, it only messes up the order if any elements in the list appear after the item being removed
        // So if we just sort the list by the biggest index first, that should be fine
        std.sort.pdq(
            WatchItemIndex,
            this.evict_list[0..this.evict_list_i],
            {},
            comptime std.sort.desc(WatchItemIndex),
        );

        var slice = this.watchlist.slice();
        const fds = slice.items(.fd);
        var last_item = no_watch_item;

        for (this.evict_list[0..this.evict_list_i]) |item| {
            // catch duplicates, since the list is sorted, duplicates will appear right after each other
            if (item == last_item) continue;

            if (!Environment.isWindows) {
                // on mac and linux we can just close the file descriptor
                // TODO do we need to call inotify_rm_watch on linux?
                _ = bun.sys.close(fds[item]);
            }
            last_item = item;
        }

        last_item = no_watch_item;
        // This is split into two passes because reading the slice while modified is potentially unsafe.
        for (this.evict_list[0..this.evict_list_i]) |item| {
            if (item == last_item) continue;
            this.watchlist.swapRemove(item);
            last_item = item;
        }
    }

    fn _watchLoop(this: *Watcher) bun.JSC.Maybe(void) {
        if (Environment.isMac) {
            bun.assert(this.platform.fd.isValid());
            const KEvent = std.c.Kevent;

            var changelist_array: [128]KEvent = std.mem.zeroes([128]KEvent);
            var changelist = &changelist_array;
            while (true) {
                defer Output.flush();

<<<<<<< HEAD
                var count_ = std.posix.system.kevent(
                    this.platform.fd.cast(),
                    @as([*]KEvent, changelist),
                    0,
                    @as([*]KEvent, changelist),
                    128,
=======
                    this.mutex.lock();
                    defer this.mutex.unlock();
                    if (this.running) {
                        this.onFileUpdate(this.ctx, watchevents, this.changed_filepaths[0..watchevents.len], this.watchlist);
                    } else {
                        break;
                    }
                }
            } else if (Environment.isLinux) {
                restart: while (true) {
                    defer Output.flush();
>>>>>>> 9ab51983

                    null,
                );

                // Give the events more time to coalesce
                if (count_ < 128 / 2) {
                    const remain = 128 - count_;
                    var timespec = std.posix.timespec{ .tv_sec = 0, .tv_nsec = 100_000 };
                    const extra = std.posix.system.kevent(
                        this.platform.fd.cast(),
                        @as([*]KEvent, changelist[@as(usize, @intCast(count_))..].ptr),
                        0,
                        @as([*]KEvent, changelist[@as(usize, @intCast(count_))..].ptr),
                        remain,

                        &timespec,
                    );

                    count_ += extra;
                }

<<<<<<< HEAD
                var changes = changelist[0..@as(usize, @intCast(@max(0, count_)))];
                var watchevents = this.watch_events[0..changes.len];
                var out_len: usize = 0;
                if (changes.len > 0) {
                    watchevents[0].fromKEvent(changes[0]);
                    out_len = 1;
                    var prev_event = changes[0];
                    for (changes[1..]) |event| {
                        if (prev_event.udata == event.udata) {
                            var new: WatchEvent = undefined;
                            new.fromKEvent(event);
                            watchevents[out_len - 1].merge(new);
                            continue;
=======
                            if (all_events[i].index == last_event_id) {
                                all_events[last_event_index].merge(all_events[i]);
                                continue;
                            }
                            last_event_index = i;
                            last_event_id = all_events[i].index;
                        }
                        if (all_events.len == 0) continue :restart;

                        this.mutex.lock();
                        defer this.mutex.unlock();
                        if (this.running) {
                            this.onFileUpdate(this.ctx, all_events[0 .. last_event_index + 1], this.changed_filepaths[0 .. name_off + 1], this.watchlist);
                        } else {
                            break;
>>>>>>> 9ab51983
                        }

                        watchevents[out_len].fromKEvent(event);
                        prev_event = event;
                        out_len += 1;
                    }

                    watchevents = watchevents[0..out_len];
                }

                this.mutex.lock();
                defer this.mutex.unlock();
                if (this.running) {
                    this.on_file_update(this.ctx, watchevents, this.changed_filepaths[0..watchevents.len], this.watchlist);
                } else {
                    break;
                }
            }
        } else if (Environment.isLinux) {
            restart: while (true) {
                defer Output.flush();

                var events = switch (this.platform.read()) {
                    .result => |result| result,
                    .err => |err| return .{ .err = err },
                };
                if (events.len == 0) continue :restart;

                // TODO: is this thread safe?
                var remaining_events = events.len;

                const eventlist_index = this.watchlist.items(.eventlist_index);

                while (remaining_events > 0) {
                    var name_off: u8 = 0;
                    var temp_name_list: [128]?[:0]u8 = undefined;
                    var temp_name_off: u8 = 0;

                    const slice = events[0..@min(128, remaining_events, this.watch_events.len)];
                    var watchevents = this.watch_events[0..slice.len];
                    var watch_event_id: u32 = 0;
                    for (slice) |event| {
                        watchevents[watch_event_id].fromINotify(
                            event.*,
                            @as(
                                WatchItemIndex,
                                @intCast(std.mem.indexOfScalar(
                                    INotify.EventListIndex,
                                    eventlist_index,
                                    event.watch_descriptor,
                                ) orelse continue),
                            ),
                        );
                        temp_name_list[temp_name_off] = if (event.name_len > 0)
                            event.name()
                        else
                            null;
                        watchevents[watch_event_id].name_off = temp_name_off;
                        watchevents[watch_event_id].name_len = @as(u8, @intFromBool((event.name_len > 0)));
                        temp_name_off += @as(u8, @intFromBool(event.name_len > 0));

                        watch_event_id += 1;
                    }

                    var all_events = watchevents[0..watch_event_id];
                    std.sort.pdq(WatchEvent, all_events, {}, WatchEvent.sortByIndex);

                    var last_event_index: usize = 0;
                    var last_event_id: INotify.EventListIndex = std.math.maxInt(INotify.EventListIndex);

                    for (all_events, 0..) |_, i| {
                        if (all_events[i].name_len > 0) {
                            this.changed_filepaths[name_off] = temp_name_list[all_events[i].name_off];
                            all_events[i].name_off = name_off;
                            name_off += 1;
                        }

                        if (all_events[i].index == last_event_id) {
                            all_events[last_event_index].merge(all_events[i]);
                            continue;
                        }
                        last_event_index = i;
                        last_event_id = all_events[i].index;
                    }
                    if (all_events.len == 0) continue :restart;
<<<<<<< HEAD

                    this.mutex.lock();
                    defer this.mutex.unlock();
                    if (this.running) {
                        this.on_file_update(this.ctx, all_events[0 .. last_event_index + 1], this.changed_filepaths[0 .. name_off + 1], this.watchlist);
                    } else {
                        break;
                    }
                    remaining_events -= slice.len;
=======
                    all_events = all_events[0 .. last_event_index + 1];

                    Output.println("calling onFileUpdate (all_events.len = {d})", .{all_events.len});

                    this.onFileUpdate(this.ctx, all_events, this.changed_filepaths[0 .. last_event_index + 1], this.watchlist);
>>>>>>> 9ab51983
                }
            }
        } else if (Environment.isWindows) {
            log("_watchLoop", .{});
            var buf: bun.PathBuffer = undefined;
            const root = this.fs.top_level_dir;
            @memcpy(buf[0..root.len], root);
            const needs_slash = root.len == 0 or !bun.strings.charIsAnySlash(root[root.len - 1]);
            if (needs_slash) {
                buf[root.len] = '\\';
            }
            const baseidx = if (needs_slash) root.len + 1 else root.len;
            restart: while (true) {
                var event_id: usize = 0;

                // first wait has infinite timeout - we're waiting for the next event and don't want to spin
                var timeout = WindowsWatcher.Timeout.infinite;
                while (true) {
                    var iter = switch (this.platform.next(timeout)) {
                        .err => |err| return .{ .err = err },
                        .result => |iter| iter orelse break,
                    };
                    // after the first wait, we want to coalesce further events but don't want to wait for them
                    // NOTE: using a 1ms timeout would be ideal, but that actually makes the thread wait for at least 10ms more than it should
                    // Instead we use a 0ms timeout, which may not do as much coalescing but is more responsive.
                    timeout = WindowsWatcher.Timeout.none;
                    const item_paths = this.watchlist.items(.file_path);
                    log("number of watched items: {d}", .{item_paths.len});
                    while (iter.next()) |event| {
                        const convert_res = bun.strings.copyUTF16IntoUTF8(buf[baseidx..], []const u16, event.filename, false);
                        const eventpath = buf[0 .. baseidx + convert_res.written];

                        log("watcher update event: (filename: {s}, action: {s}", .{ eventpath, @tagName(event.action) });

                        // TODO this probably needs a more sophisticated search algorithm in the future
                        // Possible approaches:
                        // - Keep a sorted list of the watched paths and perform a binary search. We could use a bool to keep
                        //   track of whether the list is sorted and only sort it when we detect a change.
                        // - Use a prefix tree. Potentially more efficient for large numbers of watched paths, but complicated
                        //   to implement and maintain.
                        // - others that i'm not thinking of

                        for (item_paths, 0..) |path_, item_idx| {
                            var path = path_;
                            if (path.len > 0 and bun.strings.charIsAnySlash(path[path.len - 1])) {
                                path = path[0 .. path.len - 1];
                            }
                            // log("checking path: {s}\n", .{path});
                            // check if the current change applies to this item
                            // if so, add it to the eventlist
                            const rel = bun.path.isParentOrEqual(eventpath, path);
                            // skip unrelated items
                            if (rel == .unrelated) continue;
                            // if the event is for a parent dir of the item, only emit it if it's a delete or rename
                            if (rel == .parent and (event.action != .Removed or event.action != .RenamedOld)) continue;
                            this.watch_events[event_id].fromFileNotify(event, @truncate(item_idx));
                            event_id += 1;
                        }
                    }
                }
                if (event_id == 0) {
                    continue :restart;
                }

                // log("event_id: {d}\n", .{event_id});

                var all_events = this.watch_events[0..event_id];
                std.sort.pdq(WatchEvent, all_events, {}, WatchEvent.sortByIndex);

                var last_event_index: usize = 0;
                var last_event_id: INotify.EventListIndex = std.math.maxInt(INotify.EventListIndex);

                for (all_events, 0..) |_, i| {
                    // if (all_events[i].name_len > 0) {
                    // this.changed_filepaths[name_off] = temp_name_list[all_events[i].name_off];
                    // all_events[i].name_off = name_off;
                    // name_off += 1;
                    // }

                    if (all_events[i].index == last_event_id) {
                        all_events[last_event_index].merge(all_events[i]);
                        continue;
                    }
                    last_event_index = i;
                    last_event_id = all_events[i].index;
                }
                if (all_events.len == 0) continue :restart;
                all_events = all_events[0 .. last_event_index + 1];

                log("calling onFileUpdate (all_events.len = {d})", .{all_events.len});

                this.on_file_update(this.ctx, all_events, this.changed_filepaths[0 .. last_event_index + 1], this.watchlist);
            }
        }

        return .{ .result = {} };
    }

    fn appendFileAssumeCapacity(
        this: *Watcher,
        fd: bun.FileDescriptor,
        file_path: string,
        hash: HashType,
        loader: options.Loader,
        parent_hash: HashType,
        package_json: ?*PackageJSON,
        comptime copy_file_path: bool,
    ) bun.JSC.Maybe(void) {
        if (comptime Environment.isWindows) {
            // on windows we can only watch items that are in the directory tree of the top level dir
            const rel = bun.path.isParentOrEqual(this.fs.top_level_dir, file_path);
            if (rel == .unrelated) {
                Output.warn("File {s} is not in the project directory and will not be watched\n", .{file_path});
                return .{ .result = {} };
            }
        }

        const watchlist_id = this.watchlist.len;

        const file_path_: string = if (comptime copy_file_path)
            bun.asByteSlice(this.allocator.dupeZ(u8, file_path) catch bun.outOfMemory())
        else
            file_path;

        var item = WatchItem{
            .file_path = file_path_,
            .fd = fd,
            .hash = hash,
            .count = 0,
            .loader = loader,
            .parent_hash = parent_hash,
            .package_json = package_json,
            .kind = .file,
        };

        if (comptime Environment.isMac) {
            const KEvent = std.c.Kevent;

            // https://developer.apple.com/library/archive/documentation/System/Conceptual/ManPages_iPhoneOS/man2/kqueue.2.html
            var event = std.mem.zeroes(KEvent);

            event.flags = std.c.EV_ADD | std.c.EV_CLEAR | std.c.EV_ENABLE;
            // we want to know about the vnode
            event.filter = std.c.EVFILT_VNODE;

            event.fflags = std.c.NOTE_WRITE | std.c.NOTE_RENAME | std.c.NOTE_DELETE;

            // id
            event.ident = @intCast(fd.int());

            // Store the hash for fast filtering later
            event.udata = @as(usize, @intCast(watchlist_id));
            var events: [1]KEvent = .{event};

            // This took a lot of work to figure out the right permutation
            // Basically:
            // - We register the event here.
            // our while(true) loop above receives notification of changes to any of the events created here.
            _ = std.posix.system.kevent(
                this.platform.fd.cast(),
                @as([]KEvent, events[0..1]).ptr,
                1,
                @as([]KEvent, events[0..1]).ptr,
                0,
                null,
            );
        } else if (comptime Environment.isLinux) {
            // var file_path_to_use_ = std.mem.trimRight(u8, file_path_, "/");
            // var buf: [bun.MAX_PATH_BYTES+1]u8 = undefined;
            // bun.copy(u8, &buf, file_path_to_use_);
            // buf[file_path_to_use_.len] = 0;
            var buf = file_path_.ptr;
            const slice: [:0]const u8 = buf[0..file_path_.len :0];
            item.eventlist_index = switch (this.platform.watchPath(slice)) {
                .err => |err| return .{ .err = err },
                .result => |r| r,
            };
        }

        this.watchlist.appendAssumeCapacity(item);
        return .{ .result = {} };
    }

    fn appendDirectoryAssumeCapacity(
        this: *Watcher,
        stored_fd: bun.FileDescriptor,
        file_path: string,
        hash: HashType,
        comptime copy_file_path: bool,
    ) bun.JSC.Maybe(WatchItemIndex) {
        if (comptime Environment.isWindows) {
            // on windows we can only watch items that are in the directory tree of the top level dir
            const rel = bun.path.isParentOrEqual(this.fs.top_level_dir, file_path);
            if (rel == .unrelated) {
                Output.warn("Directory {s} is not in the project directory and will not be watched\n", .{file_path});
                return .{ .result = no_watch_item };
            }
        }

        const fd = brk: {
            if (stored_fd != .zero) break :brk stored_fd;
            break :brk switch (bun.sys.openA(file_path, 0, 0)) {
                .err => |err| return .{ .err = err },
                .result => |fd| fd,
            };
        };

        const parent_hash = getHash(bun.fs.PathName.init(file_path).dirWithTrailingSlash());

        const file_path_: string = if (comptime copy_file_path)
            bun.asByteSlice(this.allocator.dupeZ(u8, file_path) catch bun.outOfMemory())
        else
            file_path;

        const watchlist_id = this.watchlist.len;

        var item = WatchItem{
            .file_path = file_path_,
            .fd = fd,
            .hash = hash,
            .count = 0,
            .loader = options.Loader.file,
            .parent_hash = parent_hash,
            .kind = .directory,
            .package_json = null,
        };

        if (Environment.isMac) {
            const KEvent = std.c.Kevent;

            // https://developer.apple.com/library/archive/documentation/System/Conceptual/ManPages_iPhoneOS/man2/kqueue.2.html
            var event = std.mem.zeroes(KEvent);

            event.flags = std.c.EV_ADD | std.c.EV_CLEAR | std.c.EV_ENABLE;
            // we want to know about the vnode
            event.filter = std.c.EVFILT_VNODE;

            // monitor:
            // - Write
            // - Rename
            // - Delete
            event.fflags = std.c.NOTE_WRITE | std.c.NOTE_RENAME | std.c.NOTE_DELETE;

            // id
            event.ident = @intCast(fd.int());

            // Store the hash for fast filtering later
            event.udata = @as(usize, @intCast(watchlist_id));
            var events: [1]KEvent = .{event};

            // This took a lot of work to figure out the right permutation
            // Basically:
            // - We register the event here.
            // our while(true) loop above receives notification of changes to any of the events created here.
            _ = std.posix.system.kevent(
                this.platform.fd.cast(),
                @as([]KEvent, events[0..1]).ptr,
                1,
                @as([]KEvent, events[0..1]).ptr,
                0,
                null,
            );
        } else if (Environment.isLinux) {
            const file_path_to_use_ = std.mem.trimRight(u8, file_path_, "/");
            var buf: bun.PathBuffer = undefined;
            bun.copy(u8, &buf, file_path_to_use_);
            buf[file_path_to_use_.len] = 0;
            const slice: [:0]u8 = buf[0..file_path_to_use_.len :0];
            item.eventlist_index = switch (this.platform.watchDir(slice)) {
                .err => |err| return .{ .err = err },
                .result => |r| r,
            };
        }

        this.watchlist.appendAssumeCapacity(item);
        return .{
            .result = @as(WatchItemIndex, @truncate(this.watchlist.len - 1)),
        };
    }

    // Below is platform-independent

    pub fn appendFileMaybeLock(
        this: *Watcher,
        fd: bun.FileDescriptor,
        file_path: string,
        hash: HashType,
        loader: options.Loader,
        dir_fd: bun.FileDescriptor,
        package_json: ?*PackageJSON,
        comptime copy_file_path: bool,
        comptime lock: bool,
    ) bun.JSC.Maybe(void) {
        if (comptime lock) this.mutex.lock();
        defer if (comptime lock) this.mutex.unlock();
        bun.assert(file_path.len > 1);
        const pathname = bun.fs.PathName.init(file_path);

        const parent_dir = pathname.dirWithTrailingSlash();
        const parent_dir_hash: HashType = getHash(parent_dir);

        var parent_watch_item: ?WatchItemIndex = null;
        const autowatch_parent_dir = (comptime FeatureFlags.watch_directories) and this.isEligibleDirectory(parent_dir);
        if (autowatch_parent_dir) {
            var watchlist_slice = this.watchlist.slice();

            if (dir_fd != .zero) {
                const fds = watchlist_slice.items(.fd);
                if (std.mem.indexOfScalar(bun.FileDescriptor, fds, dir_fd)) |i| {
                    parent_watch_item = @as(WatchItemIndex, @truncate(i));
                }
            }

            if (parent_watch_item == null) {
                const hashes = watchlist_slice.items(.hash);
                if (std.mem.indexOfScalar(HashType, hashes, parent_dir_hash)) |i| {
                    parent_watch_item = @as(WatchItemIndex, @truncate(i));
                }
            }
        }
        this.watchlist.ensureUnusedCapacity(this.allocator, 1 + @as(usize, @intCast(@intFromBool(parent_watch_item == null)))) catch bun.outOfMemory();

        if (autowatch_parent_dir) {
            parent_watch_item = parent_watch_item orelse switch (this.appendDirectoryAssumeCapacity(dir_fd, parent_dir, parent_dir_hash, copy_file_path)) {
                .err => |err| return .{ .err = err },
                .result => |r| r,
            };
        }

        switch (this.appendFileAssumeCapacity(
            fd,
            file_path,
            hash,
            loader,
            parent_dir_hash,
            package_json,
            copy_file_path,
        )) {
            .err => |err| return .{ .err = err },
            .result => {},
        }

        if (comptime FeatureFlags.verbose_watcher) {
            if (strings.indexOf(file_path, this.cwd)) |i| {
                Output.prettyln("<r><d>Added <b>./{s}<r><d> to watch list.<r>", .{file_path[i + this.cwd.len ..]});
            } else {
                Output.prettyln("<r><d>Added <b>{s}<r><d> to watch list.<r>", .{file_path});
            }
        }

        return .{ .result = {} };
    }

    inline fn isEligibleDirectory(this: *Watcher, dir: string) bool {
        return strings.contains(dir, this.fs.top_level_dir) and !strings.contains(dir, "node_modules");
    }

    pub fn appendFile(
        this: *Watcher,
        fd: bun.FileDescriptor,
        file_path: string,
        hash: HashType,
        loader: options.Loader,
        dir_fd: bun.FileDescriptor,
        package_json: ?*PackageJSON,
        comptime copy_file_path: bool,
    ) bun.JSC.Maybe(void) {
        return appendFileMaybeLock(this, fd, file_path, hash, loader, dir_fd, package_json, copy_file_path, true);
    }

    pub fn addDirectory(
        this: *Watcher,
        fd: bun.FileDescriptor,
        file_path: string,
        hash: HashType,
        comptime copy_file_path: bool,
    ) bun.JSC.Maybe(void) {
        this.mutex.lock();
        defer this.mutex.unlock();

        if (this.indexOf(hash) != null) {
            return .{ .result = {} };
        }

        this.watchlist.ensureUnusedCapacity(this.allocator, 1) catch bun.outOfMemory();

        return switch (this.appendDirectoryAssumeCapacity(fd, file_path, hash, copy_file_path)) {
            .err => |err| .{ .err = err },
            .result => .{ .result = {} },
        };
    }

    pub fn addFile(
        this: *Watcher,
        fd: bun.FileDescriptor,
        file_path: string,
        hash: HashType,
        loader: options.Loader,
        dir_fd: bun.FileDescriptor,
        package_json: ?*PackageJSON,
        comptime copy_file_path: bool,
    ) bun.JSC.Maybe(void) {
        // This must lock due to concurrent transpiler
        this.mutex.lock();
        defer this.mutex.unlock();

        if (this.indexOf(hash)) |index| {
            if (comptime FeatureFlags.atomic_file_watcher) {
                // On Linux, the file descriptor might be out of date.
                if (fd.int() > 0) {
                    var fds = this.watchlist.items(.fd);
                    fds[index] = fd;
                }
            }
            return .{ .result = {} };
        }

        return this.appendFileMaybeLock(fd, file_path, hash, loader, dir_fd, package_json, copy_file_path, false);
    }

    pub fn indexOf(this: *Watcher, hash: HashType) ?u32 {
        for (this.watchlist.items(.hash), 0..) |other, i| {
            if (hash == other) {
                return @as(u32, @truncate(i));
            }
        }
        return null;
    }

    pub fn remove(this: *Watcher, hash: HashType) void {
        this.mutex.lock();
        defer this.mutex.unlock();
        if (this.indexOf(hash)) |index| {
            this.removeAtIndex(@truncate(index), hash, &[_]HashType{}, .file);
        }
    }

    pub fn removeAtIndex(this: *Watcher, index: WatchItemIndex, hash: HashType, parents: []HashType, comptime kind: WatchItem.Kind) void {
        bun.assert(index != no_watch_item);

        this.evict_list[this.evict_list_i] = index;
        this.evict_list_i += 1;

        if (comptime kind == .directory) {
            for (parents) |parent| {
                if (parent == hash) {
                    this.evict_list[this.evict_list_i] = @as(WatchItemIndex, @truncate(parent));
                    this.evict_list_i += 1;
                }
            }
        }
    }

<<<<<<< HEAD
    pub fn onMaybeWatchDirectory(watch: *@This(), file_path: string, dir_fd: bun.StoredFileDescriptorType) void {
        // We don't want to watch:
        // - Directories outside the root directory
        // - Directories inside node_modules
        if (std.mem.indexOf(u8, file_path, "node_modules") == null and std.mem.indexOf(u8, file_path, watch.fs.top_level_dir) != null) {
            debug("watch {s} ({d})\n", .{ file_path, getHash(file_path) });
            _ = watch.addDirectory(dir_fd, file_path, getHash(file_path), false);
        }
    }

    pub fn getResolveWatcher(watcher: *@This()) bun.resolver.AnyResolveWatcher {
        return bun.resolver.ResolveWatcher(*@This(), onMaybeWatchDirectory).init(watcher);
    }
};
=======
        pub fn getResolveWatcher(watcher: *Watcher) bun.resolver.AnyResolveWatcher {
            return bun.resolver.ResolveWatcher(*@This(), onMaybeWatchDirectory).init(watcher);
        }

        pub fn onMaybeWatchDirectory(watch: *Watcher, file_path: string, dir_fd: bun.StoredFileDescriptorType) void {
            // We don't want to watch:
            // - Directories outside the root directory
            // - Directories inside node_modules
            if (std.mem.indexOf(u8, file_path, "node_modules") == null and std.mem.indexOf(u8, file_path, watch.fs.top_level_dir) != null) {
                _ = watch.addDirectory(dir_fd, file_path, getHash(file_path), false);
            }
        }
    };
>>>>>>> 9ab51983
<|MERGE_RESOLUTION|>--- conflicted
+++ resolved
@@ -8,8 +8,6 @@
 const stringZ = bun.stringZ;
 const FeatureFlags = bun.FeatureFlags;
 const options = @import("./options.zig");
-
-const debug = Output.scoped(.watcher, false);
 
 const Mutex = @import("./lock.zig").Lock;
 const Futex = @import("./futex.zig");
@@ -537,14 +535,6 @@
     return @as(HashType, @truncate(bun.hash(filepath)));
 }
 
-<<<<<<< HEAD
-// TODO: turn into top-level struct
-pub const GenericWatcher = struct {
-    const Watcher = @This();
-    const ChangedFilesList = []?[:0]u8;
-    const OnFileUpdate = fn (*anyopaque, []WatchEvent, ChangedFilesList, WatchList) void;
-    const OnError = fn (*anyopaque, bun.sys.Error) void;
-=======
 // TODO: Rename to `Watcher` and make a top-level struct.
 // `if(true)` is to reduce git diff from when it was changed
 // from a comptime function to a basic struct.
@@ -604,78 +594,47 @@
                 .onFileUpdate = &wrapped.onFileUpdateWrapped,
                 .onError = &wrapped.onErrorWrapped,
             };
->>>>>>> 9ab51983
-
-    ctx: *anyopaque,
-    on_file_update: *const OnFileUpdate,
-    on_error: *const OnError,
-
-    watchlist: WatchList,
-    watched_count: usize = 0,
-    mutex: Mutex,
-
-    platform: PlatformWatcher = PlatformWatcher{},
-
-    // User-facing
-    watch_events: [128]WatchEvent = undefined,
-    changed_filepaths: [128]?[:0]u8 = [_]?[:0]u8{null} ** 128,
-
-    fs: *bun.fs.FileSystem,
-    allocator: std.mem.Allocator,
-    watchloop_handle: ?std.Thread.Id = null,
-    cwd: string,
-    thread: std.Thread = undefined,
-    running: bool = true,
-    close_descriptors: bool = false,
-
-    evict_list: [WATCHER_MAX_LIST]WatchItemIndex = undefined,
-    evict_list_i: WatchItemIndex = 0,
-
-    const no_watch_item: WatchItemIndex = std.math.maxInt(WatchItemIndex);
-
-<<<<<<< HEAD
-    pub fn init(comptime T: type, ctx: *T, fs: *bun.fs.FileSystem, allocator: std.mem.Allocator) !*Watcher {
-        const on_file_update: fn (*T, []WatchEvent, ChangedFilesList, WatchList) void = T.onFileUpdate;
-        const on_error: fn (*T, bun.sys.Error) void = T.onError;
-        return initUntyped(ctx, @ptrCast(&on_file_update), @ptrCast(&on_error), fs, allocator);
-    }
-
-    pub fn initUntyped(ctx: *anyopaque, on_file_update: *const OnFileUpdate, on_error: *const OnError, fs: *bun.fs.FileSystem, allocator: std.mem.Allocator) !*Watcher {
-        const watcher = try allocator.create(Watcher);
-        errdefer allocator.destroy(watcher);
-
-        watcher.* = .{
-            .ctx = ctx,
-            .on_file_update = on_file_update,
-            .on_error = on_error,
-            .fs = fs,
-            .allocator = allocator,
-            .watched_count = 0,
-            .watchlist = WatchList{},
-            .mutex = .{},
-            .cwd = fs.top_level_dir,
-        };
-
-        try PlatformWatcher.init(&watcher.platform, fs.top_level_dir);
-
-        return watcher;
-    }
-
-    pub fn start(this: *Watcher) !void {
-        bun.assert(this.watchloop_handle == null);
-        this.thread = try std.Thread.spawn(.{}, Watcher.watchLoop, .{this});
-    }
-
-    pub fn deinit(this: *Watcher, close_descriptors: bool) void {
-        if (this.watchloop_handle != null) {
-            this.mutex.lock();
-            defer this.mutex.unlock();
-            this.close_descriptors = close_descriptors;
-            this.running = false;
-        } else {
-            // if the mutex is locked, then that's now a UAF.
-            this.mutex.releaseAssertUnlocked("Watcher mutex is locked when it should not be.");
-=======
+
+            try PlatformWatcher.init(&watcher.platform, fs.top_level_dir);
+
+            return watcher;
+        }
+
+        pub fn start(this: *Watcher) !void {
+            bun.assert(this.watchloop_handle == null);
+            this.thread = try std.Thread.spawn(.{}, Watcher.watchLoop, .{this});
+        }
+
+        pub fn deinit(this: *Watcher, close_descriptors: bool) void {
+            if (this.watchloop_handle != null) {
+                this.mutex.lock();
+                defer this.mutex.unlock();
+                this.close_descriptors = close_descriptors;
+                this.running = false;
+            } else {
+                // if the mutex is locked, then that's now a UAF.
+                this.mutex.releaseAssertUnlocked("Watcher mutex is locked when it should not be.");
+
+                if (close_descriptors and this.running) {
+                    const fds = this.watchlist.items(.fd);
+                    for (fds) |fd| {
+                        _ = bun.sys.close(fd);
+                    }
+                }
+                this.watchlist.deinit(this.allocator);
+                const allocator = this.allocator;
+                allocator.destroy(this);
+            }
+        }
+
+        // This must only be called from the watcher thread
+        pub fn watchLoop(this: *Watcher) !void {
+            this.watchloop_handle = std.Thread.getCurrentId();
+            Output.Source.configureNamedThread("File Watcher");
+
+            defer Output.flush();
+            if (FeatureFlags.verbose_watcher) Output.prettyln("Watcher started", .{});
+
             switch (this._watchLoop()) {
                 .err => |err| {
                     this.watchloop_handle = null;
@@ -686,109 +645,119 @@
                 },
                 .result => {},
             }
->>>>>>> 9ab51983
-
-            if (close_descriptors and this.running) {
+
+            // deinit and close descriptors if needed
+            if (this.close_descriptors) {
                 const fds = this.watchlist.items(.fd);
                 for (fds) |fd| {
                     _ = bun.sys.close(fd);
                 }
             }
             this.watchlist.deinit(this.allocator);
+
             const allocator = this.allocator;
             allocator.destroy(this);
         }
-    }
-
-    // This must only be called from the watcher thread
-    pub fn watchLoop(this: *Watcher) !void {
-        this.watchloop_handle = std.Thread.getCurrentId();
-        Output.Source.configureNamedThread("File Watcher");
-
-        defer Output.flush();
-        if (FeatureFlags.verbose_watcher) Output.prettyln("Watcher started", .{});
-
-        switch (this._watchLoop()) {
-            .err => |err| {
-                this.watchloop_handle = null;
-                this.platform.stop();
-                if (this.running) {
-                    this.on_error(this.ctx, err);
-                }
-            },
-            .result => {},
-        }
-
-        // deinit and close descriptors if needed
-        if (this.close_descriptors) {
-            const fds = this.watchlist.items(.fd);
-            for (fds) |fd| {
-                _ = bun.sys.close(fd);
-            }
-        }
-        this.watchlist.deinit(this.allocator);
-
-        const allocator = this.allocator;
-        allocator.destroy(this);
-    }
-
-    pub fn flushEvictions(this: *Watcher) void {
-        if (this.evict_list_i == 0) return;
-        defer this.evict_list_i = 0;
-
-        // swapRemove messes up the order
-        // But, it only messes up the order if any elements in the list appear after the item being removed
-        // So if we just sort the list by the biggest index first, that should be fine
-        std.sort.pdq(
-            WatchItemIndex,
-            this.evict_list[0..this.evict_list_i],
-            {},
-            comptime std.sort.desc(WatchItemIndex),
-        );
-
-        var slice = this.watchlist.slice();
-        const fds = slice.items(.fd);
-        var last_item = no_watch_item;
-
-        for (this.evict_list[0..this.evict_list_i]) |item| {
-            // catch duplicates, since the list is sorted, duplicates will appear right after each other
-            if (item == last_item) continue;
-
-            if (!Environment.isWindows) {
-                // on mac and linux we can just close the file descriptor
-                // TODO do we need to call inotify_rm_watch on linux?
-                _ = bun.sys.close(fds[item]);
-            }
-            last_item = item;
-        }
-
-        last_item = no_watch_item;
-        // This is split into two passes because reading the slice while modified is potentially unsafe.
-        for (this.evict_list[0..this.evict_list_i]) |item| {
-            if (item == last_item) continue;
-            this.watchlist.swapRemove(item);
-            last_item = item;
-        }
-    }
-
-    fn _watchLoop(this: *Watcher) bun.JSC.Maybe(void) {
-        if (Environment.isMac) {
-            bun.assert(this.platform.fd.isValid());
-            const KEvent = std.c.Kevent;
-
-            var changelist_array: [128]KEvent = std.mem.zeroes([128]KEvent);
-            var changelist = &changelist_array;
-            while (true) {
-                defer Output.flush();
-
-<<<<<<< HEAD
-                var count_ = std.posix.system.kevent(
-                    this.platform.fd.cast(),
-                    @as([*]KEvent, changelist),
-                    0,
-                    @as([*]KEvent, changelist),
-                    128,
-=======
+
+        pub fn flushEvictions(this: *Watcher) void {
+            if (this.evict_list_i == 0) return;
+            defer this.evict_list_i = 0;
+
+            // swapRemove messes up the order
+            // But, it only messes up the order if any elements in the list appear after the item being removed
+            // So if we just sort the list by the biggest index first, that should be fine
+            std.sort.pdq(
+                WatchItemIndex,
+                this.evict_list[0..this.evict_list_i],
+                {},
+                comptime std.sort.desc(WatchItemIndex),
+            );
+
+            var slice = this.watchlist.slice();
+            const fds = slice.items(.fd);
+            var last_item = no_watch_item;
+
+            for (this.evict_list[0..this.evict_list_i]) |item| {
+                // catch duplicates, since the list is sorted, duplicates will appear right after each other
+                if (item == last_item) continue;
+
+                if (!Environment.isWindows) {
+                    // on mac and linux we can just close the file descriptor
+                    // TODO do we need to call inotify_rm_watch on linux?
+                    _ = bun.sys.close(fds[item]);
+                }
+                last_item = item;
+            }
+
+            last_item = no_watch_item;
+            // This is split into two passes because reading the slice while modified is potentially unsafe.
+            for (this.evict_list[0..this.evict_list_i]) |item| {
+                if (item == last_item) continue;
+                this.watchlist.swapRemove(item);
+                last_item = item;
+            }
+        }
+
+        fn _watchLoop(this: *Watcher) bun.JSC.Maybe(void) {
+            if (Environment.isMac) {
+                bun.assert(this.platform.fd.isValid());
+                const KEvent = std.c.Kevent;
+
+                var changelist_array: [128]KEvent = std.mem.zeroes([128]KEvent);
+                var changelist = &changelist_array;
+                while (true) {
+                    defer Output.flush();
+
+                    var count_ = std.posix.system.kevent(
+                        this.platform.fd.cast(),
+                        @as([*]KEvent, changelist),
+                        0,
+                        @as([*]KEvent, changelist),
+                        128,
+
+                        null,
+                    );
+
+                    // Give the events more time to coalesce
+                    if (count_ < 128 / 2) {
+                        const remain = 128 - count_;
+                        var timespec = std.posix.timespec{ .tv_sec = 0, .tv_nsec = 100_000 };
+                        const extra = std.posix.system.kevent(
+                            this.platform.fd.cast(),
+                            @as([*]KEvent, changelist[@as(usize, @intCast(count_))..].ptr),
+                            0,
+                            @as([*]KEvent, changelist[@as(usize, @intCast(count_))..].ptr),
+                            remain,
+
+                            &timespec,
+                        );
+
+                        count_ += extra;
+                    }
+
+                    var changes = changelist[0..@as(usize, @intCast(@max(0, count_)))];
+                    var watchevents = this.watch_events[0..changes.len];
+                    var out_len: usize = 0;
+                    if (changes.len > 0) {
+                        watchevents[0].fromKEvent(changes[0]);
+                        out_len = 1;
+                        var prev_event = changes[0];
+                        for (changes[1..]) |event| {
+                            if (prev_event.udata == event.udata) {
+                                var new: WatchEvent = undefined;
+                                new.fromKEvent(event);
+                                watchevents[out_len - 1].merge(new);
+                                continue;
+                            }
+
+                            watchevents[out_len].fromKEvent(event);
+                            prev_event = event;
+                            out_len += 1;
+                        }
+
+                        watchevents = watchevents[0..out_len];
+                    }
+
                     this.mutex.lock();
                     defer this.mutex.unlock();
                     if (this.running) {
@@ -800,43 +769,62 @@
             } else if (Environment.isLinux) {
                 restart: while (true) {
                     defer Output.flush();
->>>>>>> 9ab51983
-
-                    null,
-                );
-
-                // Give the events more time to coalesce
-                if (count_ < 128 / 2) {
-                    const remain = 128 - count_;
-                    var timespec = std.posix.timespec{ .tv_sec = 0, .tv_nsec = 100_000 };
-                    const extra = std.posix.system.kevent(
-                        this.platform.fd.cast(),
-                        @as([*]KEvent, changelist[@as(usize, @intCast(count_))..].ptr),
-                        0,
-                        @as([*]KEvent, changelist[@as(usize, @intCast(count_))..].ptr),
-                        remain,
-
-                        &timespec,
-                    );
-
-                    count_ += extra;
-                }
-
-<<<<<<< HEAD
-                var changes = changelist[0..@as(usize, @intCast(@max(0, count_)))];
-                var watchevents = this.watch_events[0..changes.len];
-                var out_len: usize = 0;
-                if (changes.len > 0) {
-                    watchevents[0].fromKEvent(changes[0]);
-                    out_len = 1;
-                    var prev_event = changes[0];
-                    for (changes[1..]) |event| {
-                        if (prev_event.udata == event.udata) {
-                            var new: WatchEvent = undefined;
-                            new.fromKEvent(event);
-                            watchevents[out_len - 1].merge(new);
-                            continue;
-=======
+
+                    var events = switch (this.platform.read()) {
+                        .result => |result| result,
+                        .err => |err| return .{ .err = err },
+                    };
+                    if (events.len == 0) continue :restart;
+
+                    // TODO: is this thread safe?
+                    var remaining_events = events.len;
+
+                    const eventlist_index = this.watchlist.items(.eventlist_index);
+
+                    while (remaining_events > 0) {
+                        var name_off: u8 = 0;
+                        var temp_name_list: [128]?[:0]u8 = undefined;
+                        var temp_name_off: u8 = 0;
+
+                        const slice = events[0..@min(128, remaining_events, this.watch_events.len)];
+                        var watchevents = this.watch_events[0..slice.len];
+                        var watch_event_id: u32 = 0;
+                        for (slice) |event| {
+                            watchevents[watch_event_id].fromINotify(
+                                event.*,
+                                @as(
+                                    WatchItemIndex,
+                                    @intCast(std.mem.indexOfScalar(
+                                        INotify.EventListIndex,
+                                        eventlist_index,
+                                        event.watch_descriptor,
+                                    ) orelse continue),
+                                ),
+                            );
+                            temp_name_list[temp_name_off] = if (event.name_len > 0)
+                                event.name()
+                            else
+                                null;
+                            watchevents[watch_event_id].name_off = temp_name_off;
+                            watchevents[watch_event_id].name_len = @as(u8, @intFromBool((event.name_len > 0)));
+                            temp_name_off += @as(u8, @intFromBool((event.name_len > 0)));
+
+                            watch_event_id += 1;
+                        }
+
+                        var all_events = watchevents[0..watch_event_id];
+                        std.sort.pdq(WatchEvent, all_events, {}, WatchEvent.sortByIndex);
+
+                        var last_event_index: usize = 0;
+                        var last_event_id: INotify.EventListIndex = std.math.maxInt(INotify.EventListIndex);
+
+                        for (all_events, 0..) |_, i| {
+                            if (all_events[i].name_len > 0) {
+                                this.changed_filepaths[name_off] = temp_name_list[all_events[i].name_off];
+                                all_events[i].name_off = name_off;
+                                name_off += 1;
+                            }
+
                             if (all_events[i].index == last_event_id) {
                                 all_events[last_event_index].merge(all_events[i]);
                                 continue;
@@ -852,83 +840,86 @@
                             this.onFileUpdate(this.ctx, all_events[0 .. last_event_index + 1], this.changed_filepaths[0 .. name_off + 1], this.watchlist);
                         } else {
                             break;
->>>>>>> 9ab51983
                         }
-
-                        watchevents[out_len].fromKEvent(event);
-                        prev_event = event;
-                        out_len += 1;
-                    }
-
-                    watchevents = watchevents[0..out_len];
-                }
-
-                this.mutex.lock();
-                defer this.mutex.unlock();
-                if (this.running) {
-                    this.on_file_update(this.ctx, watchevents, this.changed_filepaths[0..watchevents.len], this.watchlist);
-                } else {
-                    break;
-                }
-            }
-        } else if (Environment.isLinux) {
-            restart: while (true) {
-                defer Output.flush();
-
-                var events = switch (this.platform.read()) {
-                    .result => |result| result,
-                    .err => |err| return .{ .err = err },
-                };
-                if (events.len == 0) continue :restart;
-
-                // TODO: is this thread safe?
-                var remaining_events = events.len;
-
-                const eventlist_index = this.watchlist.items(.eventlist_index);
-
-                while (remaining_events > 0) {
-                    var name_off: u8 = 0;
-                    var temp_name_list: [128]?[:0]u8 = undefined;
-                    var temp_name_off: u8 = 0;
-
-                    const slice = events[0..@min(128, remaining_events, this.watch_events.len)];
-                    var watchevents = this.watch_events[0..slice.len];
-                    var watch_event_id: u32 = 0;
-                    for (slice) |event| {
-                        watchevents[watch_event_id].fromINotify(
-                            event.*,
-                            @as(
-                                WatchItemIndex,
-                                @intCast(std.mem.indexOfScalar(
-                                    INotify.EventListIndex,
-                                    eventlist_index,
-                                    event.watch_descriptor,
-                                ) orelse continue),
-                            ),
-                        );
-                        temp_name_list[temp_name_off] = if (event.name_len > 0)
-                            event.name()
-                        else
-                            null;
-                        watchevents[watch_event_id].name_off = temp_name_off;
-                        watchevents[watch_event_id].name_len = @as(u8, @intFromBool((event.name_len > 0)));
-                        temp_name_off += @as(u8, @intFromBool(event.name_len > 0));
-
-                        watch_event_id += 1;
-                    }
-
-                    var all_events = watchevents[0..watch_event_id];
+                        remaining_events -= slice.len;
+                    }
+                }
+            } else if (Environment.isWindows) {
+                log("_watchLoop", .{});
+                var buf: bun.PathBuffer = undefined;
+                const root = this.fs.top_level_dir;
+                @memcpy(buf[0..root.len], root);
+                const needs_slash = root.len == 0 or !bun.strings.charIsAnySlash(root[root.len - 1]);
+                if (needs_slash) {
+                    buf[root.len] = '\\';
+                }
+                const baseidx = if (needs_slash) root.len + 1 else root.len;
+                restart: while (true) {
+                    var event_id: usize = 0;
+
+                    // first wait has infinite timeout - we're waiting for the next event and don't want to spin
+                    var timeout = WindowsWatcher.Timeout.infinite;
+                    while (true) {
+                        var iter = switch (this.platform.next(timeout)) {
+                            .err => |err| return .{ .err = err },
+                            .result => |iter| iter orelse break,
+                        };
+                        // after the first wait, we want to coalesce further events but don't want to wait for them
+                        // NOTE: using a 1ms timeout would be ideal, but that actually makes the thread wait for at least 10ms more than it should
+                        // Instead we use a 0ms timeout, which may not do as much coalescing but is more responsive.
+                        timeout = WindowsWatcher.Timeout.none;
+                        const item_paths = this.watchlist.items(.file_path);
+                        log("number of watched items: {d}", .{item_paths.len});
+                        while (iter.next()) |event| {
+                            const convert_res = bun.strings.copyUTF16IntoUTF8(buf[baseidx..], []const u16, event.filename, false);
+                            const eventpath = buf[0 .. baseidx + convert_res.written];
+
+                            log("watcher update event: (filename: {s}, action: {s}", .{ eventpath, @tagName(event.action) });
+
+                            // TODO this probably needs a more sophisticated search algorithm in the future
+                            // Possible approaches:
+                            // - Keep a sorted list of the watched paths and perform a binary search. We could use a bool to keep
+                            //   track of whether the list is sorted and only sort it when we detect a change.
+                            // - Use a prefix tree. Potentially more efficient for large numbers of watched paths, but complicated
+                            //   to implement and maintain.
+                            // - others that i'm not thinking of
+
+                            for (item_paths, 0..) |path_, item_idx| {
+                                var path = path_;
+                                if (path.len > 0 and bun.strings.charIsAnySlash(path[path.len - 1])) {
+                                    path = path[0 .. path.len - 1];
+                                }
+                                // log("checking path: {s}\n", .{path});
+                                // check if the current change applies to this item
+                                // if so, add it to the eventlist
+                                const rel = bun.path.isParentOrEqual(eventpath, path);
+                                // skip unrelated items
+                                if (rel == .unrelated) continue;
+                                // if the event is for a parent dir of the item, only emit it if it's a delete or rename
+                                if (rel == .parent and (event.action != .Removed or event.action != .RenamedOld)) continue;
+                                this.watch_events[event_id].fromFileNotify(event, @truncate(item_idx));
+                                event_id += 1;
+                            }
+                        }
+                    }
+                    if (event_id == 0) {
+                        continue :restart;
+                    }
+
+                    // log("event_id: {d}\n", .{event_id});
+
+                    var all_events = this.watch_events[0..event_id];
                     std.sort.pdq(WatchEvent, all_events, {}, WatchEvent.sortByIndex);
 
                     var last_event_index: usize = 0;
                     var last_event_id: INotify.EventListIndex = std.math.maxInt(INotify.EventListIndex);
 
                     for (all_events, 0..) |_, i| {
-                        if (all_events[i].name_len > 0) {
-                            this.changed_filepaths[name_off] = temp_name_list[all_events[i].name_off];
-                            all_events[i].name_off = name_off;
-                            name_off += 1;
-                        }
+                        // if (all_events[i].name_len > 0) {
+                        // this.changed_filepaths[name_off] = temp_name_list[all_events[i].name_off];
+                        // all_events[i].name_off = name_off;
+                        // name_off += 1;
+                        // }
 
                         if (all_events[i].index == last_event_id) {
                             all_events[last_event_index].merge(all_events[i]);
@@ -938,492 +929,372 @@
                         last_event_id = all_events[i].index;
                     }
                     if (all_events.len == 0) continue :restart;
-<<<<<<< HEAD
-
-                    this.mutex.lock();
-                    defer this.mutex.unlock();
-                    if (this.running) {
-                        this.on_file_update(this.ctx, all_events[0 .. last_event_index + 1], this.changed_filepaths[0 .. name_off + 1], this.watchlist);
-                    } else {
-                        break;
-                    }
-                    remaining_events -= slice.len;
-=======
                     all_events = all_events[0 .. last_event_index + 1];
 
                     Output.println("calling onFileUpdate (all_events.len = {d})", .{all_events.len});
 
                     this.onFileUpdate(this.ctx, all_events, this.changed_filepaths[0 .. last_event_index + 1], this.watchlist);
->>>>>>> 9ab51983
-                }
-            }
-        } else if (Environment.isWindows) {
-            log("_watchLoop", .{});
-            var buf: bun.PathBuffer = undefined;
-            const root = this.fs.top_level_dir;
-            @memcpy(buf[0..root.len], root);
-            const needs_slash = root.len == 0 or !bun.strings.charIsAnySlash(root[root.len - 1]);
-            if (needs_slash) {
-                buf[root.len] = '\\';
-            }
-            const baseidx = if (needs_slash) root.len + 1 else root.len;
-            restart: while (true) {
-                var event_id: usize = 0;
-
-                // first wait has infinite timeout - we're waiting for the next event and don't want to spin
-                var timeout = WindowsWatcher.Timeout.infinite;
-                while (true) {
-                    var iter = switch (this.platform.next(timeout)) {
-                        .err => |err| return .{ .err = err },
-                        .result => |iter| iter orelse break,
-                    };
-                    // after the first wait, we want to coalesce further events but don't want to wait for them
-                    // NOTE: using a 1ms timeout would be ideal, but that actually makes the thread wait for at least 10ms more than it should
-                    // Instead we use a 0ms timeout, which may not do as much coalescing but is more responsive.
-                    timeout = WindowsWatcher.Timeout.none;
-                    const item_paths = this.watchlist.items(.file_path);
-                    log("number of watched items: {d}", .{item_paths.len});
-                    while (iter.next()) |event| {
-                        const convert_res = bun.strings.copyUTF16IntoUTF8(buf[baseidx..], []const u16, event.filename, false);
-                        const eventpath = buf[0 .. baseidx + convert_res.written];
-
-                        log("watcher update event: (filename: {s}, action: {s}", .{ eventpath, @tagName(event.action) });
-
-                        // TODO this probably needs a more sophisticated search algorithm in the future
-                        // Possible approaches:
-                        // - Keep a sorted list of the watched paths and perform a binary search. We could use a bool to keep
-                        //   track of whether the list is sorted and only sort it when we detect a change.
-                        // - Use a prefix tree. Potentially more efficient for large numbers of watched paths, but complicated
-                        //   to implement and maintain.
-                        // - others that i'm not thinking of
-
-                        for (item_paths, 0..) |path_, item_idx| {
-                            var path = path_;
-                            if (path.len > 0 and bun.strings.charIsAnySlash(path[path.len - 1])) {
-                                path = path[0 .. path.len - 1];
-                            }
-                            // log("checking path: {s}\n", .{path});
-                            // check if the current change applies to this item
-                            // if so, add it to the eventlist
-                            const rel = bun.path.isParentOrEqual(eventpath, path);
-                            // skip unrelated items
-                            if (rel == .unrelated) continue;
-                            // if the event is for a parent dir of the item, only emit it if it's a delete or rename
-                            if (rel == .parent and (event.action != .Removed or event.action != .RenamedOld)) continue;
-                            this.watch_events[event_id].fromFileNotify(event, @truncate(item_idx));
-                            event_id += 1;
-                        }
-                    }
-                }
-                if (event_id == 0) {
-                    continue :restart;
-                }
-
-                // log("event_id: {d}\n", .{event_id});
-
-                var all_events = this.watch_events[0..event_id];
-                std.sort.pdq(WatchEvent, all_events, {}, WatchEvent.sortByIndex);
-
-                var last_event_index: usize = 0;
-                var last_event_id: INotify.EventListIndex = std.math.maxInt(INotify.EventListIndex);
-
-                for (all_events, 0..) |_, i| {
-                    // if (all_events[i].name_len > 0) {
-                    // this.changed_filepaths[name_off] = temp_name_list[all_events[i].name_off];
-                    // all_events[i].name_off = name_off;
-                    // name_off += 1;
-                    // }
-
-                    if (all_events[i].index == last_event_id) {
-                        all_events[last_event_index].merge(all_events[i]);
-                        continue;
-                    }
-                    last_event_index = i;
-                    last_event_id = all_events[i].index;
-                }
-                if (all_events.len == 0) continue :restart;
-                all_events = all_events[0 .. last_event_index + 1];
-
-                log("calling onFileUpdate (all_events.len = {d})", .{all_events.len});
-
-                this.on_file_update(this.ctx, all_events, this.changed_filepaths[0 .. last_event_index + 1], this.watchlist);
-            }
-        }
-
-        return .{ .result = {} };
-    }
-
-    fn appendFileAssumeCapacity(
-        this: *Watcher,
-        fd: bun.FileDescriptor,
-        file_path: string,
-        hash: HashType,
-        loader: options.Loader,
-        parent_hash: HashType,
-        package_json: ?*PackageJSON,
-        comptime copy_file_path: bool,
-    ) bun.JSC.Maybe(void) {
-        if (comptime Environment.isWindows) {
-            // on windows we can only watch items that are in the directory tree of the top level dir
-            const rel = bun.path.isParentOrEqual(this.fs.top_level_dir, file_path);
-            if (rel == .unrelated) {
-                Output.warn("File {s} is not in the project directory and will not be watched\n", .{file_path});
+                }
+            }
+
+            return .{ .result = {} };
+        }
+
+        fn appendFileAssumeCapacity(
+            this: *Watcher,
+            fd: bun.FileDescriptor,
+            file_path: string,
+            hash: HashType,
+            loader: options.Loader,
+            parent_hash: HashType,
+            package_json: ?*PackageJSON,
+            comptime copy_file_path: bool,
+        ) bun.JSC.Maybe(void) {
+            if (comptime Environment.isWindows) {
+                // on windows we can only watch items that are in the directory tree of the top level dir
+                const rel = bun.path.isParentOrEqual(this.fs.top_level_dir, file_path);
+                if (rel == .unrelated) {
+                    Output.warn("File {s} is not in the project directory and will not be watched\n", .{file_path});
+                    return .{ .result = {} };
+                }
+            }
+
+            const watchlist_id = this.watchlist.len;
+
+            const file_path_: string = if (comptime copy_file_path)
+                bun.asByteSlice(this.allocator.dupeZ(u8, file_path) catch bun.outOfMemory())
+            else
+                file_path;
+
+            var item = WatchItem{
+                .file_path = file_path_,
+                .fd = fd,
+                .hash = hash,
+                .count = 0,
+                .loader = loader,
+                .parent_hash = parent_hash,
+                .package_json = package_json,
+                .kind = .file,
+            };
+
+            if (comptime Environment.isMac) {
+                const KEvent = std.c.Kevent;
+
+                // https://developer.apple.com/library/archive/documentation/System/Conceptual/ManPages_iPhoneOS/man2/kqueue.2.html
+                var event = std.mem.zeroes(KEvent);
+
+                event.flags = std.c.EV_ADD | std.c.EV_CLEAR | std.c.EV_ENABLE;
+                // we want to know about the vnode
+                event.filter = std.c.EVFILT_VNODE;
+
+                event.fflags = std.c.NOTE_WRITE | std.c.NOTE_RENAME | std.c.NOTE_DELETE;
+
+                // id
+                event.ident = @intCast(fd.int());
+
+                // Store the hash for fast filtering later
+                event.udata = @as(usize, @intCast(watchlist_id));
+                var events: [1]KEvent = .{event};
+
+                // This took a lot of work to figure out the right permutation
+                // Basically:
+                // - We register the event here.
+                // our while(true) loop above receives notification of changes to any of the events created here.
+                _ = std.posix.system.kevent(
+                    this.platform.fd.cast(),
+                    @as([]KEvent, events[0..1]).ptr,
+                    1,
+                    @as([]KEvent, events[0..1]).ptr,
+                    0,
+                    null,
+                );
+            } else if (comptime Environment.isLinux) {
+                // var file_path_to_use_ = std.mem.trimRight(u8, file_path_, "/");
+                // var buf: [bun.MAX_PATH_BYTES+1]u8 = undefined;
+                // bun.copy(u8, &buf, file_path_to_use_);
+                // buf[file_path_to_use_.len] = 0;
+                var buf = file_path_.ptr;
+                const slice: [:0]const u8 = buf[0..file_path_.len :0];
+                item.eventlist_index = switch (this.platform.watchPath(slice)) {
+                    .err => |err| return .{ .err = err },
+                    .result => |r| r,
+                };
+            }
+
+            this.watchlist.appendAssumeCapacity(item);
+            return .{ .result = {} };
+        }
+
+        fn appendDirectoryAssumeCapacity(
+            this: *Watcher,
+            stored_fd: bun.FileDescriptor,
+            file_path: string,
+            hash: HashType,
+            comptime copy_file_path: bool,
+        ) bun.JSC.Maybe(WatchItemIndex) {
+            if (comptime Environment.isWindows) {
+                // on windows we can only watch items that are in the directory tree of the top level dir
+                const rel = bun.path.isParentOrEqual(this.fs.top_level_dir, file_path);
+                if (rel == .unrelated) {
+                    Output.warn("Directory {s} is not in the project directory and will not be watched\n", .{file_path});
+                    return .{ .result = no_watch_item };
+                }
+            }
+
+            const fd = brk: {
+                if (stored_fd != .zero) break :brk stored_fd;
+                break :brk switch (bun.sys.openA(file_path, 0, 0)) {
+                    .err => |err| return .{ .err = err },
+                    .result => |fd| fd,
+                };
+            };
+
+            const parent_hash = getHash(bun.fs.PathName.init(file_path).dirWithTrailingSlash());
+
+            const file_path_: string = if (comptime copy_file_path)
+                bun.asByteSlice(this.allocator.dupeZ(u8, file_path) catch bun.outOfMemory())
+            else
+                file_path;
+
+            const watchlist_id = this.watchlist.len;
+
+            var item = WatchItem{
+                .file_path = file_path_,
+                .fd = fd,
+                .hash = hash,
+                .count = 0,
+                .loader = options.Loader.file,
+                .parent_hash = parent_hash,
+                .kind = .directory,
+                .package_json = null,
+            };
+
+            if (Environment.isMac) {
+                const KEvent = std.c.Kevent;
+
+                // https://developer.apple.com/library/archive/documentation/System/Conceptual/ManPages_iPhoneOS/man2/kqueue.2.html
+                var event = std.mem.zeroes(KEvent);
+
+                event.flags = std.c.EV_ADD | std.c.EV_CLEAR | std.c.EV_ENABLE;
+                // we want to know about the vnode
+                event.filter = std.c.EVFILT_VNODE;
+
+                // monitor:
+                // - Write
+                // - Rename
+                // - Delete
+                event.fflags = std.c.NOTE_WRITE | std.c.NOTE_RENAME | std.c.NOTE_DELETE;
+
+                // id
+                event.ident = @intCast(fd.int());
+
+                // Store the hash for fast filtering later
+                event.udata = @as(usize, @intCast(watchlist_id));
+                var events: [1]KEvent = .{event};
+
+                // This took a lot of work to figure out the right permutation
+                // Basically:
+                // - We register the event here.
+                // our while(true) loop above receives notification of changes to any of the events created here.
+                _ = std.posix.system.kevent(
+                    this.platform.fd.cast(),
+                    @as([]KEvent, events[0..1]).ptr,
+                    1,
+                    @as([]KEvent, events[0..1]).ptr,
+                    0,
+                    null,
+                );
+            } else if (Environment.isLinux) {
+                const file_path_to_use_ = std.mem.trimRight(u8, file_path_, "/");
+                var buf: bun.PathBuffer = undefined;
+                bun.copy(u8, &buf, file_path_to_use_);
+                buf[file_path_to_use_.len] = 0;
+                const slice: [:0]u8 = buf[0..file_path_to_use_.len :0];
+                item.eventlist_index = switch (this.platform.watchDir(slice)) {
+                    .err => |err| return .{ .err = err },
+                    .result => |r| r,
+                };
+            }
+
+            this.watchlist.appendAssumeCapacity(item);
+            return .{
+                .result = @as(WatchItemIndex, @truncate(this.watchlist.len - 1)),
+            };
+        }
+
+        // Below is platform-independent
+
+        pub fn appendFileMaybeLock(
+            this: *Watcher,
+            fd: bun.FileDescriptor,
+            file_path: string,
+            hash: HashType,
+            loader: options.Loader,
+            dir_fd: bun.FileDescriptor,
+            package_json: ?*PackageJSON,
+            comptime copy_file_path: bool,
+            comptime lock: bool,
+        ) bun.JSC.Maybe(void) {
+            if (comptime lock) this.mutex.lock();
+            defer if (comptime lock) this.mutex.unlock();
+            bun.assert(file_path.len > 1);
+            const pathname = bun.fs.PathName.init(file_path);
+
+            const parent_dir = pathname.dirWithTrailingSlash();
+            const parent_dir_hash: HashType = getHash(parent_dir);
+
+            var parent_watch_item: ?WatchItemIndex = null;
+            const autowatch_parent_dir = (comptime FeatureFlags.watch_directories) and this.isEligibleDirectory(parent_dir);
+            if (autowatch_parent_dir) {
+                var watchlist_slice = this.watchlist.slice();
+
+                if (dir_fd != .zero) {
+                    const fds = watchlist_slice.items(.fd);
+                    if (std.mem.indexOfScalar(bun.FileDescriptor, fds, dir_fd)) |i| {
+                        parent_watch_item = @as(WatchItemIndex, @truncate(i));
+                    }
+                }
+
+                if (parent_watch_item == null) {
+                    const hashes = watchlist_slice.items(.hash);
+                    if (std.mem.indexOfScalar(HashType, hashes, parent_dir_hash)) |i| {
+                        parent_watch_item = @as(WatchItemIndex, @truncate(i));
+                    }
+                }
+            }
+            this.watchlist.ensureUnusedCapacity(this.allocator, 1 + @as(usize, @intCast(@intFromBool(parent_watch_item == null)))) catch bun.outOfMemory();
+
+            if (autowatch_parent_dir) {
+                parent_watch_item = parent_watch_item orelse switch (this.appendDirectoryAssumeCapacity(dir_fd, parent_dir, parent_dir_hash, copy_file_path)) {
+                    .err => |err| return .{ .err = err },
+                    .result => |r| r,
+                };
+            }
+
+            switch (this.appendFileAssumeCapacity(
+                fd,
+                file_path,
+                hash,
+                loader,
+                parent_dir_hash,
+                package_json,
+                copy_file_path,
+            )) {
+                .err => |err| return .{ .err = err },
+                .result => {},
+            }
+
+            if (comptime FeatureFlags.verbose_watcher) {
+                if (strings.indexOf(file_path, this.cwd)) |i| {
+                    Output.prettyln("<r><d>Added <b>./{s}<r><d> to watch list.<r>", .{file_path[i + this.cwd.len ..]});
+                } else {
+                    Output.prettyln("<r><d>Added <b>{s}<r><d> to watch list.<r>", .{file_path});
+                }
+            }
+
+            return .{ .result = {} };
+        }
+
+        inline fn isEligibleDirectory(this: *Watcher, dir: string) bool {
+            return strings.contains(dir, this.fs.top_level_dir) and !strings.contains(dir, "node_modules");
+        }
+
+        pub fn appendFile(
+            this: *Watcher,
+            fd: bun.FileDescriptor,
+            file_path: string,
+            hash: HashType,
+            loader: options.Loader,
+            dir_fd: bun.FileDescriptor,
+            package_json: ?*PackageJSON,
+            comptime copy_file_path: bool,
+        ) bun.JSC.Maybe(void) {
+            return appendFileMaybeLock(this, fd, file_path, hash, loader, dir_fd, package_json, copy_file_path, true);
+        }
+
+        pub fn addDirectory(
+            this: *Watcher,
+            fd: bun.FileDescriptor,
+            file_path: string,
+            hash: HashType,
+            comptime copy_file_path: bool,
+        ) bun.JSC.Maybe(void) {
+            this.mutex.lock();
+            defer this.mutex.unlock();
+
+            if (this.indexOf(hash) != null) {
                 return .{ .result = {} };
             }
-        }
-
-        const watchlist_id = this.watchlist.len;
-
-        const file_path_: string = if (comptime copy_file_path)
-            bun.asByteSlice(this.allocator.dupeZ(u8, file_path) catch bun.outOfMemory())
-        else
-            file_path;
-
-        var item = WatchItem{
-            .file_path = file_path_,
-            .fd = fd,
-            .hash = hash,
-            .count = 0,
-            .loader = loader,
-            .parent_hash = parent_hash,
-            .package_json = package_json,
-            .kind = .file,
-        };
-
-        if (comptime Environment.isMac) {
-            const KEvent = std.c.Kevent;
-
-            // https://developer.apple.com/library/archive/documentation/System/Conceptual/ManPages_iPhoneOS/man2/kqueue.2.html
-            var event = std.mem.zeroes(KEvent);
-
-            event.flags = std.c.EV_ADD | std.c.EV_CLEAR | std.c.EV_ENABLE;
-            // we want to know about the vnode
-            event.filter = std.c.EVFILT_VNODE;
-
-            event.fflags = std.c.NOTE_WRITE | std.c.NOTE_RENAME | std.c.NOTE_DELETE;
-
-            // id
-            event.ident = @intCast(fd.int());
-
-            // Store the hash for fast filtering later
-            event.udata = @as(usize, @intCast(watchlist_id));
-            var events: [1]KEvent = .{event};
-
-            // This took a lot of work to figure out the right permutation
-            // Basically:
-            // - We register the event here.
-            // our while(true) loop above receives notification of changes to any of the events created here.
-            _ = std.posix.system.kevent(
-                this.platform.fd.cast(),
-                @as([]KEvent, events[0..1]).ptr,
-                1,
-                @as([]KEvent, events[0..1]).ptr,
-                0,
-                null,
-            );
-        } else if (comptime Environment.isLinux) {
-            // var file_path_to_use_ = std.mem.trimRight(u8, file_path_, "/");
-            // var buf: [bun.MAX_PATH_BYTES+1]u8 = undefined;
-            // bun.copy(u8, &buf, file_path_to_use_);
-            // buf[file_path_to_use_.len] = 0;
-            var buf = file_path_.ptr;
-            const slice: [:0]const u8 = buf[0..file_path_.len :0];
-            item.eventlist_index = switch (this.platform.watchPath(slice)) {
-                .err => |err| return .{ .err = err },
-                .result => |r| r,
+
+            this.watchlist.ensureUnusedCapacity(this.allocator, 1) catch bun.outOfMemory();
+
+            return switch (this.appendDirectoryAssumeCapacity(fd, file_path, hash, copy_file_path)) {
+                .err => |err| .{ .err = err },
+                .result => .{ .result = {} },
             };
         }
 
-        this.watchlist.appendAssumeCapacity(item);
-        return .{ .result = {} };
-    }
-
-    fn appendDirectoryAssumeCapacity(
-        this: *Watcher,
-        stored_fd: bun.FileDescriptor,
-        file_path: string,
-        hash: HashType,
-        comptime copy_file_path: bool,
-    ) bun.JSC.Maybe(WatchItemIndex) {
-        if (comptime Environment.isWindows) {
-            // on windows we can only watch items that are in the directory tree of the top level dir
-            const rel = bun.path.isParentOrEqual(this.fs.top_level_dir, file_path);
-            if (rel == .unrelated) {
-                Output.warn("Directory {s} is not in the project directory and will not be watched\n", .{file_path});
-                return .{ .result = no_watch_item };
-            }
-        }
-
-        const fd = brk: {
-            if (stored_fd != .zero) break :brk stored_fd;
-            break :brk switch (bun.sys.openA(file_path, 0, 0)) {
-                .err => |err| return .{ .err = err },
-                .result => |fd| fd,
-            };
-        };
-
-        const parent_hash = getHash(bun.fs.PathName.init(file_path).dirWithTrailingSlash());
-
-        const file_path_: string = if (comptime copy_file_path)
-            bun.asByteSlice(this.allocator.dupeZ(u8, file_path) catch bun.outOfMemory())
-        else
-            file_path;
-
-        const watchlist_id = this.watchlist.len;
-
-        var item = WatchItem{
-            .file_path = file_path_,
-            .fd = fd,
-            .hash = hash,
-            .count = 0,
-            .loader = options.Loader.file,
-            .parent_hash = parent_hash,
-            .kind = .directory,
-            .package_json = null,
-        };
-
-        if (Environment.isMac) {
-            const KEvent = std.c.Kevent;
-
-            // https://developer.apple.com/library/archive/documentation/System/Conceptual/ManPages_iPhoneOS/man2/kqueue.2.html
-            var event = std.mem.zeroes(KEvent);
-
-            event.flags = std.c.EV_ADD | std.c.EV_CLEAR | std.c.EV_ENABLE;
-            // we want to know about the vnode
-            event.filter = std.c.EVFILT_VNODE;
-
-            // monitor:
-            // - Write
-            // - Rename
-            // - Delete
-            event.fflags = std.c.NOTE_WRITE | std.c.NOTE_RENAME | std.c.NOTE_DELETE;
-
-            // id
-            event.ident = @intCast(fd.int());
-
-            // Store the hash for fast filtering later
-            event.udata = @as(usize, @intCast(watchlist_id));
-            var events: [1]KEvent = .{event};
-
-            // This took a lot of work to figure out the right permutation
-            // Basically:
-            // - We register the event here.
-            // our while(true) loop above receives notification of changes to any of the events created here.
-            _ = std.posix.system.kevent(
-                this.platform.fd.cast(),
-                @as([]KEvent, events[0..1]).ptr,
-                1,
-                @as([]KEvent, events[0..1]).ptr,
-                0,
-                null,
-            );
-        } else if (Environment.isLinux) {
-            const file_path_to_use_ = std.mem.trimRight(u8, file_path_, "/");
-            var buf: bun.PathBuffer = undefined;
-            bun.copy(u8, &buf, file_path_to_use_);
-            buf[file_path_to_use_.len] = 0;
-            const slice: [:0]u8 = buf[0..file_path_to_use_.len :0];
-            item.eventlist_index = switch (this.platform.watchDir(slice)) {
-                .err => |err| return .{ .err = err },
-                .result => |r| r,
-            };
-        }
-
-        this.watchlist.appendAssumeCapacity(item);
-        return .{
-            .result = @as(WatchItemIndex, @truncate(this.watchlist.len - 1)),
-        };
-    }
-
-    // Below is platform-independent
-
-    pub fn appendFileMaybeLock(
-        this: *Watcher,
-        fd: bun.FileDescriptor,
-        file_path: string,
-        hash: HashType,
-        loader: options.Loader,
-        dir_fd: bun.FileDescriptor,
-        package_json: ?*PackageJSON,
-        comptime copy_file_path: bool,
-        comptime lock: bool,
-    ) bun.JSC.Maybe(void) {
-        if (comptime lock) this.mutex.lock();
-        defer if (comptime lock) this.mutex.unlock();
-        bun.assert(file_path.len > 1);
-        const pathname = bun.fs.PathName.init(file_path);
-
-        const parent_dir = pathname.dirWithTrailingSlash();
-        const parent_dir_hash: HashType = getHash(parent_dir);
-
-        var parent_watch_item: ?WatchItemIndex = null;
-        const autowatch_parent_dir = (comptime FeatureFlags.watch_directories) and this.isEligibleDirectory(parent_dir);
-        if (autowatch_parent_dir) {
-            var watchlist_slice = this.watchlist.slice();
-
-            if (dir_fd != .zero) {
-                const fds = watchlist_slice.items(.fd);
-                if (std.mem.indexOfScalar(bun.FileDescriptor, fds, dir_fd)) |i| {
-                    parent_watch_item = @as(WatchItemIndex, @truncate(i));
-                }
-            }
-
-            if (parent_watch_item == null) {
-                const hashes = watchlist_slice.items(.hash);
-                if (std.mem.indexOfScalar(HashType, hashes, parent_dir_hash)) |i| {
-                    parent_watch_item = @as(WatchItemIndex, @truncate(i));
-                }
-            }
-        }
-        this.watchlist.ensureUnusedCapacity(this.allocator, 1 + @as(usize, @intCast(@intFromBool(parent_watch_item == null)))) catch bun.outOfMemory();
-
-        if (autowatch_parent_dir) {
-            parent_watch_item = parent_watch_item orelse switch (this.appendDirectoryAssumeCapacity(dir_fd, parent_dir, parent_dir_hash, copy_file_path)) {
-                .err => |err| return .{ .err = err },
-                .result => |r| r,
-            };
-        }
-
-        switch (this.appendFileAssumeCapacity(
-            fd,
-            file_path,
-            hash,
-            loader,
-            parent_dir_hash,
-            package_json,
-            copy_file_path,
-        )) {
-            .err => |err| return .{ .err = err },
-            .result => {},
-        }
-
-        if (comptime FeatureFlags.verbose_watcher) {
-            if (strings.indexOf(file_path, this.cwd)) |i| {
-                Output.prettyln("<r><d>Added <b>./{s}<r><d> to watch list.<r>", .{file_path[i + this.cwd.len ..]});
-            } else {
-                Output.prettyln("<r><d>Added <b>{s}<r><d> to watch list.<r>", .{file_path});
-            }
-        }
-
-        return .{ .result = {} };
-    }
-
-    inline fn isEligibleDirectory(this: *Watcher, dir: string) bool {
-        return strings.contains(dir, this.fs.top_level_dir) and !strings.contains(dir, "node_modules");
-    }
-
-    pub fn appendFile(
-        this: *Watcher,
-        fd: bun.FileDescriptor,
-        file_path: string,
-        hash: HashType,
-        loader: options.Loader,
-        dir_fd: bun.FileDescriptor,
-        package_json: ?*PackageJSON,
-        comptime copy_file_path: bool,
-    ) bun.JSC.Maybe(void) {
-        return appendFileMaybeLock(this, fd, file_path, hash, loader, dir_fd, package_json, copy_file_path, true);
-    }
-
-    pub fn addDirectory(
-        this: *Watcher,
-        fd: bun.FileDescriptor,
-        file_path: string,
-        hash: HashType,
-        comptime copy_file_path: bool,
-    ) bun.JSC.Maybe(void) {
-        this.mutex.lock();
-        defer this.mutex.unlock();
-
-        if (this.indexOf(hash) != null) {
-            return .{ .result = {} };
-        }
-
-        this.watchlist.ensureUnusedCapacity(this.allocator, 1) catch bun.outOfMemory();
-
-        return switch (this.appendDirectoryAssumeCapacity(fd, file_path, hash, copy_file_path)) {
-            .err => |err| .{ .err = err },
-            .result => .{ .result = {} },
-        };
-    }
-
-    pub fn addFile(
-        this: *Watcher,
-        fd: bun.FileDescriptor,
-        file_path: string,
-        hash: HashType,
-        loader: options.Loader,
-        dir_fd: bun.FileDescriptor,
-        package_json: ?*PackageJSON,
-        comptime copy_file_path: bool,
-    ) bun.JSC.Maybe(void) {
-        // This must lock due to concurrent transpiler
-        this.mutex.lock();
-        defer this.mutex.unlock();
-
-        if (this.indexOf(hash)) |index| {
-            if (comptime FeatureFlags.atomic_file_watcher) {
-                // On Linux, the file descriptor might be out of date.
-                if (fd.int() > 0) {
-                    var fds = this.watchlist.items(.fd);
-                    fds[index] = fd;
-                }
-            }
-            return .{ .result = {} };
-        }
-
-        return this.appendFileMaybeLock(fd, file_path, hash, loader, dir_fd, package_json, copy_file_path, false);
-    }
-
-    pub fn indexOf(this: *Watcher, hash: HashType) ?u32 {
-        for (this.watchlist.items(.hash), 0..) |other, i| {
-            if (hash == other) {
-                return @as(u32, @truncate(i));
-            }
-        }
-        return null;
-    }
-
-    pub fn remove(this: *Watcher, hash: HashType) void {
-        this.mutex.lock();
-        defer this.mutex.unlock();
-        if (this.indexOf(hash)) |index| {
-            this.removeAtIndex(@truncate(index), hash, &[_]HashType{}, .file);
-        }
-    }
-
-    pub fn removeAtIndex(this: *Watcher, index: WatchItemIndex, hash: HashType, parents: []HashType, comptime kind: WatchItem.Kind) void {
-        bun.assert(index != no_watch_item);
-
-        this.evict_list[this.evict_list_i] = index;
-        this.evict_list_i += 1;
-
-        if (comptime kind == .directory) {
-            for (parents) |parent| {
-                if (parent == hash) {
-                    this.evict_list[this.evict_list_i] = @as(WatchItemIndex, @truncate(parent));
-                    this.evict_list_i += 1;
-                }
-            }
-        }
-    }
-
-<<<<<<< HEAD
-    pub fn onMaybeWatchDirectory(watch: *@This(), file_path: string, dir_fd: bun.StoredFileDescriptorType) void {
-        // We don't want to watch:
-        // - Directories outside the root directory
-        // - Directories inside node_modules
-        if (std.mem.indexOf(u8, file_path, "node_modules") == null and std.mem.indexOf(u8, file_path, watch.fs.top_level_dir) != null) {
-            debug("watch {s} ({d})\n", .{ file_path, getHash(file_path) });
-            _ = watch.addDirectory(dir_fd, file_path, getHash(file_path), false);
-        }
-    }
-
-    pub fn getResolveWatcher(watcher: *@This()) bun.resolver.AnyResolveWatcher {
-        return bun.resolver.ResolveWatcher(*@This(), onMaybeWatchDirectory).init(watcher);
-    }
-};
-=======
+        pub fn addFile(
+            this: *Watcher,
+            fd: bun.FileDescriptor,
+            file_path: string,
+            hash: HashType,
+            loader: options.Loader,
+            dir_fd: bun.FileDescriptor,
+            package_json: ?*PackageJSON,
+            comptime copy_file_path: bool,
+        ) bun.JSC.Maybe(void) {
+            // This must lock due to concurrent transpiler
+            this.mutex.lock();
+            defer this.mutex.unlock();
+
+            if (this.indexOf(hash)) |index| {
+                if (comptime FeatureFlags.atomic_file_watcher) {
+                    // On Linux, the file descriptor might be out of date.
+                    if (fd.int() > 0) {
+                        var fds = this.watchlist.items(.fd);
+                        fds[index] = fd;
+                    }
+                }
+                return .{ .result = {} };
+            }
+
+            return this.appendFileMaybeLock(fd, file_path, hash, loader, dir_fd, package_json, copy_file_path, false);
+        }
+
+        pub fn indexOf(this: *Watcher, hash: HashType) ?u32 {
+            for (this.watchlist.items(.hash), 0..) |other, i| {
+                if (hash == other) {
+                    return @as(u32, @truncate(i));
+                }
+            }
+            return null;
+        }
+
+        pub fn remove(this: *Watcher, hash: HashType) void {
+            this.mutex.lock();
+            defer this.mutex.unlock();
+            if (this.indexOf(hash)) |index| {
+                this.removeAtIndex(@truncate(index), hash, &[_]HashType{}, .file);
+            }
+        }
+
+        pub fn removeAtIndex(this: *Watcher, index: WatchItemIndex, hash: HashType, parents: []HashType, comptime kind: WatchItem.Kind) void {
+            bun.assert(index != no_watch_item);
+
+            this.evict_list[this.evict_list_i] = index;
+            this.evict_list_i += 1;
+
+            if (comptime kind == .directory) {
+                for (parents) |parent| {
+                    if (parent == hash) {
+                        this.evict_list[this.evict_list_i] = @as(WatchItemIndex, @truncate(parent));
+                        this.evict_list_i += 1;
+                    }
+                }
+            }
+        }
+
         pub fn getResolveWatcher(watcher: *Watcher) bun.resolver.AnyResolveWatcher {
             return bun.resolver.ResolveWatcher(*@This(), onMaybeWatchDirectory).init(watcher);
         }
@@ -1436,5 +1307,4 @@
                 _ = watch.addDirectory(dir_fd, file_path, getHash(file_path), false);
             }
         }
-    };
->>>>>>> 9ab51983
+    };