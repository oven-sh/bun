const bun = @import("root").bun;
const windows = std.os.windows;
const win32 = windows;
pub const PATH_MAX_WIDE = windows.PATH_MAX_WIDE;
pub const MAX_PATH = windows.MAX_PATH;
pub const DWORD = windows.DWORD;
pub const BOOL = windows.BOOL;
pub const LPVOID = windows.LPVOID;
pub const LPCVOID = windows.LPCVOID;
pub const LPWSTR = windows.LPWSTR;
pub const LPCWSTR = windows.LPCWSTR;
pub const LPSTR = windows.LPSTR;
pub const WCHAR = windows.WCHAR;
pub const LPCSTR = windows.LPCSTR;
pub const FALSE = windows.FALSE;
pub const TRUE = windows.TRUE;
pub const INVALID_HANDLE_VALUE = windows.INVALID_HANDLE_VALUE;
pub const FILE_BEGIN = windows.FILE_BEGIN;
pub const FILE_CURRENT = windows.FILE_CURRENT;
pub const ULONG = windows.ULONG;
pub const LARGE_INTEGER = windows.LARGE_INTEGER;
pub const UNICODE_STRING = windows.UNICODE_STRING;
pub const NTSTATUS = windows.NTSTATUS;
pub const NT_SUCCESS = windows.NT_SUCCESS;
pub const STATUS_SUCCESS = windows.STATUS_SUCCESS;
pub const MOVEFILE_COPY_ALLOWED = 0x2;
pub const MOVEFILE_REPLACE_EXISTING = 0x1;
pub const MOVEFILE_WRITE_THROUGH = 0x8;

pub const DUPLICATE_SAME_ACCESS = windows.DUPLICATE_SAME_ACCESS;
pub const OBJECT_ATTRIBUTES = windows.OBJECT_ATTRIBUTES;
pub const kernel32 = windows.kernel32;
pub const IO_STATUS_BLOCK = windows.IO_STATUS_BLOCK;
pub const FILE_SHARE_READ = windows.FILE_SHARE_READ;
pub const FILE_SHARE_WRITE = windows.FILE_SHARE_WRITE;
pub const FILE_SHARE_DELETE = windows.FILE_SHARE_DELETE;
pub const FILE_ATTRIBUTE_NORMAL = windows.FILE_ATTRIBUTE_NORMAL;
pub const FILE_ATTRIBUTE_READONLY = windows.FILE_ATTRIBUTE_READONLY;
pub const FILE_ATTRIBUTE_HIDDEN = windows.FILE_ATTRIBUTE_HIDDEN;
pub const FILE_ATTRIBUTE_SYSTEM = windows.FILE_ATTRIBUTE_SYSTEM;
pub const FILE_ATTRIBUTE_DIRECTORY = windows.FILE_ATTRIBUTE_DIRECTORY;
pub const FILE_ATTRIBUTE_ARCHIVE = windows.FILE_ATTRIBUTE_ARCHIVE;
pub const FILE_ATTRIBUTE_DEVICE = windows.FILE_ATTRIBUTE_DEVICE;
pub const FILE_ATTRIBUTE_TEMPORARY = windows.FILE_ATTRIBUTE_TEMPORARY;
pub const FILE_ATTRIBUTE_SPARSE_FILE = windows.FILE_ATTRIBUTE_SPARSE_FILE;
pub const FILE_ATTRIBUTE_REPARSE_POINT = windows.FILE_ATTRIBUTE_REPARSE_POINT;
pub const FILE_ATTRIBUTE_COMPRESSED = windows.FILE_ATTRIBUTE_COMPRESSED;
pub const FILE_ATTRIBUTE_OFFLINE = windows.FILE_ATTRIBUTE_OFFLINE;
pub const FILE_ATTRIBUTE_NOT_CONTENT_INDEXED = windows.FILE_ATTRIBUTE_NOT_CONTENT_INDEXED;
pub const FILE_DIRECTORY_FILE = windows.FILE_DIRECTORY_FILE;
pub const FILE_WRITE_THROUGH = windows.FILE_WRITE_THROUGH;
pub const FILE_SEQUENTIAL_ONLY = windows.FILE_SEQUENTIAL_ONLY;
pub const FILE_SYNCHRONOUS_IO_NONALERT = windows.FILE_SYNCHRONOUS_IO_NONALERT;
pub const FILE_OPEN_REPARSE_POINT = windows.FILE_OPEN_REPARSE_POINT;
pub usingnamespace kernel32;
pub const ntdll = windows.ntdll;
pub usingnamespace ntdll;
pub const user32 = windows.user32;
pub const advapi32 = windows.advapi32;

const std = @import("std");
pub const HANDLE = win32.HANDLE;

/// https://learn.microsoft.com/en-us/windows/win32/api/fileapi/nf-fileapi-setfilevaliddata
pub extern "kernel32" fn SetFileValidData(
    hFile: win32.HANDLE,
    validDataLength: c_longlong,
) callconv(windows.WINAPI) win32.BOOL;

pub extern fn CommandLineToArgvW(
    lpCmdLine: win32.LPCWSTR,
    pNumArgs: *c_int,
) [*]win32.LPWSTR;

pub const LPDWORD = *win32.DWORD;

pub extern "kernel32" fn GetBinaryTypeW(
    lpApplicationName: win32.LPCWSTR,
    lpBinaryType: LPDWORD,
) callconv(windows.WINAPI) win32.BOOL;

/// A 32-bit Windows-based application
pub const SCS_32BIT_BINARY = 0;
/// A 64-bit Windows-based application.
pub const SCS_64BIT_BINARY = 6;
/// An MS-DOS – based application
pub const SCS_DOS_BINARY = 1;
/// A 16-bit OS/2-based application
pub const SCS_OS216_BINARY = 5;
/// A PIF file that executes an MS-DOS – based application
pub const SCS_PIF_BINARY = 3;
/// A POSIX – based application
pub const SCS_POSIX_BINARY = 4;

/// Each process has a single current directory made up of two parts:
///
/// - A disk designator that is either a drive letter followed by a colon, or a server name and share name (\\servername\sharename)
/// - A directory on the disk designator
///
/// The current directory is shared by all threads of the process: If one thread changes the current directory, it affects all threads in the process. Multithreaded applications and shared library code should avoid calling the SetCurrentDirectory function due to the risk of affecting relative path calculations being performed by other threads. Conversely, multithreaded applications and shared library code should avoid using relative paths so that they are unaffected by changes to the current directory performed by other threads.
///
/// Note that the current directory for a process is locked while the process is executing. This will prevent the directory from being deleted, moved, or renamed.
pub extern "kernel32" fn SetCurrentDirectoryW(
    lpPathName: win32.LPCWSTR,
) callconv(windows.WINAPI) win32.BOOL;
pub const SetCurrentDirectory = SetCurrentDirectoryW;
pub extern "ntdll" fn RtlNtStatusToDosError(win32.NTSTATUS) callconv(windows.WINAPI) Win32Error;

const SystemErrno = bun.C.SystemErrno;

// This was originally copied from Zig's standard library
/// Codes are from https://docs.microsoft.com/en-us/openspecs/windows_protocols/ms-erref/18d8fbe8-a967-4f1c-ae50-99ca8e491d2d
pub const Win32Error = enum(u16) {
    /// The operation completed successfully.
    SUCCESS = 0,
    /// Incorrect function.
    INVALID_FUNCTION = 1,
    /// The system cannot find the file specified.
    FILE_NOT_FOUND = 2,
    /// The system cannot find the path specified.
    PATH_NOT_FOUND = 3,
    /// The system cannot open the file.
    TOO_MANY_OPEN_FILES = 4,
    /// Access is denied.
    ACCESS_DENIED = 5,
    /// The handle is invalid.
    INVALID_HANDLE = 6,
    /// The storage control blocks were destroyed.
    ARENA_TRASHED = 7,
    /// Not enough storage is available to process this command.
    NOT_ENOUGH_MEMORY = 8,
    /// The storage control block address is invalid.
    INVALID_BLOCK = 9,
    /// The environment is incorrect.
    BAD_ENVIRONMENT = 10,
    /// An attempt was made to load a program with an incorrect format.
    BAD_FORMAT = 11,
    /// The access code is invalid.
    INVALID_ACCESS = 12,
    /// The data is invalid.
    INVALID_DATA = 13,
    /// Not enough storage is available to complete this operation.
    OUTOFMEMORY = 14,
    /// The system cannot find the drive specified.
    INVALID_DRIVE = 15,
    /// The directory cannot be removed.
    CURRENT_DIRECTORY = 16,
    /// The system cannot move the file to a different disk drive.
    NOT_SAME_DEVICE = 17,
    /// There are no more files.
    NO_MORE_FILES = 18,
    /// The media is write protected.
    WRITE_PROTECT = 19,
    /// The system cannot find the device specified.
    BAD_UNIT = 20,
    /// The device is not ready.
    NOT_READY = 21,
    /// The device does not recognize the command.
    BAD_COMMAND = 22,
    /// Data error (cyclic redundancy check).
    CRC = 23,
    /// The program issued a command but the command length is incorrect.
    BAD_LENGTH = 24,
    /// The drive cannot locate a specific area or track on the disk.
    SEEK = 25,
    /// The specified disk or diskette cannot be accessed.
    NOT_DOS_DISK = 26,
    /// The drive cannot find the sector requested.
    SECTOR_NOT_FOUND = 27,
    /// The printer is out of paper.
    OUT_OF_PAPER = 28,
    /// The system cannot write to the specified device.
    WRITE_FAULT = 29,
    /// The system cannot read from the specified device.
    READ_FAULT = 30,
    /// A device attached to the system is not functioning.
    GEN_FAILURE = 31,
    /// The process cannot access the file because it is being used by another process.
    SHARING_VIOLATION = 32,
    /// The process cannot access the file because another process has locked a portion of the file.
    LOCK_VIOLATION = 33,
    /// The wrong diskette is in the drive.
    /// Insert %2 (Volume Serial Number: %3) into drive %1.
    WRONG_DISK = 34,
    /// Too many files opened for sharing.
    SHARING_BUFFER_EXCEEDED = 36,
    /// Reached the end of the file.
    HANDLE_EOF = 38,
    /// The disk is full.
    HANDLE_DISK_FULL = 39,
    /// The request is not supported.
    NOT_SUPPORTED = 50,
    /// Windows cannot find the network path.
    /// Verify that the network path is correct and the destination computer is not busy or turned off.
    /// If Windows still cannot find the network path, contact your network administrator.
    REM_NOT_LIST = 51,
    /// You were not connected because a duplicate name exists on the network.
    /// If joining a domain, go to System in Control Panel to change the computer name and try again.
    /// If joining a workgroup, choose another workgroup name.
    DUP_NAME = 52,
    /// The network path was not found.
    BAD_NETPATH = 53,
    /// The network is busy.
    NETWORK_BUSY = 54,
    /// The specified network resource or device is no longer available.
    DEV_NOT_EXIST = 55,
    /// The network BIOS command limit has been reached.
    TOO_MANY_CMDS = 56,
    /// A network adapter hardware error occurred.
    ADAP_HDW_ERR = 57,
    /// The specified server cannot perform the requested operation.
    BAD_NET_RESP = 58,
    /// An unexpected network error occurred.
    UNEXP_NET_ERR = 59,
    /// The remote adapter is not compatible.
    BAD_REM_ADAP = 60,
    /// The printer queue is full.
    PRINTQ_FULL = 61,
    /// Space to store the file waiting to be printed is not available on the server.
    NO_SPOOL_SPACE = 62,
    /// Your file waiting to be printed was deleted.
    PRINT_CANCELLED = 63,
    /// The specified network name is no longer available.
    NETNAME_DELETED = 64,
    /// Network access is denied.
    NETWORK_ACCESS_DENIED = 65,
    /// The network resource type is not correct.
    BAD_DEV_TYPE = 66,
    /// The network name cannot be found.
    BAD_NET_NAME = 67,
    /// The name limit for the local computer network adapter card was exceeded.
    TOO_MANY_NAMES = 68,
    /// The network BIOS session limit was exceeded.
    TOO_MANY_SESS = 69,
    /// The remote server has been paused or is in the process of being started.
    SHARING_PAUSED = 70,
    /// No more connections can be made to this remote computer at this time because there are already as many connections as the computer can accept.
    REQ_NOT_ACCEP = 71,
    /// The specified printer or disk device has been paused.
    REDIR_PAUSED = 72,
    /// The file exists.
    FILE_EXISTS = 80,
    /// The directory or file cannot be created.
    CANNOT_MAKE = 82,
    /// Fail on INT 24.
    FAIL_I24 = 83,
    /// Storage to process this request is not available.
    OUT_OF_STRUCTURES = 84,
    /// The local device name is already in use.
    ALREADY_ASSIGNED = 85,
    /// The specified network password is not correct.
    INVALID_PASSWORD = 86,
    /// The parameter is incorrect.
    INVALID_PARAMETER = 87,
    /// A write fault occurred on the network.
    NET_WRITE_FAULT = 88,
    /// The system cannot start another process at this time.
    NO_PROC_SLOTS = 89,
    /// Cannot create another system semaphore.
    TOO_MANY_SEMAPHORES = 100,
    /// The exclusive semaphore is owned by another process.
    EXCL_SEM_ALREADY_OWNED = 101,
    /// The semaphore is set and cannot be closed.
    SEM_IS_SET = 102,
    /// The semaphore cannot be set again.
    TOO_MANY_SEM_REQUESTS = 103,
    /// Cannot request exclusive semaphores at interrupt time.
    INVALID_AT_INTERRUPT_TIME = 104,
    /// The previous ownership of this semaphore has ended.
    SEM_OWNER_DIED = 105,
    /// Insert the diskette for drive %1.
    SEM_USER_LIMIT = 106,
    /// The program stopped because an alternate diskette was not inserted.
    DISK_CHANGE = 107,
    /// The disk is in use or locked by another process.
    DRIVE_LOCKED = 108,
    /// The pipe has been ended.
    BROKEN_PIPE = 109,
    /// The system cannot open the device or file specified.
    OPEN_FAILED = 110,
    /// The file name is too long.
    BUFFER_OVERFLOW = 111,
    /// There is not enough space on the disk.
    DISK_FULL = 112,
    /// No more internal file identifiers available.
    NO_MORE_SEARCH_HANDLES = 113,
    /// The target internal file identifier is incorrect.
    INVALID_TARGET_HANDLE = 114,
    /// The IOCTL call made by the application program is not correct.
    INVALID_CATEGORY = 117,
    /// The verify-on-write switch parameter value is not correct.
    INVALID_VERIFY_SWITCH = 118,
    /// The system does not support the command requested.
    BAD_DRIVER_LEVEL = 119,
    /// This function is not supported on this system.
    CALL_NOT_IMPLEMENTED = 120,
    /// The semaphore timeout period has expired.
    SEM_TIMEOUT = 121,
    /// The data area passed to a system call is too small.
    INSUFFICIENT_BUFFER = 122,
    /// The filename, directory name, or volume label syntax is incorrect.
    INVALID_NAME = 123,
    /// The system call level is not correct.
    INVALID_LEVEL = 124,
    /// The disk has no volume label.
    NO_VOLUME_LABEL = 125,
    /// The specified module could not be found.
    MOD_NOT_FOUND = 126,
    /// The specified procedure could not be found.
    PROC_NOT_FOUND = 127,
    /// There are no child processes to wait for.
    WAIT_NO_CHILDREN = 128,
    /// The %1 application cannot be run in Win32 mode.
    CHILD_NOT_COMPLETE = 129,
    /// Attempt to use a file handle to an open disk partition for an operation other than raw disk I/O.
    DIRECT_ACCESS_HANDLE = 130,
    /// An attempt was made to move the file pointer before the beginning of the file.
    NEGATIVE_SEEK = 131,
    /// The file pointer cannot be set on the specified device or file.
    SEEK_ON_DEVICE = 132,
    /// A JOIN or SUBST command cannot be used for a drive that contains previously joined drives.
    IS_JOIN_TARGET = 133,
    /// An attempt was made to use a JOIN or SUBST command on a drive that has already been joined.
    IS_JOINED = 134,
    /// An attempt was made to use a JOIN or SUBST command on a drive that has already been substituted.
    IS_SUBSTED = 135,
    /// The system tried to delete the JOIN of a drive that is not joined.
    NOT_JOINED = 136,
    /// The system tried to delete the substitution of a drive that is not substituted.
    NOT_SUBSTED = 137,
    /// The system tried to join a drive to a directory on a joined drive.
    JOIN_TO_JOIN = 138,
    /// The system tried to substitute a drive to a directory on a substituted drive.
    SUBST_TO_SUBST = 139,
    /// The system tried to join a drive to a directory on a substituted drive.
    JOIN_TO_SUBST = 140,
    /// The system tried to SUBST a drive to a directory on a joined drive.
    SUBST_TO_JOIN = 141,
    /// The system cannot perform a JOIN or SUBST at this time.
    BUSY_DRIVE = 142,
    /// The system cannot join or substitute a drive to or for a directory on the same drive.
    SAME_DRIVE = 143,
    /// The directory is not a subdirectory of the root directory.
    DIR_NOT_ROOT = 144,
    /// The directory is not empty.
    DIR_NOT_EMPTY = 145,
    /// The path specified is being used in a substitute.
    IS_SUBST_PATH = 146,
    /// Not enough resources are available to process this command.
    IS_JOIN_PATH = 147,
    /// The path specified cannot be used at this time.
    PATH_BUSY = 148,
    /// An attempt was made to join or substitute a drive for which a directory on the drive is the target of a previous substitute.
    IS_SUBST_TARGET = 149,
    /// System trace information was not specified in your CONFIG.SYS file, or tracing is disallowed.
    SYSTEM_TRACE = 150,
    /// The number of specified semaphore events for DosMuxSemWait is not correct.
    INVALID_EVENT_COUNT = 151,
    /// DosMuxSemWait did not execute; too many semaphores are already set.
    TOO_MANY_MUXWAITERS = 152,
    /// The DosMuxSemWait list is not correct.
    INVALID_LIST_FORMAT = 153,
    /// The volume label you entered exceeds the label character limit of the target file system.
    LABEL_TOO_LONG = 154,
    /// Cannot create another thread.
    TOO_MANY_TCBS = 155,
    /// The recipient process has refused the signal.
    SIGNAL_REFUSED = 156,
    /// The segment is already discarded and cannot be locked.
    DISCARDED = 157,
    /// The segment is already unlocked.
    NOT_LOCKED = 158,
    /// The address for the thread ID is not correct.
    BAD_THREADID_ADDR = 159,
    /// One or more arguments are not correct.
    BAD_ARGUMENTS = 160,
    /// The specified path is invalid.
    BAD_PATHNAME = 161,
    /// A signal is already pending.
    SIGNAL_PENDING = 162,
    /// No more threads can be created in the system.
    MAX_THRDS_REACHED = 164,
    /// Unable to lock a region of a file.
    LOCK_FAILED = 167,
    /// The requested resource is in use.
    BUSY = 170,
    /// Device's command support detection is in progress.
    DEVICE_SUPPORT_IN_PROGRESS = 171,
    /// A lock request was not outstanding for the supplied cancel region.
    CANCEL_VIOLATION = 173,
    /// The file system does not support atomic changes to the lock type.
    ATOMIC_LOCKS_NOT_SUPPORTED = 174,
    /// The system detected a segment number that was not correct.
    INVALID_SEGMENT_NUMBER = 180,
    /// The operating system cannot run %1.
    INVALID_ORDINAL = 182,
    /// Cannot create a file when that file already exists.
    ALREADY_EXISTS = 183,
    /// The flag passed is not correct.
    INVALID_FLAG_NUMBER = 186,
    /// The specified system semaphore name was not found.
    SEM_NOT_FOUND = 187,
    /// The operating system cannot run %1.
    INVALID_STARTING_CODESEG = 188,
    /// The operating system cannot run %1.
    INVALID_STACKSEG = 189,
    /// The operating system cannot run %1.
    INVALID_MODULETYPE = 190,
    /// Cannot run %1 in Win32 mode.
    INVALID_EXE_SIGNATURE = 191,
    /// The operating system cannot run %1.
    EXE_MARKED_INVALID = 192,
    /// %1 is not a valid Win32 application.
    BAD_EXE_FORMAT = 193,
    /// The operating system cannot run %1.
    ITERATED_DATA_EXCEEDS_64k = 194,
    /// The operating system cannot run %1.
    INVALID_MINALLOCSIZE = 195,
    /// The operating system cannot run this application program.
    DYNLINK_FROM_INVALID_RING = 196,
    /// The operating system is not presently configured to run this application.
    IOPL_NOT_ENABLED = 197,
    /// The operating system cannot run %1.
    INVALID_SEGDPL = 198,
    /// The operating system cannot run this application program.
    AUTODATASEG_EXCEEDS_64k = 199,
    /// The code segment cannot be greater than or equal to 64K.
    RING2SEG_MUST_BE_MOVABLE = 200,
    /// The operating system cannot run %1.
    RELOC_CHAIN_XEEDS_SEGLIM = 201,
    /// The operating system cannot run %1.
    INFLOOP_IN_RELOC_CHAIN = 202,
    /// The system could not find the environment option that was entered.
    ENVVAR_NOT_FOUND = 203,
    /// No process in the command subtree has a signal handler.
    NO_SIGNAL_SENT = 205,
    /// The filename or extension is too long.
    FILENAME_EXCED_RANGE = 206,
    /// The ring 2 stack is in use.
    RING2_STACK_IN_USE = 207,
    /// The global filename characters, * or ?, are entered incorrectly or too many global filename characters are specified.
    META_EXPANSION_TOO_LONG = 208,
    /// The signal being posted is not correct.
    INVALID_SIGNAL_NUMBER = 209,
    /// The signal handler cannot be set.
    THREAD_1_INACTIVE = 210,
    /// The segment is locked and cannot be reallocated.
    LOCKED = 212,
    /// Too many dynamic-link modules are attached to this program or dynamic-link module.
    TOO_MANY_MODULES = 214,
    /// Cannot nest calls to LoadModule.
    NESTING_NOT_ALLOWED = 215,
    /// This version of %1 is not compatible with the version of Windows you're running.
    /// Check your computer's system information and then contact the software publisher.
    EXE_MACHINE_TYPE_MISMATCH = 216,
    /// The image file %1 is signed, unable to modify.
    EXE_CANNOT_MODIFY_SIGNED_BINARY = 217,
    /// The image file %1 is strong signed, unable to modify.
    EXE_CANNOT_MODIFY_STRONG_SIGNED_BINARY = 218,
    /// This file is checked out or locked for editing by another user.
    FILE_CHECKED_OUT = 220,
    /// The file must be checked out before saving changes.
    CHECKOUT_REQUIRED = 221,
    /// The file type being saved or retrieved has been blocked.
    BAD_FILE_TYPE = 222,
    /// The file size exceeds the limit allowed and cannot be saved.
    FILE_TOO_LARGE = 223,
    /// Access Denied. Before opening files in this location, you must first add the web site to your trusted sites list, browse to the web site, and select the option to login automatically.
    FORMS_AUTH_REQUIRED = 224,
    /// Operation did not complete successfully because the file contains a virus or potentially unwanted software.
    VIRUS_INFECTED = 225,
    /// This file contains a virus or potentially unwanted software and cannot be opened.
    /// Due to the nature of this virus or potentially unwanted software, the file has been removed from this location.
    VIRUS_DELETED = 226,
    /// The pipe is local.
    PIPE_LOCAL = 229,
    /// The pipe state is invalid.
    BAD_PIPE = 230,
    /// All pipe instances are busy.
    PIPE_BUSY = 231,
    /// The pipe is being closed.
    NO_DATA = 232,
    /// No process is on the other end of the pipe.
    PIPE_NOT_CONNECTED = 233,
    /// More data is available.
    MORE_DATA = 234,
    /// The session was canceled.
    VC_DISCONNECTED = 240,
    /// The specified extended attribute name was invalid.
    INVALID_EA_NAME = 254,
    /// The extended attributes are inconsistent.
    EA_LIST_INCONSISTENT = 255,
    /// The wait operation timed out.
    IMEOUT = 258,
    /// No more data is available.
    NO_MORE_ITEMS = 259,
    /// The copy functions cannot be used.
    CANNOT_COPY = 266,
    /// The directory name is invalid.
    DIRECTORY = 267,
    /// The extended attributes did not fit in the buffer.
    EAS_DIDNT_FIT = 275,
    /// The extended attribute file on the mounted file system is corrupt.
    EA_FILE_CORRUPT = 276,
    /// The extended attribute table file is full.
    EA_TABLE_FULL = 277,
    /// The specified extended attribute handle is invalid.
    INVALID_EA_HANDLE = 278,
    /// The mounted file system does not support extended attributes.
    EAS_NOT_SUPPORTED = 282,
    /// Attempt to release mutex not owned by caller.
    NOT_OWNER = 288,
    /// Too many posts were made to a semaphore.
    TOO_MANY_POSTS = 298,
    /// Only part of a ReadProcessMemory or WriteProcessMemory request was completed.
    PARTIAL_COPY = 299,
    /// The oplock request is denied.
    OPLOCK_NOT_GRANTED = 300,
    /// An invalid oplock acknowledgment was received by the system.
    INVALID_OPLOCK_PROTOCOL = 301,
    /// The volume is too fragmented to complete this operation.
    DISK_TOO_FRAGMENTED = 302,
    /// The file cannot be opened because it is in the process of being deleted.
    DELETE_PENDING = 303,
    /// Short name settings may not be changed on this volume due to the global registry setting.
    INCOMPATIBLE_WITH_GLOBAL_SHORT_NAME_REGISTRY_SETTING = 304,
    /// Short names are not enabled on this volume.
    SHORT_NAMES_NOT_ENABLED_ON_VOLUME = 305,
    /// The security stream for the given volume is in an inconsistent state. Please run CHKDSK on the volume.
    SECURITY_STREAM_IS_INCONSISTENT = 306,
    /// A requested file lock operation cannot be processed due to an invalid byte range.
    INVALID_LOCK_RANGE = 307,
    /// The subsystem needed to support the image type is not present.
    IMAGE_SUBSYSTEM_NOT_PRESENT = 308,
    /// The specified file already has a notification GUID associated with it.
    NOTIFICATION_GUID_ALREADY_DEFINED = 309,
    /// An invalid exception handler routine has been detected.
    INVALID_EXCEPTION_HANDLER = 310,
    /// Duplicate privileges were specified for the token.
    DUPLICATE_PRIVILEGES = 311,
    /// No ranges for the specified operation were able to be processed.
    NO_RANGES_PROCESSED = 312,
    /// Operation is not allowed on a file system internal file.
    NOT_ALLOWED_ON_SYSTEM_FILE = 313,
    /// The physical resources of this disk have been exhausted.
    DISK_RESOURCES_EXHAUSTED = 314,
    /// The token representing the data is invalid.
    INVALID_TOKEN = 315,
    /// The device does not support the command feature.
    DEVICE_FEATURE_NOT_SUPPORTED = 316,
    /// The system cannot find message text for message number 0x%1 in the message file for %2.
    MR_MID_NOT_FOUND = 317,
    /// The scope specified was not found.
    SCOPE_NOT_FOUND = 318,
    /// The Central Access Policy specified is not defined on the target machine.
    UNDEFINED_SCOPE = 319,
    /// The Central Access Policy obtained from Active Directory is invalid.
    INVALID_CAP = 320,
    /// The device is unreachable.
    DEVICE_UNREACHABLE = 321,
    /// The target device has insufficient resources to complete the operation.
    DEVICE_NO_RESOURCES = 322,
    /// A data integrity checksum error occurred. Data in the file stream is corrupt.
    DATA_CHECKSUM_ERROR = 323,
    /// An attempt was made to modify both a KERNEL and normal Extended Attribute (EA) in the same operation.
    INTERMIXED_KERNEL_EA_OPERATION = 324,
    /// Device does not support file-level TRIM.
    FILE_LEVEL_TRIM_NOT_SUPPORTED = 326,
    /// The command specified a data offset that does not align to the device's granularity/alignment.
    OFFSET_ALIGNMENT_VIOLATION = 327,
    /// The command specified an invalid field in its parameter list.
    INVALID_FIELD_IN_PARAMETER_LIST = 328,
    /// An operation is currently in progress with the device.
    OPERATION_IN_PROGRESS = 329,
    /// An attempt was made to send down the command via an invalid path to the target device.
    BAD_DEVICE_PATH = 330,
    /// The command specified a number of descriptors that exceeded the maximum supported by the device.
    TOO_MANY_DESCRIPTORS = 331,
    /// Scrub is disabled on the specified file.
    SCRUB_DATA_DISABLED = 332,
    /// The storage device does not provide redundancy.
    NOT_REDUNDANT_STORAGE = 333,
    /// An operation is not supported on a resident file.
    RESIDENT_FILE_NOT_SUPPORTED = 334,
    /// An operation is not supported on a compressed file.
    COMPRESSED_FILE_NOT_SUPPORTED = 335,
    /// An operation is not supported on a directory.
    DIRECTORY_NOT_SUPPORTED = 336,
    /// The specified copy of the requested data could not be read.
    NOT_READ_FROM_COPY = 337,
    /// No action was taken as a system reboot is required.
    FAIL_NOACTION_REBOOT = 350,
    /// The shutdown operation failed.
    FAIL_SHUTDOWN = 351,
    /// The restart operation failed.
    FAIL_RESTART = 352,
    /// The maximum number of sessions has been reached.
    MAX_SESSIONS_REACHED = 353,
    /// The thread is already in background processing mode.
    THREAD_MODE_ALREADY_BACKGROUND = 400,
    /// The thread is not in background processing mode.
    THREAD_MODE_NOT_BACKGROUND = 401,
    /// The process is already in background processing mode.
    PROCESS_MODE_ALREADY_BACKGROUND = 402,
    /// The process is not in background processing mode.
    PROCESS_MODE_NOT_BACKGROUND = 403,
    /// Attempt to access invalid address.
    INVALID_ADDRESS = 487,
    /// User profile cannot be loaded.
    USER_PROFILE_LOAD = 500,
    /// Arithmetic result exceeded 32 bits.
    ARITHMETIC_OVERFLOW = 534,
    /// There is a process on other end of the pipe.
    PIPE_CONNECTED = 535,
    /// Waiting for a process to open the other end of the pipe.
    PIPE_LISTENING = 536,
    /// Application verifier has found an error in the current process.
    VERIFIER_STOP = 537,
    /// An error occurred in the ABIOS subsystem.
    ABIOS_ERROR = 538,
    /// A warning occurred in the WX86 subsystem.
    WX86_WARNING = 539,
    /// An error occurred in the WX86 subsystem.
    WX86_ERROR = 540,
    /// An attempt was made to cancel or set a timer that has an associated APC and the subject thread is not the thread that originally set the timer with an associated APC routine.
    TIMER_NOT_CANCELED = 541,
    /// Unwind exception code.
    UNWIND = 542,
    /// An invalid or unaligned stack was encountered during an unwind operation.
    BAD_STACK = 543,
    /// An invalid unwind target was encountered during an unwind operation.
    INVALID_UNWIND_TARGET = 544,
    /// Invalid Object Attributes specified to NtCreatePort or invalid Port Attributes specified to NtConnectPort
    INVALID_PORT_ATTRIBUTES = 545,
    /// Length of message passed to NtRequestPort or NtRequestWaitReplyPort was longer than the maximum message allowed by the port.
    PORT_MESSAGE_TOO_LONG = 546,
    /// An attempt was made to lower a quota limit below the current usage.
    INVALID_QUOTA_LOWER = 547,
    /// An attempt was made to attach to a device that was already attached to another device.
    DEVICE_ALREADY_ATTACHED = 548,
    /// An attempt was made to execute an instruction at an unaligned address and the host system does not support unaligned instruction references.
    INSTRUCTION_MISALIGNMENT = 549,
    /// Profiling not started.
    PROFILING_NOT_STARTED = 550,
    /// Profiling not stopped.
    PROFILING_NOT_STOPPED = 551,
    /// The passed ACL did not contain the minimum required information.
    COULD_NOT_INTERPRET = 552,
    /// The number of active profiling objects is at the maximum and no more may be started.
    PROFILING_AT_LIMIT = 553,
    /// Used to indicate that an operation cannot continue without blocking for I/O.
    CANT_WAIT = 554,
    /// Indicates that a thread attempted to terminate itself by default (called NtTerminateThread with NULL) and it was the last thread in the current process.
    CANT_TERMINATE_SELF = 555,
    /// If an MM error is returned which is not defined in the standard FsRtl filter, it is converted to one of the following errors which is guaranteed to be in the filter.
    /// In this case information is lost, however, the filter correctly handles the exception.
    UNEXPECTED_MM_CREATE_ERR = 556,
    /// If an MM error is returned which is not defined in the standard FsRtl filter, it is converted to one of the following errors which is guaranteed to be in the filter.
    /// In this case information is lost, however, the filter correctly handles the exception.
    UNEXPECTED_MM_MAP_ERROR = 557,
    /// If an MM error is returned which is not defined in the standard FsRtl filter, it is converted to one of the following errors which is guaranteed to be in the filter.
    /// In this case information is lost, however, the filter correctly handles the exception.
    UNEXPECTED_MM_EXTEND_ERR = 558,
    /// A malformed function table was encountered during an unwind operation.
    BAD_FUNCTION_TABLE = 559,
    /// Indicates that an attempt was made to assign protection to a file system file or directory and one of the SIDs in the security descriptor could not be translated into a GUID that could be stored by the file system.
    /// This causes the protection attempt to fail, which may cause a file creation attempt to fail.
    NO_GUID_TRANSLATION = 560,
    /// Indicates that an attempt was made to grow an LDT by setting its size, or that the size was not an even number of selectors.
    INVALID_LDT_SIZE = 561,
    /// Indicates that the starting value for the LDT information was not an integral multiple of the selector size.
    INVALID_LDT_OFFSET = 563,
    /// Indicates that the user supplied an invalid descriptor when trying to set up Ldt descriptors.
    INVALID_LDT_DESCRIPTOR = 564,
    /// Indicates a process has too many threads to perform the requested action.
    /// For example, assignment of a primary token may only be performed when a process has zero or one threads.
    TOO_MANY_THREADS = 565,
    /// An attempt was made to operate on a thread within a specific process, but the thread specified is not in the process specified.
    THREAD_NOT_IN_PROCESS = 566,
    /// Page file quota was exceeded.
    PAGEFILE_QUOTA_EXCEEDED = 567,
    /// The Netlogon service cannot start because another Netlogon service running in the domain conflicts with the specified role.
    LOGON_SERVER_CONFLICT = 568,
    /// The SAM database on a Windows Server is significantly out of synchronization with the copy on the Domain Controller. A complete synchronization is required.
    SYNCHRONIZATION_REQUIRED = 569,
    /// The NtCreateFile API failed. This error should never be returned to an application, it is a place holder for the Windows Lan Manager Redirector to use in its internal error mapping routines.
    NET_OPEN_FAILED = 570,
    /// {Privilege Failed} The I/O permissions for the process could not be changed.
    IO_PRIVILEGE_FAILED = 571,
    /// {Application Exit by CTRL+C} The application terminated as a result of a CTRL+C.
    CONTROL_C_EXIT = 572,
    /// {Missing System File} The required system file %hs is bad or missing.
    MISSING_SYSTEMFILE = 573,
    /// {Application Error} The exception %s (0x%08lx) occurred in the application at location 0x%08lx.
    UNHANDLED_EXCEPTION = 574,
    /// {Application Error} The application was unable to start correctly (0x%lx). Click OK to close the application.
    APP_INIT_FAILURE = 575,
    /// {Unable to Create Paging File} The creation of the paging file %hs failed (%lx). The requested size was %ld.
    PAGEFILE_CREATE_FAILED = 576,
    /// Windows cannot verify the digital signature for this file.
    /// A recent hardware or software change might have installed a file that is signed incorrectly or damaged, or that might be malicious software from an unknown source.
    INVALID_IMAGE_HASH = 577,
    /// {No Paging File Specified} No paging file was specified in the system configuration.
    NO_PAGEFILE = 578,
    /// {EXCEPTION} A real-mode application issued a floating-point instruction and floating-point hardware is not present.
    ILLEGAL_FLOAT_CONTEXT = 579,
    /// An event pair synchronization operation was performed using the thread specific client/server event pair object, but no event pair object was associated with the thread.
    NO_EVENT_PAIR = 580,
    /// A Windows Server has an incorrect configuration.
    DOMAIN_CTRLR_CONFIG_ERROR = 581,
    /// An illegal character was encountered.
    /// For a multi-byte character set this includes a lead byte without a succeeding trail byte.
    /// For the Unicode character set this includes the characters 0xFFFF and 0xFFFE.
    ILLEGAL_CHARACTER = 582,
    /// The Unicode character is not defined in the Unicode character set installed on the system.
    UNDEFINED_CHARACTER = 583,
    /// The paging file cannot be created on a floppy diskette.
    FLOPPY_VOLUME = 584,
    /// The system BIOS failed to connect a system interrupt to the device or bus for which the device is connected.
    BIOS_FAILED_TO_CONNECT_INTERRUPT = 585,
    /// This operation is only allowed for the Primary Domain Controller of the domain.
    BACKUP_CONTROLLER = 586,
    /// An attempt was made to acquire a mutant such that its maximum count would have been exceeded.
    MUTANT_LIMIT_EXCEEDED = 587,
    /// A volume has been accessed for which a file system driver is required that has not yet been loaded.
    FS_DRIVER_REQUIRED = 588,
    /// {Registry File Failure} The registry cannot load the hive (file): %hs or its log or alternate. It is corrupt, absent, or not writable.
    CANNOT_LOAD_REGISTRY_FILE = 589,
    /// {Unexpected Failure in DebugActiveProcess} An unexpected failure occurred while processing a DebugActiveProcess API request.
    /// You may choose OK to terminate the process, or Cancel to ignore the error.
    DEBUG_ATTACH_FAILED = 590,
    /// {Fatal System Error} The %hs system process terminated unexpectedly with a status of 0x%08x (0x%08x 0x%08x). The system has been shut down.
    SYSTEM_PROCESS_TERMINATED = 591,
    /// {Data Not Accepted} The TDI client could not handle the data received during an indication.
    DATA_NOT_ACCEPTED = 592,
    /// NTVDM encountered a hard error.
    VDM_HARD_ERROR = 593,
    /// {Cancel Timeout} The driver %hs failed to complete a cancelled I/O request in the allotted time.
    DRIVER_CANCEL_TIMEOUT = 594,
    /// {Reply Message Mismatch} An attempt was made to reply to an LPC message, but the thread specified by the client ID in the message was not waiting on that message.
    REPLY_MESSAGE_MISMATCH = 595,
    /// {Delayed Write Failed} Windows was unable to save all the data for the file %hs. The data has been lost.
    /// This error may be caused by a failure of your computer hardware or network connection. Please try to save this file elsewhere.
    LOST_WRITEBEHIND_DATA = 596,
    /// The parameter(s) passed to the server in the client/server shared memory window were invalid.
    /// Too much data may have been put in the shared memory window.
    CLIENT_SERVER_PARAMETERS_INVALID = 597,
    /// The stream is not a tiny stream.
    NOT_TINY_STREAM = 598,
    /// The request must be handled by the stack overflow code.
    STACK_OVERFLOW_READ = 599,
    /// Internal OFS status codes indicating how an allocation operation is handled.
    /// Either it is retried after the containing onode is moved or the extent stream is converted to a large stream.
    CONVERT_TO_LARGE = 600,
    /// The attempt to find the object found an object matching by ID on the volume but it is out of the scope of the handle used for the operation.
    FOUND_OUT_OF_SCOPE = 601,
    /// The bucket array must be grown. Retry transaction after doing so.
    ALLOCATE_BUCKET = 602,
    /// The user/kernel marshalling buffer has overflowed.
    MARSHALL_OVERFLOW = 603,
    /// The supplied variant structure contains invalid data.
    INVALID_VARIANT = 604,
    /// The specified buffer contains ill-formed data.
    BAD_COMPRESSION_BUFFER = 605,
    /// {Audit Failed} An attempt to generate a security audit failed.
    AUDIT_FAILED = 606,
    /// The timer resolution was not previously set by the current process.
    TIMER_RESOLUTION_NOT_SET = 607,
    /// There is insufficient account information to log you on.
    INSUFFICIENT_LOGON_INFO = 608,
    /// {Invalid DLL Entrypoint} The dynamic link library %hs is not written correctly.
    /// The stack pointer has been left in an inconsistent state.
    /// The entrypoint should be declared as WINAPI or STDCALL.
    /// Select YES to fail the DLL load. Select NO to continue execution.
    /// Selecting NO may cause the application to operate incorrectly.
    BAD_DLL_ENTRYPOINT = 609,
    /// {Invalid Service Callback Entrypoint} The %hs service is not written correctly.
    /// The stack pointer has been left in an inconsistent state.
    /// The callback entrypoint should be declared as WINAPI or STDCALL.
    /// Selecting OK will cause the service to continue operation.
    /// However, the service process may operate incorrectly.
    BAD_SERVICE_ENTRYPOINT = 610,
    /// There is an IP address conflict with another system on the network.
    IP_ADDRESS_CONFLICT1 = 611,
    /// There is an IP address conflict with another system on the network.
    IP_ADDRESS_CONFLICT2 = 612,
    /// {Low On Registry Space} The system has reached the maximum size allowed for the system part of the registry. Additional storage requests will be ignored.
    REGISTRY_QUOTA_LIMIT = 613,
    /// A callback return system service cannot be executed when no callback is active.
    NO_CALLBACK_ACTIVE = 614,
    /// The password provided is too short to meet the policy of your user account. Please choose a longer password.
    PWD_TOO_SHORT = 615,
    /// The policy of your user account does not allow you to change passwords too frequently.
    /// This is done to prevent users from changing back to a familiar, but potentially discovered, password.
    /// If you feel your password has been compromised then please contact your administrator immediately to have a new one assigned.
    PWD_TOO_RECENT = 616,
    /// You have attempted to change your password to one that you have used in the past.
    /// The policy of your user account does not allow this.
    /// Please select a password that you have not previously used.
    PWD_HISTORY_CONFLICT = 617,
    /// The specified compression format is unsupported.
    UNSUPPORTED_COMPRESSION = 618,
    /// The specified hardware profile configuration is invalid.
    INVALID_HW_PROFILE = 619,
    /// The specified Plug and Play registry device path is invalid.
    INVALID_PLUGPLAY_DEVICE_PATH = 620,
    /// The specified quota list is internally inconsistent with its descriptor.
    QUOTA_LIST_INCONSISTENT = 621,
    /// {Windows Evaluation Notification} The evaluation period for this installation of Windows has expired. This system will shutdown in 1 hour.
    /// To restore access to this installation of Windows, please upgrade this installation using a licensed distribution of this product.
    EVALUATION_EXPIRATION = 622,
    /// {Illegal System DLL Relocation} The system DLL %hs was relocated in memory. The application will not run properly.
    /// The relocation occurred because the DLL %hs occupied an address range reserved for Windows system DLLs.
    /// The vendor supplying the DLL should be contacted for a new DLL.
    ILLEGAL_DLL_RELOCATION = 623,
    /// {DLL Initialization Failed} The application failed to initialize because the window station is shutting down.
    DLL_INIT_FAILED_LOGOFF = 624,
    /// The validation process needs to continue on to the next step.
    VALIDATE_CONTINUE = 625,
    /// There are no more matches for the current index enumeration.
    NO_MORE_MATCHES = 626,
    /// The range could not be added to the range list because of a conflict.
    RANGE_LIST_CONFLICT = 627,
    /// The server process is running under a SID different than that required by client.
    SERVER_SID_MISMATCH = 628,
    /// A group marked use for deny only cannot be enabled.
    CANT_ENABLE_DENY_ONLY = 629,
    /// {EXCEPTION} Multiple floating point faults.
    FLOAT_MULTIPLE_FAULTS = 630,
    /// {EXCEPTION} Multiple floating point traps.
    FLOAT_MULTIPLE_TRAPS = 631,
    /// The requested interface is not supported.
    NOINTERFACE = 632,
    /// {System Standby Failed} The driver %hs does not support standby mode.
    /// Updating this driver may allow the system to go to standby mode.
    DRIVER_FAILED_SLEEP = 633,
    /// The system file %1 has become corrupt and has been replaced.
    CORRUPT_SYSTEM_FILE = 634,
    /// {Virtual Memory Minimum Too Low} Your system is low on virtual memory.
    /// Windows is increasing the size of your virtual memory paging file.
    /// During this process, memory requests for some applications may be denied. For more information, see Help.
    COMMITMENT_MINIMUM = 635,
    /// A device was removed so enumeration must be restarted.
    PNP_RESTART_ENUMERATION = 636,
    /// {Fatal System Error} The system image %s is not properly signed.
    /// The file has been replaced with the signed file. The system has been shut down.
    SYSTEM_IMAGE_BAD_SIGNATURE = 637,
    /// Device will not start without a reboot.
    PNP_REBOOT_REQUIRED = 638,
    /// There is not enough power to complete the requested operation.
    INSUFFICIENT_POWER = 639,
    /// ERROR_MULTIPLE_FAULT_VIOLATION
    MULTIPLE_FAULT_VIOLATION = 640,
    /// The system is in the process of shutting down.
    SYSTEM_SHUTDOWN = 641,
    /// An attempt to remove a processes DebugPort was made, but a port was not already associated with the process.
    PORT_NOT_SET = 642,
    /// This version of Windows is not compatible with the behavior version of directory forest, domain or domain controller.
    DS_VERSION_CHECK_FAILURE = 643,
    /// The specified range could not be found in the range list.
    RANGE_NOT_FOUND = 644,
    /// The driver was not loaded because the system is booting into safe mode.
    NOT_SAFE_MODE_DRIVER = 646,
    /// The driver was not loaded because it failed its initialization call.
    FAILED_DRIVER_ENTRY = 647,
    /// The "%hs" encountered an error while applying power or reading the device configuration.
    /// This may be caused by a failure of your hardware or by a poor connection.
    DEVICE_ENUMERATION_ERROR = 648,
    /// The create operation failed because the name contained at least one mount point which resolves to a volume to which the specified device object is not attached.
    MOUNT_POINT_NOT_RESOLVED = 649,
    /// The device object parameter is either not a valid device object or is not attached to the volume specified by the file name.
    INVALID_DEVICE_OBJECT_PARAMETER = 650,
    /// A Machine Check Error has occurred.
    /// Please check the system eventlog for additional information.
    MCA_OCCURED = 651,
    /// There was error [%2] processing the driver database.
    DRIVER_DATABASE_ERROR = 652,
    /// System hive size has exceeded its limit.
    SYSTEM_HIVE_TOO_LARGE = 653,
    /// The driver could not be loaded because a previous version of the driver is still in memory.
    DRIVER_FAILED_PRIOR_UNLOAD = 654,
    /// {Volume Shadow Copy Service} Please wait while the Volume Shadow Copy Service prepares volume %hs for hibernation.
    VOLSNAP_PREPARE_HIBERNATE = 655,
    /// The system has failed to hibernate (The error code is %hs).
    /// Hibernation will be disabled until the system is restarted.
    HIBERNATION_FAILURE = 656,
    /// The password provided is too long to meet the policy of your user account. Please choose a shorter password.
    PWD_TOO_LONG = 657,
    /// The requested operation could not be completed due to a file system limitation.
    FILE_SYSTEM_LIMITATION = 665,
    /// An assertion failure has occurred.
    ASSERTION_FAILURE = 668,
    /// An error occurred in the ACPI subsystem.
    ACPI_ERROR = 669,
    /// WOW Assertion Error.
    WOW_ASSERTION = 670,
    /// A device is missing in the system BIOS MPS table. This device will not be used.
    /// Please contact your system vendor for system BIOS update.
    PNP_BAD_MPS_TABLE = 671,
    /// A translator failed to translate resources.
    PNP_TRANSLATION_FAILED = 672,
    /// A IRQ translator failed to translate resources.
    PNP_IRQ_TRANSLATION_FAILED = 673,
    /// Driver %2 returned invalid ID for a child device (%3).
    PNP_INVALID_ID = 674,
    /// {Kernel Debugger Awakened} the system debugger was awakened by an interrupt.
    WAKE_SYSTEM_DEBUGGER = 675,
    /// {Handles Closed} Handles to objects have been automatically closed as a result of the requested operation.
    HANDLES_CLOSED = 676,
    /// {Too Much Information} The specified access control list (ACL) contained more information than was expected.
    EXTRANEOUS_INFORMATION = 677,
    /// This warning level status indicates that the transaction state already exists for the registry sub-tree, but that a transaction commit was previously aborted.
    /// The commit has NOT been completed, but has not been rolled back either (so it may still be committed if desired).
    RXACT_COMMIT_NECESSARY = 678,
    /// {Media Changed} The media may have changed.
    MEDIA_CHECK = 679,
    /// {GUID Substitution} During the translation of a global identifier (GUID) to a Windows security ID (SID), no administratively-defined GUID prefix was found.
    /// A substitute prefix was used, which will not compromise system security.
    /// However, this may provide a more restrictive access than intended.
    GUID_SUBSTITUTION_MADE = 680,
    /// The create operation stopped after reaching a symbolic link.
    STOPPED_ON_SYMLINK = 681,
    /// A long jump has been executed.
    LONGJUMP = 682,
    /// The Plug and Play query operation was not successful.
    PLUGPLAY_QUERY_VETOED = 683,
    /// A frame consolidation has been executed.
    UNWIND_CONSOLIDATE = 684,
    /// {Registry Hive Recovered} Registry hive (file): %hs was corrupted and it has been recovered. Some data might have been lost.
    REGISTRY_HIVE_RECOVERED = 685,
    /// The application is attempting to run executable code from the module %hs. This may be insecure.
    /// An alternative, %hs, is available. Should the application use the secure module %hs?
    DLL_MIGHT_BE_INSECURE = 686,
    /// The application is loading executable code from the module %hs.
    /// This is secure, but may be incompatible with previous releases of the operating system.
    /// An alternative, %hs, is available. Should the application use the secure module %hs?
    DLL_MIGHT_BE_INCOMPATIBLE = 687,
    /// Debugger did not handle the exception.
    DBG_EXCEPTION_NOT_HANDLED = 688,
    /// Debugger will reply later.
    DBG_REPLY_LATER = 689,
    /// Debugger cannot provide handle.
    DBG_UNABLE_TO_PROVIDE_HANDLE = 690,
    /// Debugger terminated thread.
    DBG_TERMINATE_THREAD = 691,
    /// Debugger terminated process.
    DBG_TERMINATE_PROCESS = 692,
    /// Debugger got control C.
    DBG_CONTROL_C = 693,
    /// Debugger printed exception on control C.
    DBG_PRINTEXCEPTION_C = 694,
    /// Debugger received RIP exception.
    DBG_RIPEXCEPTION = 695,
    /// Debugger received control break.
    DBG_CONTROL_BREAK = 696,
    /// Debugger command communication exception.
    DBG_COMMAND_EXCEPTION = 697,
    /// {Object Exists} An attempt was made to create an object and the object name already existed.
    OBJECT_NAME_EXISTS = 698,
    /// {Thread Suspended} A thread termination occurred while the thread was suspended.
    /// The thread was resumed, and termination proceeded.
    THREAD_WAS_SUSPENDED = 699,
    /// {Image Relocated} An image file could not be mapped at the address specified in the image file. Local fixups must be performed on this image.
    IMAGE_NOT_AT_BASE = 700,
    /// This informational level status indicates that a specified registry sub-tree transaction state did not yet exist and had to be created.
    RXACT_STATE_CREATED = 701,
    /// {Segment Load} A virtual DOS machine (VDM) is loading, unloading, or moving an MS-DOS or Win16 program segment image.
    /// An exception is raised so a debugger can load, unload or track symbols and breakpoints within these 16-bit segments.
    SEGMENT_NOTIFICATION = 702,
    /// {Invalid Current Directory} The process cannot switch to the startup current directory %hs.
    /// Select OK to set current directory to %hs, or select CANCEL to exit.
    BAD_CURRENT_DIRECTORY = 703,
    /// {Redundant Read} To satisfy a read request, the NT fault-tolerant file system successfully read the requested data from a redundant copy.
    /// This was done because the file system encountered a failure on a member of the fault-tolerant volume, but was unable to reassign the failing area of the device.
    FT_READ_RECOVERY_FROM_BACKUP = 704,
    /// {Redundant Write} To satisfy a write request, the NT fault-tolerant file system successfully wrote a redundant copy of the information.
    /// This was done because the file system encountered a failure on a member of the fault-tolerant volume, but was not able to reassign the failing area of the device.
    FT_WRITE_RECOVERY = 705,
    /// {Machine Type Mismatch} The image file %hs is valid, but is for a machine type other than the current machine.
    /// Select OK to continue, or CANCEL to fail the DLL load.
    IMAGE_MACHINE_TYPE_MISMATCH = 706,
    /// {Partial Data Received} The network transport returned partial data to its client. The remaining data will be sent later.
    RECEIVE_PARTIAL = 707,
    /// {Expedited Data Received} The network transport returned data to its client that was marked as expedited by the remote system.
    RECEIVE_EXPEDITED = 708,
    /// {Partial Expedited Data Received} The network transport returned partial data to its client and this data was marked as expedited by the remote system. The remaining data will be sent later.
    RECEIVE_PARTIAL_EXPEDITED = 709,
    /// {TDI Event Done} The TDI indication has completed successfully.
    EVENT_DONE = 710,
    /// {TDI Event Pending} The TDI indication has entered the pending state.
    EVENT_PENDING = 711,
    /// Checking file system on %wZ.
    CHECKING_FILE_SYSTEM = 712,
    /// {Fatal Application Exit} %hs.
    FATAL_APP_EXIT = 713,
    /// The specified registry key is referenced by a predefined handle.
    PREDEFINED_HANDLE = 714,
    /// {Page Unlocked} The page protection of a locked page was changed to 'No Access' and the page was unlocked from memory and from the process.
    WAS_UNLOCKED = 715,
    /// %hs
    SERVICE_NOTIFICATION = 716,
    /// {Page Locked} One of the pages to lock was already locked.
    WAS_LOCKED = 717,
    /// Application popup: %1 : %2
    LOG_HARD_ERROR = 718,
    /// ERROR_ALREADY_WIN32
    ALREADY_WIN32 = 719,
    /// {Machine Type Mismatch} The image file %hs is valid, but is for a machine type other than the current machine.
    IMAGE_MACHINE_TYPE_MISMATCH_EXE = 720,
    /// A yield execution was performed and no thread was available to run.
    NO_YIELD_PERFORMED = 721,
    /// The resumable flag to a timer API was ignored.
    TIMER_RESUME_IGNORED = 722,
    /// The arbiter has deferred arbitration of these resources to its parent.
    ARBITRATION_UNHANDLED = 723,
    /// The inserted CardBus device cannot be started because of a configuration error on "%hs".
    CARDBUS_NOT_SUPPORTED = 724,
    /// The CPUs in this multiprocessor system are not all the same revision level.
    /// To use all processors the operating system restricts itself to the features of the least capable processor in the system.
    /// Should problems occur with this system, contact the CPU manufacturer to see if this mix of processors is supported.
    MP_PROCESSOR_MISMATCH = 725,
    /// The system was put into hibernation.
    HIBERNATED = 726,
    /// The system was resumed from hibernation.
    RESUME_HIBERNATION = 727,
    /// Windows has detected that the system firmware (BIOS) was updated [previous firmware date = %2, current firmware date %3].
    FIRMWARE_UPDATED = 728,
    /// A device driver is leaking locked I/O pages causing system degradation.
    /// The system has automatically enabled tracking code in order to try and catch the culprit.
    DRIVERS_LEAKING_LOCKED_PAGES = 729,
    /// The system has awoken.
    WAKE_SYSTEM = 730,
    /// ERROR_WAIT_1
    WAIT_1 = 731,
    /// ERROR_WAIT_2
    WAIT_2 = 732,
    /// ERROR_WAIT_3
    WAIT_3 = 733,
    /// ERROR_WAIT_63
    WAIT_63 = 734,
    /// ERROR_ABANDONED_WAIT_0
    ABANDONED_WAIT_0 = 735,
    /// ERROR_ABANDONED_WAIT_63
    ABANDONED_WAIT_63 = 736,
    /// ERROR_USER_APC
    USER_APC = 737,
    /// ERROR_KERNEL_APC
    KERNEL_APC = 738,
    /// ERROR_ALERTED
    ALERTED = 739,
    /// The requested operation requires elevation.
    ELEVATION_REQUIRED = 740,
    /// A reparse should be performed by the Object Manager since the name of the file resulted in a symbolic link.
    REPARSE = 741,
    /// An open/create operation completed while an oplock break is underway.
    OPLOCK_BREAK_IN_PROGRESS = 742,
    /// A new volume has been mounted by a file system.
    VOLUME_MOUNTED = 743,
    /// This success level status indicates that the transaction state already exists for the registry sub-tree, but that a transaction commit was previously aborted. The commit has now been completed.
    RXACT_COMMITTED = 744,
    /// This indicates that a notify change request has been completed due to closing the handle which made the notify change request.
    NOTIFY_CLEANUP = 745,
    /// {Connect Failure on Primary Transport} An attempt was made to connect to the remote server %hs on the primary transport, but the connection failed.
    /// The computer WAS able to connect on a secondary transport.
    PRIMARY_TRANSPORT_CONNECT_FAILED = 746,
    /// Page fault was a transition fault.
    PAGE_FAULT_TRANSITION = 747,
    /// Page fault was a demand zero fault.
    PAGE_FAULT_DEMAND_ZERO = 748,
    /// Page fault was a demand zero fault.
    PAGE_FAULT_COPY_ON_WRITE = 749,
    /// Page fault was a demand zero fault.
    PAGE_FAULT_GUARD_PAGE = 750,
    /// Page fault was satisfied by reading from a secondary storage device.
    PAGE_FAULT_PAGING_FILE = 751,
    /// Cached page was locked during operation.
    CACHE_PAGE_LOCKED = 752,
    /// Crash dump exists in paging file.
    CRASH_DUMP = 753,
    /// Specified buffer contains all zeros.
    BUFFER_ALL_ZEROS = 754,
    /// A reparse should be performed by the Object Manager since the name of the file resulted in a symbolic link.
    REPARSE_OBJECT = 755,
    /// The device has succeeded a query-stop and its resource requirements have changed.
    RESOURCE_REQUIREMENTS_CHANGED = 756,
    /// The translator has translated these resources into the global space and no further translations should be performed.
    TRANSLATION_COMPLETE = 757,
    /// A process being terminated has no threads to terminate.
    NOTHING_TO_TERMINATE = 758,
    /// The specified process is not part of a job.
    PROCESS_NOT_IN_JOB = 759,
    /// The specified process is part of a job.
    PROCESS_IN_JOB = 760,
    /// {Volume Shadow Copy Service} The system is now ready for hibernation.
    VOLSNAP_HIBERNATE_READY = 761,
    /// A file system or file system filter driver has successfully completed an FsFilter operation.
    FSFILTER_OP_COMPLETED_SUCCESSFULLY = 762,
    /// The specified interrupt vector was already connected.
    INTERRUPT_VECTOR_ALREADY_CONNECTED = 763,
    /// The specified interrupt vector is still connected.
    INTERRUPT_STILL_CONNECTED = 764,
    /// An operation is blocked waiting for an oplock.
    WAIT_FOR_OPLOCK = 765,
    /// Debugger handled exception.
    DBG_EXCEPTION_HANDLED = 766,
    /// Debugger continued.
    DBG_CONTINUE = 767,
    /// An exception occurred in a user mode callback and the kernel callback frame should be removed.
    CALLBACK_POP_STACK = 768,
    /// Compression is disabled for this volume.
    COMPRESSION_DISABLED = 769,
    /// The data provider cannot fetch backwards through a result set.
    CANTFETCHBACKWARDS = 770,
    /// The data provider cannot scroll backwards through a result set.
    CANTSCROLLBACKWARDS = 771,
    /// The data provider requires that previously fetched data is released before asking for more data.
    ROWSNOTRELEASED = 772,
    /// The data provider was not able to interpret the flags set for a column binding in an accessor.
    BAD_ACCESSOR_FLAGS = 773,
    /// One or more errors occurred while processing the request.
    ERRORS_ENCOUNTERED = 774,
    /// The implementation is not capable of performing the request.
    NOT_CAPABLE = 775,
    /// The client of a component requested an operation which is not valid given the state of the component instance.
    REQUEST_OUT_OF_SEQUENCE = 776,
    /// A version number could not be parsed.
    VERSION_PARSE_ERROR = 777,
    /// The iterator's start position is invalid.
    BADSTARTPOSITION = 778,
    /// The hardware has reported an uncorrectable memory error.
    MEMORY_HARDWARE = 779,
    /// The attempted operation required self healing to be enabled.
    DISK_REPAIR_DISABLED = 780,
    /// The Desktop heap encountered an error while allocating session memory.
    /// There is more information in the system event log.
    INSUFFICIENT_RESOURCE_FOR_SPECIFIED_SHARED_SECTION_SIZE = 781,
    /// The system power state is transitioning from %2 to %3.
    SYSTEM_POWERSTATE_TRANSITION = 782,
    /// The system power state is transitioning from %2 to %3 but could enter %4.
    SYSTEM_POWERSTATE_COMPLEX_TRANSITION = 783,
    /// A thread is getting dispatched with MCA EXCEPTION because of MCA.
    MCA_EXCEPTION = 784,
    /// Access to %1 is monitored by policy rule %2.
    ACCESS_AUDIT_BY_POLICY = 785,
    /// Access to %1 has been restricted by your Administrator by policy rule %2.
    ACCESS_DISABLED_NO_SAFER_UI_BY_POLICY = 786,
    /// A valid hibernation file has been invalidated and should be abandoned.
    ABANDON_HIBERFILE = 787,
    /// {Delayed Write Failed} Windows was unable to save all the data for the file %hs; the data has been lost.
    /// This error may be caused by network connectivity issues. Please try to save this file elsewhere.
    LOST_WRITEBEHIND_DATA_NETWORK_DISCONNECTED = 788,
    /// {Delayed Write Failed} Windows was unable to save all the data for the file %hs; the data has been lost.
    /// This error was returned by the server on which the file exists. Please try to save this file elsewhere.
    LOST_WRITEBEHIND_DATA_NETWORK_SERVER_ERROR = 789,
    /// {Delayed Write Failed} Windows was unable to save all the data for the file %hs; the data has been lost.
    /// This error may be caused if the device has been removed or the media is write-protected.
    LOST_WRITEBEHIND_DATA_LOCAL_DISK_ERROR = 790,
    /// The resources required for this device conflict with the MCFG table.
    BAD_MCFG_TABLE = 791,
    /// The volume repair could not be performed while it is online.
    /// Please schedule to take the volume offline so that it can be repaired.
    DISK_REPAIR_REDIRECTED = 792,
    /// The volume repair was not successful.
    DISK_REPAIR_UNSUCCESSFUL = 793,
    /// One of the volume corruption logs is full.
    /// Further corruptions that may be detected won't be logged.
    CORRUPT_LOG_OVERFULL = 794,
    /// One of the volume corruption logs is internally corrupted and needs to be recreated.
    /// The volume may contain undetected corruptions and must be scanned.
    CORRUPT_LOG_CORRUPTED = 795,
    /// One of the volume corruption logs is unavailable for being operated on.
    CORRUPT_LOG_UNAVAILABLE = 796,
    /// One of the volume corruption logs was deleted while still having corruption records in them.
    /// The volume contains detected corruptions and must be scanned.
    CORRUPT_LOG_DELETED_FULL = 797,
    /// One of the volume corruption logs was cleared by chkdsk and no longer contains real corruptions.
    CORRUPT_LOG_CLEARED = 798,
    /// Orphaned files exist on the volume but could not be recovered because no more new names could be created in the recovery directory. Files must be moved from the recovery directory.
    ORPHAN_NAME_EXHAUSTED = 799,
    /// The oplock that was associated with this handle is now associated with a different handle.
    OPLOCK_SWITCHED_TO_NEW_HANDLE = 800,
    /// An oplock of the requested level cannot be granted. An oplock of a lower level may be available.
    CANNOT_GRANT_REQUESTED_OPLOCK = 801,
    /// The operation did not complete successfully because it would cause an oplock to be broken.
    /// The caller has requested that existing oplocks not be broken.
    CANNOT_BREAK_OPLOCK = 802,
    /// The handle with which this oplock was associated has been closed. The oplock is now broken.
    OPLOCK_HANDLE_CLOSED = 803,
    /// The specified access control entry (ACE) does not contain a condition.
    NO_ACE_CONDITION = 804,
    /// The specified access control entry (ACE) contains an invalid condition.
    INVALID_ACE_CONDITION = 805,
    /// Access to the specified file handle has been revoked.
    FILE_HANDLE_REVOKED = 806,
    /// An image file was mapped at a different address from the one specified in the image file but fixups will still be automatically performed on the image.
    IMAGE_AT_DIFFERENT_BASE = 807,
    /// Access to the extended attribute was denied.
    EA_ACCESS_DENIED = 994,
    /// The I/O operation has been aborted because of either a thread exit or an application request.
    OPERATION_ABORTED = 995,
    /// Overlapped I/O event is not in a signaled state.
    IO_INCOMPLETE = 996,
    /// Overlapped I/O operation is in progress.
    IO_PENDING = 997,
    /// Invalid access to memory location.
    NOACCESS = 998,
    /// Error performing inpage operation.
    SWAPERROR = 999,
    /// Recursion too deep; the stack overflowed.
    STACK_OVERFLOW = 1001,
    /// The window cannot act on the sent message.
    INVALID_MESSAGE = 1002,
    /// Cannot complete this function.
    CAN_NOT_COMPLETE = 1003,
    /// Invalid flags.
    INVALID_FLAGS = 1004,
    /// The volume does not contain a recognized file system.
    /// Please make sure that all required file system drivers are loaded and that the volume is not corrupted.
    UNRECOGNIZED_VOLUME = 1005,
    /// The volume for a file has been externally altered so that the opened file is no longer valid.
    FILE_INVALID = 1006,
    /// The requested operation cannot be performed in full-screen mode.
    FULLSCREEN_MODE = 1007,
    /// An attempt was made to reference a token that does not exist.
    NO_TOKEN = 1008,
    /// The configuration registry database is corrupt.
    BADDB = 1009,
    /// The configuration registry key is invalid.
    BADKEY = 1010,
    /// The configuration registry key could not be opened.
    CANTOPEN = 1011,
    /// The configuration registry key could not be read.
    CANTREAD = 1012,
    /// The configuration registry key could not be written.
    CANTWRITE = 1013,
    /// One of the files in the registry database had to be recovered by use of a log or alternate copy. The recovery was successful.
    REGISTRY_RECOVERED = 1014,
    /// The registry is corrupted. The structure of one of the files containing registry data is corrupted, or the system's memory image of the file is corrupted, or the file could not be recovered because the alternate copy or log was absent or corrupted.
    REGISTRY_CORRUPT = 1015,
    /// An I/O operation initiated by the registry failed unrecoverably.
    /// The registry could not read in, or write out, or flush, one of the files that contain the system's image of the registry.
    REGISTRY_IO_FAILED = 1016,
    /// The system has attempted to load or restore a file into the registry, but the specified file is not in a registry file format.
    NOT_REGISTRY_FILE = 1017,
    /// Illegal operation attempted on a registry key that has been marked for deletion.
    KEY_DELETED = 1018,
    /// System could not allocate the required space in a registry log.
    NO_LOG_SPACE = 1019,
    /// Cannot create a symbolic link in a registry key that already has subkeys or values.
    KEY_HAS_CHILDREN = 1020,
    /// Cannot create a stable subkey under a volatile parent key.
    CHILD_MUST_BE_VOLATILE = 1021,
    /// A notify change request is being completed and the information is not being returned in the caller's buffer.
    /// The caller now needs to enumerate the files to find the changes.
    NOTIFY_ENUM_DIR = 1022,
    /// A stop control has been sent to a service that other running services are dependent on.
    DEPENDENT_SERVICES_RUNNING = 1051,
    /// The requested control is not valid for this service.
    INVALID_SERVICE_CONTROL = 1052,
    /// The service did not respond to the start or control request in a timely fashion.
    SERVICE_REQUEST_TIMEOUT = 1053,
    /// A thread could not be created for the service.
    SERVICE_NO_THREAD = 1054,
    /// The service database is locked.
    SERVICE_DATABASE_LOCKED = 1055,
    /// An instance of the service is already running.
    SERVICE_ALREADY_RUNNING = 1056,
    /// The account name is invalid or does not exist, or the password is invalid for the account name specified.
    INVALID_SERVICE_ACCOUNT = 1057,
    /// The service cannot be started, either because it is disabled or because it has no enabled devices associated with it.
    SERVICE_DISABLED = 1058,
    /// Circular service dependency was specified.
    CIRCULAR_DEPENDENCY = 1059,
    /// The specified service does not exist as an installed service.
    SERVICE_DOES_NOT_EXIST = 1060,
    /// The service cannot accept control messages at this time.
    SERVICE_CANNOT_ACCEPT_CTRL = 1061,
    /// The service has not been started.
    SERVICE_NOT_ACTIVE = 1062,
    /// The service process could not connect to the service controller.
    FAILED_SERVICE_CONTROLLER_CONNECT = 1063,
    /// An exception occurred in the service when handling the control request.
    EXCEPTION_IN_SERVICE = 1064,
    /// The database specified does not exist.
    DATABASE_DOES_NOT_EXIST = 1065,
    /// The service has returned a service-specific error code.
    SERVICE_SPECIFIC_ERROR = 1066,
    /// The process terminated unexpectedly.
    PROCESS_ABORTED = 1067,
    /// The dependency service or group failed to start.
    SERVICE_DEPENDENCY_FAIL = 1068,
    /// The service did not start due to a logon failure.
    SERVICE_LOGON_FAILED = 1069,
    /// After starting, the service hung in a start-pending state.
    SERVICE_START_HANG = 1070,
    /// The specified service database lock is invalid.
    INVALID_SERVICE_LOCK = 1071,
    /// The specified service has been marked for deletion.
    SERVICE_MARKED_FOR_DELETE = 1072,
    /// The specified service already exists.
    SERVICE_EXISTS = 1073,
    /// The system is currently running with the last-known-good configuration.
    ALREADY_RUNNING_LKG = 1074,
    /// The dependency service does not exist or has been marked for deletion.
    SERVICE_DEPENDENCY_DELETED = 1075,
    /// The current boot has already been accepted for use as the last-known-good control set.
    BOOT_ALREADY_ACCEPTED = 1076,
    /// No attempts to start the service have been made since the last boot.
    SERVICE_NEVER_STARTED = 1077,
    /// The name is already in use as either a service name or a service display name.
    DUPLICATE_SERVICE_NAME = 1078,
    /// The account specified for this service is different from the account specified for other services running in the same process.
    DIFFERENT_SERVICE_ACCOUNT = 1079,
    /// Failure actions can only be set for Win32 services, not for drivers.
    CANNOT_DETECT_DRIVER_FAILURE = 1080,
    /// This service runs in the same process as the service control manager.
    /// Therefore, the service control manager cannot take action if this service's process terminates unexpectedly.
    CANNOT_DETECT_PROCESS_ABORT = 1081,
    /// No recovery program has been configured for this service.
    NO_RECOVERY_PROGRAM = 1082,
    /// The executable program that this service is configured to run in does not implement the service.
    SERVICE_NOT_IN_EXE = 1083,
    /// This service cannot be started in Safe Mode.
    NOT_SAFEBOOT_SERVICE = 1084,
    /// The physical end of the tape has been reached.
    END_OF_MEDIA = 1100,
    /// A tape access reached a filemark.
    FILEMARK_DETECTED = 1101,
    /// The beginning of the tape or a partition was encountered.
    BEGINNING_OF_MEDIA = 1102,
    /// A tape access reached the end of a set of files.
    SETMARK_DETECTED = 1103,
    /// No more data is on the tape.
    NO_DATA_DETECTED = 1104,
    /// Tape could not be partitioned.
    PARTITION_FAILURE = 1105,
    /// When accessing a new tape of a multivolume partition, the current block size is incorrect.
    INVALID_BLOCK_LENGTH = 1106,
    /// Tape partition information could not be found when loading a tape.
    DEVICE_NOT_PARTITIONED = 1107,
    /// Unable to lock the media eject mechanism.
    UNABLE_TO_LOCK_MEDIA = 1108,
    /// Unable to unload the media.
    UNABLE_TO_UNLOAD_MEDIA = 1109,
    /// The media in the drive may have changed.
    MEDIA_CHANGED = 1110,
    /// The I/O bus was reset.
    BUS_RESET = 1111,
    /// No media in drive.
    NO_MEDIA_IN_DRIVE = 1112,
    /// No mapping for the Unicode character exists in the target multi-byte code page.
    NO_UNICODE_TRANSLATION = 1113,
    /// A dynamic link library (DLL) initialization routine failed.
    DLL_INIT_FAILED = 1114,
    /// A system shutdown is in progress.
    SHUTDOWN_IN_PROGRESS = 1115,
    /// Unable to abort the system shutdown because no shutdown was in progress.
    NO_SHUTDOWN_IN_PROGRESS = 1116,
    /// The request could not be performed because of an I/O device error.
    IO_DEVICE = 1117,
    /// No serial device was successfully initialized. The serial driver will unload.
    SERIAL_NO_DEVICE = 1118,
    /// Unable to open a device that was sharing an interrupt request (IRQ) with other devices.
    /// At least one other device that uses that IRQ was already opened.
    IRQ_BUSY = 1119,
    /// A serial I/O operation was completed by another write to the serial port. The IOCTL_SERIAL_XOFF_COUNTER reached zero.)
    MORE_WRITES = 1120,
    /// A serial I/O operation completed because the timeout period expired.
    /// The IOCTL_SERIAL_XOFF_COUNTER did not reach zero.)
    COUNTER_TIMEOUT = 1121,
    /// No ID address mark was found on the floppy disk.
    FLOPPY_ID_MARK_NOT_FOUND = 1122,
    /// Mismatch between the floppy disk sector ID field and the floppy disk controller track address.
    FLOPPY_WRONG_CYLINDER = 1123,
    /// The floppy disk controller reported an error that is not recognized by the floppy disk driver.
    FLOPPY_UNKNOWN_ERROR = 1124,
    /// The floppy disk controller returned inconsistent results in its registers.
    FLOPPY_BAD_REGISTERS = 1125,
    /// While accessing the hard disk, a recalibrate operation failed, even after retries.
    DISK_RECALIBRATE_FAILED = 1126,
    /// While accessing the hard disk, a disk operation failed even after retries.
    DISK_OPERATION_FAILED = 1127,
    /// While accessing the hard disk, a disk controller reset was needed, but even that failed.
    DISK_RESET_FAILED = 1128,
    /// Physical end of tape encountered.
    EOM_OVERFLOW = 1129,
    /// Not enough server storage is available to process this command.
    NOT_ENOUGH_SERVER_MEMORY = 1130,
    /// A potential deadlock condition has been detected.
    POSSIBLE_DEADLOCK = 1131,
    /// The base address or the file offset specified does not have the proper alignment.
    MAPPED_ALIGNMENT = 1132,
    /// An attempt to change the system power state was vetoed by another application or driver.
    SET_POWER_STATE_VETOED = 1140,
    /// The system BIOS failed an attempt to change the system power state.
    SET_POWER_STATE_FAILED = 1141,
    /// An attempt was made to create more links on a file than the file system supports.
    TOO_MANY_LINKS = 1142,
    /// The specified program requires a newer version of Windows.
    OLD_WIN_VERSION = 1150,
    /// The specified program is not a Windows or MS-DOS program.
    APP_WRONG_OS = 1151,
    /// Cannot start more than one instance of the specified program.
    SINGLE_INSTANCE_APP = 1152,
    /// The specified program was written for an earlier version of Windows.
    RMODE_APP = 1153,
    /// One of the library files needed to run this application is damaged.
    INVALID_DLL = 1154,
    /// No application is associated with the specified file for this operation.
    NO_ASSOCIATION = 1155,
    /// An error occurred in sending the command to the application.
    DDE_FAIL = 1156,
    /// One of the library files needed to run this application cannot be found.
    DLL_NOT_FOUND = 1157,
    /// The current process has used all of its system allowance of handles for Window Manager objects.
    NO_MORE_USER_HANDLES = 1158,
    /// The message can be used only with synchronous operations.
    MESSAGE_SYNC_ONLY = 1159,
    /// The indicated source element has no media.
    SOURCE_ELEMENT_EMPTY = 1160,
    /// The indicated destination element already contains media.
    DESTINATION_ELEMENT_FULL = 1161,
    /// The indicated element does not exist.
    ILLEGAL_ELEMENT_ADDRESS = 1162,
    /// The indicated element is part of a magazine that is not present.
    MAGAZINE_NOT_PRESENT = 1163,
    /// The indicated device requires reinitialization due to hardware errors.
    DEVICE_REINITIALIZATION_NEEDED = 1164,
    /// The device has indicated that cleaning is required before further operations are attempted.
    DEVICE_REQUIRES_CLEANING = 1165,
    /// The device has indicated that its door is open.
    DEVICE_DOOR_OPEN = 1166,
    /// The device is not connected.
    DEVICE_NOT_CONNECTED = 1167,
    /// Element not found.
    NOT_FOUND = 1168,
    /// There was no match for the specified key in the index.
    NO_MATCH = 1169,
    /// The property set specified does not exist on the object.
    SET_NOT_FOUND = 1170,
    /// The point passed to GetMouseMovePoints is not in the buffer.
    POINT_NOT_FOUND = 1171,
    /// The tracking (workstation) service is not running.
    NO_TRACKING_SERVICE = 1172,
    /// The Volume ID could not be found.
    NO_VOLUME_ID = 1173,
    /// Unable to remove the file to be replaced.
    UNABLE_TO_REMOVE_REPLACED = 1175,
    /// Unable to move the replacement file to the file to be replaced.
    /// The file to be replaced has retained its original name.
    UNABLE_TO_MOVE_REPLACEMENT = 1176,
    /// Unable to move the replacement file to the file to be replaced.
    /// The file to be replaced has been renamed using the backup name.
    UNABLE_TO_MOVE_REPLACEMENT_2 = 1177,
    /// The volume change journal is being deleted.
    JOURNAL_DELETE_IN_PROGRESS = 1178,
    /// The volume change journal is not active.
    JOURNAL_NOT_ACTIVE = 1179,
    /// A file was found, but it may not be the correct file.
    POTENTIAL_FILE_FOUND = 1180,
    /// The journal entry has been deleted from the journal.
    JOURNAL_ENTRY_DELETED = 1181,
    /// A system shutdown has already been scheduled.
    SHUTDOWN_IS_SCHEDULED = 1190,
    /// The system shutdown cannot be initiated because there are other users logged on to the computer.
    SHUTDOWN_USERS_LOGGED_ON = 1191,
    /// The specified device name is invalid.
    BAD_DEVICE = 1200,
    /// The device is not currently connected but it is a remembered connection.
    CONNECTION_UNAVAIL = 1201,
    /// The local device name has a remembered connection to another network resource.
    DEVICE_ALREADY_REMEMBERED = 1202,
    /// The network path was either typed incorrectly, does not exist, or the network provider is not currently available.
    /// Please try retyping the path or contact your network administrator.
    NO_NET_OR_BAD_PATH = 1203,
    /// The specified network provider name is invalid.
    BAD_PROVIDER = 1204,
    /// Unable to open the network connection profile.
    CANNOT_OPEN_PROFILE = 1205,
    /// The network connection profile is corrupted.
    BAD_PROFILE = 1206,
    /// Cannot enumerate a noncontainer.
    NOT_CONTAINER = 1207,
    /// An extended error has occurred.
    EXTENDED_ERROR = 1208,
    /// The format of the specified group name is invalid.
    INVALID_GROUPNAME = 1209,
    /// The format of the specified computer name is invalid.
    INVALID_COMPUTERNAME = 1210,
    /// The format of the specified event name is invalid.
    INVALID_EVENTNAME = 1211,
    /// The format of the specified domain name is invalid.
    INVALID_DOMAINNAME = 1212,
    /// The format of the specified service name is invalid.
    INVALID_SERVICENAME = 1213,
    /// The format of the specified network name is invalid.
    INVALID_NETNAME = 1214,
    /// The format of the specified share name is invalid.
    INVALID_SHARENAME = 1215,
    /// The format of the specified password is invalid.
    INVALID_PASSWORDNAME = 1216,
    /// The format of the specified message name is invalid.
    INVALID_MESSAGENAME = 1217,
    /// The format of the specified message destination is invalid.
    INVALID_MESSAGEDEST = 1218,
    /// Multiple connections to a server or shared resource by the same user, using more than one user name, are not allowed.
    /// Disconnect all previous connections to the server or shared resource and try again.
    SESSION_CREDENTIAL_CONFLICT = 1219,
    /// An attempt was made to establish a session to a network server, but there are already too many sessions established to that server.
    REMOTE_SESSION_LIMIT_EXCEEDED = 1220,
    /// The workgroup or domain name is already in use by another computer on the network.
    DUP_DOMAINNAME = 1221,
    /// The network is not present or not started.
    NO_NETWORK = 1222,
    /// The operation was canceled by the user.
    CANCELLED = 1223,
    /// The requested operation cannot be performed on a file with a user-mapped section open.
    USER_MAPPED_FILE = 1224,
    /// The remote computer refused the network connection.
    CONNECTION_REFUSED = 1225,
    /// The network connection was gracefully closed.
    GRACEFUL_DISCONNECT = 1226,
    /// The network transport endpoint already has an address associated with it.
    ADDRESS_ALREADY_ASSOCIATED = 1227,
    /// An address has not yet been associated with the network endpoint.
    ADDRESS_NOT_ASSOCIATED = 1228,
    /// An operation was attempted on a nonexistent network connection.
    CONNECTION_INVALID = 1229,
    /// An invalid operation was attempted on an active network connection.
    CONNECTION_ACTIVE = 1230,
    /// The network location cannot be reached.
    /// For information about network troubleshooting, see Windows Help.
    NETWORK_UNREACHABLE = 1231,
    /// The network location cannot be reached.
    /// For information about network troubleshooting, see Windows Help.
    HOST_UNREACHABLE = 1232,
    /// The network location cannot be reached.
    /// For information about network troubleshooting, see Windows Help.
    PROTOCOL_UNREACHABLE = 1233,
    /// No service is operating at the destination network endpoint on the remote system.
    PORT_UNREACHABLE = 1234,
    /// The request was aborted.
    REQUEST_ABORTED = 1235,
    /// The network connection was aborted by the local system.
    CONNECTION_ABORTED = 1236,
    /// The operation could not be completed. A retry should be performed.
    RETRY = 1237,
    /// A connection to the server could not be made because the limit on the number of concurrent connections for this account has been reached.
    CONNECTION_COUNT_LIMIT = 1238,
    /// Attempting to log in during an unauthorized time of day for this account.
    LOGIN_TIME_RESTRICTION = 1239,
    /// The account is not authorized to log in from this station.
    LOGIN_WKSTA_RESTRICTION = 1240,
    /// The network address could not be used for the operation requested.
    INCORRECT_ADDRESS = 1241,
    /// The service is already registered.
    ALREADY_REGISTERED = 1242,
    /// The specified service does not exist.
    SERVICE_NOT_FOUND = 1243,
    /// The operation being requested was not performed because the user has not been authenticated.
    NOT_AUTHENTICATED = 1244,
    /// The operation being requested was not performed because the user has not logged on to the network. The specified service does not exist.
    NOT_LOGGED_ON = 1245,
    /// Continue with work in progress.
    CONTINUE = 1246,
    /// An attempt was made to perform an initialization operation when initialization has already been completed.
    ALREADY_INITIALIZED = 1247,
    /// No more local devices.
    NO_MORE_DEVICES = 1248,
    /// The specified site does not exist.
    NO_SUCH_SITE = 1249,
    /// A domain controller with the specified name already exists.
    DOMAIN_CONTROLLER_EXISTS = 1250,
    /// This operation is supported only when you are connected to the server.
    ONLY_IF_CONNECTED = 1251,
    /// The group policy framework should call the extension even if there are no changes.
    OVERRIDE_NOCHANGES = 1252,
    /// The specified user does not have a valid profile.
    BAD_USER_PROFILE = 1253,
    /// This operation is not supported on a computer running Windows Server 2003 for Small Business Server.
    NOT_SUPPORTED_ON_SBS = 1254,
    /// The server machine is shutting down.
    SERVER_SHUTDOWN_IN_PROGRESS = 1255,
    /// The remote system is not available.
    /// For information about network troubleshooting, see Windows Help.
    HOST_DOWN = 1256,
    /// The security identifier provided is not from an account domain.
    NON_ACCOUNT_SID = 1257,
    /// The security identifier provided does not have a domain component.
    NON_DOMAIN_SID = 1258,
    /// AppHelp dialog canceled thus preventing the application from starting.
    APPHELP_BLOCK = 1259,
    /// This program is blocked by group policy.
    /// For more information, contact your system administrator.
    ACCESS_DISABLED_BY_POLICY = 1260,
    /// A program attempt to use an invalid register value.
    /// Normally caused by an uninitialized register. This error is Itanium specific.
    REG_NAT_CONSUMPTION = 1261,
    /// The share is currently offline or does not exist.
    CSCSHARE_OFFLINE = 1262,
    /// The Kerberos protocol encountered an error while validating the KDC certificate during smartcard logon.
    /// There is more information in the system event log.
    PKINIT_FAILURE = 1263,
    /// The Kerberos protocol encountered an error while attempting to utilize the smartcard subsystem.
    SMARTCARD_SUBSYSTEM_FAILURE = 1264,
    /// The system cannot contact a domain controller to service the authentication request. Please try again later.
    DOWNGRADE_DETECTED = 1265,
    /// The machine is locked and cannot be shut down without the force option.
    MACHINE_LOCKED = 1271,
    /// An application-defined callback gave invalid data when called.
    CALLBACK_SUPPLIED_INVALID_DATA = 1273,
    /// The group policy framework should call the extension in the synchronous foreground policy refresh.
    SYNC_FOREGROUND_REFRESH_REQUIRED = 1274,
    /// This driver has been blocked from loading.
    DRIVER_BLOCKED = 1275,
    /// A dynamic link library (DLL) referenced a module that was neither a DLL nor the process's executable image.
    INVALID_IMPORT_OF_NON_DLL = 1276,
    /// Windows cannot open this program since it has been disabled.
    ACCESS_DISABLED_WEBBLADE = 1277,
    /// Windows cannot open this program because the license enforcement system has been tampered with or become corrupted.
    ACCESS_DISABLED_WEBBLADE_TAMPER = 1278,
    /// A transaction recover failed.
    RECOVERY_FAILURE = 1279,
    /// The current thread has already been converted to a fiber.
    ALREADY_FIBER = 1280,
    /// The current thread has already been converted from a fiber.
    ALREADY_THREAD = 1281,
    /// The system detected an overrun of a stack-based buffer in this application.
    /// This overrun could potentially allow a malicious user to gain control of this application.
    STACK_BUFFER_OVERRUN = 1282,
    /// Data present in one of the parameters is more than the function can operate on.
    PARAMETER_QUOTA_EXCEEDED = 1283,
    /// An attempt to do an operation on a debug object failed because the object is in the process of being deleted.
    DEBUGGER_INACTIVE = 1284,
    /// An attempt to delay-load a .dll or get a function address in a delay-loaded .dll failed.
    DELAY_LOAD_FAILED = 1285,
    /// %1 is a 16-bit application. You do not have permissions to execute 16-bit applications.
    /// Check your permissions with your system administrator.
    VDM_DISALLOWED = 1286,
    /// Insufficient information exists to identify the cause of failure.
    UNIDENTIFIED_ERROR = 1287,
    /// The parameter passed to a C runtime function is incorrect.
    INVALID_CRUNTIME_PARAMETER = 1288,
    /// The operation occurred beyond the valid data length of the file.
    BEYOND_VDL = 1289,
    /// The service start failed since one or more services in the same process have an incompatible service SID type setting.
    /// A service with restricted service SID type can only coexist in the same process with other services with a restricted SID type.
    /// If the service SID type for this service was just configured, the hosting process must be restarted in order to start this service.
    /// On Windows Server 2003 and Windows XP, an unrestricted service cannot coexist in the same process with other services.
    /// The service with the unrestricted service SID type must be moved to an owned process in order to start this service.
    INCOMPATIBLE_SERVICE_SID_TYPE = 1290,
    /// The process hosting the driver for this device has been terminated.
    DRIVER_PROCESS_TERMINATED = 1291,
    /// An operation attempted to exceed an implementation-defined limit.
    IMPLEMENTATION_LIMIT = 1292,
    /// Either the target process, or the target thread's containing process, is a protected process.
    PROCESS_IS_PROTECTED = 1293,
    /// The service notification client is lagging too far behind the current state of services in the machine.
    SERVICE_NOTIFY_CLIENT_LAGGING = 1294,
    /// The requested file operation failed because the storage quota was exceeded.
    /// To free up disk space, move files to a different location or delete unnecessary files.
    /// For more information, contact your system administrator.
    DISK_QUOTA_EXCEEDED = 1295,
    /// The requested file operation failed because the storage policy blocks that type of file.
    /// For more information, contact your system administrator.
    CONTENT_BLOCKED = 1296,
    /// A privilege that the service requires to function properly does not exist in the service account configuration.
    /// You may use the Services Microsoft Management Console (MMC) snap-in (services.msc) and the Local Security Settings MMC snap-in (secpol.msc) to view the service configuration and the account configuration.
    INCOMPATIBLE_SERVICE_PRIVILEGE = 1297,
    /// A thread involved in this operation appears to be unresponsive.
    APP_HANG = 1298,
    /// Indicates a particular Security ID may not be assigned as the label of an object.
    INVALID_LABEL = 1299,
    /// Not all privileges or groups referenced are assigned to the caller.
    NOT_ALL_ASSIGNED = 1300,
    /// Some mapping between account names and security IDs was not done.
    SOME_NOT_MAPPED = 1301,
    /// No system quota limits are specifically set for this account.
    NO_QUOTAS_FOR_ACCOUNT = 1302,
    /// No encryption key is available. A well-known encryption key was returned.
    LOCAL_USER_SESSION_KEY = 1303,
    /// The password is too complex to be converted to a LAN Manager password.
    /// The LAN Manager password returned is a NULL string.
    NULL_LM_PASSWORD = 1304,
    /// The revision level is unknown.
    UNKNOWN_REVISION = 1305,
    /// Indicates two revision levels are incompatible.
    REVISION_MISMATCH = 1306,
    /// This security ID may not be assigned as the owner of this object.
    INVALID_OWNER = 1307,
    /// This security ID may not be assigned as the primary group of an object.
    INVALID_PRIMARY_GROUP = 1308,
    /// An attempt has been made to operate on an impersonation token by a thread that is not currently impersonating a client.
    NO_IMPERSONATION_TOKEN = 1309,
    /// The group may not be disabled.
    CANT_DISABLE_MANDATORY = 1310,
    /// There are currently no logon servers available to service the logon request.
    NO_LOGON_SERVERS = 1311,
    /// A specified logon session does not exist. It may already have been terminated.
    NO_SUCH_LOGON_SESSION = 1312,
    /// A specified privilege does not exist.
    NO_SUCH_PRIVILEGE = 1313,
    /// A required privilege is not held by the client.
    PRIVILEGE_NOT_HELD = 1314,
    /// The name provided is not a properly formed account name.
    INVALID_ACCOUNT_NAME = 1315,
    /// The specified account already exists.
    USER_EXISTS = 1316,
    /// The specified account does not exist.
    NO_SUCH_USER = 1317,
    /// The specified group already exists.
    GROUP_EXISTS = 1318,
    /// The specified group does not exist.
    NO_SUCH_GROUP = 1319,
    /// Either the specified user account is already a member of the specified group, or the specified group cannot be deleted because it contains a member.
    MEMBER_IN_GROUP = 1320,
    /// The specified user account is not a member of the specified group account.
    MEMBER_NOT_IN_GROUP = 1321,
    /// This operation is disallowed as it could result in an administration account being disabled, deleted or unable to log on.
    LAST_ADMIN = 1322,
    /// Unable to update the password. The value provided as the current password is incorrect.
    WRONG_PASSWORD = 1323,
    /// Unable to update the password. The value provided for the new password contains values that are not allowed in passwords.
    ILL_FORMED_PASSWORD = 1324,
    /// Unable to update the password. The value provided for the new password does not meet the length, complexity, or history requirements of the domain.
    PASSWORD_RESTRICTION = 1325,
    /// The user name or password is incorrect.
    LOGON_FAILURE = 1326,
    /// Account restrictions are preventing this user from signing in.
    /// For example: blank passwords aren't allowed, sign-in times are limited, or a policy restriction has been enforced.
    ACCOUNT_RESTRICTION = 1327,
    /// Your account has time restrictions that keep you from signing in right now.
    INVALID_LOGON_HOURS = 1328,
    /// This user isn't allowed to sign in to this computer.
    INVALID_WORKSTATION = 1329,
    /// The password for this account has expired.
    PASSWORD_EXPIRED = 1330,
    /// This user can't sign in because this account is currently disabled.
    ACCOUNT_DISABLED = 1331,
    /// No mapping between account names and security IDs was done.
    NONE_MAPPED = 1332,
    /// Too many local user identifiers (LUIDs) were requested at one time.
    TOO_MANY_LUIDS_REQUESTED = 1333,
    /// No more local user identifiers (LUIDs) are available.
    LUIDS_EXHAUSTED = 1334,
    /// The subauthority part of a security ID is invalid for this particular use.
    INVALID_SUB_AUTHORITY = 1335,
    /// The access control list (ACL) structure is invalid.
    INVALID_ACL = 1336,
    /// The security ID structure is invalid.
    INVALID_SID = 1337,
    /// The security descriptor structure is invalid.
    INVALID_SECURITY_DESCR = 1338,
    /// The inherited access control list (ACL) or access control entry (ACE) could not be built.
    BAD_INHERITANCE_ACL = 1340,
    /// The server is currently disabled.
    SERVER_DISABLED = 1341,
    /// The server is currently enabled.
    SERVER_NOT_DISABLED = 1342,
    /// The value provided was an invalid value for an identifier authority.
    INVALID_ID_AUTHORITY = 1343,
    /// No more memory is available for security information updates.
    ALLOTTED_SPACE_EXCEEDED = 1344,
    /// The specified attributes are invalid, or incompatible with the attributes for the group as a whole.
    INVALID_GROUP_ATTRIBUTES = 1345,
    /// Either a required impersonation level was not provided, or the provided impersonation level is invalid.
    BAD_IMPERSONATION_LEVEL = 1346,
    /// Cannot open an anonymous level security token.
    CANT_OPEN_ANONYMOUS = 1347,
    /// The validation information class requested was invalid.
    BAD_VALIDATION_CLASS = 1348,
    /// The type of the token is inappropriate for its attempted use.
    BAD_TOKEN_TYPE = 1349,
    /// Unable to perform a security operation on an object that has no associated security.
    NO_SECURITY_ON_OBJECT = 1350,
    /// Configuration information could not be read from the domain controller, either because the machine is unavailable, or access has been denied.
    CANT_ACCESS_DOMAIN_INFO = 1351,
    /// The security account manager (SAM) or local security authority (LSA) server was in the wrong state to perform the security operation.
    INVALID_SERVER_STATE = 1352,
    /// The domain was in the wrong state to perform the security operation.
    INVALID_DOMAIN_STATE = 1353,
    /// This operation is only allowed for the Primary Domain Controller of the domain.
    INVALID_DOMAIN_ROLE = 1354,
    /// The specified domain either does not exist or could not be contacted.
    NO_SUCH_DOMAIN = 1355,
    /// The specified domain already exists.
    DOMAIN_EXISTS = 1356,
    /// An attempt was made to exceed the limit on the number of domains per server.
    DOMAIN_LIMIT_EXCEEDED = 1357,
    /// Unable to complete the requested operation because of either a catastrophic media failure or a data structure corruption on the disk.
    INTERNAL_DB_CORRUPTION = 1358,
    /// An internal error occurred.
    INTERNAL_ERROR = 1359,
    /// Generic access types were contained in an access mask which should already be mapped to nongeneric types.
    GENERIC_NOT_MAPPED = 1360,
    /// A security descriptor is not in the right format (absolute or self-relative).
    BAD_DESCRIPTOR_FORMAT = 1361,
    /// The requested action is restricted for use by logon processes only.
    /// The calling process has not registered as a logon process.
    NOT_LOGON_PROCESS = 1362,
    /// Cannot start a new logon session with an ID that is already in use.
    LOGON_SESSION_EXISTS = 1363,
    /// A specified authentication package is unknown.
    NO_SUCH_PACKAGE = 1364,
    /// The logon session is not in a state that is consistent with the requested operation.
    BAD_LOGON_SESSION_STATE = 1365,
    /// The logon session ID is already in use.
    LOGON_SESSION_COLLISION = 1366,
    /// A logon request contained an invalid logon type value.
    INVALID_LOGON_TYPE = 1367,
    /// Unable to impersonate using a named pipe until data has been read from that pipe.
    CANNOT_IMPERSONATE = 1368,
    /// The transaction state of a registry subtree is incompatible with the requested operation.
    RXACT_INVALID_STATE = 1369,
    /// An internal security database corruption has been encountered.
    RXACT_COMMIT_FAILURE = 1370,
    /// Cannot perform this operation on built-in accounts.
    SPECIAL_ACCOUNT = 1371,
    /// Cannot perform this operation on this built-in special group.
    SPECIAL_GROUP = 1372,
    /// Cannot perform this operation on this built-in special user.
    SPECIAL_USER = 1373,
    /// The user cannot be removed from a group because the group is currently the user's primary group.
    MEMBERS_PRIMARY_GROUP = 1374,
    /// The token is already in use as a primary token.
    TOKEN_ALREADY_IN_USE = 1375,
    /// The specified local group does not exist.
    NO_SUCH_ALIAS = 1376,
    /// The specified account name is not a member of the group.
    MEMBER_NOT_IN_ALIAS = 1377,
    /// The specified account name is already a member of the group.
    MEMBER_IN_ALIAS = 1378,
    /// The specified local group already exists.
    ALIAS_EXISTS = 1379,
    /// Logon failure: the user has not been granted the requested logon type at this computer.
    LOGON_NOT_GRANTED = 1380,
    /// The maximum number of secrets that may be stored in a single system has been exceeded.
    TOO_MANY_SECRETS = 1381,
    /// The length of a secret exceeds the maximum length allowed.
    SECRET_TOO_LONG = 1382,
    /// The local security authority database contains an internal inconsistency.
    INTERNAL_DB_ERROR = 1383,
    /// During a logon attempt, the user's security context accumulated too many security IDs.
    TOO_MANY_CONTEXT_IDS = 1384,
    /// Logon failure: the user has not been granted the requested logon type at this computer.
    LOGON_TYPE_NOT_GRANTED = 1385,
    /// A cross-encrypted password is necessary to change a user password.
    NT_CROSS_ENCRYPTION_REQUIRED = 1386,
    /// A member could not be added to or removed from the local group because the member does not exist.
    NO_SUCH_MEMBER = 1387,
    /// A new member could not be added to a local group because the member has the wrong account type.
    INVALID_MEMBER = 1388,
    /// Too many security IDs have been specified.
    TOO_MANY_SIDS = 1389,
    /// A cross-encrypted password is necessary to change this user password.
    LM_CROSS_ENCRYPTION_REQUIRED = 1390,
    /// Indicates an ACL contains no inheritable components.
    NO_INHERITANCE = 1391,
    /// The file or directory is corrupted and unreadable.
    FILE_CORRUPT = 1392,
    /// The disk structure is corrupted and unreadable.
    DISK_CORRUPT = 1393,
    /// There is no user session key for the specified logon session.
    NO_USER_SESSION_KEY = 1394,
    /// The service being accessed is licensed for a particular number of connections.
    /// No more connections can be made to the service at this time because there are already as many connections as the service can accept.
    LICENSE_QUOTA_EXCEEDED = 1395,
    /// The target account name is incorrect.
    WRONG_TARGET_NAME = 1396,
    /// Mutual Authentication failed. The server's password is out of date at the domain controller.
    MUTUAL_AUTH_FAILED = 1397,
    /// There is a time and/or date difference between the client and server.
    TIME_SKEW = 1398,
    /// This operation cannot be performed on the current domain.
    CURRENT_DOMAIN_NOT_ALLOWED = 1399,
    /// Invalid window handle.
    INVALID_WINDOW_HANDLE = 1400,
    /// Invalid menu handle.
    INVALID_MENU_HANDLE = 1401,
    /// Invalid cursor handle.
    INVALID_CURSOR_HANDLE = 1402,
    /// Invalid accelerator table handle.
    INVALID_ACCEL_HANDLE = 1403,
    /// Invalid hook handle.
    INVALID_HOOK_HANDLE = 1404,
    /// Invalid handle to a multiple-window position structure.
    INVALID_DWP_HANDLE = 1405,
    /// Cannot create a top-level child window.
    TLW_WITH_WSCHILD = 1406,
    /// Cannot find window class.
    CANNOT_FIND_WND_CLASS = 1407,
    /// Invalid window; it belongs to other thread.
    WINDOW_OF_OTHER_THREAD = 1408,
    /// Hot key is already registered.
    HOTKEY_ALREADY_REGISTERED = 1409,
    /// Class already exists.
    CLASS_ALREADY_EXISTS = 1410,
    /// Class does not exist.
    CLASS_DOES_NOT_EXIST = 1411,
    /// Class still has openwin32.
    CLASS_HAS_WINDOWS = 1412,
    /// Invalid index.
    INVALID_INDEX = 1413,
    /// Invalid icon handle.
    INVALID_ICON_HANDLE = 1414,
    /// Using private DIALOG window words.
    PRIVATE_DIALOG_INDEX = 1415,
    /// The list box identifier was not found.
    LISTBOX_ID_NOT_FOUND = 1416,
    /// No wildcards were found.
    NO_WILDCARD_CHARACTERS = 1417,
    /// Thread does not have a clipboard open.
    CLIPBOARD_NOT_OPEN = 1418,
    /// Hot key is not registered.
    HOTKEY_NOT_REGISTERED = 1419,
    /// The window is not a valid dialog window.
    WINDOW_NOT_DIALOG = 1420,
    /// Control ID not found.
    CONTROL_ID_NOT_FOUND = 1421,
    /// Invalid message for a combo box because it does not have an edit control.
    INVALID_COMBOBOX_MESSAGE = 1422,
    /// The window is not a combo box.
    WINDOW_NOT_COMBOBOX = 1423,
    /// Height must be less than 256.
    INVALID_EDIT_HEIGHT = 1424,
    /// Invalid device context (DC) handle.
    DC_NOT_FOUND = 1425,
    /// Invalid hook procedure type.
    INVALID_HOOK_FILTER = 1426,
    /// Invalid hook procedure.
    INVALID_FILTER_PROC = 1427,
    /// Cannot set nonlocal hook without a module handle.
    HOOK_NEEDS_HMOD = 1428,
    /// This hook procedure can only be set globally.
    GLOBAL_ONLY_HOOK = 1429,
    /// The journal hook procedure is already installed.
    JOURNAL_HOOK_SET = 1430,
    /// The hook procedure is not installed.
    HOOK_NOT_INSTALLED = 1431,
    /// Invalid message for single-selection list box.
    INVALID_LB_MESSAGE = 1432,
    /// LB_SETCOUNT sent to non-lazy list box.
    SETCOUNT_ON_BAD_LB = 1433,
    /// This list box does not support tab stops.
    LB_WITHOUT_TABSTOPS = 1434,
    /// Cannot destroy object created by another thread.
    DESTROY_OBJECT_OF_OTHER_THREAD = 1435,

    /// The data present in the reparse point buffer is invalid.
    INVALID_REPARSE_DATA = 3492,

    /// Childwin32.cannot have menus.
    CHILD_WINDOW_MENU = 1436,
    /// The window does not have a system menu.
    NO_SYSTEM_MENU = 1437,
    /// Invalid message box style.
    INVALID_MSGBOX_STYLE = 1438,
    /// Invalid system-wide (SPI_*) parameter.
    INVALID_SPI_VALUE = 1439,
    /// Screen already locked.
    SCREEN_ALREADY_LOCKED = 1440,
    /// All handles towin32.in a multiple-window position structure must have the same parent.
    HWNDS_HAVE_DIFF_PARENT = 1441,
    /// The window is not a child window.
    NOT_CHILD_WINDOW = 1442,
    /// Invalid GW_* command.
    INVALID_GW_COMMAND = 1443,
    /// Invalid thread identifier.
    INVALID_THREAD_ID = 1444,
    /// Cannot process a message from a window that is not a multiple document interface (MDI) window.
    NON_MDICHILD_WINDOW = 1445,
    /// Popup menu already active.
    POPUP_ALREADY_ACTIVE = 1446,
    /// The window does not have scroll bars.
    NO_SCROLLBARS = 1447,
    /// Scroll bar range cannot be greater than MAXLONG.
    INVALID_SCROLLBAR_RANGE = 1448,
    /// Cannot show or remove the window in the way specified.
    INVALID_SHOWWIN_COMMAND = 1449,
    /// Insufficient system resources exist to complete the requested service.
    NO_SYSTEM_RESOURCES = 1450,
    /// Insufficient system resources exist to complete the requested service.
    NONPAGED_SYSTEM_RESOURCES = 1451,
    /// Insufficient system resources exist to complete the requested service.
    PAGED_SYSTEM_RESOURCES = 1452,
    /// Insufficient quota to complete the requested service.
    WORKING_SET_QUOTA = 1453,
    /// Insufficient quota to complete the requested service.
    PAGEFILE_QUOTA = 1454,
    /// The paging file is too small for this operation to complete.
    COMMITMENT_LIMIT = 1455,
    /// A menu item was not found.
    MENU_ITEM_NOT_FOUND = 1456,
    /// Invalid keyboard layout handle.
    INVALID_KEYBOARD_HANDLE = 1457,
    /// Hook type not allowed.
    HOOK_TYPE_NOT_ALLOWED = 1458,
    /// This operation requires an interactive window station.
    REQUIRES_INTERACTIVE_WINDOWSTATION = 1459,
    /// This operation returned because the timeout period expired.
    TIMEOUT = 1460,
    /// Invalid monitor handle.
    INVALID_MONITOR_HANDLE = 1461,
    /// Incorrect size argument.
    INCORRECT_SIZE = 1462,
    /// The symbolic link cannot be followed because its type is disabled.
    SYMLINK_CLASS_DISABLED = 1463,
    /// This application does not support the current operation on symbolic links.
    SYMLINK_NOT_SUPPORTED = 1464,
    /// Windows was unable to parse the requested XML data.
    XML_PARSE_ERROR = 1465,
    /// An error was encountered while processing an XML digital signature.
    XMLDSIG_ERROR = 1466,
    /// This application must be restarted.
    RESTART_APPLICATION = 1467,
    /// The caller made the connection request in the wrong routing compartment.
    WRONG_COMPARTMENT = 1468,
    /// There was an AuthIP failure when attempting to connect to the remote host.
    AUTHIP_FAILURE = 1469,
    /// Insufficient NVRAM resources exist to complete the requested service. A reboot might be required.
    NO_NVRAM_RESOURCES = 1470,
    /// Unable to finish the requested operation because the specified process is not a GUI process.
    NOT_GUI_PROCESS = 1471,
    /// The event log file is corrupted.
    EVENTLOG_FILE_CORRUPT = 1500,
    /// No event log file could be opened, so the event logging service did not start.
    EVENTLOG_CANT_START = 1501,
    /// The event log file is full.
    LOG_FILE_FULL = 1502,
    /// The event log file has changed between read operations.
    EVENTLOG_FILE_CHANGED = 1503,
    /// The specified task name is invalid.
    INVALID_TASK_NAME = 1550,
    /// The specified task index is invalid.
    INVALID_TASK_INDEX = 1551,
    /// The specified thread is already joining a task.
    THREAD_ALREADY_IN_TASK = 1552,
    /// The Windows Installer Service could not be accessed.
    /// This can occur if the Windows Installer is not correctly installed. Contact your support personnel for assistance.
    INSTALL_SERVICE_FAILURE = 1601,
    /// User cancelled installation.
    INSTALL_USEREXIT = 1602,
    /// Fatal error during installation.
    INSTALL_FAILURE = 1603,
    /// Installation suspended, incomplete.
    INSTALL_SUSPEND = 1604,
    /// This action is only valid for products that are currently installed.
    UNKNOWN_PRODUCT = 1605,
    /// Feature ID not registered.
    UNKNOWN_FEATURE = 1606,
    /// Component ID not registered.
    UNKNOWN_COMPONENT = 1607,
    /// Unknown property.
    UNKNOWN_PROPERTY = 1608,
    /// Handle is in an invalid state.
    INVALID_HANDLE_STATE = 1609,
    /// The configuration data for this product is corrupt. Contact your support personnel.
    BAD_CONFIGURATION = 1610,
    /// Component qualifier not present.
    INDEX_ABSENT = 1611,
    /// The installation source for this product is not available.
    /// Verify that the source exists and that you can access it.
    INSTALL_SOURCE_ABSENT = 1612,
    /// This installation package cannot be installed by the Windows Installer service.
    /// You must install a Windows service pack that contains a newer version of the Windows Installer service.
    INSTALL_PACKAGE_VERSION = 1613,
    /// Product is uninstalled.
    PRODUCT_UNINSTALLED = 1614,
    /// SQL query syntax invalid or unsupported.
    BAD_QUERY_SYNTAX = 1615,
    /// Record field does not exist.
    INVALID_FIELD = 1616,
    /// The device has been removed.
    DEVICE_REMOVED = 1617,
    /// Another installation is already in progress.
    /// Complete that installation before proceeding with this install.
    INSTALL_ALREADY_RUNNING = 1618,
    /// This installation package could not be opened.
    /// Verify that the package exists and that you can access it, or contact the application vendor to verify that this is a valid Windows Installer package.
    INSTALL_PACKAGE_OPEN_FAILED = 1619,
    /// This installation package could not be opened.
    /// Contact the application vendor to verify that this is a valid Windows Installer package.
    INSTALL_PACKAGE_INVALID = 1620,
    /// There was an error starting the Windows Installer service user interface. Contact your support personnel.
    INSTALL_UI_FAILURE = 1621,
    /// Error opening installation log file.
    /// Verify that the specified log file location exists and that you can write to it.
    INSTALL_LOG_FAILURE = 1622,
    /// The language of this installation package is not supported by your system.
    INSTALL_LANGUAGE_UNSUPPORTED = 1623,
    /// Error applying transforms. Verify that the specified transform paths are valid.
    INSTALL_TRANSFORM_FAILURE = 1624,
    /// This installation is forbidden by system policy. Contact your system administrator.
    INSTALL_PACKAGE_REJECTED = 1625,
    /// Function could not be executed.
    FUNCTION_NOT_CALLED = 1626,
    /// Function failed during execution.
    FUNCTION_FAILED = 1627,
    /// Invalid or unknown table specified.
    INVALID_TABLE = 1628,
    /// Data supplied is of wrong type.
    DATATYPE_MISMATCH = 1629,
    /// Data of this type is not supported.
    UNSUPPORTED_TYPE = 1630,
    /// The Windows Installer service failed to start. Contact your support personnel.
    CREATE_FAILED = 1631,
    /// The Temp folder is on a drive that is full or is inaccessible.
    /// Free up space on the drive or verify that you have write permission on the Temp folder.
    INSTALL_TEMP_UNWRITABLE = 1632,
    /// This installation package is not supported by this processor type. Contact your product vendor.
    INSTALL_PLATFORM_UNSUPPORTED = 1633,
    /// Component not used on this computer.
    INSTALL_NOTUSED = 1634,
    /// This update package could not be opened.
    /// Verify that the update package exists and that you can access it, or contact the application vendor to verify that this is a valid Windows Installer update package.
    PATCH_PACKAGE_OPEN_FAILED = 1635,
    /// This update package could not be opened.
    /// Contact the application vendor to verify that this is a valid Windows Installer update package.
    PATCH_PACKAGE_INVALID = 1636,
    /// This update package cannot be processed by the Windows Installer service.
    /// You must install a Windows service pack that contains a newer version of the Windows Installer service.
    PATCH_PACKAGE_UNSUPPORTED = 1637,
    /// Another version of this product is already installed. Installation of this version cannot continue.
    /// To configure or remove the existing version of this product, use Add/Remove Programs on the Control Panel.
    PRODUCT_VERSION = 1638,
    /// Invalid command line argument. Consult the Windows Installer SDK for detailed command line help.
    INVALID_COMMAND_LINE = 1639,
    /// Only administrators have permission to add, remove, or configure server software during a Terminal services remote session.
    /// If you want to install or configure software on the server, contact your network administrator.
    INSTALL_REMOTE_DISALLOWED = 1640,
    /// The requested operation completed successfully.
    /// The system will be restarted so the changes can take effect.
    SUCCESS_REBOOT_INITIATED = 1641,
    /// The upgrade cannot be installed by the Windows Installer service because the program to be upgraded may be missing, or the upgrade may update a different version of the program.
    /// Verify that the program to be upgraded exists on your computer and that you have the correct upgrade.
    PATCH_TARGET_NOT_FOUND = 1642,
    /// The update package is not permitted by software restriction policy.
    PATCH_PACKAGE_REJECTED = 1643,
    /// One or more customizations are not permitted by software restriction policy.
    INSTALL_TRANSFORM_REJECTED = 1644,
    /// The Windows Installer does not permit installation from a Remote Desktop Connection.
    INSTALL_REMOTE_PROHIBITED = 1645,
    /// Uninstallation of the update package is not supported.
    PATCH_REMOVAL_UNSUPPORTED = 1646,
    /// The update is not applied to this product.
    UNKNOWN_PATCH = 1647,
    /// No valid sequence could be found for the set of updates.
    PATCH_NO_SEQUENCE = 1648,
    /// Update removal was disallowed by policy.
    PATCH_REMOVAL_DISALLOWED = 1649,
    /// The XML update data is invalid.
    INVALID_PATCH_XML = 1650,
    /// Windows Installer does not permit updating of managed advertised products.
    /// At least one feature of the product must be installed before applying the update.
    PATCH_MANAGED_ADVERTISED_PRODUCT = 1651,
    /// The Windows Installer service is not accessible in Safe Mode.
    /// Please try again when your computer is not in Safe Mode or you can use System Restore to return your machine to a previous good state.
    INSTALL_SERVICE_SAFEBOOT = 1652,
    /// A fail fast exception occurred.
    /// Exception handlers will not be invoked and the process will be terminated immediately.
    FAIL_FAST_EXCEPTION = 1653,
    /// The app that you are trying to run is not supported on this version of Windows.
    INSTALL_REJECTED = 1654,
    /// The string binding is invalid.
    RPC_S_INVALID_STRING_BINDING = 1700,
    /// The binding handle is not the correct type.
    RPC_S_WRONG_KIND_OF_BINDING = 1701,
    /// The binding handle is invalid.
    RPC_S_INVALID_BINDING = 1702,
    /// The RPC protocol sequence is not supported.
    RPC_S_PROTSEQ_NOT_SUPPORTED = 1703,
    /// The RPC protocol sequence is invalid.
    RPC_S_INVALID_RPC_PROTSEQ = 1704,
    /// The string universal unique identifier (UUID) is invalid.
    RPC_S_INVALID_STRING_UUID = 1705,
    /// The endpoint format is invalid.
    RPC_S_INVALID_ENDPOINT_FORMAT = 1706,
    /// The network address is invalid.
    RPC_S_INVALID_NET_ADDR = 1707,
    /// No endpoint was found.
    RPC_S_NO_ENDPOINT_FOUND = 1708,
    /// The timeout value is invalid.
    RPC_S_INVALID_TIMEOUT = 1709,
    /// The object universal unique identifier (UUID) was not found.
    RPC_S_OBJECT_NOT_FOUND = 1710,
    /// The object universal unique identifier (UUID) has already been registered.
    RPC_S_ALREADY_REGISTERED = 1711,
    /// The type universal unique identifier (UUID) has already been registered.
    RPC_S_TYPE_ALREADY_REGISTERED = 1712,
    /// The RPC server is already listening.
    RPC_S_ALREADY_LISTENING = 1713,
    /// No protocol sequences have been registered.
    RPC_S_NO_PROTSEQS_REGISTERED = 1714,
    /// The RPC server is not listening.
    RPC_S_NOT_LISTENING = 1715,
    /// The manager type is unknown.
    RPC_S_UNKNOWN_MGR_TYPE = 1716,
    /// The interface is unknown.
    RPC_S_UNKNOWN_IF = 1717,
    /// There are no bindings.
    RPC_S_NO_BINDINGS = 1718,
    /// There are no protocol sequences.
    RPC_S_NO_PROTSEQS = 1719,
    /// The endpoint cannot be created.
    RPC_S_CANT_CREATE_ENDPOINT = 1720,
    /// Not enough resources are available to complete this operation.
    RPC_S_OUT_OF_RESOURCES = 1721,
    /// The RPC server is unavailable.
    RPC_S_SERVER_UNAVAILABLE = 1722,
    /// The RPC server is too busy to complete this operation.
    RPC_S_SERVER_TOO_BUSY = 1723,
    /// The network options are invalid.
    RPC_S_INVALID_NETWORK_OPTIONS = 1724,
    /// There are no remote procedure calls active on this thread.
    RPC_S_NO_CALL_ACTIVE = 1725,
    /// The remote procedure call failed.
    RPC_S_CALL_FAILED = 1726,
    /// The remote procedure call failed and did not execute.
    RPC_S_CALL_FAILED_DNE = 1727,
    /// A remote procedure call (RPC) protocol error occurred.
    RPC_S_PROTOCOL_ERROR = 1728,
    /// Access to the HTTP proxy is denied.
    RPC_S_PROXY_ACCESS_DENIED = 1729,
    /// The transfer syntax is not supported by the RPC server.
    RPC_S_UNSUPPORTED_TRANS_SYN = 1730,
    /// The universal unique identifier (UUID) type is not supported.
    RPC_S_UNSUPPORTED_TYPE = 1732,
    /// The tag is invalid.
    RPC_S_INVALID_TAG = 1733,
    /// The array bounds are invalid.
    RPC_S_INVALID_BOUND = 1734,
    /// The binding does not contain an entry name.
    RPC_S_NO_ENTRY_NAME = 1735,
    /// The name syntax is invalid.
    RPC_S_INVALID_NAME_SYNTAX = 1736,
    /// The name syntax is not supported.
    RPC_S_UNSUPPORTED_NAME_SYNTAX = 1737,
    /// No network address is available to use to construct a universal unique identifier (UUID).
    RPC_S_UUID_NO_ADDRESS = 1739,
    /// The endpoint is a duplicate.
    RPC_S_DUPLICATE_ENDPOINT = 1740,
    /// The authentication type is unknown.
    RPC_S_UNKNOWN_AUTHN_TYPE = 1741,
    /// The maximum number of calls is too small.
    RPC_S_MAX_CALLS_TOO_SMALL = 1742,
    /// The string is too long.
    RPC_S_STRING_TOO_LONG = 1743,
    /// The RPC protocol sequence was not found.
    RPC_S_PROTSEQ_NOT_FOUND = 1744,
    /// The procedure number is out of range.
    RPC_S_PROCNUM_OUT_OF_RANGE = 1745,
    /// The binding does not contain any authentication information.
    RPC_S_BINDING_HAS_NO_AUTH = 1746,
    /// The authentication service is unknown.
    RPC_S_UNKNOWN_AUTHN_SERVICE = 1747,
    /// The authentication level is unknown.
    RPC_S_UNKNOWN_AUTHN_LEVEL = 1748,
    /// The security context is invalid.
    RPC_S_INVALID_AUTH_IDENTITY = 1749,
    /// The authorization service is unknown.
    RPC_S_UNKNOWN_AUTHZ_SERVICE = 1750,
    /// The entry is invalid.
    EPT_S_INVALID_ENTRY = 1751,
    /// The server endpoint cannot perform the operation.
    EPT_S_CANT_PERFORM_OP = 1752,
    /// There are no more endpoints available from the endpoint mapper.
    EPT_S_NOT_REGISTERED = 1753,
    /// No interfaces have been exported.
    RPC_S_NOTHING_TO_EXPORT = 1754,
    /// The entry name is incomplete.
    RPC_S_INCOMPLETE_NAME = 1755,
    /// The version option is invalid.
    RPC_S_INVALID_VERS_OPTION = 1756,
    /// There are no more members.
    RPC_S_NO_MORE_MEMBERS = 1757,
    /// There is nothing to unexport.
    RPC_S_NOT_ALL_OBJS_UNEXPORTED = 1758,
    /// The interface was not found.
    RPC_S_INTERFACE_NOT_FOUND = 1759,
    /// The entry already exists.
    RPC_S_ENTRY_ALREADY_EXISTS = 1760,
    /// The entry is not found.
    RPC_S_ENTRY_NOT_FOUND = 1761,
    /// The name service is unavailable.
    RPC_S_NAME_SERVICE_UNAVAILABLE = 1762,
    /// The network address family is invalid.
    RPC_S_INVALID_NAF_ID = 1763,
    /// The requested operation is not supported.
    RPC_S_CANNOT_SUPPORT = 1764,
    /// No security context is available to allow impersonation.
    RPC_S_NO_CONTEXT_AVAILABLE = 1765,
    /// An internal error occurred in a remote procedure call (RPC).
    RPC_S_INTERNAL_ERROR = 1766,
    /// The RPC server attempted an integer division by zero.
    RPC_S_ZERO_DIVIDE = 1767,
    /// An addressing error occurred in the RPC server.
    RPC_S_ADDRESS_ERROR = 1768,
    /// A floating-point operation at the RPC server caused a division by zero.
    RPC_S_FP_DIV_ZERO = 1769,
    /// A floating-point underflow occurred at the RPC server.
    RPC_S_FP_UNDERFLOW = 1770,
    /// A floating-point overflow occurred at the RPC server.
    RPC_S_FP_OVERFLOW = 1771,
    /// The list of RPC servers available for the binding of auto handles has been exhausted.
    RPC_X_NO_MORE_ENTRIES = 1772,
    /// Unable to open the character translation table file.
    RPC_X_SS_CHAR_TRANS_OPEN_FAIL = 1773,
    /// The file containing the character translation table has fewer than 512 bytes.
    RPC_X_SS_CHAR_TRANS_SHORT_FILE = 1774,
    /// A null context handle was passed from the client to the host during a remote procedure call.
    RPC_X_SS_IN_NULL_CONTEXT = 1775,
    /// The context handle changed during a remote procedure call.
    RPC_X_SS_CONTEXT_DAMAGED = 1777,
    /// The binding handles passed to a remote procedure call do not match.
    RPC_X_SS_HANDLES_MISMATCH = 1778,
    /// The stub is unable to get the remote procedure call handle.
    RPC_X_SS_CANNOT_GET_CALL_HANDLE = 1779,
    /// A null reference pointer was passed to the stub.
    RPC_X_NULL_REF_POINTER = 1780,
    /// The enumeration value is out of range.
    RPC_X_ENUM_VALUE_OUT_OF_RANGE = 1781,
    /// The byte count is too small.
    RPC_X_BYTE_COUNT_TOO_SMALL = 1782,
    /// The stub received bad data.
    RPC_X_BAD_STUB_DATA = 1783,
    /// The supplied user buffer is not valid for the requested operation.
    INVALID_USER_BUFFER = 1784,
    /// The disk media is not recognized. It may not be formatted.
    UNRECOGNIZED_MEDIA = 1785,
    /// The workstation does not have a trust secret.
    NO_TRUST_LSA_SECRET = 1786,
    /// The security database on the server does not have a computer account for this workstation trust relationship.
    NO_TRUST_SAM_ACCOUNT = 1787,
    /// The trust relationship between the primary domain and the trusted domain failed.
    TRUSTED_DOMAIN_FAILURE = 1788,
    /// The trust relationship between this workstation and the primary domain failed.
    TRUSTED_RELATIONSHIP_FAILURE = 1789,
    /// The network logon failed.
    TRUST_FAILURE = 1790,
    /// A remote procedure call is already in progress for this thread.
    RPC_S_CALL_IN_PROGRESS = 1791,
    /// An attempt was made to logon, but the network logon service was not started.
    NETLOGON_NOT_STARTED = 1792,
    /// The user's account has expired.
    ACCOUNT_EXPIRED = 1793,
    /// The redirector is in use and cannot be unloaded.
    REDIRECTOR_HAS_OPEN_HANDLES = 1794,
    /// The specified printer driver is already installed.
    PRINTER_DRIVER_ALREADY_INSTALLED = 1795,
    /// The specified port is unknown.
    UNKNOWN_PORT = 1796,
    /// The printer driver is unknown.
    UNKNOWN_PRINTER_DRIVER = 1797,
    /// The print processor is unknown.
    UNKNOWN_PRINTPROCESSOR = 1798,
    /// The specified separator file is invalid.
    INVALID_SEPARATOR_FILE = 1799,
    /// The specified priority is invalid.
    INVALID_PRIORITY = 1800,
    /// The printer name is invalid.
    INVALID_PRINTER_NAME = 1801,
    /// The printer already exists.
    PRINTER_ALREADY_EXISTS = 1802,
    /// The printer command is invalid.
    INVALID_PRINTER_COMMAND = 1803,
    /// The specified datatype is invalid.
    INVALID_DATATYPE = 1804,
    /// The environment specified is invalid.
    INVALID_ENVIRONMENT = 1805,
    /// There are no more bindings.
    RPC_S_NO_MORE_BINDINGS = 1806,
    /// The account used is an interdomain trust account.
    /// Use your global user account or local user account to access this server.
    NOLOGON_INTERDOMAIN_TRUST_ACCOUNT = 1807,
    /// The account used is a computer account.
    /// Use your global user account or local user account to access this server.
    NOLOGON_WORKSTATION_TRUST_ACCOUNT = 1808,
    /// The account used is a server trust account.
    /// Use your global user account or local user account to access this server.
    NOLOGON_SERVER_TRUST_ACCOUNT = 1809,
    /// The name or security ID (SID) of the domain specified is inconsistent with the trust information for that domain.
    DOMAIN_TRUST_INCONSISTENT = 1810,
    /// The server is in use and cannot be unloaded.
    SERVER_HAS_OPEN_HANDLES = 1811,
    /// The specified image file did not contain a resource section.
    RESOURCE_DATA_NOT_FOUND = 1812,
    /// The specified resource type cannot be found in the image file.
    RESOURCE_TYPE_NOT_FOUND = 1813,
    /// The specified resource name cannot be found in the image file.
    RESOURCE_NAME_NOT_FOUND = 1814,
    /// The specified resource language ID cannot be found in the image file.
    RESOURCE_LANG_NOT_FOUND = 1815,
    /// Not enough quota is available to process this command.
    NOT_ENOUGH_QUOTA = 1816,
    /// No interfaces have been registered.
    RPC_S_NO_INTERFACES = 1817,
    /// The remote procedure call was cancelled.
    RPC_S_CALL_CANCELLED = 1818,
    /// The binding handle does not contain all required information.
    RPC_S_BINDING_INCOMPLETE = 1819,
    /// A communications failure occurred during a remote procedure call.
    RPC_S_COMM_FAILURE = 1820,
    /// The requested authentication level is not supported.
    RPC_S_UNSUPPORTED_AUTHN_LEVEL = 1821,
    /// No principal name registered.
    RPC_S_NO_PRINC_NAME = 1822,
    /// The error specified is not a valid Windows RPC error code.
    RPC_S_NOT_RPC_ERROR = 1823,
    /// A UUID that is valid only on this computer has been allocated.
    RPC_S_UUID_LOCAL_ONLY = 1824,
    /// A security package specific error occurred.
    RPC_S_SEC_PKG_ERROR = 1825,
    /// Thread is not canceled.
    RPC_S_NOT_CANCELLED = 1826,
    /// Invalid operation on the encoding/decoding handle.
    RPC_X_INVALID_ES_ACTION = 1827,
    /// Incompatible version of the serializing package.
    RPC_X_WRONG_ES_VERSION = 1828,
    /// Incompatible version of the RPC stub.
    RPC_X_WRONG_STUB_VERSION = 1829,
    /// The RPC pipe object is invalid or corrupted.
    RPC_X_INVALID_PIPE_OBJECT = 1830,
    /// An invalid operation was attempted on an RPC pipe object.
    RPC_X_WRONG_PIPE_ORDER = 1831,
    /// Unsupported RPC pipe version.
    RPC_X_WRONG_PIPE_VERSION = 1832,
    /// HTTP proxy server rejected the connection because the cookie authentication failed.
    RPC_S_COOKIE_AUTH_FAILED = 1833,
    /// The group member was not found.
    RPC_S_GROUP_MEMBER_NOT_FOUND = 1898,
    /// The endpoint mapper database entry could not be created.
    EPT_S_CANT_CREATE = 1899,
    /// The object universal unique identifier (UUID) is the nil UUID.
    RPC_S_INVALID_OBJECT = 1900,
    /// The specified time is invalid.
    INVALID_TIME = 1901,
    /// The specified form name is invalid.
    INVALID_FORM_NAME = 1902,
    /// The specified form size is invalid.
    INVALID_FORM_SIZE = 1903,
    /// The specified printer handle is already being waited on.
    ALREADY_WAITING = 1904,
    /// The specified printer has been deleted.
    PRINTER_DELETED = 1905,
    /// The state of the printer is invalid.
    INVALID_PRINTER_STATE = 1906,
    /// The user's password must be changed before signing in.
    PASSWORD_MUST_CHANGE = 1907,
    /// Could not find the domain controller for this domain.
    DOMAIN_CONTROLLER_NOT_FOUND = 1908,
    /// The referenced account is currently locked out and may not be logged on to.
    ACCOUNT_LOCKED_OUT = 1909,
    /// The object exporter specified was not found.
    OR_INVALID_OXID = 1910,
    /// The object specified was not found.
    OR_INVALID_OID = 1911,
    /// The object resolver set specified was not found.
    OR_INVALID_SET = 1912,
    /// Some data remains to be sent in the request buffer.
    RPC_S_SEND_INCOMPLETE = 1913,
    /// Invalid asynchronous remote procedure call handle.
    RPC_S_INVALID_ASYNC_HANDLE = 1914,
    /// Invalid asynchronous RPC call handle for this operation.
    RPC_S_INVALID_ASYNC_CALL = 1915,
    /// The RPC pipe object has already been closed.
    RPC_X_PIPE_CLOSED = 1916,
    /// The RPC call completed before all pipes were processed.
    RPC_X_PIPE_DISCIPLINE_ERROR = 1917,
    /// No more data is available from the RPC pipe.
    RPC_X_PIPE_EMPTY = 1918,
    /// No site name is available for this machine.
    NO_SITENAME = 1919,
    /// The file cannot be accessed by the system.
    CANT_ACCESS_FILE = 1920,
    /// The name of the file cannot be resolved by the system.
    CANT_RESOLVE_FILENAME = 1921,
    /// The entry is not of the expected type.
    RPC_S_ENTRY_TYPE_MISMATCH = 1922,
    /// Not all object UUIDs could be exported to the specified entry.
    RPC_S_NOT_ALL_OBJS_EXPORTED = 1923,
    /// Interface could not be exported to the specified entry.
    RPC_S_INTERFACE_NOT_EXPORTED = 1924,
    /// The specified profile entry could not be added.
    RPC_S_PROFILE_NOT_ADDED = 1925,
    /// The specified profile element could not be added.
    RPC_S_PRF_ELT_NOT_ADDED = 1926,
    /// The specified profile element could not be removed.
    RPC_S_PRF_ELT_NOT_REMOVED = 1927,
    /// The group element could not be added.
    RPC_S_GRP_ELT_NOT_ADDED = 1928,
    /// The group element could not be removed.
    RPC_S_GRP_ELT_NOT_REMOVED = 1929,
    /// The printer driver is not compatible with a policy enabled on your computer that blocks NT 4.0 drivers.
    KM_DRIVER_BLOCKED = 1930,
    /// The context has expired and can no longer be used.
    CONTEXT_EXPIRED = 1931,
    /// The current user's delegated trust creation quota has been exceeded.
    PER_USER_TRUST_QUOTA_EXCEEDED = 1932,
    /// The total delegated trust creation quota has been exceeded.
    ALL_USER_TRUST_QUOTA_EXCEEDED = 1933,
    /// The current user's delegated trust deletion quota has been exceeded.
    USER_DELETE_TRUST_QUOTA_EXCEEDED = 1934,
    /// The computer you are signing into is protected by an authentication firewall.
    /// The specified account is not allowed to authenticate to the computer.
    AUTHENTICATION_FIREWALL_FAILED = 1935,
    /// Remote connections to the Print Spooler are blocked by a policy set on your machine.
    REMOTE_PRINT_CONNECTIONS_BLOCKED = 1936,
    /// Authentication failed because NTLM authentication has been disabled.
    NTLM_BLOCKED = 1937,
    /// Logon Failure: EAS policy requires that the user change their password before this operation can be performed.
    PASSWORD_CHANGE_REQUIRED = 1938,
    /// The pixel format is invalid.
    INVALID_PIXEL_FORMAT = 2000,
    /// The specified driver is invalid.
    BAD_DRIVER = 2001,
    /// The window style or class attribute is invalid for this operation.
    INVALID_WINDOW_STYLE = 2002,
    /// The requested metafile operation is not supported.
    METAFILE_NOT_SUPPORTED = 2003,
    /// The requested transformation operation is not supported.
    TRANSFORM_NOT_SUPPORTED = 2004,
    /// The requested clipping operation is not supported.
    CLIPPING_NOT_SUPPORTED = 2005,
    /// The specified color management module is invalid.
    INVALID_CMM = 2010,
    /// The specified color profile is invalid.
    INVALID_PROFILE = 2011,
    /// The specified tag was not found.
    TAG_NOT_FOUND = 2012,
    /// A required tag is not present.
    TAG_NOT_PRESENT = 2013,
    /// The specified tag is already present.
    DUPLICATE_TAG = 2014,
    /// The specified color profile is not associated with the specified device.
    PROFILE_NOT_ASSOCIATED_WITH_DEVICE = 2015,
    /// The specified color profile was not found.
    PROFILE_NOT_FOUND = 2016,
    /// The specified color space is invalid.
    INVALID_COLORSPACE = 2017,
    /// Image Color Management is not enabled.
    ICM_NOT_ENABLED = 2018,
    /// There was an error while deleting the color transform.
    DELETING_ICM_XFORM = 2019,
    /// The specified color transform is invalid.
    INVALID_TRANSFORM = 2020,
    /// The specified transform does not match the bitmap's color space.
    COLORSPACE_MISMATCH = 2021,
    /// The specified named color index is not present in the profile.
    INVALID_COLORINDEX = 2022,
    /// The specified profile is intended for a device of a different type than the specified device.
    PROFILE_DOES_NOT_MATCH_DEVICE = 2023,
    /// The network connection was made successfully, but the user had to be prompted for a password other than the one originally specified.
    CONNECTED_OTHER_PASSWORD = 2108,
    /// The network connection was made successfully using default credentials.
    CONNECTED_OTHER_PASSWORD_DEFAULT = 2109,
    /// The specified username is invalid.
    BAD_USERNAME = 2202,
    /// This network connection does not exist.
    NOT_CONNECTED = 2250,
    /// This network connection has files open or requests pending.
    OPEN_FILES = 2401,
    /// Active connections still exist.
    ACTIVE_CONNECTIONS = 2402,
    /// The device is in use by an active process and cannot be disconnected.
    DEVICE_IN_USE = 2404,
    /// The specified print monitor is unknown.
    UNKNOWN_PRINT_MONITOR = 3000,
    /// The specified printer driver is currently in use.
    PRINTER_DRIVER_IN_USE = 3001,
    /// The spool file was not found.
    SPOOL_FILE_NOT_FOUND = 3002,
    /// A StartDocPrinter call was not issued.
    SPL_NO_STARTDOC = 3003,
    /// An AddJob call was not issued.
    SPL_NO_ADDJOB = 3004,
    /// The specified print processor has already been installed.
    PRINT_PROCESSOR_ALREADY_INSTALLED = 3005,
    /// The specified print monitor has already been installed.
    PRINT_MONITOR_ALREADY_INSTALLED = 3006,
    /// The specified print monitor does not have the required functions.
    INVALID_PRINT_MONITOR = 3007,
    /// The specified print monitor is currently in use.
    PRINT_MONITOR_IN_USE = 3008,
    /// The requested operation is not allowed when there are jobs queued to the printer.
    PRINTER_HAS_JOBS_QUEUED = 3009,
    /// The requested operation is successful.
    /// Changes will not be effective until the system is rebooted.
    SUCCESS_REBOOT_REQUIRED = 3010,
    /// The requested operation is successful.
    /// Changes will not be effective until the service is restarted.
    SUCCESS_RESTART_REQUIRED = 3011,
    /// No printers were found.
    PRINTER_NOT_FOUND = 3012,
    /// The printer driver is known to be unreliable.
    PRINTER_DRIVER_WARNED = 3013,
    /// The printer driver is known to harm the system.
    PRINTER_DRIVER_BLOCKED = 3014,
    /// The specified printer driver package is currently in use.
    PRINTER_DRIVER_PACKAGE_IN_USE = 3015,
    /// Unable to find a core driver package that is required by the printer driver package.
    CORE_DRIVER_PACKAGE_NOT_FOUND = 3016,
    /// The requested operation failed.
    /// A system reboot is required to roll back changes made.
    FAIL_REBOOT_REQUIRED = 3017,
    /// The requested operation failed.
    /// A system reboot has been initiated to roll back changes made.
    FAIL_REBOOT_INITIATED = 3018,
    /// The specified printer driver was not found on the system and needs to be downloaded.
    PRINTER_DRIVER_DOWNLOAD_NEEDED = 3019,
    /// The requested print job has failed to print.
    /// A print system update requires the job to be resubmitted.
    PRINT_JOB_RESTART_REQUIRED = 3020,
    /// The printer driver does not contain a valid manifest, or contains too many manifests.
    INVALID_PRINTER_DRIVER_MANIFEST = 3021,
    /// The specified printer cannot be shared.
    PRINTER_NOT_SHAREABLE = 3022,
    /// The operation was paused.
    REQUEST_PAUSED = 3050,
    /// Reissue the given operation as a cached IO operation.
    IO_REISSUE_AS_CACHED = 3950,
    _,

    /// An application attempts to use an event object, but the specified handle is not valid.
    pub const WSA_INVALID_HANDLE: Win32Error = @enumFromInt(6);

    /// An application used a Windows Sockets function that directly maps to a Windows function. The Windows function is indicating a lack of required memory resources.
    pub const WSA_NOT_ENOUGH_MEMORY: Win32Error = @enumFromInt(8);

    /// An application used a Windows Sockets function which directly maps to a Windows function. The Windows function is indicating a problem with one or more parameters.
    pub const WSA_INVALID_PARAMETER: Win32Error = @enumFromInt(87);

    /// An overlapped operation was canceled due to the closure of the socket, or the execution of the SIO_FLUSH command in WSAIoctl.
    pub const WSA_OPERATION_ABORTED: Win32Error = @enumFromInt(995);

    /// The application has tried to determine the status of an overlapped operation which is not yet completed. Applications that use WSAGetOverlappedResult (with the fWait flag set to FALSE) in a polling mode to determine when an overlapped operation has completed, get this error code until the operation is complete.
    pub const WSA_IO_INCOMPLETE: Win32Error = @enumFromInt(996);

    /// The application has initiated an overlapped operation that cannot be completed immediately. A completion indication will be given later when the operation has been completed.
    pub const WSA_IO_PENDING: Win32Error = @enumFromInt(997);

    /// A blocking operation was interrupted by a call to WSACancelBlockingCall.
    pub const WSAEINTR: Win32Error = @enumFromInt(10004);

    /// The file handle supplied is not valid.
    pub const WSAEBADF: Win32Error = @enumFromInt(10009);

    /// An attempt was made to access a socket in a way forbidden by its access permissions. An example is using a broadcast address for sendto without broadcast permission being set using setsockopt(SO_BROADCAST).
    /// Another possible reason for the WSAEACCES error is that when the bind function is called (on Windows NT 4.0 with SP4 and later), another application, service, or kernel mode driver is bound to the same address with exclusive access. Such exclusive access is a new feature of Windows NT 4.0 with SP4 and later, and is implemented by using the SO_EXCLUSIVEADDRUSE option.
    pub const WSAEACCES: Win32Error = @enumFromInt(10013);

    /// The system detected an invalid pointer address in attempting to use a pointer argument of a call. This error occurs if an application passes an invalid pointer value, or if the length of the buffer is too small. For instance, if the length of an argument, which is a sockaddr structure, is smaller than the sizeof(sockaddr).
    pub const WSAEFAULT: Win32Error = @enumFromInt(10014);

    /// Some invalid argument was supplied (for example, specifying an invalid level to the setsockopt function). In some instances, it also refers to the current state of the socket—for instance, calling accept on a socket that is not listening.
    pub const WSAEINVAL: Win32Error = @enumFromInt(10022);

    /// Too many open sockets. Each implementation may have a maximum number of socket handles available, either globally, per process, or per thread.
    pub const WSAEMFILE: Win32Error = @enumFromInt(10024);

    /// This error is returned from operations on nonblocking sockets that cannot be completed immediately, for example recv when no data is queued to be read from the socket. It is a nonfatal error, and the operation should be retried later. It is normal for WSAEWOULDBLOCK to be reported as the result from calling connect on a nonblocking SOCK_STREAM socket, since some time must elapse for the connection to be established.
    pub const WSAEWOULDBLOCK: Win32Error = @enumFromInt(10035);

    /// A blocking operation is currently executing. Windows Sockets only allows a single blocking operation—per- task or thread—to be outstanding, and if any other function call is made (whether or not it references that or any other socket) the function fails with the WSAEINPROGRESS error.
    pub const WSAEINPROGRESS: Win32Error = @enumFromInt(10036);

    /// An operation was attempted on a nonblocking socket with an operation already in progress—that is, calling connect a second time on a nonblocking socket that is already connecting, or canceling an asynchronous request (WSAAsyncGetXbyY) that has already been canceled or completed.
    pub const WSAEALREADY: Win32Error = @enumFromInt(10037);

    /// An operation was attempted on something that is not a socket. Either the socket handle parameter did not reference a valid socket, or for select, a member of an fd_set was not valid.
    pub const WSAENOTSOCK: Win32Error = @enumFromInt(10038);

    /// A required address was omitted from an operation on a socket. For example, this error is returned if sendto is called with the remote address of ADDR_ANY.
    pub const WSAEDESTADDRREQ: Win32Error = @enumFromInt(10039);

    /// A message sent on a datagram socket was larger than the internal message buffer or some other network limit, or the buffer used to receive a datagram was smaller than the datagram itself.
    pub const WSAEMSGSIZE: Win32Error = @enumFromInt(10040);

    /// A protocol was specified in the socket function call that does not support the semantics of the socket type requested. For example, the ARPA Internet UDP protocol cannot be specified with a socket type of SOCK_STREAM.
    pub const WSAEPROTOTYPE: Win32Error = @enumFromInt(10041);

    /// An unknown, invalid or unsupported option or level was specified in a getsockopt or setsockopt call.
    pub const WSAENOPROTOOPT: Win32Error = @enumFromInt(10042);

    /// The requested protocol has not been configured into the system, or no implementation for it exists. For example, a socket call requests a SOCK_DGRAM socket, but specifies a stream protocol.
    pub const WSAEPROTONOSUPPORT: Win32Error = @enumFromInt(10043);

    /// The support for the specified socket type does not exist in this address family. For example, the optional type SOCK_RAW might be selected in a socket call, and the implementation does not support SOCK_RAW sockets at all.
    pub const WSAESOCKTNOSUPPORT: Win32Error = @enumFromInt(10044);

    /// The attempted operation is not supported for the type of object referenced. Usually this occurs when a socket descriptor to a socket that cannot support this operation is trying to accept a connection on a datagram socket.
    pub const WSAEOPNOTSUPP: Win32Error = @enumFromInt(10045);

    /// The protocol family has not been configured into the system or no implementation for it exists. This message has a slightly different meaning from WSAEAFNOSUPPORT. However, it is interchangeable in most cases, and all Windows Sockets functions that return one of these messages also specify WSAEAFNOSUPPORT.
    pub const WSAEPFNOSUPPORT: Win32Error = @enumFromInt(10046);

    /// An address incompatible with the requested protocol was used. All sockets are created with an associated address family (that is, AF_INET for Internet Protocols) and a generic protocol type (that is, SOCK_STREAM). This error is returned if an incorrect protocol is explicitly requested in the socket call, or if an address of the wrong family is used for a socket, for example, in sendto.
    pub const WSAEAFNOSUPPORT: Win32Error = @enumFromInt(10047);

    /// Typically, only one usage of each socket address (protocol/IP address/port) is permitted. This error occurs if an application attempts to bind a socket to an IP address/port that has already been used for an existing socket, or a socket that was not closed properly, or one that is still in the process of closing. For server applications that need to bind multiple sockets to the same port number, consider using setsockopt (SO_REUSEADDR). Client applications usually need not call bind at all—connect chooses an unused port automatically. When bind is called with a wildcard address (involving ADDR_ANY), a WSAEADDRINUSE error could be delayed until the specific address is committed. This could happen with a call to another function later, including connect, listen, WSAConnect, or WSAJoinLeaf.
    pub const WSAEADDRINUSE: Win32Error = @enumFromInt(10048);

    /// The requested address is not valid in its context. This normally results from an attempt to bind to an address that is not valid for the local computer. This can also result from connect, sendto, WSAConnect, WSAJoinLeaf, or WSASendTo when the remote address or port is not valid for a remote computer (for example, address or port 0).
    pub const WSAEADDRNOTAVAIL: Win32Error = @enumFromInt(10049);

    /// A socket operation encountered a dead network. This could indicate a serious failure of the network system (that is, the protocol stack that the Windows Sockets DLL runs over), the network interface, or the local network itself.
    pub const WSAENETDOWN: Win32Error = @enumFromInt(10050);

    /// A socket operation was attempted to an unreachable network. This usually means the local software knows no route to reach the remote host.
    pub const WSAENETUNREACH: Win32Error = @enumFromInt(10051);

    /// The connection has been broken due to keep-alive activity detecting a failure while the operation was in progress. It can also be returned by setsockopt if an attempt is made to set SO_KEEPALIVE on a connection that has already failed.
    pub const WSAENETRESET: Win32Error = @enumFromInt(10052);

    /// An established connection was aborted by the software in your host computer, possibly due to a data transmission time-out or protocol error.
    pub const WSAECONNABORTED: Win32Error = @enumFromInt(10053);

    /// An existing connection was forcibly closed by the remote host. This normally results if the peer application on the remote host is suddenly stopped, the host is rebooted, the host or remote network interface is disabled, or the remote host uses a hard close (see setsockopt for more information on the SO_LINGER option on the remote socket). This error may also result if a connection was broken due to keep-alive activity detecting a failure while one or more operations are in progress. Operations that were in progress fail with WSAENETRESET. Subsequent operations fail with WSAECONNRESET.
    pub const WSAECONNRESET: Win32Error = @enumFromInt(10054);

    /// An operation on a socket could not be performed because the system lacked sufficient buffer space or because a queue was full.
    pub const WSAENOBUFS: Win32Error = @enumFromInt(10055);

    /// A connect request was made on an already-connected socket. Some implementations also return this error if sendto is called on a connected SOCK_DGRAM socket (for SOCK_STREAM sockets, the to parameter in sendto is ignored) although other implementations treat this as a legal occurrence.
    pub const WSAEISCONN: Win32Error = @enumFromInt(10056);

    /// A request to send or receive data was disallowed because the socket is not connected and (when sending on a datagram socket using sendto) no address was supplied. Any other type of operation might also return this error—for example, setsockopt setting SO_KEEPALIVE if the connection has been reset.
    pub const WSAENOTCONN: Win32Error = @enumFromInt(10057);

    /// A request to send or receive data was disallowed because the socket had already been shut down in that direction with a previous shutdown call. By calling shutdown a partial close of a socket is requested, which is a signal that sending or receiving, or both have been discontinued.
    pub const WSAESHUTDOWN: Win32Error = @enumFromInt(10058);

    /// Too many references to some kernel object.
    pub const WSAETOOMANYREFS: Win32Error = @enumFromInt(10059);

    /// A connection attempt failed because the connected party did not properly respond after a period of time, or the established connection failed because the connected host has failed to respond.
    pub const WSAETIMEDOUT: Win32Error = @enumFromInt(10060);

    /// No connection could be made because the target computer actively refused it. This usually results from trying to connect to a service that is inactive on the foreign host—that is, one with no server application running.
    pub const WSAECONNREFUSED: Win32Error = @enumFromInt(10061);

    /// Cannot translate a name.
    pub const WSAELOOP: Win32Error = @enumFromInt(10062);

    /// A name component or a name was too long.
    pub const WSAENAMETOOLONG: Win32Error = @enumFromInt(10063);

    /// A socket operation failed because the destination host is down. A socket operation encountered a dead host. Networking activity on the local host has not been initiated. These conditions are more likely to be indicated by the error WSAETIMEDOUT.
    pub const WSAEHOSTDOWN: Win32Error = @enumFromInt(10064);

    /// A socket operation was attempted to an unreachable host. See WSAENETUNREACH.
    pub const WSAEHOSTUNREACH: Win32Error = @enumFromInt(10065);

    /// Cannot remove a directory that is not empty.
    pub const WSAENOTEMPTY: Win32Error = @enumFromInt(10066);

    /// A Windows Sockets implementation may have a limit on the number of applications that can use it simultaneously. WSAStartup may fail with this error if the limit has been reached.
    pub const WSAEPROCLIM: Win32Error = @enumFromInt(10067);

    /// Ran out of user quota.
    pub const WSAEUSERS: Win32Error = @enumFromInt(10068);

    /// Ran out of disk quota.
    pub const WSAEDQUOT: Win32Error = @enumFromInt(10069);

    /// The file handle reference is no longer available.
    pub const WSAESTALE: Win32Error = @enumFromInt(10070);

    /// The item is not available locally.
    pub const WSAEREMOTE: Win32Error = @enumFromInt(10071);

    /// This error is returned by WSAStartup if the Windows Sockets implementation cannot function at this time because the underlying system it uses to provide network services is currently unavailable. Users should check:
    pub const WSASYSNOTREADY: Win32Error = @enumFromInt(10091);

    /// The current Windows Sockets implementation does not support the Windows Sockets specification version requested by the application. Check that no old Windows Sockets DLL files are being accessed.
    pub const WSAVERNOTSUPPORTED: Win32Error = @enumFromInt(10092);

    /// Either the application has not called WSAStartup or WSAStartup failed. The application may be accessing a socket that the current active task does not own (that is, trying to share a socket between tasks), or WSACleanup has been called too many times.
    pub const WSANOTINITIALISED: Win32Error = @enumFromInt(10093);

    /// Returned by WSARecv and WSARecvFrom to indicate that the remote party has initiated a graceful shutdown sequence.
    pub const WSAEDISCON: Win32Error = @enumFromInt(10101);

    /// No more results can be returned by the WSALookupServiceNext function.
    pub const WSAENOMORE: Win32Error = @enumFromInt(10102);

    /// A call to the WSALookupServiceEnd function was made while this call was still processing. The call has been canceled.
    pub const WSAECANCELLED: Win32Error = @enumFromInt(10103);

    /// The service provider procedure call table is invalid. A service provider returned a bogus procedure table to Ws2_32.dll. This is usually caused by one or more of the function pointers being NULL.
    pub const WSAEINVALIDPROCTABLE: Win32Error = @enumFromInt(10104);

    /// The requested service provider is invalid. This error is returned by the WSCGetProviderInfo and WSCGetProviderInfo32 functions if the protocol entry specified could not be found. This error is also returned if the service provider returned a version number other than 2.0.
    pub const WSAEINVALIDPROVIDER: Win32Error = @enumFromInt(10105);

    /// The requested service provider could not be loaded or initialized. This error is returned if either a service provider's DLL could not be loaded (LoadLibrary failed) or the provider's WSPStartup or NSPStartup function failed.
    pub const WSAEPROVIDERFAILEDINIT: Win32Error = @enumFromInt(10106);

    /// A system call that should never fail has failed. This is a generic error code, returned under various conditions.
    /// Returned when a system call that should never fail does fail. For example, if a call to WaitForMultipleEvents fails or one of the registry functions fails trying to manipulate the protocol/namespace catalogs.
    /// Returned when a provider does not return SUCCESS and does not provide an extended error code. Can indicate a service provider implementation error.
    pub const WSASYSCALLFAILURE: Win32Error = @enumFromInt(10107);

    /// No such service is known. The service cannot be found in the specified name space.
    pub const WSASERVICE_NOT_FOUND: Win32Error = @enumFromInt(10108);

    /// The specified class was not found.
    pub const WSATYPE_NOT_FOUND: Win32Error = @enumFromInt(10109);

    /// No more results can be returned by the WSALookupServiceNext function.
    pub const WSA_E_NO_MORE: Win32Error = @enumFromInt(10110);

    /// A call to the WSALookupServiceEnd function was made while this call was still processing. The call has been canceled.
    pub const WSA_E_CANCELLED: Win32Error = @enumFromInt(10111);

    /// A database query failed because it was actively refused.
    pub const WSAEREFUSED: Win32Error = @enumFromInt(10112);

    /// No such host is known. The name is not an official host name or alias, or it cannot be found in the database(s) being queried. This error may also be returned for protocol and service queries, and means that the specified name could not be found in the relevant database.
    pub const WSAHOST_NOT_FOUND: Win32Error = @enumFromInt(11001);

    /// This is usually a temporary error during host name resolution and means that the local server did not receive a response from an authoritative server. A retry at some time later may be successful.
    pub const WSATRY_AGAIN: Win32Error = @enumFromInt(11002);

    /// This indicates that some sort of nonrecoverable error occurred during a database lookup. This may be because the database files (for example, BSD-compatible HOSTS, SERVICES, or PROTOCOLS files) could not be found, or a DNS request was returned by the server with a severe error.
    pub const WSANO_RECOVERY: Win32Error = @enumFromInt(11003);

    /// The requested name is valid and was found in the database, but it does not have the correct associated data being resolved for. The usual example for this is a host name-to-address translation attempt (using gethostbyname or WSAAsyncGetHostByName) which uses the DNS (Domain Name Server). An MX record is returned but no A record—indicating the host itself exists, but is not directly reachable.
    pub const WSANO_DATA: Win32Error = @enumFromInt(11004);

    /// At least one QoS reserve has arrived.
    pub const WSA_QOS_RECEIVERS: Win32Error = @enumFromInt(11005);

    /// At least one QoS send path has arrived.
    pub const WSA_QOS_SENDERS: Win32Error = @enumFromInt(11006);

    /// There are no QoS senders.
    pub const WSA_QOS_NO_SENDERS: Win32Error = @enumFromInt(11007);

    /// There are no QoS receivers.
    pub const WSA_QOS_NO_RECEIVERS: Win32Error = @enumFromInt(11008);

    /// The QoS reserve request has been confirmed.
    pub const WSA_QOS_REQUEST_CONFIRMED: Win32Error = @enumFromInt(11009);

    /// A QoS error occurred due to lack of resources.
    pub const WSA_QOS_ADMISSION_FAILURE: Win32Error = @enumFromInt(11010);

    /// The QoS request was rejected because the policy system couldn't allocate the requested resource within the existing policy.
    pub const WSA_QOS_POLICY_FAILURE: Win32Error = @enumFromInt(11011);

    /// An unknown or conflicting QoS style was encountered.
    pub const WSA_QOS_BAD_STYLE: Win32Error = @enumFromInt(11012);

    /// A problem was encountered with some part of the filterspec or the provider-specific buffer in general.
    pub const WSA_QOS_BAD_OBJECT: Win32Error = @enumFromInt(11013);

    /// An error with the underlying traffic control (TC) API as the generic QoS request was converted for local enforcement by the TC API. This could be due to an out of memory error or to an internal QoS provider error.
    pub const WSA_QOS_TRAFFIC_CTRL_ERROR: Win32Error = @enumFromInt(11014);

    /// A general QoS error.
    pub const WSA_QOS_GENERIC_ERROR: Win32Error = @enumFromInt(11015);

    /// An invalid or unrecognized service type was found in the QoS flowspec.
    pub const WSA_QOS_ESERVICETYPE: Win32Error = @enumFromInt(11016);

    /// An invalid or inconsistent flowspec was found in the QOS structure.
    pub const WSA_QOS_EFLOWSPEC: Win32Error = @enumFromInt(11017);

    /// An invalid QoS provider-specific buffer.
    pub const WSA_QOS_EPROVSPECBUF: Win32Error = @enumFromInt(11018);

    /// An invalid QoS filter style was used.
    pub const WSA_QOS_EFILTERSTYLE: Win32Error = @enumFromInt(11019);

    /// An invalid QoS filter type was used.
    pub const WSA_QOS_EFILTERTYPE: Win32Error = @enumFromInt(11020);

    /// An incorrect number of QoS FILTERSPECs were specified in the FLOWDESCRIPTOR.
    pub const WSA_QOS_EFILTERCOUNT: Win32Error = @enumFromInt(11021);

    /// An object with an invalid ObjectLength field was specified in the QoS provider-specific buffer.
    pub const WSA_QOS_EOBJLENGTH: Win32Error = @enumFromInt(11022);

    /// An incorrect number of flow descriptors was specified in the QoS structure.
    pub const WSA_QOS_EFLOWCOUNT: Win32Error = @enumFromInt(11023);

    /// An unrecognized object was found in the QoS provider-specific buffer.
    pub const WSA_QOS_EUNKOWNPSOBJ: Win32Error = @enumFromInt(11024);

    /// An invalid policy object was found in the QoS provider-specific buffer.
    pub const WSA_QOS_EPOLICYOBJ: Win32Error = @enumFromInt(11025);

    /// An invalid QoS flow descriptor was found in the flow descriptor list.
    pub const WSA_QOS_EFLOWDESC: Win32Error = @enumFromInt(11026);

    /// An invalid or inconsistent flowspec was found in the QoS provider-specific buffer.
    pub const WSA_QOS_EPSFLOWSPEC: Win32Error = @enumFromInt(11027);

    /// An invalid FILTERSPEC was found in the QoS provider-specific buffer.
    pub const WSA_QOS_EPSFILTERSPEC: Win32Error = @enumFromInt(11028);

    /// An invalid shape discard mode object was found in the QoS provider-specific buffer.
    pub const WSA_QOS_ESDMODEOBJ: Win32Error = @enumFromInt(11029);

    /// An invalid shaping rate object was found in the QoS provider-specific buffer.
    pub const WSA_QOS_ESHAPERATEOBJ: Win32Error = @enumFromInt(11030);

    /// A reserved policy element was found in the QoS provider-specific buffer.
    pub const WSA_QOS_RESERVED_PETYPE: Win32Error = @enumFromInt(11031);

    pub fn get() Win32Error {
        return @enumFromInt(@intFromEnum(bun.windows.kernel32.GetLastError()));
    }

    pub fn unwrap(this: @This()) !void {
<<<<<<< HEAD
        std.os.exit
=======
>>>>>>> c3f6c7c5
        if (this == .SUCCESS) return;
        if (this.toSystemErrno()) |err| {
            return err.toError();
        }
    }

    pub fn toSystemErrno(this: Win32Error) ?SystemErrno {
        return SystemErrno.init(this);
    }

    pub fn fromNTStatus(status: win32.NTSTATUS) Win32Error {
        return RtlNtStatusToDosError(status);
    }
};

pub const libuv = @import("./deps/libuv.zig");

pub extern fn GetProcAddress(
    ptr: ?*anyopaque,
    [*:0]const u16,
) ?*anyopaque;

pub fn GetProcAddressA(
    ptr: ?*anyopaque,
    utf8: [:0]const u8,
) ?*anyopaque {
    var wbuf: [2048]u16 = undefined;
    return GetProcAddress(ptr, bun.strings.toWPath(&wbuf, utf8).ptr);
}

pub extern fn LoadLibraryA(
    [*:0]const u8,
) ?*anyopaque;

pub extern "kernel32" fn CreateHardLinkW(
    newFileName: [*:0]const u16,
    existingFileName: [*:0]const u16,
    securityAttributes: ?*win32.SECURITY_ATTRIBUTES,
) win32.BOOL;

pub extern "kernel32" fn CopyFileW(
    source: [*:0]const u16,
    dest: [*:0]const u16,
    bFailIfExists: win32.BOOL,
) win32.BOOL;<|MERGE_RESOLUTION|>--- conflicted
+++ resolved
@@ -2913,10 +2913,6 @@
     }
 
     pub fn unwrap(this: @This()) !void {
-<<<<<<< HEAD
-        std.os.exit
-=======
->>>>>>> c3f6c7c5
         if (this == .SUCCESS) return;
         if (this.toSystemErrno()) |err| {
             return err.toError();
