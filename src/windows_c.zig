--- conflicted
+++ resolved
@@ -1269,16 +1269,6 @@
     new_path_w: []const u16,
     replace_if_exists: bool,
 ) Maybe(void) {
-<<<<<<< HEAD
-    if (comptime bun.Environment.allow_assert) {
-        // if the directories are the same and the destination path is absolute, the old path name is kept
-        if (old_dir_fd == new_dir_fd) {
-            bun.assert(!std.fs.path.isAbsoluteWindowsWTF16(new_path_w));
-        }
-    }
-
-=======
->>>>>>> 57208cb0
     const src_fd = brk: {
         switch (bun.sys.openFileAtWindows(
             old_dir_fd,
