// @link "deps/zlib/libz.a"

pub const MIN_WBITS = 8;
pub const MAX_WBITS = 15;

pub extern fn zlibVersion() [*:0]const u8;

pub extern fn compress(dest: [*]Bytef, destLen: *uLongf, source: [*]const Bytef, sourceLen: uLong) c_int;
pub extern fn compress2(dest: [*]Bytef, destLen: *uLongf, source: [*]const Bytef, sourceLen: uLong, level: c_int) c_int;
pub extern fn compressBound(sourceLen: uLong) uLong;
pub extern fn uncompress(dest: [*]Bytef, destLen: *uLongf, source: [*]const Bytef, sourceLen: uLong) c_int;
pub const struct_gzFile_s = extern struct {
    have: c_uint,
    next: [*c]u8,
    pos: c_long,
};
pub const gzFile = [*c]struct_gzFile_s;

// https://zlib.net/manual.html#Stream
const Byte = u8;
const uInt = u32;
const uLong = u64;
const Bytef = Byte;
const uLongf = uLong;
const voidpf = ?*anyopaque;

// typedef voidpf (*alloc_func) OF((voidpf opaque, uInt items, uInt size));
// typedef void   (*free_func)  OF((voidpf opaque, voidpf address));

pub const z_stream = @import("zlib-internal").z_stream;
pub const z_streamp = @import("zlib-internal").z_streamp;

// typedef struct z_stream_s {
//     z_const Bytef *next_in;  /* next input byte */
//     uInt     avail_in;  /* number of bytes available at next_in */
//     uLong    total_in;  /* total number of input bytes read so far */

//     Bytef    *next_out; /* next output byte will go here */
//     uInt     avail_out; /* remaining free space at next_out */
//     uLong    total_out; /* total number of bytes output so far */

//     z_const char *msg;  /* last error message, NULL if no error */
//     struct internal_state FAR *state; /* not visible by applications */

//     alloc_func zalloc;  /* used to allocate the internal state */
//     free_func  zfree;   /* used to free the internal state */
//     voidpf     opaque;  /* private data object passed to zalloc and zfree */

//     int     data_type;  /* best guess about the data type: binary or text
//                            for deflate, or the decoding state for inflate */
//     uLong   adler;      /* Adler-32 or CRC-32 value of the uncompressed data */
//     uLong   reserved;   /* reserved for future use */
// } z_stream;

pub const FlushValue = @import("zlib-internal").FlushValue;
pub const ReturnCode = @import("zlib-internal").ReturnCode;

// ZEXTERN int ZEXPORT inflateInit OF((z_streamp strm));

/// Initializes the internal stream state for decompression. The fields next_in, avail_in, zalloc, zfree and opaque must be initialized before by the caller. In the current version of inflate, the provided input is not read or consumed. The allocation of a sliding window will be deferred to the first call of inflate (if the decompression does not complete on the first call). If zalloc and zfree are set to Z_NULL, inflateInit updates them to use default allocation functions.
///
/// inflateInit returns Z_OK if success, Z_MEM_ERROR if there was not enough memory, Z_VERSION_ERROR if the zlib library version is incompatible with the version assumed by the caller, or Z_STREAM_ERROR if the parameters are invalid, such as a null pointer to the structure. msg is set to null if there is no error message. inflateInit does not perform any decompression. Actual decompression will be done by inflate(). So next_in, and avail_in, next_out, and avail_out are unused and unchanged. The current implementation of inflateInit() does not process any header information—that is deferred until inflate() is called.
pub extern fn inflateInit_(strm: z_streamp, version: [*c]const u8, stream_size: c_int) ReturnCode;
pub extern fn inflateInit2_(strm: z_streamp, window_size: c_int, version: [*c]const u8, stream_size: c_int) ReturnCode;

/// Initializes the compression dictionary from the given byte sequence without producing any compressed output. This function must be called immediately after deflateInit, deflateInit2 or deflateReset, before any call of deflate. The compressor and decompressor must use exactly the same dictionary (see inflateSetDictionary). without producing any compressed output. When using the zlib format, this function must be called immediately after deflateInit, deflateInit2 or deflateReset, and before any call of deflate. When doing raw deflate, this function must be called either before any call of deflate, or immediately after the completion of a deflate block, i.e. after all input has been consumed and all output has been delivered when using any of the flush options Z_BLOCK, Z_PARTIAL_FLUSH, Z_SYNC_FLUSH, or Z_FULL_FLUSH. The compressor and decompressor must use exactly the same dictionary (see inflateSetDictionary).
/// The dictionary should consist of strings (byte sequences) that are likely to be encountered later in the data to be compressed, with the most commonly used strings preferably put towards the end of the dictionary. Using a dictionary is most useful when the data to be compressed is short and can be predicted with good accuracy; the data can then be compressed better than with the default empty dictionary.
///
/// Depending on the size of the compression data structures selected by deflateInit or deflateInit2, a part of the dictionary may in effect be discarded, for example if the dictionary is larger than the window size in deflateInit or deflateInit2. Thus the strings most likely to be useful should be put at the end of the dictionary, not at the front. In addition, the current implementation of deflate will use at most the window size minus 262 bytes of the provided dictionary.
///
/// Upon return of this function, strm->adler is set to the Adler-32 value of the dictionary; the decompressor may later use this value to determine which dictionary has been used by the compressor. (The Adler-32 value applies to the whole dictionary even if only a subset of the dictionary is actually used by the compressor.) If a raw deflate was requested, then the Adler-32 value is not computed and strm->adler is not set.
///
/// deflateSetDictionary returns Z_OK if success, or Z_STREAM_ERROR if a parameter is invalid (such as NULL dictionary) or the stream state is inconsistent (for example if deflate has already been called for this stream or if not at a block boundary for raw deflate). deflateSetDictionary does not perform any compression: this will be done by deflate().
pub extern fn deflateSetDictionary(strm: z_streamp, dictionary: ?[*]const u8, length: c_uint) ReturnCode;

/// Dynamically update the compression level and compression strategy. The interpretation of level and strategy is as in deflateInit2(). This can be used to switch between compression and straight copy of the input data, or to switch to a different kind of input data requiring a different strategy. If the compression approach (which is a function of the level) or the strategy is changed, and if there have been any deflate() calls since the state was initialized or reset, then the input available so far is compressed with the old level and strategy using deflate(strm, Z_BLOCK). There are three approaches for the compression levels 0, 1..3, and 4..9 respectively. The new level and strategy will take effect at the next call of deflate().
/// If a deflate(strm, Z_BLOCK) is performed by deflateParams(), and it does not have enough output space to complete, then the parameter change will not take effect. In this case, deflateParams() can be called again with the same parameters and more output space to try again.
///
/// In order to assure a change in the parameters on the first try, the deflate stream should be flushed using deflate() with Z_BLOCK or other flush request until strm.avail_out is not zero, before calling deflateParams(). Then no more input data should be provided before the deflateParams() call. If this is done, the old level and strategy will be applied to the data compressed before deflateParams(), and the new level and strategy will be applied to the data compressed after deflateParams().
///
/// deflateParams returns Z_OK on success, Z_STREAM_ERROR if the source stream state was inconsistent or if a parameter was invalid, or Z_BUF_ERROR if there was not enough output space to complete the compression of the available input data before a change in the strategy or approach. Note that in the case of a Z_BUF_ERROR, the parameters are not changed. A return value of Z_BUF_ERROR is not fatal, in which case deflateParams() can be retried with more output space.
pub extern fn deflateParams(strm: z_streamp, level: c_int, strategy: c_int) ReturnCode;

/// inflate decompresses as much data as possible, and stops when the input buffer becomes empty or the output buffer becomes full. It may introduce some output latency (reading input without producing any output) except when forced to flush.
/// The detailed semantics are as follows. inflate performs one or both of the following actions:
///
/// - Decompress more input starting at next_in and update next_in and avail_in accordingly. If not all input can be processed (because there is not enough room in the output buffer), then next_in and avail_in are updated accordingly, and processing will resume at this point for the next call of inflate().
/// - Generate more output starting at next_out and update next_out and avail_out accordingly. inflate() provides as much output as possible, until there is no more input data or no more space in the output buffer (see below about the flush parameter).
///
/// Before the call of inflate(), the application should ensure that at least one of the actions is possible, by providing more input and/or consuming more output, and updating the next_* and avail_* values accordingly. If the caller of inflate() does not provide both available input and available output space, it is possible that there will be no progress made. The application can consume the uncompressed output when it wants, for example when the output buffer is full (avail_out == 0), or after each call of inflate(). If inflate returns Z_OK and with zero avail_out, it must be called again after making room in the output buffer because there might be more output pending.
///
/// The flush parameter of inflate() can be Z_NO_FLUSH, Z_SYNC_FLUSH, Z_FINISH, Z_BLOCK, or Z_TREES. Z_SYNC_FLUSH requests that inflate() flush as much output as possible to the output buffer. Z_BLOCK requests that inflate() stop if and when it gets to the next deflate block boundary. When decoding the zlib or gzip format, this will cause inflate() to return immediately after the header and before the first block. When doing a raw inflate, inflate() will go ahead and process the first block, and will return when it gets to the end of that block, or when it runs out of data.
///
/// The Z_BLOCK option assists in appending to or combining deflate streams. To assist in this, on return inflate() always sets strm->data_type to the number of unused bits in the last byte taken from strm->next_in, plus 64 if inflate() is currently decoding the last block in the deflate stream, plus 128 if inflate() returned immediately after decoding an end-of-block code or decoding the complete header up to just before the first byte of the deflate stream. The end-of-block will not be indicated until all of the uncompressed data from that block has been written to strm->next_out. The number of unused bits may in general be greater than seven, except when bit 7 of data_type is set, in which case the number of unused bits will be less than eight. data_type is set as noted here every time inflate() returns for all flush options, and so can be used to determine the amount of currently consumed input in bits.
///
/// The Z_TREES option behaves as Z_BLOCK does, but it also returns when the end of each deflate block header is reached, before any actual data in that block is decoded. This allows the caller to determine the length of the deflate block header for later use in random access within a deflate block. 256 is added to the value of strm->data_type when inflate() returns immediately after reaching the end of the deflate block header.
///
/// inflate() should normally be called until it returns Z_STREAM_END or an error. However if all decompression is to be performed in a single step (a single call of inflate), the parameter flush should be set to Z_FINISH. In this case all pending input is processed and all pending output is flushed; avail_out must be large enough to hold all of the uncompressed data for the operation to complete. (The size of the uncompressed data may have been saved by the compressor for this purpose.) The use of Z_FINISH is not required to perform an inflation in one step. However it may be used to inform inflate that a faster approach can be used for the single inflate() call. Z_FINISH also informs inflate to not maintain a sliding window if the stream completes, which reduces inflate's memory footprint. If the stream does not complete, either because not all of the stream is provided or not enough output space is provided, then a sliding window will be allocated and inflate() can be called again to continue the operation as if Z_NO_FLUSH had been used.
///
/// In this implementation, inflate() always flushes as much output as possible to the output buffer, and always uses the faster approach on the first call. So the effects of the flush parameter in this implementation are on the return value of inflate() as noted below, when inflate() returns early when Z_BLOCK or Z_TREES is used, and when inflate() avoids the allocation of memory for a sliding window when Z_FINISH is used.
///
/// If a preset dictionary is needed after this call (see inflateSetDictionary below), inflate sets strm->adler to the Adler-32 checksum of the dictionary chosen by the compressor and returns Z_NEED_DICT; otherwise it sets strm->adler to the Adler-32 checksum of all output produced so far (that is, total_out bytes) and returns Z_OK, Z_STREAM_END or an error code as described below. At the end of the stream, inflate() checks that its computed Adler-32 checksum is equal to that saved by the compressor and returns Z_STREAM_END only if the checksum is correct.
///
/// inflate() will decompress and check either zlib-wrapped or gzip-wrapped deflate data. The header type is detected automatically, if requested when initializing with inflateInit2(). Any information contained in the gzip header is not retained unless inflateGetHeader() is used. When processing gzip-wrapped deflate data, strm->adler32 is set to the CRC-32 of the output produced so far. The CRC-32 is checked against the gzip trailer, as is the uncompressed length, modulo 2^32.
///
/// inflate() returns Z_OK if some progress has been made (more input processed or more output produced), Z_STREAM_END if the end of the compressed data has been reached and all uncompressed output has been produced, Z_NEED_DICT if a preset dictionary is needed at this point, Z_DATA_ERROR if the input data was corrupted (input stream not conforming to the zlib format or incorrect check value, in which case strm->msg points to a string with a more specific error), Z_STREAM_ERROR if the stream structure was inconsistent (for example next_in or next_out was Z_NULL, or the state was inadvertently written over by the application), Z_MEM_ERROR if there was not enough memory, Z_BUF_ERROR if no progress was possible or if there was not enough room in the output buffer when Z_FINISH is used. Note that Z_BUF_ERROR is not fatal, and inflate() can be called again with more input and more output space to continue decompressing. If Z_DATA_ERROR is returned, the application may then call inflateSync() to look for a good compression block if a partial recovery of the data is to be attempted.
pub extern fn inflate(stream: *zStream_struct, flush: FlushValue) ReturnCode;

/// inflateEnd returns Z_OK if success, or Z_STREAM_ERROR if the stream state was inconsistent.
/// All dynamically allocated data structures for this stream are freed. This function discards any unprocessed input and does not flush any pending output.
pub extern fn inflateEnd(stream: *zStream_struct) ReturnCode;

pub extern fn inflateReset(stream: *zStream_struct) ReturnCode;

pub extern fn crc32(crc: uLong, buf: [*]const Bytef, len: uInt) uLong;

pub fn NewZlibReader(comptime Writer: type, comptime buffer_size: usize) type {
    return struct {
        const ZlibReader = @This();
        pub const State = enum {
            Uninitialized,
            Inflating,
            End,
            Error,
        };

        context: Writer,
        input: []const u8,
        buf: [buffer_size]u8,
        zlib: zStream_struct,
        allocator: std.mem.Allocator,
        state: State = State.Uninitialized,

<<<<<<< HEAD
        pub fn alloc(_: *anyopaque, items: uInt, len: uInt) callconv(.C) *anyopaque {
            return bun.default_malloc(items * len) orelse unreachable;
        }

        pub fn free(_: *anyopaque, data: *anyopaque) callconv(.C) void {
            bun.default_free(data);
=======
        pub fn alloc(_: *anyopaque, items: uInt, len: uInt) callconv(.c) *anyopaque {
            return mimalloc.mi_malloc(items * len) orelse unreachable;
        }

        pub fn free(_: *anyopaque, data: *anyopaque) callconv(.c) void {
            mimalloc.mi_free(data);
>>>>>>> 925e8bcf
        }

        pub fn deinit(this: *ZlibReader) void {
            var allocator = this.allocator;
            this.end();
            allocator.destroy(this);
        }

        pub fn end(this: *ZlibReader) void {
            if (this.state == State.Inflating) {
                _ = inflateEnd(&this.zlib);
                this.state = State.End;
            }
        }

        pub fn init(writer: Writer, input: []const u8, allocator: std.mem.Allocator) !*ZlibReader {
            var zlib_reader = try allocator.create(ZlibReader);
            zlib_reader.* = ZlibReader{
                .context = writer,
                .input = input,
                .buf = std.mem.zeroes([buffer_size]u8),
                .allocator = allocator,
                .zlib = undefined,
            };

            zlib_reader.zlib = zStream_struct{
                .next_in = input.ptr,
                .avail_in = @as(uInt, @intCast(input.len)),
                .total_in = @as(uInt, @intCast(input.len)),

                .next_out = &zlib_reader.buf,
                .avail_out = buffer_size,
                .total_out = buffer_size,

                .err_msg = null,
                .alloc_func = ZlibReader.alloc,
                .free_func = ZlibReader.free,

                .internal_state = null,
                .user_data = zlib_reader,

                .data_type = DataType.Unknown,
                .adler = 0,
                .reserved = 0,
            };

            switch (inflateInit2_(&zlib_reader.zlib, 15 + 32, zlibVersion(), @sizeOf(zStream_struct))) {
                ReturnCode.Ok => return zlib_reader,
                ReturnCode.MemError => {
                    zlib_reader.deinit();
                    return error.OutOfMemory;
                },
                ReturnCode.StreamError => {
                    zlib_reader.deinit();
                    return error.InvalidArgument;
                },
                ReturnCode.VersionError => {
                    zlib_reader.deinit();
                    return error.InvalidArgument;
                },
                else => unreachable,
            }
        }

        pub fn errorMessage(this: *ZlibReader) ?[]const u8 {
            if (this.zlib.err_msg) |msg_ptr| {
                return std.mem.sliceTo(msg_ptr, 0);
            }

            return null;
        }

        pub fn readAll(this: *ZlibReader, is_done: bool) !void {
            while (this.state == State.Uninitialized or this.state == State.Inflating) {

                // Before the call of inflate(), the application should ensure
                // that at least one of the actions is possible, by providing
                // more input and/or consuming more output, and updating the
                // next_* and avail_* values accordingly. If the caller of
                // inflate() does not provide both available input and available
                // output space, it is possible that there will be no progress
                // made. The application can consume the uncompressed output
                // when it wants, for example when the output buffer is full
                // (avail_out == 0), or after each call of inflate(). If inflate
                // returns Z_OK and with zero avail_out, it must be called again
                // after making room in the output buffer because there might be
                // more output pending.

                // - Decompress more input starting at next_in and update
                //   next_in and avail_in accordingly. If not all input can be
                //   processed (because there is not enough room in the output
                //   buffer), then next_in and avail_in are updated accordingly,
                //   and processing will resume at this point for the next call
                //   of inflate().

                // - Generate more output starting at next_out and update
                //   next_out and avail_out accordingly. inflate() provides as
                //   much output as possible, until there is no more input data
                //   or no more space in the output buffer (see below about the
                //   flush parameter).

                if (this.zlib.avail_out == 0) {
                    var written = try this.context.write(&this.buf);
                    while (written < this.zlib.avail_out) {
                        written += try this.context.write(this.buf[written..]);
                    }
                    this.zlib.avail_out = buffer_size;
                    this.zlib.next_out = &this.buf;
                }

                // Try to inflate even if avail_in is 0, as this could be a valid empty gzip stream
                const rc = inflate(&this.zlib, FlushValue.NoFlush);
                this.state = State.Inflating;

                switch (rc) {
                    ReturnCode.StreamEnd => {
                        this.state = State.End;
                        var remainder = this.buf[0 .. buffer_size - this.zlib.avail_out];
                        remainder = remainder[try this.context.write(remainder)..];
                        while (remainder.len > 0) {
                            remainder = remainder[try this.context.write(remainder)..];
                        }
                        this.end();
                        return;
                    },
                    ReturnCode.MemError => {
                        this.state = State.Error;
                        return error.OutOfMemory;
                    },
                    ReturnCode.BufError => {
                        // BufError with avail_in == 0 means we need more input data
                        if (this.zlib.avail_in == 0) {
                            if (is_done) {
                                // Stream is truncated - we're at EOF but decoder needs more data
                                this.state = State.Error;
                                return error.ZlibError;
                            }
                            // Not at EOF - we can retry with more data
                            return error.ShortRead;
                        }
                        this.state = State.Error;
                        return error.ZlibError;
                    },
                    ReturnCode.StreamError,
                    ReturnCode.DataError,
                    ReturnCode.NeedDict,
                    ReturnCode.VersionError,
                    ReturnCode.ErrNo,
                    => {
                        this.state = State.Error;
                        return error.ZlibError;
                    },
                    ReturnCode.Ok => {},
                }
            }
        }
    };
}

pub const ZlibError = error{
    OutOfMemory,
    InvalidArgument,
    ZlibError,
    ShortRead,
};

const ZlibAllocator = struct {
    pub fn alloc(_: *anyopaque, items: uInt, len: uInt) callconv(.c) *anyopaque {
        if (bun.heap_breakdown.enabled) {
            const zone = bun.heap_breakdown.getZone("zlib");
            return zone.malloc_zone_calloc(items, len) orelse bun.outOfMemory();
        }

        return bun.default_calloc(items, len) orelse bun.outOfMemory();
    }

    pub fn free(_: *anyopaque, data: *anyopaque) callconv(.c) void {
        if (bun.heap_breakdown.enabled) {
            const zone = bun.heap_breakdown.getZone("zlib");
            zone.malloc_zone_free(data);
            return;
        }

        bun.default_free(data);
    }
};

pub const ZlibReaderArrayList = struct {
    const ZlibReader = ZlibReaderArrayList;

    pub const State = enum {
        Uninitialized,
        Inflating,
        End,
        Error,
    };

    input: []const u8,
    list: std.ArrayListUnmanaged(u8),
    list_allocator: std.mem.Allocator,
    list_ptr: *std.ArrayListUnmanaged(u8),
    zlib: zStream_struct,
    allocator: std.mem.Allocator,
    state: State = State.Uninitialized,

    pub fn deinit(this: *ZlibReader) void {
        var allocator = this.allocator;
        this.end();
        allocator.destroy(this);
    }

    pub fn end(this: *ZlibReader) void {
        // always free with `inflateEnd`
        if (this.state != State.End) {
            _ = inflateEnd(&this.zlib);
            this.state = State.End;
        }
    }

    pub fn init(
        input: []const u8,
        list: *std.ArrayListUnmanaged(u8),
        allocator: std.mem.Allocator,
    ) !*ZlibReader {
        const options: Options = .{
            .windowBits = 15 + 32,
        };

        return initWithOptions(input, list, allocator, options);
    }

    pub fn initWithOptions(input: []const u8, list: *std.ArrayListUnmanaged(u8), allocator: std.mem.Allocator, options: Options) ZlibError!*ZlibReader {
        return initWithOptionsAndListAllocator(input, list, allocator, allocator, options);
    }

    pub fn initWithOptionsAndListAllocator(input: []const u8, list: *std.ArrayListUnmanaged(u8), list_allocator: std.mem.Allocator, allocator: std.mem.Allocator, options: Options) ZlibError!*ZlibReader {
        var zlib_reader = try allocator.create(ZlibReader);
        zlib_reader.* = ZlibReader{
            .input = input,
            .list = list.*,
            .list_allocator = list_allocator,
            .list_ptr = list,
            .allocator = allocator,
            .zlib = undefined,
        };

        zlib_reader.zlib = zStream_struct{
            .next_in = input.ptr,
            .avail_in = @truncate(input.len),
            .total_in = @truncate(input.len),

            .next_out = zlib_reader.list.items.ptr,
            .avail_out = @truncate(zlib_reader.list.items.len),
            .total_out = @truncate(zlib_reader.list.items.len),

            .err_msg = null,
            .alloc_func = ZlibAllocator.alloc,
            .free_func = ZlibAllocator.free,

            .internal_state = null,
            .user_data = zlib_reader,

            .data_type = DataType.Unknown,
            .adler = 0,
            .reserved = 0,
        };

        switch (inflateInit2_(&zlib_reader.zlib, options.windowBits, zlibVersion(), @sizeOf(zStream_struct))) {
            ReturnCode.Ok => return zlib_reader,
            ReturnCode.MemError => {
                zlib_reader.deinit();
                return error.OutOfMemory;
            },
            ReturnCode.StreamError => {
                zlib_reader.deinit();
                return error.InvalidArgument;
            },
            ReturnCode.VersionError => {
                zlib_reader.deinit();
                return error.InvalidArgument;
            },
            else => unreachable,
        }
    }

    pub fn errorMessage(this: *ZlibReader) ?[]const u8 {
        if (this.zlib.err_msg) |msg_ptr| {
            return std.mem.sliceTo(msg_ptr, 0);
        }

        return null;
    }

    pub fn readAll(this: *ZlibReader, is_done: bool) ZlibError!void {
        defer {
            if (this.list.items.len > this.zlib.total_out) {
                this.list.shrinkRetainingCapacity(this.zlib.total_out);
            } else if (this.zlib.total_out < this.list.capacity) {
                this.list.items.len = this.zlib.total_out;
            }
            this.list_ptr.* = this.list;
        }

        while (this.state == State.Uninitialized or this.state == State.Inflating) {

            // Before the call of inflate(), the application should ensure
            // that at least one of the actions is possible, by providing
            // more input and/or consuming more output, and updating the
            // next_* and avail_* values accordingly. If the caller of
            // inflate() does not provide both available input and available
            // output space, it is possible that there will be no progress
            // made. The application can consume the uncompressed output
            // when it wants, for example when the output buffer is full
            // (avail_out == 0), or after each call of inflate(). If inflate
            // returns Z_OK and with zero avail_out, it must be called again
            // after making room in the output buffer because there might be
            // more output pending.

            // - Decompress more input starting at next_in and update
            //   next_in and avail_in accordingly. If not all input can be
            //   processed (because there is not enough room in the output
            //   buffer), then next_in and avail_in are updated accordingly,
            //   and processing will resume at this point for the next call
            //   of inflate().

            // - Generate more output starting at next_out and update
            //   next_out and avail_out accordingly. inflate() provides as
            //   much output as possible, until there is no more input data
            //   or no more space in the output buffer (see below about the
            //   flush parameter).

            if (this.zlib.avail_out == 0) {
                const initial = this.list.items.len;
                try this.list.ensureUnusedCapacity(this.list_allocator, 4096);
                this.list.expandToCapacity();
                this.zlib.next_out = @ptrCast(&this.list.items[initial]);
                this.zlib.avail_out = @truncate(this.list.items.len -| initial);
            }

            // Try to inflate even if avail_in is 0, as this could be a valid empty gzip stream
            const rc = inflate(&this.zlib, FlushValue.NoFlush);
            this.state = State.Inflating;

            switch (rc) {
                ReturnCode.StreamEnd => {
                    this.end();
                    return;
                },
                ReturnCode.MemError => {
                    this.state = State.Error;
                    return error.OutOfMemory;
                },
                ReturnCode.BufError => {
                    // BufError with avail_in == 0 means we need more input data
                    if (this.zlib.avail_in == 0) {
                        if (is_done) {
                            // Stream is truncated - we're at EOF but decoder needs more data
                            this.state = State.Error;
                            return error.ZlibError;
                        }
                        // Not at EOF - we can retry with more data
                        return error.ShortRead;
                    }
                    this.state = State.Error;
                    return error.ZlibError;
                },
                ReturnCode.StreamError,
                ReturnCode.DataError,
                ReturnCode.NeedDict,
                ReturnCode.VersionError,
                ReturnCode.ErrNo,
                => {
                    this.state = State.Error;
                    return error.ZlibError;
                },
                ReturnCode.Ok => {},
            }
        }
    }
};

pub const Options = struct {
    gzip: bool = false,
    level: c_int = 6,
    method: c_int = 8,
    windowBits: c_int = 15,
    memLevel: c_int = 8,
    strategy: c_int = 0,
};

///
///     Initializes the internal stream state for compression.  The fields
///   zalloc, zfree and opaque must be initialized before by the caller.  If
///   zalloc and zfree are set to Z_NULL, deflateInit updates them to use default
///   allocation functions.
///
///     The compression level must be Z_DEFAULT_COMPRESSION, or between 0 and 9:
///   1 gives best speed, 9 gives best compression, 0 gives no compression at all
///   (the input data is simply copied a block at a time).  Z_DEFAULT_COMPRESSION
///   requests a default compromise between speed and compression (currently
///   equivalent to level 6).
///
///     deflateInit returns Z_OK if success, Z_MEM_ERROR if there was not enough
///   memory, Z_STREAM_ERROR if level is not a valid compression level, or
///   Z_VERSION_ERROR if the zlib library version (zlib_version) is incompatible
///   with the version assumed by the caller (ZLIB_VERSION).  msg is set to null
///   if there is no error message.  deflateInit does not perform any compression:
///   this will be done by deflate().
pub extern fn deflateInit_(strm: z_streamp, level: c_int, version: [*:0]const u8, stream_size: c_int) ReturnCode;

///
///    deflate compresses as much data as possible, and stops when the input
///  buffer becomes empty or the output buffer becomes full.  It may introduce
///  some output latency (reading input without producing any output) except when
///  forced to flush.
///
///    The detailed semantics are as follows.  deflate performs one or both of the
///  following actions:
///
///  - Compress more input starting at next_in and update next_in and avail_in
///    accordingly.  If not all input can be processed (because there is not
///    enough room in the output buffer), next_in and avail_in are updated and
///    processing will resume at this point for the next call of deflate().
///
///  - Provide more output starting at next_out and update next_out and avail_out
///    accordingly.  This action is forced if the parameter flush is non zero.
///    Forcing flush frequently degrades the compression ratio, so this parameter
///    should be set only when necessary (in interactive applications).  Some
///    output may be provided even if flush is not set.
///
///    Before the call of deflate(), the application should ensure that at least
///  one of the actions is possible, by providing more input and/or consuming more
///  output, and updating avail_in or avail_out accordingly; avail_out should
///  never be zero before the call.  The application can consume the compressed
///  output when it wants, for example when the output buffer is full (avail_out
///  == 0), or after each call of deflate().  If deflate returns Z_OK and with
///  zero avail_out, it must be called again after making room in the output
///  buffer because there might be more output pending.
///
///    Normally the parameter flush is set to Z_NO_FLUSH, which allows deflate to
///  decide how much data to accumulate before producing output, in order to
///  maximize compression.
///
///    If the parameter flush is set to Z_SYNC_FLUSH, all pending output is
///  flushed to the output buffer and the output is aligned on a byte boundary, so
///  that the decompressor can get all input data available so far.  (In
///  particular avail_in is zero after the call if enough output space has been
///  provided before the call.) Flushing may degrade compression for some
///  compression algorithms and so it should be used only when necessary.  This
///  completes the current deflate block and follows it with an empty stored block
///  that is three bits plus filler bits to the next byte, followed by four bytes
///  (00 00 ff ff).
///
///    If flush is set to Z_PARTIAL_FLUSH, all pending output is flushed to the
///  output buffer, but the output is not aligned to a byte boundary.  All of the
///  input data so far will be available to the decompressor, as for Z_SYNC_FLUSH.
///  This completes the current deflate block and follows it with an empty fixed
///  codes block that is 10 bits long.  This assures that enough bytes are output
///  in order for the decompressor to finish the block before the empty fixed code
///  block.
///
///    If flush is set to Z_BLOCK, a deflate block is completed and emitted, as
///  for Z_SYNC_FLUSH, but the output is not aligned on a byte boundary, and up to
///  seven bits of the current block are held to be written as the next byte after
///  the next deflate block is completed.  In this case, the decompressor may not
///  be provided enough bits at this point in order to complete decompression of
///  the data provided so far to the compressor.  It may need to wait for the next
///  block to be emitted.  This is for advanced applications that need to control
///  the emission of deflate blocks.
///
///    If flush is set to Z_FULL_FLUSH, all output is flushed as with
///  Z_SYNC_FLUSH, and the compression state is reset so that decompression can
///  restart from this point if previous compressed data has been damaged or if
///  random access is desired.  Using Z_FULL_FLUSH too often can seriously degrade
///  compression.
///
///    If deflate returns with avail_out == 0, this function must be called again
///  with the same value of the flush parameter and more output space (updated
///  avail_out), until the flush is complete (deflate returns with non-zero
///  avail_out).  In the case of a Z_FULL_FLUSH or Z_SYNC_FLUSH, make sure that
///  avail_out is greater than six to avoid repeated flush markers due to
///  avail_out == 0 on return.
///
///    If the parameter flush is set to Z_FINISH, pending input is processed,
///  pending output is flushed and deflate returns with Z_STREAM_END if there was
///  enough output space; if deflate returns with Z_OK, this function must be
///  called again with Z_FINISH and more output space (updated avail_out) but no
///  more input data, until it returns with Z_STREAM_END or an error.  After
///  deflate has returned Z_STREAM_END, the only possible operations on the stream
///  are deflateReset or deflateEnd.
///
///    Z_FINISH can be used immediately after deflateInit if all the compression
///  is to be done in a single step.  In this case, avail_out must be at least the
///  value returned by deflateBound (see below).  Then deflate is guaranteed to
///  return Z_STREAM_END.  If not enough output space is provided, deflate will
///  not return Z_STREAM_END, and it must be called again as described above.
///
///    deflate() sets strm->adler to the adler32 checksum of all input read
///  so far (that is, total_in bytes).
///
///    deflate() may update strm->data_type if it can make a good guess about
///  the input data type (Z_BINARY or Z_TEXT).  In doubt, the data is considered
///  binary.  This field is only for information purposes and does not affect the
///  compression algorithm in any manner.
///
///    deflate() returns Z_OK if some progress has been made (more input
///  processed or more output produced), Z_STREAM_END if all input has been
///  consumed and all output has been produced (only when flush is set to
///  Z_FINISH), Z_STREAM_ERROR if the stream state was inconsistent (for example
///  if next_in or next_out was Z_NULL), Z_BUF_ERROR if no progress is possible
///  (for example avail_in or avail_out was zero).  Note that Z_BUF_ERROR is not
///  fatal, and deflate() can be called again with more input and more output
///  space to continue compressing.
///
pub extern fn deflate(strm: z_streamp, flush: FlushValue) ReturnCode;

///
///     All dynamically allocated data structures for this stream are freed.
///   This function discards any unprocessed input and does not flush any pending
///   output.
///
///     deflateEnd returns Z_OK if success, Z_STREAM_ERROR if the
///   stream state was inconsistent, Z_DATA_ERROR if the stream was freed
///   prematurely (some input or output was discarded).  In the error case, msg
///   may be set but then points to a static string (which must not be
///   deallocated).
pub extern fn deflateEnd(stream: z_streamp) ReturnCode;

pub extern fn deflateReset(stream: z_streamp) ReturnCode;

//   deflateBound() returns an upper bound on the compressed size after
//  deflation of sourceLen bytes.  It must be called after deflateInit() or
//  deflateInit2(), and after deflateSetHeader(), if used.  This would be used
//  to allocate an output buffer for deflation in a single pass, and so would be
//  called before deflate().  If that first deflate() call is provided the
//  sourceLen input bytes, an output buffer allocated to the size returned by
//  deflateBound(), and the flush value Z_FINISH, then deflate() is guaranteed
//  to return Z_STREAM_END.  Note that it is possible for the compressed size to
//  be larger than the value returned by deflateBound() if flush options other
//  than Z_FINISH or Z_NO_FLUSH are used.
pub extern fn deflateBound(strm: z_streamp, sourceLen: u64) u64;

///
///     This is another version of deflateInit with more compression options.  The
///   fields next_in, zalloc, zfree and opaque must be initialized before by the
///   caller.
///
///     The method parameter is the compression method.  It must be Z_DEFLATED in
///   this version of the library.
///
///     The windowBits parameter is the base two logarithm of the window size
///   (the size of the history buffer).  It should be in the range 8..15 for this
///   version of the library.  Larger values of this parameter result in better
///   compression at the expense of memory usage.  The default value is 15 if
///   deflateInit is used instead.
///
///     windowBits can also be -8..-15 for raw deflate.  In this case, -windowBits
///   determines the window size.  deflate() will then generate raw deflate data
///   with no zlib header or trailer, and will not compute an adler32 check value.
///
///     windowBits can also be greater than 15 for optional gzip encoding.  Add
///   16 to windowBits to write a simple gzip header and trailer around the
///   compressed data instead of a zlib wrapper.  The gzip header will have no
///   file name, no extra data, no comment, no modification time (set to zero), no
///   header crc, and the operating system will be set to 255 (unknown).  If a
///   gzip stream is being written, strm->adler is a crc32 instead of an adler32.
///
///     The memLevel parameter specifies how much memory should be allocated
///   for the internal compression state.  memLevel=1 uses minimum memory but is
///   slow and reduces compression ratio; memLevel=9 uses maximum memory for
///   optimal speed.  The default value is 8.  See zconf.h for total memory usage
///   as a function of windowBits and memLevel.
///
///     The strategy parameter is used to tune the compression algorithm.  Use the
///   value Z_DEFAULT_STRATEGY for normal data, Z_FILTERED for data produced by a
///   filter (or predictor), Z_HUFFMAN_ONLY to force Huffman encoding only (no
///   string match), or Z_RLE to limit match distances to one (run-length
///   encoding).  Filtered data consists mostly of small values with a somewhat
///   random distribution.  In this case, the compression algorithm is tuned to
///   compress them better.  The effect of Z_FILTERED is to force more Huffman
///   coding and less string matching; it is somewhat intermediate between
///   Z_DEFAULT_STRATEGY and Z_HUFFMAN_ONLY.  Z_RLE is designed to be almost as
///   fast as Z_HUFFMAN_ONLY, but give better compression for PNG image data.  The
///   strategy parameter only affects the compression ratio but not the
///   correctness of the compressed output even if it is not set appropriately.
///   Z_FIXED prevents the use of dynamic Huffman codes, allowing for a simpler
///   decoder for special applications.
///
///     deflateInit2 returns Z_OK if success, Z_MEM_ERROR if there was not enough
///   memory, Z_STREAM_ERROR if any parameter is invalid (such as an invalid
///   method), or Z_VERSION_ERROR if the zlib library version (zlib_version) is
///   incompatible with the version assumed by the caller (ZLIB_VERSION).  msg is
///   set to null if there is no error message.  deflateInit2 does not perform any
///   compression: this will be done by deflate().
pub extern fn deflateInit2_(strm: z_streamp, level: c_int, method: c_int, windowBits: c_int, memLevel: c_int, strategy: c_int, version: [*c]const u8, stream_size: c_int) ReturnCode;

/// Initializes the decompression dictionary from the given uncompressed byte sequence. This function must be called immediately after a call of inflate, if that call returned Z_NEED_DICT. The dictionary chosen by the compressor can be determined from the Adler-32 value returned by that call of inflate. The compressor and decompressor must use exactly the same dictionary (see deflateSetDictionary). For raw inflate, this function can be called at any time to set the dictionary. If the provided dictionary is smaller than the window and there is already data in the window, then the provided dictionary will amend what's there. The application must insure that the dictionary that was used for compression is provided.
///
/// inflateSetDictionary returns Z_OK if success, Z_STREAM_ERROR if a parameter is invalid (such as NULL dictionary) or the stream state is inconsistent, Z_DATA_ERROR if the given dictionary doesn't match the expected one (incorrect Adler-32 value). inflateSetDictionary does not perform any decompression: this will be done by subsequent calls of inflate().
pub extern fn inflateSetDictionary(strm: z_streamp, dictionary: ?[*]const u8, length: c_uint) ReturnCode;

pub const NodeMode = enum(u8) {
    NONE = 0,
    DEFLATE = 1,
    INFLATE = 2,
    GZIP = 3,
    GUNZIP = 4,
    DEFLATERAW = 5,
    INFLATERAW = 6,
    UNZIP = 7,
    BROTLI_DECODE = 8,
    BROTLI_ENCODE = 9,
    ZSTD_COMPRESS = 10,
    ZSTD_DECOMPRESS = 11,
};

/// Not for streaming!
pub const ZlibCompressorArrayList = struct {
    const ZlibCompressor = ZlibCompressorArrayList;

    pub const State = enum {
        Uninitialized,
        Inflating,
        End,
        Error,
    };

    input: []const u8,
    list: std.ArrayListUnmanaged(u8),
    list_allocator: std.mem.Allocator,
    list_ptr: *std.ArrayListUnmanaged(u8),
    zlib: zStream_struct,
    allocator: std.mem.Allocator,
    state: State = State.Uninitialized,

<<<<<<< HEAD
    pub fn alloc(_: *anyopaque, items: uInt, len: uInt) callconv(.C) *anyopaque {
        return bun.default_malloc(items * len) orelse unreachable;
    }

    pub fn free(_: *anyopaque, data: *anyopaque) callconv(.C) void {
        bun.default_free(data);
=======
    pub fn alloc(_: *anyopaque, items: uInt, len: uInt) callconv(.c) *anyopaque {
        return mimalloc.mi_malloc(items * len) orelse unreachable;
    }

    pub fn free(_: *anyopaque, data: *anyopaque) callconv(.c) void {
        mimalloc.mi_free(data);
>>>>>>> 925e8bcf
    }

    pub fn deinit(this: *ZlibCompressor) void {
        var allocator = this.allocator;
        this.end();
        allocator.destroy(this);
    }

    pub fn end(this: *ZlibCompressor) void {
        if (this.state != State.End) {
            _ = deflateEnd(&this.zlib);
            this.state = State.End;
        }
    }

    pub fn init(input: []const u8, list: *std.ArrayListUnmanaged(u8), allocator: std.mem.Allocator, options: Options) ZlibError!*ZlibCompressor {
        return initWithListAllocator(input, list, allocator, allocator, options);
    }

    pub fn initWithListAllocator(input: []const u8, list: *std.ArrayListUnmanaged(u8), allocator: std.mem.Allocator, list_allocator: std.mem.Allocator, options: Options) ZlibError!*ZlibCompressor {
        var zlib_reader = try allocator.create(ZlibCompressor);
        zlib_reader.* = ZlibCompressor{
            .input = input,
            .list = list.*,
            .list_ptr = list,
            .list_allocator = list_allocator,
            .allocator = allocator,
            .zlib = undefined,
        };

        zlib_reader.zlib = zStream_struct{
            .next_in = input.ptr,
            .avail_in = @truncate(input.len),
            .total_in = @truncate(input.len),

            .next_out = zlib_reader.list.items.ptr,
            .avail_out = @truncate(zlib_reader.list.items.len),
            .total_out = @truncate(zlib_reader.list.items.len),

            .err_msg = null,
            .alloc_func = ZlibCompressor.alloc,
            .free_func = ZlibCompressor.free,

            .internal_state = null,
            .user_data = zlib_reader,

            .data_type = DataType.Unknown,
            .adler = 0,
            .reserved = 0,
        };

        switch (deflateInit2_(
            &zlib_reader.zlib,
            options.level,
            options.method,
            if (!options.gzip) -options.windowBits else options.windowBits + 16,
            options.memLevel,
            options.strategy,
            zlibVersion(),
            @sizeOf(zStream_struct),
        )) {
            ReturnCode.Ok => {
                try zlib_reader.list.ensureTotalCapacityPrecise(list_allocator, deflateBound(&zlib_reader.zlib, input.len));
                zlib_reader.list_ptr.* = zlib_reader.list;
                zlib_reader.zlib.avail_out = @truncate(zlib_reader.list.capacity);
                zlib_reader.zlib.next_out = zlib_reader.list.items.ptr;

                return zlib_reader;
            },
            ReturnCode.MemError => {
                zlib_reader.deinit();
                return error.OutOfMemory;
            },
            ReturnCode.StreamError => {
                zlib_reader.deinit();
                return error.InvalidArgument;
            },
            ReturnCode.VersionError => {
                zlib_reader.deinit();
                return error.InvalidArgument;
            },
            else => unreachable,
        }
    }

    pub fn errorMessage(this: *ZlibCompressor) ?[]const u8 {
        if (this.zlib.err_msg) |msg_ptr| {
            return std.mem.sliceTo(msg_ptr, 0);
        }

        return null;
    }

    pub fn readAll(this: *ZlibCompressor) ZlibError!void {
        defer {
            this.list.shrinkRetainingCapacity(this.zlib.total_out);
            this.list_ptr.* = this.list;
        }

        while (this.state == State.Uninitialized or this.state == State.Inflating) {

            // Before the call of inflate(), the application should ensure
            // that at least one of the actions is possible, by providing
            // more input and/or consuming more output, and updating the
            // next_* and avail_* values accordingly. If the caller of
            // inflate() does not provide both available input and available
            // output space, it is possible that there will be no progress
            // made. The application can consume the uncompressed output
            // when it wants, for example when the output buffer is full
            // (avail_out == 0), or after each call of inflate(). If inflate
            // returns Z_OK and with zero avail_out, it must be called again
            // after making room in the output buffer because there might be
            // more output pending.

            // - Decompress more input starting at next_in and update
            //   next_in and avail_in accordingly. If not all input can be
            //   processed (because there is not enough room in the output
            //   buffer), then next_in and avail_in are updated accordingly,
            //   and processing will resume at this point for the next call
            //   of inflate().

            // - Generate more output starting at next_out and update
            //   next_out and avail_out accordingly. inflate() provides as
            //   much output as possible, until there is no more input data
            //   or no more space in the output buffer (see below about the
            //   flush parameter).

            if (this.zlib.avail_out == 0) {
                const initial = this.list.items.len;
                try this.list.ensureUnusedCapacity(this.list_allocator, 4096);
                this.list.expandToCapacity();
                this.zlib.next_out = @ptrCast(&this.list.items[initial]);
                this.zlib.avail_out = @truncate(this.list.items.len -| initial);
            }

            if (this.zlib.avail_out == 0) {
                return error.ShortRead;
            }

            const rc = deflate(&this.zlib, FlushValue.Finish);
            this.state = State.Inflating;

            switch (rc) {
                ReturnCode.StreamEnd => {
                    this.list.items.len = this.zlib.total_out;
                    this.end();

                    return;
                },
                ReturnCode.MemError => {
                    this.end();
                    this.state = State.Error;
                    return error.OutOfMemory;
                },
                ReturnCode.StreamError,
                ReturnCode.DataError,
                ReturnCode.BufError,
                ReturnCode.NeedDict,
                ReturnCode.VersionError,
                ReturnCode.ErrNo,
                => {
                    this.end();
                    this.state = State.Error;
                    return error.ZlibError;
                },
                ReturnCode.Ok => {},
            }
        }
    }
};

const bun = @import("bun");
const std = @import("std");

const internal = @import("zlib-internal");
const DataType = @import("zlib-internal").DataType;
const zStream_struct = @import("zlib-internal").zStream_struct;<|MERGE_RESOLUTION|>--- conflicted
+++ resolved
@@ -131,21 +131,12 @@
         allocator: std.mem.Allocator,
         state: State = State.Uninitialized,
 
-<<<<<<< HEAD
-        pub fn alloc(_: *anyopaque, items: uInt, len: uInt) callconv(.C) *anyopaque {
+        pub fn alloc(_: *anyopaque, items: uInt, len: uInt) callconv(.c) *anyopaque {
             return bun.default_malloc(items * len) orelse unreachable;
         }
 
-        pub fn free(_: *anyopaque, data: *anyopaque) callconv(.C) void {
+        pub fn free(_: *anyopaque, data: *anyopaque) callconv(.c) void {
             bun.default_free(data);
-=======
-        pub fn alloc(_: *anyopaque, items: uInt, len: uInt) callconv(.c) *anyopaque {
-            return mimalloc.mi_malloc(items * len) orelse unreachable;
-        }
-
-        pub fn free(_: *anyopaque, data: *anyopaque) callconv(.c) void {
-            mimalloc.mi_free(data);
->>>>>>> 925e8bcf
         }
 
         pub fn deinit(this: *ZlibReader) void {
@@ -781,21 +772,12 @@
     allocator: std.mem.Allocator,
     state: State = State.Uninitialized,
 
-<<<<<<< HEAD
-    pub fn alloc(_: *anyopaque, items: uInt, len: uInt) callconv(.C) *anyopaque {
+    pub fn alloc(_: *anyopaque, items: uInt, len: uInt) callconv(.c) *anyopaque {
         return bun.default_malloc(items * len) orelse unreachable;
     }
 
-    pub fn free(_: *anyopaque, data: *anyopaque) callconv(.C) void {
+    pub fn free(_: *anyopaque, data: *anyopaque) callconv(.c) void {
         bun.default_free(data);
-=======
-    pub fn alloc(_: *anyopaque, items: uInt, len: uInt) callconv(.c) *anyopaque {
-        return mimalloc.mi_malloc(items * len) orelse unreachable;
-    }
-
-    pub fn free(_: *anyopaque, data: *anyopaque) callconv(.c) void {
-        mimalloc.mi_free(data);
->>>>>>> 925e8bcf
     }
 
     pub fn deinit(this: *ZlibCompressor) void {
