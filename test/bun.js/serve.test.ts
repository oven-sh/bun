--- conflicted
+++ resolved
@@ -7,509 +7,612 @@
 
 var port = 10000;
 var count = 200;
+var server;
 
 async function runTest(serverOptions, test) {
-  var server;
-  while (true) {
-    try {
-      serverOptions.port = port++;
-      server = serve(serverOptions);
-      break;
-    } catch (e: any) {
-      if (e?.message !== `Failed to start server. Is port ${serverOptions.port} in use?`) {
-        throw e;
+  if (server) {
+    server.reload(serverOptions);
+  } else {
+    while (!server) {
+      try {
+        serverOptions.port = port++;
+        server = serve(serverOptions);
+        break;
+      } catch (e: any) {
+        if (
+          e?.message !==
+          `Failed to start server. Is port ${serverOptions.port} in use?`
+        ) {
+          throw e;
+        }
       }
     }
   }
-  try {
-    await test(server);
-  } finally {
-    server?.stop();
-    server = null;
+
+  await test(server);
+}
+
+afterAll(() => {
+  if (server) {
+    server.stop();
   }
-}
+});
 
 it("should work for a file", async () => {
   const fixture = resolve(import.meta.dir, "./fetch.js.txt");
   const textToExpect = readFileSync(fixture, "utf-8");
-  await runTest({
-    fetch(req) {
-      return new Response(file(fixture));
-    },
-  }, async (server) => {
-    const response = await fetch(`http://${server.hostname}:${server.port}`);
-    expect(await response.text()).toBe(textToExpect);
-  });
+  await runTest(
+    {
+      fetch(req) {
+        return new Response(file(fixture));
+      },
+    },
+    async (server) => {
+      const response = await fetch(`http://${server.hostname}:${server.port}`);
+      expect(await response.text()).toBe(textToExpect);
+    },
+  );
 });
 
 it("request.url should log successfully", async () => {
   const fixture = resolve(import.meta.dir, "./fetch.js.txt");
   const textToExpect = readFileSync(fixture, "utf-8");
   var expected;
-  await runTest({
-    fetch(req) {
-      expect(Bun.inspect(req).includes(expected)).toBe(true);
-      return new Response(file(fixture));
-    },
-  }, async (server) => {
-    expected = `http://localhost:${server.port}/helloooo`;
-    const response = await fetch(expected);
-    expect(response.url).toBe(expected);
-    expect(await response.text()).toBe(textToExpect);
-  });
+  await runTest(
+    {
+      fetch(req) {
+        expect(Bun.inspect(req).includes(expected)).toBe(true);
+        return new Response(file(fixture));
+      },
+    },
+    async (server) => {
+      expected = `http://localhost:${server.port}/helloooo`;
+      const response = await fetch(expected);
+      expect(response.url).toBe(expected);
+      expect(await response.text()).toBe(textToExpect);
+    },
+  );
 });
 
 it("request.url should be based on the Host header", async () => {
   const fixture = resolve(import.meta.dir, "./fetch.js.txt");
   const textToExpect = readFileSync(fixture, "utf-8");
-  await runTest({
-    fetch(req) {
-      expect(req.url).toBe("http://example.com/helloooo");
-      return new Response(file(fixture));
-    },
-  }, async (server) => {
-    const expected = `http://${server.hostname}:${server.port}/helloooo`;
-    const response = await fetch(expected, {
-      headers: {
-        Host: "example.com",
-      },
-    });
-    expect(response.url).toBe(expected);
-    expect(await response.text()).toBe(textToExpect);
-  });
+  await runTest(
+    {
+      fetch(req) {
+        expect(req.url).toBe("http://example.com/helloooo");
+        return new Response(file(fixture));
+      },
+    },
+    async (server) => {
+      const expected = `http://${server.hostname}:${server.port}/helloooo`;
+      const response = await fetch(expected, {
+        headers: {
+          Host: "example.com",
+        },
+      });
+      expect(response.url).toBe(expected);
+      expect(await response.text()).toBe(textToExpect);
+    },
+  );
 });
 
 describe("streaming", () => {
   describe("error handler", () => {
     it("throw on pull reports an error and close the connection", async () => {
       var pass = false;
-      await runTest({
+      await runTest(
+        {
+          development: false,
+          error(e) {
+            pass = true;
+            return new Response("PASS", { status: 555 });
+          },
+          fetch(req) {
+            return new Response(
+              new ReadableStream({
+                pull(controller) {
+                  throw new Error("FAIL");
+                },
+              }),
+            );
+          },
+        },
+        async (server) => {
+          const response = await fetch(
+            `http://${server.hostname}:${server.port}`,
+          );
+          if (response.status > 0) {
+            expect(response.status).toBe(555);
+            expect(await response.text()).toBe("PASS");
+          }
+          expect(pass).toBe(true);
+        },
+      );
+    });
+
+    it("throw on pull after writing should not call the error handler", async () => {
+      var pass = true;
+      await runTest(
+        {
+          development: false,
+          error(e) {
+            pass = true;
+            return new Response("FAIL", { status: 555 });
+          },
+          fetch(req) {
+            return new Response(
+              new ReadableStream({
+                pull(controller) {
+                  controller.enqueue("PASS");
+                  throw new Error("error");
+                },
+              }),
+            );
+          },
+        },
+        async (server) => {
+          const response = await fetch(
+            `http://${server.hostname}:${server.port}`,
+          );
+          // connection terminated
+          expect(response.status).toBe(500);
+          expect(await response.text()).toBe("PASS");
+          expect(pass).toBe(true);
+        },
+      );
+    });
+  });
+
+  it("text from JS, one chunk", async () => {
+    const relative = new URL("./fetch.js.txt", import.meta.url);
+    const textToExpect = readFileSync(relative, "utf-8");
+    await runTest(
+      {
+        fetch(req) {
+          return new Response(
+            new ReadableStream({
+              start(controller) {
+                controller.enqueue(textToExpect);
+                controller.close();
+              },
+            }),
+          );
+        },
+      },
+      async (server) => {
+        const response = await fetch(
+          `http://${server.hostname}:${server.port}`,
+        );
+        const text = await response.text();
+        expect(text.length).toBe(textToExpect.length);
+        expect(text).toBe(textToExpect);
+      },
+    );
+  });
+  it("text from JS, two chunks", async () => {
+    const fixture = resolve(import.meta.dir, "./fetch.js.txt");
+    const textToExpect = readFileSync(fixture, "utf-8");
+    await runTest(
+      {
+        fetch(req) {
+          return new Response(
+            new ReadableStream({
+              start(controller) {
+                controller.enqueue(textToExpect.substring(0, 100));
+                controller.enqueue(textToExpect.substring(100));
+                controller.close();
+              },
+            }),
+          );
+        },
+      },
+      async (server) => {
+        const response = await fetch(
+          `http://${server.hostname}:${server.port}`,
+        );
+        expect(await response.text()).toBe(textToExpect);
+      },
+    );
+  });
+
+  it("text from JS throws on start no error handler", async () => {
+    await runTest(
+      {
+        port: port++,
+        development: false,
+        fetch(req) {
+          return new Response(
+            new ReadableStream({
+              start(controller) {
+                throw new Error("Test Passed");
+              },
+            }),
+          );
+        },
+      },
+      async (server) => {
+        const response = await fetch(
+          `http://${server.hostname}:${server.port}`,
+        );
+        expect(response.status).toBe(500);
+      },
+    );
+  });
+
+  it("text from JS throws on start has error handler", async () => {
+    var pass = false;
+    var err;
+    await runTest(
+      {
         development: false,
         error(e) {
           pass = true;
-          return new Response("PASS", { status: 555 });
-        },
+          err = e;
+          return new Response("Fail", { status: 500 });
+        },
+        fetch(req) {
+          return new Response(
+            new ReadableStream({
+              start(controller) {
+                throw new TypeError("error");
+              },
+            }),
+          );
+        },
+      },
+      async (server) => {
+        const response = await fetch(
+          `http://${server.hostname}:${server.port}`,
+        );
+        expect(response.status).toBe(500);
+        expect(await response.text()).toBe("Fail");
+        expect(pass).toBe(true);
+        expect(err?.name).toBe("TypeError");
+        expect(err?.message).toBe("error");
+      },
+    );
+  });
+
+  it("text from JS, 2 chunks, with delay", async () => {
+    const fixture = resolve(import.meta.dir, "./fetch.js.txt");
+    const textToExpect = readFileSync(fixture, "utf-8");
+    await runTest(
+      {
+        fetch(req) {
+          return new Response(
+            new ReadableStream({
+              start(controller) {
+                controller.enqueue(textToExpect.substring(0, 100));
+                queueMicrotask(() => {
+                  controller.enqueue(textToExpect.substring(100));
+                  controller.close();
+                });
+              },
+            }),
+          );
+        },
+      },
+      async (server) => {
+        const response = await fetch(
+          `http://${server.hostname}:${server.port}`,
+        );
+        expect(await response.text()).toBe(textToExpect);
+      },
+    );
+  });
+
+  it("text from JS, 1 chunk via pull()", async () => {
+    const fixture = resolve(import.meta.dir, "./fetch.js.txt");
+    const textToExpect = readFileSync(fixture, "utf-8");
+    await runTest(
+      {
         fetch(req) {
           return new Response(
             new ReadableStream({
               pull(controller) {
-                throw new Error("FAIL");
+                controller.enqueue(textToExpect);
+                controller.close();
               },
             }),
           );
         },
-      }, async (server) => {
-        const response = await fetch(
-          `http://${server.hostname}:${server.port}`,
-        );
-        if (response.status > 0) {
-          expect(response.status).toBe(555);
-          expect(await response.text()).toBe("PASS");
-        }
-        expect(pass).toBe(true);
-      });
-    });
-
-    it("throw on pull after writing should not call the error handler", async () => {
-      var pass = true;
-      await runTest({
-        development: false,
-        error(e) {
-          pass = true;
-          return new Response("FAIL", { status: 555 });
-        },
+      },
+      async (server) => {
+        const response = await fetch(
+          `http://${server.hostname}:${server.port}`,
+        );
+        const text = await response.text();
+        expect(text).toBe(textToExpect);
+      },
+    );
+  });
+
+  it("text from JS, 2 chunks, with delay in pull", async () => {
+    const fixture = resolve(import.meta.dir, "./fetch.js.txt");
+    const textToExpect = readFileSync(fixture, "utf-8");
+    await runTest(
+      {
         fetch(req) {
           return new Response(
             new ReadableStream({
               pull(controller) {
-                controller.enqueue("PASS");
-                throw new Error("error");
+                controller.enqueue(textToExpect.substring(0, 100));
+                queueMicrotask(() => {
+                  controller.enqueue(textToExpect.substring(100));
+                  controller.close();
+                });
               },
             }),
           );
         },
-      }, async (server) => {
-        const response = await fetch(
-          `http://${server.hostname}:${server.port}`,
-        );
-        // connection terminated
-        expect(response.status).toBe(500);
-        expect(await response.text()).toBe("PASS");
-        expect(pass).toBe(true);
-      });
-    });
-  });
-
-  it("text from JS, one chunk", async () => {
-    const relative = new URL("./fetch.js.txt", import.meta.url);
-    const textToExpect = readFileSync(relative, "utf-8");
-    await runTest({
-      fetch(req) {
-        return new Response(
-          new ReadableStream({
-            start(controller) {
-              controller.enqueue(textToExpect);
-              controller.close();
-            },
-          }),
-        );
-      },
-    }, async (server) => {
-      const response = await fetch(`http://${server.hostname}:${server.port}`);
-      const text = await response.text();
-      expect(text.length).toBe(textToExpect.length);
-      expect(text).toBe(textToExpect);
-    });
-  });
-  it("text from JS, two chunks", async () => {
-    const fixture = resolve(import.meta.dir, "./fetch.js.txt");
-    const textToExpect = readFileSync(fixture, "utf-8")
-    await runTest({
-      fetch(req) {
-        return new Response(
-          new ReadableStream({
-            start(controller) {
-              controller.enqueue(textToExpect.substring(0, 100));
-              controller.enqueue(textToExpect.substring(100));
-              controller.close();
-            },
-          }),
-        );
-      },
-    }, async (server) => {
-      const response = await fetch(`http://${server.hostname}:${server.port}`);
-      expect(await response.text()).toBe(textToExpect);
-    });
-  });
-
-  it("text from JS throws on start no error handler", async () => {
-    await runTest({
-      port: port++,
-      development: false,
-      fetch(req) {
-        return new Response(
-          new ReadableStream({
-            start(controller) {
-              throw new Error("Test Passed");
-            },
-          }),
-        );
-      },
-    }, async (server) => {
-      const response = await fetch(`http://${server.hostname}:${server.port}`);
-      expect(response.status).toBe(500);
-    });
-  });
-
-  it("text from JS throws on start has error handler", async () => {
-    var pass = false;
-    var err;
-    await runTest({
-      development: false,
-      error(e) {
-        pass = true;
-        err = e;
-        return new Response("Fail", { status: 500 });
-      },
-      fetch(req) {
-        return new Response(
-          new ReadableStream({
-            start(controller) {
-              throw new TypeError("error");
-            },
-          }),
-        );
-      },
-    }, async (server) => {
-      const response = await fetch(`http://${server.hostname}:${server.port}`);
-      expect(response.status).toBe(500);
-      expect(await response.text()).toBe("Fail");
-      expect(pass).toBe(true);
-      expect(err?.name).toBe("TypeError");
-      expect(err?.message).toBe("error");
-    });
-  });
-
-  it("text from JS, 2 chunks, with delay", async () => {
-    const fixture = resolve(import.meta.dir, "./fetch.js.txt");
-    const textToExpect = readFileSync(fixture, "utf-8");
-    await runTest({
-      fetch(req) {
-        return new Response(
-          new ReadableStream({
-            start(controller) {
-              controller.enqueue(textToExpect.substring(0, 100));
-              queueMicrotask(() => {
-                controller.enqueue(textToExpect.substring(100));
-                controller.close();
-              });
-            },
-          }),
-        );
-      },
-    }, async (server) => {
-      const response = await fetch(`http://${server.hostname}:${server.port}`);
-      expect(await response.text()).toBe(textToExpect);
-    });
-  });
-
-  it("text from JS, 1 chunk via pull()", async () => {
-    const fixture = resolve(import.meta.dir, "./fetch.js.txt");
-    const textToExpect = readFileSync(fixture, "utf-8");
-    await runTest({
-      fetch(req) {
-        return new Response(
-          new ReadableStream({
-            pull(controller) {
-              controller.enqueue(textToExpect);
-              controller.close();
-            },
-          }),
-        );
-      },
-    }, async (server) => {
-      const response = await fetch(`http://${server.hostname}:${server.port}`);
-      const text = await response.text();
-      expect(text).toBe(textToExpect);
-    });
-  });
-
-  it("text from JS, 2 chunks, with delay in pull", async () => {
-    const fixture = resolve(import.meta.dir, "./fetch.js.txt");
-    const textToExpect = readFileSync(fixture, "utf-8");
-    await runTest({
-      fetch(req) {
-        return new Response(
-          new ReadableStream({
-            pull(controller) {
-              controller.enqueue(textToExpect.substring(0, 100));
-              queueMicrotask(() => {
-                controller.enqueue(textToExpect.substring(100));
-                controller.close();
-              });
-            },
-          }),
-        );
-      },
-    }, async (server) => {
-      const response = await fetch(`http://${server.hostname}:${server.port}`);
-      expect(await response.text()).toBe(textToExpect);
-    });
+      },
+      async (server) => {
+        const response = await fetch(
+          `http://${server.hostname}:${server.port}`,
+        );
+        expect(await response.text()).toBe(textToExpect);
+      },
+    );
   });
 
   it("text from JS, 2 chunks, with async pull", async () => {
     const fixture = resolve(import.meta.dir, "./fetch.js.txt");
     const textToExpect = readFileSync(fixture, "utf-8");
-    await runTest({
-      fetch(req) {
-        return new Response(
-          new ReadableStream({
-            async pull(controller) {
-              controller.enqueue(textToExpect.substring(0, 100));
-              await Promise.resolve();
-              controller.enqueue(textToExpect.substring(100));
-              await Promise.resolve();
-              controller.close();
-            },
-          }),
-        );
-      },
-    }, async (server) => {
-      const response = await fetch(`http://${server.hostname}:${server.port}`);
-      expect(await response.text()).toBe(textToExpect);
-    });
+    await runTest(
+      {
+        fetch(req) {
+          return new Response(
+            new ReadableStream({
+              async pull(controller) {
+                controller.enqueue(textToExpect.substring(0, 100));
+                await Promise.resolve();
+                controller.enqueue(textToExpect.substring(100));
+                await Promise.resolve();
+                controller.close();
+              },
+            }),
+          );
+        },
+      },
+      async (server) => {
+        const response = await fetch(
+          `http://${server.hostname}:${server.port}`,
+        );
+        expect(await response.text()).toBe(textToExpect);
+      },
+    );
   });
 
   it("text from JS, 10 chunks, with async pull", async () => {
     const fixture = resolve(import.meta.dir, "./fetch.js.txt");
     const textToExpect = readFileSync(fixture, "utf-8");
-    await runTest({
-      fetch(req) {
-        return new Response(
-          new ReadableStream({
-            async pull(controller) {
-              var remain = textToExpect;
-              for (let i = 0; i < 10 && remain.length > 0; i++) {
-                controller.enqueue(remain.substring(0, 100));
-                remain = remain.substring(100);
-                await new Promise((resolve) => queueMicrotask(resolve));
-              }
-
-              controller.enqueue(remain);
-              controller.close();
-            },
-          }),
-        );
-      },
-    }, async (server) => {
+    await runTest(
+      {
+        fetch(req) {
+          return new Response(
+            new ReadableStream({
+              async pull(controller) {
+                var remain = textToExpect;
+                for (let i = 0; i < 10 && remain.length > 0; i++) {
+                  controller.enqueue(remain.substring(0, 100));
+                  remain = remain.substring(100);
+                  await new Promise((resolve) => queueMicrotask(resolve));
+                }
+
+                controller.enqueue(remain);
+                controller.close();
+              },
+            }),
+          );
+        },
+      },
+      async (server) => {
+        const response = await fetch(
+          `http://${server.hostname}:${server.port}`,
+        );
+        expect(await response.text()).toBe(textToExpect);
+      },
+    );
+  });
+});
+
+it("should work for a hello world", async () => {
+  await runTest(
+    {
+      fetch(req) {
+        return new Response(`Hello, world!`);
+      },
+    },
+    async (server) => {
       const response = await fetch(`http://${server.hostname}:${server.port}`);
-      expect(await response.text()).toBe(textToExpect);
-    });
-  });
-});
-
-it("should work for a hello world", async () => {
-  await runTest({
-    fetch(req) {
-      return new Response(`Hello, world!`);
-    },
-  }, async (server) => {
-    const response = await fetch(`http://${server.hostname}:${server.port}`);
-    expect(await response.text()).toBe("Hello, world!");
-  });
+      expect(await response.text()).toBe("Hello, world!");
+    },
+  );
 });
 
 it("should work for a blob", async () => {
   const fixture = resolve(import.meta.dir, "./fetch.js.txt");
   const textToExpect = readFileSync(fixture, "utf-8");
-  await runTest({
-    fetch(req) {
-      return new Response(new Blob([textToExpect]));
-    },
-  }, async (server) => {
-    const response = await fetch(`http://${server.hostname}:${server.port}`);
-    expect(await response.text()).toBe(textToExpect);
-  });
+  await runTest(
+    {
+      fetch(req) {
+        return new Response(new Blob([textToExpect]));
+      },
+    },
+    async (server) => {
+      const response = await fetch(`http://${server.hostname}:${server.port}`);
+      expect(await response.text()).toBe(textToExpect);
+    },
+  );
 });
 
 it("should work for a blob stream", async () => {
   const fixture = resolve(import.meta.dir, "./fetch.js.txt");
   const textToExpect = readFileSync(fixture, "utf-8");
-  await runTest({
-    fetch(req) {
-      return new Response(new Blob([textToExpect]).stream());
-    },
-  }, async (server) => {
-    const response = await fetch(`http://${server.hostname}:${server.port}`);
-    expect(await response.text()).toBe(textToExpect);
-  });
+  await runTest(
+    {
+      fetch(req) {
+        return new Response(new Blob([textToExpect]).stream());
+      },
+    },
+    async (server) => {
+      const response = await fetch(`http://${server.hostname}:${server.port}`);
+      expect(await response.text()).toBe(textToExpect);
+    },
+  );
 });
 
 it("should work for a file stream", async () => {
   const fixture = resolve(import.meta.dir, "./fetch.js.txt");
   const textToExpect = readFileSync(fixture, "utf-8");
-  await runTest({
-    fetch(req) {
-      return new Response(file(fixture).stream());
-    },
-  }, async (server) => {
-    const response = await fetch(`http://${server.hostname}:${server.port}`);
-    expect(await response.text()).toBe(textToExpect);
-  });
+  await runTest(
+    {
+      fetch(req) {
+        return new Response(file(fixture).stream());
+      },
+    },
+    async (server) => {
+      const response = await fetch(`http://${server.hostname}:${server.port}`);
+      expect(await response.text()).toBe(textToExpect);
+    },
+  );
 });
 
 it("fetch should work with headers", async () => {
   const fixture = resolve(import.meta.dir, "./fetch.js.txt");
-  await runTest({
-    fetch(req) {
-      if (req.headers.get("X-Foo") !== "bar") {
-        return new Response("X-Foo header not set", { status: 500 });
-      }
-      return new Response(file(fixture), {
-        headers: { "X-Both-Ways": "1" },
+  await runTest(
+    {
+      fetch(req) {
+        if (req.headers.get("X-Foo") !== "bar") {
+          return new Response("X-Foo header not set", { status: 500 });
+        }
+        return new Response(file(fixture), {
+          headers: { "X-Both-Ways": "1" },
+        });
+      },
+    },
+    async (server) => {
+      const response = await fetch(`http://${server.hostname}:${server.port}`, {
+        headers: {
+          "X-Foo": "bar",
+        },
       });
-    },
-  }, async (server) => {
-    const response = await fetch(`http://${server.hostname}:${server.port}`, {
-      headers: {
-        "X-Foo": "bar",
-      },
-    });
-    expect(response.status).toBe(200);
-    expect(response.headers.get("X-Both-Ways")).toBe("1");
-  });
+      expect(response.status).toBe(200);
+      expect(response.headers.get("X-Both-Ways")).toBe("1");
+    },
+  );
 });
 
 it(`should work for a file ${count} times serial`, async () => {
   const fixture = resolve(import.meta.dir, "./fetch.js.txt");
   const textToExpect = readFileSync(fixture, "utf-8");
-  await runTest({
-    async fetch(req) {
-      return new Response(file(fixture));
-    },
-  }, async (server) => {
-    for (let i = 0; i < count; i++) {
-      const response = await fetch(`http://${server.hostname}:${server.port}`);
-      expect(await response.text()).toBe(textToExpect);
-    }
-  });
+  await runTest(
+    {
+      async fetch(req) {
+        return new Response(file(fixture));
+      },
+    },
+    async (server) => {
+      for (let i = 0; i < count; i++) {
+        const response = await fetch(
+          `http://${server.hostname}:${server.port}`,
+        );
+        expect(await response.text()).toBe(textToExpect);
+      }
+    },
+  );
 });
 
 it(`should work for ArrayBuffer ${count} times serial`, async () => {
   const textToExpect = "hello";
-  await runTest({
-    fetch(req) {
-      return new Response(new TextEncoder().encode(textToExpect));
-    },
-  }, async (server) => {
-    for (let i = 0; i < count; i++) {
-      const response = await fetch(`http://${server.hostname}:${server.port}`);
-      expect(await response.text()).toBe(textToExpect);
-    }
-  });
+  await runTest(
+    {
+      fetch(req) {
+        return new Response(new TextEncoder().encode(textToExpect));
+      },
+    },
+    async (server) => {
+      for (let i = 0; i < count; i++) {
+        const response = await fetch(
+          `http://${server.hostname}:${server.port}`,
+        );
+        expect(await response.text()).toBe(textToExpect);
+      }
+    },
+  );
 });
 
 describe("parallel", () => {
   it(`should work for text ${count} times in batches of 5`, async () => {
     const textToExpect = "hello";
-    await runTest({
-      fetch(req) {
-        return new Response(textToExpect);
-      },
-    }, async (server) => {
-      for (let i = 0; i < count; ) {
-        let responses = await Promise.all([
-          fetch(`http://${server.hostname}:${server.port}`),
-          fetch(`http://${server.hostname}:${server.port}`),
-          fetch(`http://${server.hostname}:${server.port}`),
-          fetch(`http://${server.hostname}:${server.port}`),
-          fetch(`http://${server.hostname}:${server.port}`),
-        ]);
-
-        for (let response of responses) {
-          expect(await response.text()).toBe(textToExpect);
+    await runTest(
+      {
+        fetch(req) {
+          return new Response(textToExpect);
+        },
+      },
+      async (server) => {
+        for (let i = 0; i < count; ) {
+          let responses = await Promise.all([
+            fetch(`http://${server.hostname}:${server.port}`),
+            fetch(`http://${server.hostname}:${server.port}`),
+            fetch(`http://${server.hostname}:${server.port}`),
+            fetch(`http://${server.hostname}:${server.port}`),
+            fetch(`http://${server.hostname}:${server.port}`),
+          ]);
+
+          for (let response of responses) {
+            expect(await response.text()).toBe(textToExpect);
+          }
+          i += responses.length;
         }
-        i += responses.length;
-      }
-    });
+      },
+    );
   });
   it(`should work for Uint8Array ${count} times in batches of 5`, async () => {
     const textToExpect = "hello";
-    await runTest({
-      fetch(req) {
-        return new Response(new TextEncoder().encode(textToExpect));
-      },
-    }, async (server) => {
-      for (let i = 0; i < count; ) {
-        let responses = await Promise.all([
-          fetch(`http://${server.hostname}:${server.port}`),
-          fetch(`http://${server.hostname}:${server.port}`),
-          fetch(`http://${server.hostname}:${server.port}`),
-          fetch(`http://${server.hostname}:${server.port}`),
-          fetch(`http://${server.hostname}:${server.port}`),
-        ]);
-
-        for (let response of responses) {
-          expect(await response.text()).toBe(textToExpect);
+    await runTest(
+      {
+        fetch(req) {
+          return new Response(new TextEncoder().encode(textToExpect));
+        },
+      },
+      async (server) => {
+        for (let i = 0; i < count; ) {
+          let responses = await Promise.all([
+            fetch(`http://${server.hostname}:${server.port}`),
+            fetch(`http://${server.hostname}:${server.port}`),
+            fetch(`http://${server.hostname}:${server.port}`),
+            fetch(`http://${server.hostname}:${server.port}`),
+            fetch(`http://${server.hostname}:${server.port}`),
+          ]);
+
+          for (let response of responses) {
+            expect(await response.text()).toBe(textToExpect);
+          }
+          i += responses.length;
         }
-        i += responses.length;
-      }
-    });
+      },
+    );
   });
 });
 
 it("should support reloading", async () => {
   const first = (req) => new Response("first");
   const second = (req) => new Response("second");
-  await runTest({
-    fetch: first,
-  }, async (server) => {
-    const response = await fetch(`http://${server.hostname}:${server.port}`);
-    expect(await response.text()).toBe("first");
-    server.reload({ fetch: second });
-    const response2 = await fetch(`http://${server.hostname}:${server.port}`);
-    expect(await response2.text()).toBe("second");
-  });
+  await runTest(
+    {
+      fetch: first,
+    },
+    async (server) => {
+      const response = await fetch(`http://${server.hostname}:${server.port}`);
+      expect(await response.text()).toBe("first");
+      server.reload({ fetch: second });
+      const response2 = await fetch(`http://${server.hostname}:${server.port}`);
+      expect(await response2.text()).toBe("second");
+    },
+  );
 });
 
 describe("status code text", () => {
@@ -575,78 +678,70 @@
     511: "Network Authentication Required",
   };
 
-  let statusCode = 0;
-  let server;
-  afterAll(() => {
-    server?.stop();
-  });
-
   for (let code in fixture) {
     it(`should return ${code} ${fixture[code]}`, async () => {
-<<<<<<< HEAD
-      if (!server) {
-        server = serve({
-          port: port++,
+      await runTest(
+        {
           fetch(req) {
-            return new Response("hey", { status: statusCode });
+            return new Response("hey", { status: +code });
           },
-        });
-      }
-
-      statusCode = +code;
-      const response = await fetch(`http://${server.hostname}:${server.port}`);
-      expect(response.status).toBe(parseInt(code));
-      expect(response.statusText).toBe(fixture[code]);
-=======
-      await runTest({
-        fetch(req) {
-          return new Response("hey", { status: +code });
-        },
-      }, async (server) => {
-        const response = await fetch(`http://${server.hostname}:${server.port}`);
-        expect(response.status).toBe(parseInt(code));
-        expect(response.statusText).toBe(fixture[code]);
-      });
->>>>>>> 504972fa
+        },
+        async (server) => {
+          const response = await fetch(
+            `http://${server.hostname}:${server.port}`,
+          );
+          expect(response.status).toBe(parseInt(code));
+          expect(response.statusText).toBe(fixture[code]);
+        },
+      );
     });
   }
 });
 
 it("should support multiple Set-Cookie headers", async () => {
-  await runTest({
-    fetch(req) {
-      return new Response("hello", {
-        headers: [
-          ["Another-Header", "1"],
-          ["Set-Cookie", "foo=bar"],
-          ["Set-Cookie", "baz=qux"],
-        ],
-      });
-    },
-  }, async (server) => {
-    const response = await fetch(`http://${server.hostname}:${server.port}`);
-    expect(response.headers.getAll("Set-Cookie")).toEqual(["foo=bar", "baz=qux"]);
-    expect(response.headers.get("Set-Cookie")).toEqual("foo=bar, baz=qux");
-
-    const cloned = response.clone().headers;
-    expect(response.headers.getAll("Set-Cookie")).toEqual(["foo=bar", "baz=qux"]);
-
-    response.headers.delete("Set-Cookie");
-    expect(response.headers.getAll("Set-Cookie")).toEqual([]);
-    response.headers.delete("Set-Cookie");
-    expect(cloned.getAll("Set-Cookie")).toEqual(["foo=bar", "baz=qux"]);
-    expect(new Headers(cloned).getAll("Set-Cookie")).toEqual([
-      "foo=bar",
-      "baz=qux",
-    ]);
-  });
+  await runTest(
+    {
+      fetch(req) {
+        return new Response("hello", {
+          headers: [
+            ["Another-Header", "1"],
+            ["Set-Cookie", "foo=bar"],
+            ["Set-Cookie", "baz=qux"],
+          ],
+        });
+      },
+    },
+    async (server) => {
+      const response = await fetch(`http://${server.hostname}:${server.port}`);
+      expect(response.headers.getAll("Set-Cookie")).toEqual([
+        "foo=bar",
+        "baz=qux",
+      ]);
+      expect(response.headers.get("Set-Cookie")).toEqual("foo=bar, baz=qux");
+
+      const cloned = response.clone().headers;
+      expect(response.headers.getAll("Set-Cookie")).toEqual([
+        "foo=bar",
+        "baz=qux",
+      ]);
+
+      response.headers.delete("Set-Cookie");
+      expect(response.headers.getAll("Set-Cookie")).toEqual([]);
+      response.headers.delete("Set-Cookie");
+      expect(cloned.getAll("Set-Cookie")).toEqual(["foo=bar", "baz=qux"]);
+      expect(new Headers(cloned).getAll("Set-Cookie")).toEqual([
+        "foo=bar",
+        "baz=qux",
+      ]);
+    },
+  );
 });
 
 describe("should support Content-Range with Bun.file()", () => {
   var server;
   // this must be a big file so we can test potentially multiple chunks
   // more than 65 KB
-  const full = function() {
+  const full = (function () {
     const fixture = resolve(import.meta.dir + "/fetch.js.txt");
     const chunk = readFileSync(fixture);
     var whole = new Uint8Array(chunk.byteLength * 128);
@@ -655,7 +750,7 @@
     }
     writeFileSync(fixture + ".big", whole);
     return whole;
-  }();
+  })();
   const fixture = resolve(import.meta.dir + "/fetch.js.txt") + ".big";
   const getServer = runTest.bind(null, {
     fetch(req) {
