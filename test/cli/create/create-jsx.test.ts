import type { Subprocess } from "bun";
import { beforeEach, describe, expect, test } from "bun:test";
import { cp, readdir } from "fs/promises";
import { bunEnv, bunExe, isCI, isWindows, tempDirWithFiles as tempDir } from "harness";
import path from "path";

async function getServerUrl(process: Subprocess<any, "pipe", any>, all = { text: "" }) {
  // Read the port number from stdout
  const decoder = new TextDecoder();
  let serverUrl = "";
  all.text = "";

  const reader = process.stdout.getReader();
  while (true) {
    const { done, value } = await reader.read();
    if (done) break;

    const textChunk = decoder.decode(value, { stream: true });
    all.text += textChunk;
    console.log(textChunk);

    if (all.text.includes("http://")) {
      serverUrl = all.text.trim();
      serverUrl = serverUrl.slice(serverUrl.indexOf("http://"));

      serverUrl = serverUrl.slice(0, serverUrl.indexOf("\n"));
      if (URL.canParse(serverUrl)) {
        break;
      }

      serverUrl = serverUrl.slice(0, serverUrl.indexOf("/n"));
      serverUrl = serverUrl.slice(0, serverUrl.lastIndexOf("/"));
      serverUrl = serverUrl.trim();

      if (URL.canParse(serverUrl)) {
        break;
      }
    }
  }
  reader.releaseLock();

  if (!serverUrl) {
    throw new Error("Could not find server URL in stdout: " + all.text);
  }

  return serverUrl;
}

async function checkBuildOutput(dir: string) {
  const distDir = path.join(dir, "dist");
  const files = await readdir(distDir);
  expect(files.some(f => f.endsWith(".js"))).toBe(true);
  expect(files.some(f => f.endsWith(".html"))).toBe(true);
  expect(files.some(f => f.endsWith(".css"))).toBe(true);
}

async function fetchAndInjectHTML(url: string) {
  var subprocess = Bun.spawn({
    cmd: [
      bunExe(),
      "--eval",
      `
        const url = ${JSON.stringify(url)};
        const initial = await fetch(url).then(r => r.text());
        import { GlobalRegistrator } from "@happy-dom/global-registrator";
        GlobalRegistrator.register({
          url,
        });
        globalThis.WebSocket = class {
          constructor(url) {
          }
        };
      
        location.href = url;
        document.write(initial);
        window.happyDOM.waitUntilComplete().then(() => {
          const html = document.documentElement.outerHTML;
          process.stdout.write(html, () => {
            process.exit(0);
          });
        });
      `,
    ],
    env: bunEnv,
    stdout: "pipe",
    stdin: "ignore",
    stderr: "inherit",
  });

  await subprocess.exited;
  return await new Response(subprocess.stdout).text();
}

describe.each(["true", "false"])("development: %s", developmentString => {
  const development = developmentString === "true";
  const tempDirWithFiles = (name: string, files: Record<string, string>) =>
    tempDir(name + (development ? "-dev" : "-prod"), files);
  const normalizeHTML = normalizeHTMLFn(development);
  const env = {
    ...bunEnv,
    BUN_PORT: "0",
    NODE_ENV: development ? undefined : "production",
  };

  const devServerLabel = development ? " dev server" : "";
  describe("react spa (no tailwind)", async () => {
    let dir: string;
    beforeEach(async () => {
      dir = tempDirWithFiles("react-spa-no-tailwind", {
        "README.md": "Hello, world!",
      });

      await cp(path.join(__dirname, "react-spa-no-tailwind"), dir, {
        recursive: true,
        force: true,
      });
    });

<<<<<<< HEAD
    test("dev server", async () => {
      console.log({ dir });
=======
    test.todoIf(isCI)("dev server", async () => {
>>>>>>> dc5fae46
      await using process = Bun.spawn([bunExe(), "create", "./index.jsx"], {
        cwd: dir,
        env: env,
        stdout: "pipe",
        stdin: "ignore",
      });
      const all = { text: "" };

      const serverUrl = await getServerUrl(process, all);

      try {
        console.log({ dir });
        const content = await fetchAndInjectHTML(serverUrl);
        expect(normalizeHTML(content)).toMatchSnapshot();

        expect(
          all.text
            .replaceAll(Bun.version_with_sha, "v*.*.*")
            .replace(/v\d+\.\d+\.\d+(?:\s*\([a-f0-9]+\))?(?:-(debug|canary.*))?/g, "v*.*.*") // Handle version with git hash
            .replace(/\[\d+\.?\d*m?s\]/g, "[*ms]")
            .replace(/@\d+\.\d+\.\d+/g, "@*.*.*")
            .replace(/\d+\.\d+\s*ms/g, "*.** ms")
            .replace(/^\s+/gm, "") // Remove leading spaces
            .replace(/installed react(-dom)?@\d+\.\d+\.\d+/g, "installed react$1@*.*.*") // Handle react versions
            .trim()
            .replaceAll(serverUrl, "http://[SERVER_URL]"),
        ).toMatchSnapshot();
      } finally {
        process.kill();
      }
    });

    test.todoIf(isCI || isWindows)("build", async () => {
      {
        const process = Bun.spawn([bunExe(), "create", "./index.jsx"], {
          cwd: dir,
          env: env,
          stdout: "pipe",
          stdin: "ignore",
        });
        const all = { text: "" };
        const serverUrl = await getServerUrl(process, all);
        process.kill();
      }

      const process = Bun.spawn([bunExe(), "run", "build"], {
        cwd: dir,
        env: env,
        stdout: "pipe",
      });

      await process.exited;
      await checkBuildOutput(dir);
    });
  });

  describe("react spa (tailwind)", async () => {
    let dir: string;
    beforeEach(async () => {
      dir = tempDirWithFiles("react-spa-tailwind", {
        "index.tsx": await Bun.file(path.join(__dirname, "tailwind.tsx")).text(),
      });
    });

    test("dev server", async () => {
      const process = Bun.spawn([bunExe(), "create", "./index.tsx"], {
        cwd: dir,
        env: env,
        stdout: "pipe",
        stdin: "ignore",
      });
      const all = { text: "" };
      console.log({ dir });
      const serverUrl = await getServerUrl(process, all);
      console.log(serverUrl);

      try {
        const content = await fetchAndInjectHTML(serverUrl);

        expect(normalizeHTML(content)).toMatchSnapshot();

        expect(
          all.text
            .replaceAll(Bun.version_with_sha, "*.*.*")
            .replaceAll(Bun.version, "*.*.*")
            .replace(/\[\d+\.?\d*m?s\]/g, "[*ms]")
            .replace(/@\d+\.\d+\.\d+/g, "@*.*.*")
            .replace(/\d+\.\d+\s*ms/g, "*.** ms")
            .replace(/^\s+/gm, "")
            .replace(/installed (react(-dom)?|tailwindcss)@\d+\.\d+\.\d+/g, "installed $1@*.*.*")
            .trim()
            .replaceAll(serverUrl, "http://[SERVER_URL]"),
        ).toMatchSnapshot();
      } finally {
        process.kill();
      }
    });

    test.todoIf(isCI || isWindows)("build", async () => {
      {
        const process = Bun.spawn([bunExe(), "create", "./index.tsx"], {
          cwd: dir,
          env: env,
          stdout: "pipe",
          stdin: "ignore",
        });
        const all = { text: "" };
        const serverUrl = await getServerUrl(process, all);
        process.kill();
      }

      const process = Bun.spawn([bunExe(), "run", "build"], {
        cwd: dir,
        env: env,
        stdout: "pipe",
      });

      await process.exited;
      await checkBuildOutput(dir);
    });
  });

  describe("shadcn/ui", async () => {
    let dir: string;
    beforeEach(async () => {
      dir = tempDirWithFiles("shadcn-ui", {
        "index.tsx": await Bun.file(path.join(__dirname, "shadcn.tsx")).text(),
      });
    });

    test.todoIf(isCI)("dev server", async () => {
      const process = Bun.spawn([bunExe(), "create", "./index.tsx"], {
        cwd: dir,
        env: env,
        stdout: "pipe",
        stdin: "ignore",
      });
      const all = { text: "" };
      const serverUrl = await getServerUrl(process, all);
      console.log(serverUrl);
      console.log(dir);
      try {
        const content = await fetchAndInjectHTML(serverUrl);

        // Check for components.json
        const componentsJson = await Bun.file(path.join(dir, "components.json")).exists();
        expect(componentsJson).toBe(true);

        expect(
          all.text
            .replaceAll(Bun.version_with_sha, "*.*.*")
            .replaceAll(Bun.version, "*.*.*")
            .replace(/\[\d+\.?\d*m?s\]/g, "[*ms]")
            .replace(/@\d+\.\d+\.\d+/g, "@*.*.*")
            .replace(/\d+\.\d+\s*ms/g, "*.** ms")
            .replace(/^\s+/gm, "")
            .replace(
              /installed (react(-dom)?|@radix-ui\/.*|tailwindcss|class-variance-authority|clsx|lucide-react|tailwind-merge)@\d+\.\d+\.\d+/g,
              "installed $1@*.*.*",
            )
            .trim()
            .replaceAll(serverUrl, "http://[SERVER_URL]"),
        ).toMatchSnapshot();
        expect(normalizeHTML(content)).toMatchSnapshot();
      } finally {
        process.kill();
      }
    });

    test.todoIf(isCI || isWindows)("build", async () => {
      {
        const process = Bun.spawn([bunExe(), "create", "./index.tsx"], {
          cwd: dir,
          env: env,
          stdout: "pipe",
          stdin: "ignore",
        });
        const all = { text: "" };
        const serverUrl = await getServerUrl(process, all);
        process.kill();
      }

      const process = Bun.spawn([bunExe(), "run", "build"], {
        cwd: dir,
        env: env,
        stdout: "pipe",
      });

      await process.exited;
      await checkBuildOutput(dir);
    });
  });
});

function normalizeHTMLFn(development: boolean = true) {
  return (html: string) =>
    html
      .split("\n")
      .map(line => {
        // First trim the line
        const trimmed = line.trim();
        if (!trimmed) return "";

        if (!development) {
          // Replace chunk hashes in stylesheet and script tags
          return trimmed.replace(
            /<(link rel="stylesheet" crossorigin="" href|script type="module" crossorigin="" src)="\/chunk-[a-zA-Z0-9]+\.(css|js)("><\/script>|">)/g,
            (_, tagStart, ext) => {
              if (ext === "css") {
                return `<${tagStart}="/chunk-[HASH].css">`;
              }
              return `<${tagStart}="/chunk-[HASH].js"></script>`;
            },
          );
        }
        console.log(trimmed);
        // In development mode, replace non-deterministic generation IDs
        return trimmed
          .replace(/\/_bun\/client\/(.*?-[a-z0-9]{8})[a-z0-9]{8}\.js/gm, "/_bun/client/$1[NONDETERMINISTIC].js")
          .replace(/\/_bun\/asset\/[a-z0-9]{16}\.[a-z]+/gm, "/_bun/asset/[ASSET_HASH].css");
      })
      .filter(Boolean)
      .join("\n")
      .trim();
}<|MERGE_RESOLUTION|>--- conflicted
+++ resolved
@@ -116,12 +116,7 @@
       });
     });
 
-<<<<<<< HEAD
-    test("dev server", async () => {
-      console.log({ dir });
-=======
     test.todoIf(isCI)("dev server", async () => {
->>>>>>> dc5fae46
       await using process = Bun.spawn([bunExe(), "create", "./index.jsx"], {
         cwd: dir,
         env: env,
