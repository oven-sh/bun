--- conflicted
+++ resolved
@@ -1,15 +1,8 @@
 import { spawn, file } from "bun";
 import { afterAll, afterEach, beforeAll, beforeEach, expect, it } from "bun:test";
-<<<<<<< HEAD
 import { bunExe, bunEnv as env, runBunInstall, toBeValidBin, toHaveBins } from "harness";
-import { access, mkdtemp, readlink, realpath, rm, writeFile, mkdir } from "fs/promises";
-import { basename, join, sep, dirname } from "path";
-import { tmpdir } from "os";
-=======
-import { bunExe, bunEnv as env, tmpdirSync, toBeValidBin, toHaveBins } from "harness";
 import { access, writeFile, mkdir } from "fs/promises";
 import { basename, join } from "path";
->>>>>>> 4efe026b
 import {
   dummyAfterAll,
   dummyAfterEach,
