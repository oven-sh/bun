--- conflicted
+++ resolved
@@ -1,11 +1,6 @@
 import { spawn, spawnSync } from "bun";
-<<<<<<< HEAD
 import { beforeEach, expect, it, setTimeout as jestSetTimeout, beforeAll } from "bun:test";
-import { bunExe, bunEnv as env, tmpdirSync } from "harness";
-=======
-import { beforeEach, expect, it } from "bun:test";
 import { bunExe, bunEnv as env, tls, tmpdirSync } from "harness";
->>>>>>> d50acbc0
 import { join } from "path";
 import { copyFileSync } from "js/node/fs/export-star-from";
 import { upgrade_test_helpers } from "bun:internal-for-testing";
