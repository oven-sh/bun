import { file, spawn } from "bun";
import { bunExe, bunEnv as env, toBeValidBin, toHaveBins } from "harness";
import { join, sep } from "path";
import { mkdtempSync, realpathSync } from "fs";
import { rm, writeFile, mkdir, exists, cp, readdir } from "fs/promises";
import { readdirSorted } from "../dummy.registry";
import { tmpdir } from "os";
import { fork, ChildProcess } from "child_process";
import { beforeAll, afterAll, beforeEach, afterEach, test, expect, describe } from "bun:test";

expect.extend({
  toBeValidBin,
  toHaveBins,
});

var verdaccioServer: ChildProcess;
var testCounter: number = 0;
var port: number = 4873;
var packageDir: string;

beforeAll(async () => {
  verdaccioServer = fork(
    await import.meta.resolve("verdaccio/bin/verdaccio"),
    ["-c", join(import.meta.dir, "verdaccio.yaml"), "-l", `${port}`],
    { silent: true, execPath: "bun" },
  );

  await new Promise<void>(done => {
    verdaccioServer.on("message", (msg: { verdaccio_started: boolean }) => {
      if (msg.verdaccio_started) {
        done();
      }
    });
  });
});

afterAll(() => {
  verdaccioServer.kill();
});

beforeEach(async () => {
  packageDir = mkdtempSync(join(realpathSync(tmpdir()), "bun-install-registry-" + testCounter++ + "-"));
  await writeFile(
    join(packageDir, "bunfig.toml"),
    `
[install]
cache = false
registry = "http://localhost:${port}/"
`,
  );
});

afterEach(async () => {
  await rm(packageDir, { force: true, recursive: true });
});

describe.each(["--production", "without --production"])("%s", flag => {
  const prod = flag === "--production";
  const order = ["devDependencies", "dependencies"];
  // const stdio = process.versions.bun.includes("debug") ? "inherit" : "ignore";
  const stdio = "ignore";

  if (prod) {
    test("modifying package.json with --production should not save lockfile", async () => {
      await writeFile(
        join(packageDir, "package.json"),
        JSON.stringify({
          name: "foo",
          version: "1.0.0",
          dependencies: {
            "bin-change-dir": "1.0.0",
          },
          devDependencies: {
            "bin-change-dir": "1.0.1",
            "basic-1": "1.0.0",
          },
        }),
      );

      var { exited } = spawn({
        cmd: [bunExe(), "install"],
        cwd: packageDir,
        stdout: stdio,
        stdin: stdio,
        stderr: stdio,
        env,
      });

      expect(await exited).toBe(0);

      const initialHash = Bun.hash(await file(join(packageDir, "bun.lockb")).arrayBuffer());

      expect(await file(join(packageDir, "node_modules", "bin-change-dir", "package.json")).json()).toMatchObject({
        name: "bin-change-dir",
        version: "1.0.1",
      });

      var { exited } = spawn({
        cmd: [bunExe(), "install", "--production"],
        cwd: packageDir,
        stdout: stdio,
        stdin: stdio,
        stderr: stdio,
        env,
      });

      expect(await exited).toBe(0);

      expect(await file(join(packageDir, "node_modules", "bin-change-dir", "package.json")).json()).toMatchObject({
        name: "bin-change-dir",
        version: "1.0.0",
      });

      var { exited } = spawn({
        cmd: [bunExe(), "install", "--production", "bin-change-dir@1.0.1"],
        cwd: packageDir,
        stdout: stdio,
        stdin: stdio,
        stderr: stdio,
        env,
      });

      expect(await exited).toBe(1);

      // We should not have saved bun.lockb
      expect(Bun.hash(await file(join(packageDir, "bun.lockb")).arrayBuffer())).toBe(initialHash);

      // We should not have installed bin-change-dir@1.0.1
      expect(await file(join(packageDir, "node_modules", "bin-change-dir", "package.json")).json()).toMatchObject({
        name: "bin-change-dir",
        version: "1.0.0",
      });

      // This is a no-op. It should work.
      var { exited } = spawn({
        cmd: [bunExe(), "install", "--production", "bin-change-dir@1.0.0"],
        cwd: packageDir,
        stdout: stdio,
        stdin: stdio,
        stderr: stdio,
        env,
      });

      expect(await exited).toBe(0);

      // We should not have saved bun.lockb
      expect(Bun.hash(await file(join(packageDir, "bun.lockb")).arrayBuffer())).toBe(initialHash);

      // We should have installed bin-change-dir@1.0.0
      expect(await file(join(packageDir, "node_modules", "bin-change-dir", "package.json")).json()).toMatchObject({
        name: "bin-change-dir",
        version: "1.0.0",
      });
    });
  }

  test(`should prefer ${order[+prod % 2]} over ${order[1 - (+prod % 2)]}`, async () => {
    await writeFile(
      join(packageDir, "package.json"),
      JSON.stringify({
        name: "foo",
        version: "1.0.0",
        dependencies: {
          "bin-change-dir": "1.0.0",
        },
        devDependencies: {
          "bin-change-dir": "1.0.1",
          "basic-1": "1.0.0",
        },
      }),
    );

    let initialLockfileHash;
    async function saveWithoutProd() {
      var hash;
      // First install without --production
      // so that the lockfile is up to date
      var { exited } = spawn({
        cmd: [bunExe(), "install"],
        cwd: packageDir,
        stdout: stdio,
        stdin: stdio,
        stderr: stdio,
        env,
      });
      expect(await exited).toBe(0);

      await Promise.all([
        (async () =>
          expect(await file(join(packageDir, "node_modules", "bin-change-dir", "package.json")).json()).toMatchObject({
            name: "bin-change-dir",
            version: "1.0.1",
          }))(),
        (async () =>
          expect(await file(join(packageDir, "node_modules", "basic-1", "package.json")).json()).toMatchObject({
            name: "basic-1",
            version: "1.0.0",
          }))().then(
          async () => await rm(join(packageDir, "node_modules", "basic-1"), { recursive: true, force: true }),
        ),

        (async () => (hash = Bun.hash(await file(join(packageDir, "bun.lockb")).arrayBuffer())))(),
      ]);

      return hash;
    }
    if (prod) {
      initialLockfileHash = await saveWithoutProd();
    }

    var { exited } = spawn({
      cmd: [bunExe(), "install", prod ? "--production" : ""].filter(Boolean),
      cwd: packageDir,
      stdout: stdio,
      stdin: stdio,
      stderr: stdio,
      env,
    });

    expect(await exited).toBe(0);
    expect(await file(join(packageDir, "node_modules", "bin-change-dir", "package.json")).json()).toMatchObject({
      name: "bin-change-dir",
      version: prod ? "1.0.0" : "1.0.1",
    });

    if (!prod) {
      expect(await file(join(packageDir, "node_modules", "basic-1", "package.json")).json()).toMatchObject({
        name: "basic-1",
        version: "1.0.0",
      });
    } else {
      // it should not install devDependencies
      expect(await exists(join(packageDir, "node_modules", "basic-1"))).toBeFalse();

      // it should not mutate the lockfile when there were no changes to begin with.
      const newHash = Bun.hash(await file(join(packageDir, "bun.lockb")).arrayBuffer());

      expect(newHash).toBe(initialLockfileHash!);
    }

    if (prod) {
      // lets now try to install again without --production
      const newHash = await saveWithoutProd();
      expect(newHash).toBe(initialLockfileHash);
    }
  });
});

test("basic 1", async () => {
  await writeFile(
    join(packageDir, "package.json"),
    JSON.stringify({
      name: "foo",
      version: "1.0.0",
      dependencies: {
        "basic-1": "1.0.0",
      },
    }),
  );
  var { stdout, stderr, exited } = spawn({
    cmd: [bunExe(), "install"],
    cwd: packageDir,
    stdout: "pipe",
    stdin: "pipe",
    stderr: "pipe",
    env,
  });
  expect(stderr).toBeDefined();
  var err = await new Response(stderr).text();
  expect(stdout).toBeDefined();
  var out = await new Response(stdout).text();
  expect(err).toContain("Saved lockfile");
  expect(err).not.toContain("not found");
  expect(err).not.toContain("error:");
  expect(err).not.toContain("panic:");
  expect(out.replace(/\s*\[[0-9\.]+m?s\]\s*$/, "").split(/\r?\n/)).toEqual([
    "",
    " + basic-1@1.0.0",
    "",
    " 1 package installed",
  ]);
  expect(await file(join(packageDir, "node_modules", "basic-1", "package.json")).json()).toEqual({
    name: "basic-1",
    version: "1.0.0",
  } as any);
  expect(await exited).toBe(0);

  await rm(join(packageDir, "node_modules"), { recursive: true, force: true });

  ({ stdout, stderr, exited } = spawn({
    cmd: [bunExe(), "install"],
    cwd: packageDir,
    stdout: "pipe",
    stdin: "pipe",
    stderr: "pipe",
    env,
  }));

  err = await new Response(stderr).text();
  out = await new Response(stdout).text();
  expect(err).not.toContain("Saved lockfile");
  expect(err).not.toContain("not found");
  expect(err).not.toContain("error:");
  expect(err).not.toContain("panic:");
  expect(out.replace(/\s*\[[0-9\.]+m?s\]\s*$/, "").split(/\r?\n/)).toEqual([
    "",
    " + basic-1@1.0.0",
    "",
    " 1 package installed",
  ]);
  expect(await exited).toBe(0);
});

test("dependency from root satisfies range from dependency", async () => {
  await writeFile(
    join(packageDir, "package.json"),
    JSON.stringify({
      name: "foo",
      version: "1.0.0",
      dependencies: {
        "one-range-dep": "1.0.0",
        "no-deps": "1.0.0",
      },
    }),
  );

  var { stdout, stderr, exited } = spawn({
    cmd: [bunExe(), "install"],
    cwd: packageDir,
    stdout: "pipe",
    stdin: "pipe",
    stderr: "pipe",
    env,
  });

  expect(stderr).toBeDefined();
  var err = await new Response(stderr).text();
  expect(stdout).toBeDefined();
  var out = await new Response(stdout).text();
  expect(err).toContain("Saved lockfile");
  expect(err).not.toContain("not found");
  expect(err).not.toContain("error:");
  expect(err).not.toContain("panic:");
  expect(out.replace(/\s*\[[0-9\.]+m?s\]\s*$/, "").split(/\r?\n/)).toEqual([
    "",
    " + no-deps@1.0.0",
    " + one-range-dep@1.0.0",
    "",
    " 2 packages installed",
  ]);
  expect(await file(join(packageDir, "node_modules", "no-deps", "package.json")).json()).toEqual({
    name: "no-deps",
    version: "1.0.0",
  } as any);
  expect(await exited).toBe(0);

  await rm(join(packageDir, "node_modules"), { recursive: true, force: true });

  ({ stdout, stderr, exited } = spawn({
    cmd: [bunExe(), "install"],
    cwd: packageDir,
    stdout: "pipe",
    stdin: "pipe",
    stderr: "pipe",
    env,
  }));

  err = await new Response(stderr).text();
  out = await new Response(stdout).text();
  expect(err).not.toContain("Saved lockfile");
  expect(err).not.toContain("not found");
  expect(err).not.toContain("error:");
  expect(err).not.toContain("panic:");
  expect(out.replace(/\s*\[[0-9\.]+m?s\]\s*$/, "").split(/\r?\n/)).toEqual([
    "",
    " + no-deps@1.0.0",
    " + one-range-dep@1.0.0",
    "",
    " 2 packages installed",
  ]);
  expect(await exited).toBe(0);
});

test("peerDependency in child npm dependency should not maintain old version when package is upgraded", async () => {
  await writeFile(
    join(packageDir, "package.json"),
    JSON.stringify({
      name: "foo",
      version: "1.0.0",
      dependencies: {
        "peer-deps-fixed": "1.0.0",
        "no-deps": "1.0.0",
      },
    }),
  );

  var { stdout, stderr, exited } = spawn({
    cmd: [bunExe(), "install"],
    cwd: packageDir,
    stdout: "pipe",
    stdin: "pipe",
    stderr: "pipe",
    env,
  });

  expect(stderr).toBeDefined();
  var err = await new Response(stderr).text();
  expect(stdout).toBeDefined();
  var out = await new Response(stdout).text();
  expect(err).toContain("Saved lockfile");
  expect(err).not.toContain("not found");
  expect(err).not.toContain("error:");
  expect(err).not.toContain("panic:");
  expect(out.replace(/\s*\[[0-9\.]+m?s\]\s*$/, "").split(/\r?\n/)).toEqual([
    "",
    " + no-deps@1.0.0",
    " + peer-deps-fixed@1.0.0",
    "",
    " 2 packages installed",
  ]);
  expect(await file(join(packageDir, "node_modules", "no-deps", "package.json")).json()).toEqual({
    name: "no-deps",
    version: "1.0.0",
  } as any);
  expect(await exited).toBe(0);

  await writeFile(
    join(packageDir, "package.json"),
    JSON.stringify({
      name: "foo",
      version: "1.0.0",
      dependencies: {
        "peer-deps-fixed": "1.0.0",
        "no-deps": "1.0.1", // upgrade the package
      },
    }),
  );

  ({ stdout, stderr, exited } = spawn({
    cmd: [bunExe(), "install"],
    cwd: packageDir,
    stdout: "pipe",
    stdin: "pipe",
    stderr: "pipe",
    env,
  }));

  err = await new Response(stderr).text();
  out = await new Response(stdout).text();
  expect(err).not.toContain("not found");
  expect(err).not.toContain("error:");
  expect(err).not.toContain("panic:");
  expect(await file(join(packageDir, "node_modules", "no-deps", "package.json")).json()).toEqual({
    name: "no-deps",
    version: "1.0.1",
  } as any);
  expect(await exists(join(packageDir, "node_modules", "peer-deps-fixed", "node_modules"))).toBeFalse();
  expect(out.replace(/\s*\[[0-9\.]+m?s\]\s*$/, "").split(/\r?\n/)).toEqual([
    "",
    " + no-deps@1.0.1",
    "",
    " 1 package installed",
  ]);
  expect(await exited).toBe(0);
});

test("package added after install", async () => {
  await writeFile(
    join(packageDir, "package.json"),
    JSON.stringify({
      name: "foo",
      version: "1.0.0",
      dependencies: {
        "one-range-dep": "1.0.0",
      },
    }),
  );

  var { stdout, stderr, exited } = spawn({
    cmd: [bunExe(), "install"],
    cwd: packageDir,
    stdout: "pipe",
    stdin: "pipe",
    stderr: "pipe",
    env,
  });

  expect(stderr).toBeDefined();
  var err = await new Response(stderr).text();
  expect(stdout).toBeDefined();
  var out = await new Response(stdout).text();
  expect(err).toContain("Saved lockfile");
  expect(err).not.toContain("not found");
  expect(err).not.toContain("error:");
  expect(err).not.toContain("panic:");
  expect(out.replace(/\s*\[[0-9\.]+m?s\]\s*$/, "").split(/\r?\n/)).toEqual([
    "",
    " + one-range-dep@1.0.0",
    "",
    " 2 packages installed",
  ]);
  expect(await file(join(packageDir, "node_modules", "no-deps", "package.json")).json()).toEqual({
    name: "no-deps",
    version: "1.1.0",
  } as any);
  expect(await exited).toBe(0);

  // add `no-deps` to root package.json with a smaller but still compatible
  // version for `one-range-dep`.
  await writeFile(
    join(packageDir, "package.json"),
    JSON.stringify({
      name: "foo",
      version: "1.0.0",
      dependencies: {
        "one-range-dep": "1.0.0",
        "no-deps": "1.0.0",
      },
    }),
  );

  ({ stdout, stderr, exited } = spawn({
    cmd: [bunExe(), "install"],
    cwd: packageDir,
    stdout: "pipe",
    stdin: "pipe",
    stderr: "pipe",
    env,
  }));

  expect(stderr).toBeDefined();
  err = await new Response(stderr).text();
  expect(stdout).toBeDefined();
  out = await new Response(stdout).text();
  expect(err).toContain("Saved lockfile");
  expect(err).not.toContain("not found");
  expect(err).not.toContain("error:");
  expect(err).not.toContain("panic:");
  expect(out.replace(/\s*\[[0-9\.]+m?s\]\s*$/, "").split(/\r?\n/)).toEqual([
    "",
    " + no-deps@1.0.0",
    "",
    " 2 packages installed",
  ]);
  expect(await file(join(packageDir, "node_modules", "no-deps", "package.json")).json()).toEqual({
    name: "no-deps",
    version: "1.0.0",
  } as any);
  expect(
    await file(join(packageDir, "node_modules", "one-range-dep", "node_modules", "no-deps", "package.json")).json(),
  ).toEqual({
    name: "no-deps",
    version: "1.1.0",
  } as any);
  expect(await exited).toBe(0);

  await rm(join(packageDir, "node_modules"), { recursive: true, force: true });

  ({ stdout, stderr, exited } = spawn({
    cmd: [bunExe(), "install"],
    cwd: packageDir,
    stdout: "pipe",
    stdin: "pipe",
    stderr: "pipe",
    env,
  }));

  expect(stderr).toBeDefined();
  err = await new Response(stderr).text();
  expect(stdout).toBeDefined();
  out = await new Response(stdout).text();
  expect(err).not.toContain("Saved lockfile");
  expect(err).not.toContain("not found");
  expect(err).not.toContain("error:");
  expect(err).not.toContain("panic:");
  expect(out.replace(/\s*\[[0-9\.]+m?s\]\s*$/, "").split(/\r?\n/)).toEqual([
    "",
    " + no-deps@1.0.0",
    " + one-range-dep@1.0.0",
    "",
    " 3 packages installed",
  ]);
  expect(await exited).toBe(0);
});

test("it should correctly link binaries after deleting node_modules", async () => {
  const json: any = {
    name: "foo",
    version: "1.0.0",
    dependencies: {
      "what-bin": "1.0.0",
      "uses-what-bin": "1.5.0",
    },
  };
  await writeFile(join(packageDir, "package.json"), JSON.stringify(json));

  var { stdout, stderr, exited } = spawn({
    cmd: [bunExe(), "install"],
    cwd: packageDir,
    stdout: "pipe",
    stdin: "pipe",
    stderr: "pipe",
    env,
  });

  var err = await new Response(stderr).text();
  var out = await new Response(stdout).text();
  expect(err).toContain("Saved lockfile");
  expect(err).not.toContain("not found");
  expect(err).not.toContain("error:");
  expect(err).not.toContain("panic:");
  expect(out.replace(/\s*\[[0-9\.]+m?s\]\s*$/, "").split(/\r?\n/)).toEqual([
    "",
    " + uses-what-bin@1.5.0",
    " + what-bin@1.0.0",
    "",
    expect.stringContaining("3 packages installed"),
    "",
    " Blocked 1 postinstall. Run `bun pm untrusted` for details.",
    "",
  ]);
  expect(await exited).toBe(0);

  await rm(join(packageDir, "node_modules"), { recursive: true, force: true });

  ({ stdout, stderr, exited } = spawn({
    cmd: [bunExe(), "install"],
    cwd: packageDir,
    stdout: "pipe",
    stdin: "pipe",
    stderr: "pipe",
    env,
  }));

  err = await new Response(stderr).text();
  out = await new Response(stdout).text();
  expect(err).not.toContain("Saved lockfile");
  expect(err).not.toContain("not found");
  expect(err).not.toContain("error:");
  expect(err).not.toContain("panic:");
  expect(out.replace(/\s*\[[0-9\.]+m?s\]\s*$/, "").split(/\r?\n/)).toEqual([
    "",
    " + uses-what-bin@1.5.0",
    " + what-bin@1.0.0",
    "",
    expect.stringContaining("3 packages installed"),
    "",
    " Blocked 1 postinstall. Run `bun pm untrusted` for details.",
    "",
  ]);
  expect(await exited).toBe(0);
});

test("it should re-symlink binaries that become invalid when updating package versions", async () => {
  await writeFile(
    join(packageDir, "package.json"),
    JSON.stringify({
      name: "foo",
      version: "1.0.0",
      dependencies: {
        "bin-change-dir": "1.0.0",
      },
      scripts: {
        postinstall: "bin-change-dir",
      },
    }),
  );

  var { stdout, stderr, exited } = spawn({
    cmd: [bunExe(), "install"],
    cwd: packageDir,
    stdout: "pipe",
    stdin: "pipe",
    stderr: "pipe",
    env,
  });

  expect(stderr).toBeDefined();
  var err = await new Response(stderr).text();
  expect(stdout).toBeDefined();
  var out = await new Response(stdout).text();
  expect(err).toContain("Saved lockfile");
  expect(err).not.toContain("not found");
  expect(err).not.toContain("error:");
  expect(err).not.toContain("panic:");
  expect(out.replace(/\s*\[[0-9\.]+m?s\]\s*$/, "").split(/\r?\n/)).toEqual([
    "",
    " + bin-change-dir@1.0.0",
    "",
    " 1 package installed",
  ]);
  expect(await exited).toBe(0);
  expect(await file(join(packageDir, "bin-1.0.0.txt")).text()).toEqual("success!");
  expect(await exists(join(packageDir, "bin-1.0.1.txt"))).toBeFalse();

  await writeFile(
    join(packageDir, "package.json"),
    JSON.stringify({
      name: "foo",
      version: "1.0.0",
      dependencies: {
        "bin-change-dir": "1.0.1",
      },
      scripts: {
        postinstall: "bin-change-dir",
      },
    }),
  );

  ({ stdout, stderr, exited } = spawn({
    cmd: [bunExe(), "install"],
    cwd: packageDir,
    stdout: "pipe",
    stdin: "pipe",
    stderr: "pipe",
    env,
  }));

  expect(stderr).toBeDefined();
  err = await new Response(stderr).text();
  expect(stdout).toBeDefined();
  out = await new Response(stdout).text();
  expect(err).toContain("Saved lockfile");
  expect(err).not.toContain("not found");
  expect(err).not.toContain("error:");
  expect(err).not.toContain("panic:");
  expect(out.replace(/\s*\[[0-9\.]+m?s\]\s*$/, "").split(/\r?\n/)).toEqual([
    "",
    " + bin-change-dir@1.0.1",
    "",
    " 1 package installed",
  ]);
  expect(await exited).toBe(0);
  expect(await file(join(packageDir, "bin-1.0.0.txt")).text()).toEqual("success!");
  expect(await file(join(packageDir, "bin-1.0.1.txt")).text()).toEqual("success!");
});

test("it should install with missing bun.lockb, node_modules, and/or cache", async () => {
  // first clean install
  await writeFile(
    join(packageDir, "package.json"),
    JSON.stringify({
      name: "foo",
      version: "1.0.0",
      dependencies: {
        "what-bin": "1.0.0",
        "uses-what-bin": "1.5.0",
        "optional-native": "1.0.0",
        "peer-deps-too": "1.0.0",
        "two-range-deps": "1.0.0",
        "one-fixed-dep": "2.0.0",
        "no-deps-bins": "2.0.0",
        "left-pad": "1.0.0",
        "native": "1.0.0",
        "dep-loop-entry": "1.0.0",
        "dep-with-tags": "3.0.0",
        "dev-deps": "1.0.0",
      },
    }),
  );

  var { stdout, stderr, exited } = spawn({
    cmd: [bunExe(), "install"],
    cwd: packageDir,
    stdout: "pipe",
    stdin: "pipe",
    stderr: "pipe",
    env,
  });

  var err = await new Response(stderr).text();
  var out = await new Response(stdout).text();
  expect(err).toContain("Saved lockfile");
  expect(err).not.toContain("not found");
  expect(err).not.toContain("error:");
  expect(err).not.toContain("panic:");
  expect(out.replace(/\s*\[[0-9\.]+m?s\]\s*$/, "").split(/\r?\n/)).toEqual([
    "",
    " + dep-loop-entry@1.0.0",
    " + dep-with-tags@3.0.0",
    " + dev-deps@1.0.0",
    " + left-pad@1.0.0",
    " + native@1.0.0",
    " + no-deps-bins@2.0.0",
    " + one-fixed-dep@2.0.0",
    " + optional-native@1.0.0",
    " + peer-deps-too@1.0.0",
    " + two-range-deps@1.0.0",
    " + uses-what-bin@1.5.0",
    " + what-bin@1.0.0",
    "",
    expect.stringContaining("19 packages installed"),
    "",
    " Blocked 1 postinstall. Run `bun pm untrusted` for details.",
    "",
  ]);
  expect(await exited).toBe(0);

  // delete node_modules
  await rm(join(packageDir, "node_modules"), { recursive: true, force: true });

  ({ stdout, stderr, exited } = spawn({
    cmd: [bunExe(), "install"],
    cwd: packageDir,
    stdout: "pipe",
    stdin: "pipe",
    stderr: "pipe",
    env,
  }));

  [err, out] = await Promise.all([new Response(stderr).text(), new Response(stdout).text()]);

  expect(err).not.toContain("Saved lockfile");
  expect(err).not.toContain("not found");
  expect(err).not.toContain("error:");
  expect(err).not.toContain("panic:");
  expect(out.replace(/\s*\[[0-9\.]+m?s\]\s*$/, "").split(/\r?\n/)).toEqual([
    "",
    " + dep-loop-entry@1.0.0",
    " + dep-with-tags@3.0.0",
    " + dev-deps@1.0.0",
    " + left-pad@1.0.0",
    " + native@1.0.0",
    " + no-deps-bins@2.0.0",
    " + one-fixed-dep@2.0.0",
    " + optional-native@1.0.0",
    " + peer-deps-too@1.0.0",
    " + two-range-deps@1.0.0",
    " + uses-what-bin@1.5.0",
    " + what-bin@1.0.0",
    "",
    expect.stringContaining("19 packages installed"),
    "",
    " Blocked 1 postinstall. Run `bun pm untrusted` for details.",
    "",
  ]);
  expect(await exited).toBe(0);

  for (var i = 0; i < 100; i++) {
    // Situation:
    //
    // Root package has a dependency on one-fixed-dep, peer-deps-too and two-range-deps.
    // Each of these dependencies depends on no-deps.
    //
    // - one-fixed-dep: no-deps@2.0.0
    // - two-range-deps: no-deps@^1.0.0 (will choose 1.1.0)
    // - peer-deps-too: peer no-deps@*
    //
    // We want peer-deps-too to choose the version of no-deps from one-fixed-dep because
    // it's the highest version. It should hoist to the root.

    // delete bun.lockb
    await rm(join(packageDir, "bun.lockb"), { recursive: true, force: true });

    ({ stdout, stderr, exited } = spawn({
      cmd: [bunExe(), "install"],
      cwd: packageDir,
      stdout: "pipe",
      stdin: "pipe",
      stderr: "pipe",
      env,
    }));

    [err, out] = await Promise.all([new Response(stderr).text(), new Response(stdout).text()]);

    expect(err).toContain("Saved lockfile");
    expect(err).not.toContain("not found");
    expect(err).not.toContain("error:");
    expect(err).not.toContain("panic:");
    expect(out.replace(/\s*\[[0-9\.]+m?s\]\s*$/, "").split(/\r?\n/)).toEqual([
      "",
      expect.stringContaining("Checked 19 installs across 23 packages (no changes)"),
    ]);

    expect(await exited).toBe(0);
  }

  // delete cache
  await rm(join(packageDir, "node_modules", ".cache"), { recursive: true, force: true });

  ({ stdout, stderr, exited } = spawn({
    cmd: [bunExe(), "install"],
    cwd: packageDir,
    stdout: "pipe",
    stdin: "pipe",
    stderr: "pipe",
    env,
  }));

  [err, out] = await Promise.all([new Response(stderr).text(), new Response(stdout).text()]);

  expect(err).not.toContain("Saved lockfile");
  expect(err).not.toContain("not found");
  expect(err).not.toContain("error:");
  expect(err).not.toContain("panic:");
  expect(out.replace(/\s*\[[0-9\.]+m?s\]\s*$/, "").split(/\r?\n/)).toEqual([
    "",
    expect.stringContaining("Checked 19 installs across 23 packages (no changes)"),
  ]);
  expect(await exited).toBe(0);

  // delete bun.lockb and cache
  await rm(join(packageDir, "bun.lockb"), { recursive: true, force: true });
  await rm(join(packageDir, "node_modules", ".cache"), { recursive: true, force: true });

  ({ stdout, stderr, exited } = spawn({
    cmd: [bunExe(), "install"],
    cwd: packageDir,
    stdout: "pipe",
    stdin: "pipe",
    stderr: "pipe",
    env,
  }));

  expect(await exited).toBe(0);

  [err, out] = await Promise.all([new Response(stderr).text(), new Response(stdout).text()]);

  expect(err).toContain("Saved lockfile");
  expect(err).not.toContain("not found");
  expect(err).not.toContain("error:");
  expect(err).not.toContain("panic:");
  expect(out.replace(/\s*\[[0-9\.]+m?s\]\s*$/, "").split(/\r?\n/)).toEqual([
    "",
    expect.stringContaining("Checked 19 installs across 23 packages (no changes)"),
  ]);
}, 30_000);

describe("hoisting", async () => {
  var tests: any = [
    {
      situation: "1.0.0 - 1.0.10 is in order",
      dependencies: {
        "uses-a-dep-1": "1.0.0",
        "uses-a-dep-2": "1.0.0",
        "uses-a-dep-3": "1.0.0",
        "uses-a-dep-4": "1.0.0",
        "uses-a-dep-5": "1.0.0",
        "uses-a-dep-6": "1.0.0",
        "uses-a-dep-7": "1.0.0",
        "uses-a-dep-8": "1.0.0",
        "uses-a-dep-9": "1.0.0",
        "uses-a-dep-10": "1.0.0",
      },
      expected: "1.0.1",
    },
    {
      situation: "1.0.1 in the middle",
      dependencies: {
        "uses-a-dep-2": "1.0.0",
        "uses-a-dep-3": "1.0.0",
        "uses-a-dep-4": "1.0.0",
        "uses-a-dep-5": "1.0.0",
        "uses-a-dep-6": "1.0.0",
        "uses-a-dep-7": "1.0.0",
        "uses-a-dep-1": "1.0.0",
        "uses-a-dep-8": "1.0.0",
        "uses-a-dep-9": "1.0.0",
        "uses-a-dep-10": "1.0.0",
      },
      expected: "1.0.1",
    },
    {
      situation: "1.0.1 is missing",
      dependencies: {
        "uses-a-dep-2": "1.0.0",
        "uses-a-dep-3": "1.0.0",
        "uses-a-dep-4": "1.0.0",
        "uses-a-dep-5": "1.0.0",
        "uses-a-dep-6": "1.0.0",
        "uses-a-dep-7": "1.0.0",
        "uses-a-dep-8": "1.0.0",
        "uses-a-dep-9": "1.0.0",
        "uses-a-dep-10": "1.0.0",
      },
      expected: "1.0.10",
    },
    {
      situation: "1.0.10 and 1.0.1 are missing",
      dependencies: {
        "uses-a-dep-2": "1.0.0",
        "uses-a-dep-3": "1.0.0",
        "uses-a-dep-4": "1.0.0",
        "uses-a-dep-5": "1.0.0",
        "uses-a-dep-6": "1.0.0",
        "uses-a-dep-7": "1.0.0",
        "uses-a-dep-8": "1.0.0",
        "uses-a-dep-9": "1.0.0",
      },
      expected: "1.0.2",
    },
    {
      situation: "1.0.10 is missing and 1.0.1 is last",
      dependencies: {
        "uses-a-dep-2": "1.0.0",
        "uses-a-dep-3": "1.0.0",
        "uses-a-dep-4": "1.0.0",
        "uses-a-dep-5": "1.0.0",
        "uses-a-dep-6": "1.0.0",
        "uses-a-dep-7": "1.0.0",
        "uses-a-dep-8": "1.0.0",
        "uses-a-dep-9": "1.0.0",
        "uses-a-dep-1": "1.0.0",
      },
      expected: "1.0.1",
    },
  ];

  for (const { dependencies, expected, situation } of tests) {
    test(`it should hoist ${expected} when ${situation}`, async () => {
      await writeFile(
        join(packageDir, "package.json"),
        JSON.stringify({
          name: "foo",
          dependencies,
        }),
      );

      var { stdout, stderr, exited } = spawn({
        cmd: [bunExe(), "install"],
        cwd: packageDir,
        stdout: "pipe",
        stdin: "pipe",
        stderr: "pipe",
        env,
      });

      var err = await new Response(stderr).text();
      var out = await new Response(stdout).text();
      expect(err).toContain("Saved lockfile");
      expect(err).not.toContain("not found");
      expect(err).not.toContain("error:");
      expect(err).not.toContain("panic:");
      for (const dep of Object.keys(dependencies)) {
        expect(out).toContain(` + ${dep}@${dependencies[dep]}`);
      }
      expect(await exited).toBe(0);
      expect(await file(join(packageDir, "node_modules", "a-dep", "package.json")).text()).toContain(expected);

      await rm(join(packageDir, "bun.lockb"));

      ({ stdout, stderr, exited } = spawn({
        cmd: [bunExe(), "install"],
        cwd: packageDir,
        stdout: "pipe",
        stdin: "pipe",
        stderr: "pipe",
        env,
      }));

      err = await new Response(stderr).text();
      out = await new Response(stdout).text();
      expect(err).toContain("Saved lockfile");
      expect(err).not.toContain("not found");
      expect(err).not.toContain("error:");
      expect(err).not.toContain("panic:");
      expect(out).not.toContain("package installed");
      expect(out).toContain(`Checked ${Object.keys(dependencies).length * 2} installs across`);
      expect(await exited).toBe(0);
    });
  }

  describe("peers", async () => {
    var peerTests: any = [
      {
        situation: "peer 1.0.2",
        dependencies: {
          "uses-a-dep-1": "1.0.0",
          "uses-a-dep-2": "1.0.0",
          "uses-a-dep-3": "1.0.0",
          "uses-a-dep-4": "1.0.0",
          "uses-a-dep-5": "1.0.0",
          "uses-a-dep-6": "1.0.0",
          "uses-a-dep-7": "1.0.0",
          "uses-a-dep-8": "1.0.0",
          "uses-a-dep-9": "1.0.0",
          "uses-a-dep-10": "1.0.0",
          "peer-a-dep-1-0-2": "1.0.0",
        },
        expected: "1.0.2",
      },
      {
        situation: "peer >= 1.0.2",
        dependencies: {
          "uses-a-dep-1": "1.0.0",
          "uses-a-dep-2": "1.0.0",
          "uses-a-dep-3": "1.0.0",
          "uses-a-dep-4": "1.0.0",
          "uses-a-dep-5": "1.0.0",
          "uses-a-dep-6": "1.0.0",
          "uses-a-dep-7": "1.0.0",
          "uses-a-dep-8": "1.0.0",
          "uses-a-dep-9": "1.0.0",
          "uses-a-dep-10": "1.0.0",
          "peer-a-dep-gte-1-0-2": "1.0.0",
        },
        expected: "1.0.10",
      },
      {
        situation: "peer ^1.0.2",
        dependencies: {
          "uses-a-dep-1": "1.0.0",
          "uses-a-dep-2": "1.0.0",
          "uses-a-dep-3": "1.0.0",
          "uses-a-dep-4": "1.0.0",
          "uses-a-dep-5": "1.0.0",
          "uses-a-dep-6": "1.0.0",
          "uses-a-dep-7": "1.0.0",
          "uses-a-dep-8": "1.0.0",
          "uses-a-dep-9": "1.0.0",
          "uses-a-dep-10": "1.0.0",
          "peer-a-dep-caret-1-0-2": "1.0.0",
        },
        expected: "1.0.10",
      },
      {
        situation: "peer ~1.0.2",
        dependencies: {
          "uses-a-dep-1": "1.0.0",
          "uses-a-dep-2": "1.0.0",
          "uses-a-dep-3": "1.0.0",
          "uses-a-dep-4": "1.0.0",
          "uses-a-dep-5": "1.0.0",
          "uses-a-dep-6": "1.0.0",
          "uses-a-dep-7": "1.0.0",
          "uses-a-dep-8": "1.0.0",
          "uses-a-dep-9": "1.0.0",
          "uses-a-dep-10": "1.0.0",
          "peer-a-dep-tilde-1-0-2": "1.0.0",
        },
        expected: "1.0.10",
      },
      {
        situation: "peer *",
        dependencies: {
          "uses-a-dep-1": "1.0.0",
          "uses-a-dep-2": "1.0.0",
          "uses-a-dep-3": "1.0.0",
          "uses-a-dep-4": "1.0.0",
          "uses-a-dep-5": "1.0.0",
          "uses-a-dep-6": "1.0.0",
          "uses-a-dep-7": "1.0.0",
          "uses-a-dep-8": "1.0.0",
          "uses-a-dep-9": "1.0.0",
          "uses-a-dep-10": "1.0.0",
          "peer-a-dep-star": "1.0.0",
        },
        expected: "1.0.1",
      },
      {
        situation: "peer * and peer 1.0.2",
        dependencies: {
          "uses-a-dep-1": "1.0.0",
          "uses-a-dep-2": "1.0.0",
          "uses-a-dep-3": "1.0.0",
          "uses-a-dep-4": "1.0.0",
          "uses-a-dep-5": "1.0.0",
          "uses-a-dep-6": "1.0.0",
          "uses-a-dep-7": "1.0.0",
          "uses-a-dep-8": "1.0.0",
          "uses-a-dep-9": "1.0.0",
          "uses-a-dep-10": "1.0.0",
          "peer-a-dep-1-0-2": "1.0.0",
          "peer-a-dep-star": "1.0.0",
        },
        expected: "1.0.2",
      },
    ];
    for (const { dependencies, expected, situation } of peerTests) {
      test(`it should hoist ${expected} when ${situation}`, async () => {
        await writeFile(
          join(packageDir, "package.json"),
          JSON.stringify({
            name: "foo",
            dependencies,
          }),
        );

        var { stdout, stderr, exited } = spawn({
          cmd: [bunExe(), "install"],
          cwd: packageDir,
          stdout: "pipe",
          stdin: "pipe",
          stderr: "pipe",
          env,
        });

        var err = await new Response(stderr).text();
        var out = await new Response(stdout).text();
        expect(err).toContain("Saved lockfile");
        expect(err).not.toContain("not found");
        expect(err).not.toContain("error:");
        expect(err).not.toContain("panic:");
        for (const dep of Object.keys(dependencies)) {
          expect(out).toContain(` + ${dep}@${dependencies[dep]}`);
        }
        expect(await exited).toBe(0);
        expect(await file(join(packageDir, "node_modules", "a-dep", "package.json")).text()).toContain(expected);

        await rm(join(packageDir, "bun.lockb"));

        ({ stdout, stderr, exited } = spawn({
          cmd: [bunExe(), "install"],
          cwd: packageDir,
          stdout: "pipe",
          stdin: "pipe",
          stderr: "pipe",
          env,
        }));

        err = await new Response(stderr).text();
        out = await new Response(stdout).text();
        expect(err).toContain("Saved lockfile");
        expect(err).not.toContain("not found");
        expect(err).not.toContain("error:");
        expect(err).not.toContain("panic:");
        if (out.includes("installed")) {
          console.log("stdout:", out);
        }
        expect(out).not.toContain("package installed");
        expect(await exited).toBe(0);
        expect(await file(join(packageDir, "node_modules", "a-dep", "package.json")).text()).toContain(expected);

        await rm(join(packageDir, "node_modules"), { recursive: true, force: true });

        ({ stdout, stderr, exited } = spawn({
          cmd: [bunExe(), "install"],
          cwd: packageDir,
          stdout: "pipe",
          stdin: "pipe",
          stderr: "pipe",
          env,
        }));

        err = await new Response(stderr).text();
        out = await new Response(stdout).text();
        expect(err).not.toContain("Saved lockfile");
        expect(err).not.toContain("not found");
        expect(err).not.toContain("error:");
        expect(err).not.toContain("panic:");
        expect(out).not.toContain("package installed");
        expect(await exited).toBe(0);
        expect(await file(join(packageDir, "node_modules", "a-dep", "package.json")).text()).toContain(expected);
      });
    }
  });

  test("hoisting/using incorrect peer dep after install", async () => {
    await writeFile(
      join(packageDir, "package.json"),
      JSON.stringify({
        name: "foo",
        dependencies: {
          "peer-deps-fixed": "1.0.0",
          "no-deps": "1.0.0",
        },
      }),
    );

    var { stdout, stderr, exited } = spawn({
      cmd: [bunExe(), "install"],
      cwd: packageDir,
      stdout: "pipe",
      stdin: "pipe",
      stderr: "pipe",
      env,
    });

    var err = await new Response(stderr).text();
    var out = await new Response(stdout).text();
    expect(err).toContain("Saved lockfile");
    expect(err).not.toContain("not found");
    expect(err).not.toContain("error:");
    expect(err).not.toContain("panic:");
    expect(err).not.toContain("incorrect peer dependency");

    expect(out.replace(/\s*\[[0-9\.]+m?s\]\s*$/, "").split(/\r?\n/)).toEqual([
      "",
      " + no-deps@1.0.0",
      " + peer-deps-fixed@1.0.0",
      "",
      " 2 packages installed",
    ]);

    expect(await exited).toBe(0);
    expect(await file(join(packageDir, "node_modules", "no-deps", "package.json")).json()).toEqual({
      name: "no-deps",
      version: "1.0.0",
    } as any);
    expect(await file(join(packageDir, "node_modules", "peer-deps-fixed", "package.json")).json()).toEqual({
      name: "peer-deps-fixed",
      version: "1.0.0",
      peerDependencies: {
        "no-deps": "^1.0.0",
      },
    } as any);
    expect(await exists(join(packageDir, "node_modules", "peer-deps-fixed", "node_modules"))).toBeFalse();

    await writeFile(
      join(packageDir, "package.json"),
      JSON.stringify({
        name: "foo",
        dependencies: {
          "peer-deps-fixed": "1.0.0",
          "no-deps": "2.0.0",
        },
      }),
    );

    ({ stdout, stderr, exited } = spawn({
      cmd: [bunExe(), "install"],
      cwd: packageDir,
      stdout: "pipe",
      stdin: "pipe",
      stderr: "pipe",
      env,
    }));

    err = await new Response(stderr).text();
    out = await new Response(stdout).text();
    expect(err).toContain("Saved lockfile");
    expect(err).not.toContain("not found");
    expect(err).not.toContain("error:");
    expect(err).not.toContain("panic:");

    expect(out.replace(/\s*\[[0-9\.]+m?s\]\s*$/, "").split(/\r?\n/)).toEqual([
      "",
      " + no-deps@2.0.0",
      "",
      " 1 package installed",
    ]);

    expect(await exited).toBe(0);
    expect(await file(join(packageDir, "node_modules", "no-deps", "package.json")).json()).toEqual({
      name: "no-deps",
      version: "2.0.0",
    } as any);
    expect(await file(join(packageDir, "node_modules", "peer-deps-fixed", "package.json")).json()).toEqual({
      name: "peer-deps-fixed",
      version: "1.0.0",
      peerDependencies: {
        "no-deps": "^1.0.0",
      },
    } as any);
    expect(await exists(join(packageDir, "node_modules", "peer-deps-fixed", "node_modules"))).toBeFalse();
  });

  test("hoisting/using incorrect peer dep on initial install", async () => {
    await writeFile(
      join(packageDir, "package.json"),
      JSON.stringify({
        name: "foo",
        dependencies: {
          "peer-deps-fixed": "1.0.0",
          "no-deps": "2.0.0",
        },
      }),
    );

    var { stdout, stderr, exited } = spawn({
      cmd: [bunExe(), "install"],
      cwd: packageDir,
      stdout: "pipe",
      stdin: "pipe",
      stderr: "pipe",
      env,
    });

    var err = await new Response(stderr).text();
    var out = await new Response(stdout).text();
    expect(err).toContain("Saved lockfile");
    expect(err).not.toContain("not found");
    expect(err).not.toContain("error:");
    expect(err).not.toContain("panic:");
    expect(err).toContain("incorrect peer dependency");

    expect(out.replace(/\s*\[[0-9\.]+m?s\]\s*$/, "").split(/\r?\n/)).toEqual([
      "",
      " + no-deps@2.0.0",
      " + peer-deps-fixed@1.0.0",
      "",
      " 2 packages installed",
    ]);

    expect(await exited).toBe(0);
    expect(await file(join(packageDir, "node_modules", "no-deps", "package.json")).json()).toEqual({
      name: "no-deps",
      version: "2.0.0",
    } as any);
    expect(await file(join(packageDir, "node_modules", "peer-deps-fixed", "package.json")).json()).toEqual({
      name: "peer-deps-fixed",
      version: "1.0.0",
      peerDependencies: {
        "no-deps": "^1.0.0",
      },
    } as any);
    expect(await exists(join(packageDir, "node_modules", "peer-deps-fixed", "node_modules"))).toBeFalse();

    await writeFile(
      join(packageDir, "package.json"),
      JSON.stringify({
        name: "foo",
        dependencies: {
          "peer-deps-fixed": "1.0.0",
          "no-deps": "1.0.0",
        },
      }),
    );

    ({ stdout, stderr, exited } = spawn({
      cmd: [bunExe(), "install"],
      cwd: packageDir,
      stdout: "pipe",
      stdin: "pipe",
      stderr: "pipe",
      env,
    }));

    err = await new Response(stderr).text();
    out = await new Response(stdout).text();
    expect(err).toContain("Saved lockfile");
    expect(err).not.toContain("not found");
    expect(err).not.toContain("error:");
    expect(err).not.toContain("panic:");

    expect(out.replace(/\s*\[[0-9\.]+m?s\]\s*$/, "").split(/\r?\n/)).toEqual([
      "",
      " + no-deps@1.0.0",
      "",
      " 1 package installed",
    ]);

    expect(await exited).toBe(0);
    expect(await file(join(packageDir, "node_modules", "no-deps", "package.json")).json()).toEqual({
      name: "no-deps",
      version: "1.0.0",
    } as any);
    expect(await file(join(packageDir, "node_modules", "peer-deps-fixed", "package.json")).json()).toEqual({
      name: "peer-deps-fixed",
      version: "1.0.0",
      peerDependencies: {
        "no-deps": "^1.0.0",
      },
    } as any);
    expect(await exists(join(packageDir, "node_modules", "peer-deps-fixed", "node_modules"))).toBeFalse();
  });
});

describe("workspaces", async () => {
  test("it should detect duplicate workspace dependencies", async () => {
    await writeFile(
      join(packageDir, "package.json"),
      JSON.stringify({
        name: "foo",
        workspaces: ["packages/*"],
      }),
    );

    await mkdir(join(packageDir, "packages", "pkg1"), { recursive: true });
    await writeFile(join(packageDir, "packages", "pkg1", "package.json"), JSON.stringify({ name: "pkg1" }));
    await mkdir(join(packageDir, "packages", "pkg2"), { recursive: true });
    await writeFile(join(packageDir, "packages", "pkg2", "package.json"), JSON.stringify({ name: "pkg1" }));

    var { stderr, exited } = spawn({
      cmd: [bunExe(), "install"],
      cwd: packageDir,
      stdout: "pipe",
      stdin: "pipe",
      stderr: "pipe",
      env,
    });

    var err = await new Response(stderr).text();
    expect(err).toContain('Workspace name "pkg1" already exists');
    expect(await exited).toBe(1);

    await rm(join(packageDir, "node_modules"), { recursive: true, force: true });
    await rm(join(packageDir, "bun.lockb"), { force: true });

    ({ stderr, exited } = spawn({
      cmd: [bunExe(), "install"],
      cwd: join(packageDir, "packages", "pkg1"),
      stdout: "pipe",
      stdin: "pipe",
      stderr: "pipe",
      env,
    }));

    err = await new Response(stderr).text();
    expect(err).toContain('Workspace name "pkg1" already exists');
    expect(await exited).toBe(1);
  });
  const versions = ["workspace:1.0.0", "workspace:*", "workspace:^1.0.0", "1.0.0", "*"];

  for (const rootVersion of versions) {
    for (const packageVersion of versions) {
      test(`it should allow duplicates, root@${rootVersion}, package@${packageVersion}`, async () => {
        await writeFile(
          join(packageDir, "package.json"),
          JSON.stringify({
            name: "foo",
            version: "1.0.0",
            workspaces: ["packages/*"],
            dependencies: {
              pkg2: rootVersion,
            },
          }),
        );

        await mkdir(join(packageDir, "packages", "pkg1"), { recursive: true });
        await writeFile(
          join(packageDir, "packages", "pkg1", "package.json"),
          JSON.stringify({
            name: "pkg1",
            version: "1.0.0",
            dependencies: {
              pkg2: packageVersion,
            },
          }),
        );

        await mkdir(join(packageDir, "packages", "pkg2"), { recursive: true });
        await writeFile(
          join(packageDir, "packages", "pkg2", "package.json"),
          JSON.stringify({ name: "pkg2", version: "1.0.0" }),
        );

        var { stdout, stderr, exited } = spawn({
          cmd: [bunExe(), "install"],
          cwd: packageDir,
          stdout: "pipe",
          stdin: "pipe",
          stderr: "pipe",
          env,
        });

        var err = await new Response(stderr).text();
        var out = await new Response(stdout).text();
        expect(err).toContain("Saved lockfile");
        expect(err).not.toContain("not found");
        expect(err).not.toContain("error:");
        expect(err).not.toContain("panic:");
        expect(out.replace(/\s*\[[0-9\.]+m?s\]\s*$/, "").split(/\r?\n/)).toEqual([
          "",
          ` + pkg1@workspace:packages/pkg1`,
          ` + pkg2@workspace:packages/pkg2`,
          "",
          " 2 packages installed",
        ]);
        expect(await exited).toBe(0);

        ({ stdout, stderr, exited } = spawn({
          cmd: [bunExe(), "install"],
          cwd: join(packageDir, "packages", "pkg1"),
          stdout: "pipe",
          stdin: "pipe",
          stderr: "pipe",
          env,
        }));

        err = await new Response(stderr).text();
        out = await new Response(stdout).text();
        expect(err).not.toContain("Saved lockfile");
        expect(err).not.toContain("not found");
        expect(err).not.toContain("error:");
        expect(err).not.toContain("panic:");
        expect(out.replace(/\s*\[[0-9\.]+m?s\]\s*$/, "").split(/\r?\n/)).toEqual([
          "",
          ` + pkg1@workspace:packages/pkg1`,
          ` + pkg2@workspace:packages/pkg2`,
          "",
          " 2 packages installed",
        ]);
        expect(await exited).toBe(0);

        await rm(join(packageDir, "node_modules"), { recursive: true, force: true });
        await rm(join(packageDir, "bun.lockb"), { recursive: true, force: true });

        ({ stdout, stderr, exited } = spawn({
          cmd: [bunExe(), "install"],
          cwd: join(packageDir, "packages", "pkg1"),
          stdout: "pipe",
          stdin: "pipe",
          stderr: "pipe",
          env,
        }));

        err = await new Response(stderr).text();
        out = await new Response(stdout).text();
        expect(err).toContain("Saved lockfile");
        expect(err).not.toContain("not found");
        expect(err).not.toContain("error:");
        expect(err).not.toContain("panic:");
        expect(out.replace(/\s*\[[0-9\.]+m?s\]\s*$/, "").split(/\r?\n/)).toEqual([
          "",
          ` + pkg1@workspace:packages/pkg1`,
          ` + pkg2@workspace:packages/pkg2`,
          "",
          " 2 packages installed",
        ]);
        expect(await exited).toBe(0);

        ({ stdout, stderr, exited } = spawn({
          cmd: [bunExe(), "install"],
          cwd: packageDir,
          stdout: "pipe",
          stdin: "pipe",
          stderr: "pipe",
          env,
        }));

        err = await new Response(stderr).text();
        out = await new Response(stdout).text();
        expect(err).not.toContain("Saved lockfile");
        expect(err).not.toContain("not found");
        expect(err).not.toContain("error:");
        expect(err).not.toContain("panic:");
        expect(out.replace(/\s*\[[0-9\.]+m?s\]\s*$/, "").split(/\r?\n/)).toEqual([
          "",
          ` + pkg1@workspace:packages/pkg1`,
          ` + pkg2@workspace:packages/pkg2`,
          "",
          " 2 packages installed",
        ]);
        expect(await exited).toBe(0);
      });
    }
  }
  for (const version of versions) {
    test(`it should allow listing workspace as dependency of the root package version ${version}`, async () => {
      await writeFile(
        join(packageDir, "package.json"),
        JSON.stringify({
          name: "foo",
          workspaces: ["packages/*"],
          dependencies: {
            "workspace-1": version,
          },
        }),
      );

      await mkdir(join(packageDir, "packages", "workspace-1"), { recursive: true });
      await writeFile(
        join(packageDir, "packages", "workspace-1", "package.json"),
        JSON.stringify({
          name: "workspace-1",
          version: "1.0.0",
        }),
      );
      // install first from the root, the the workspace package
      var { stdout, stderr, exited } = spawn({
        cmd: [bunExe(), "install"],
        cwd: packageDir,
        stdout: "pipe",
        stdin: "pipe",
        stderr: "pipe",
        env,
      });

      var err = await new Response(stderr).text();
      var out = await new Response(stdout).text();
      expect(err).toContain("Saved lockfile");
      expect(err).not.toContain("already exists");
      expect(err).not.toContain("not found");
      expect(err).not.toContain("Duplicate dependency");
      expect(err).not.toContain('workspace dependency "workspace-1" not found');
      expect(err).not.toContain("error:");
      expect(err).not.toContain("panic:");
      expect(out.replace(/\s*\[[0-9\.]+m?s\]\s*$/, "").split(/\r?\n/)).toEqual([
        "",
        ` + workspace-1@workspace:packages/workspace-1`,
        "",
        " 1 package installed",
      ]);
      expect(await exited).toBe(0);

      ({ stdout, stderr, exited } = spawn({
        cmd: [bunExe(), "install"],
        cwd: join(packageDir, "packages", "workspace-1"),
        stdout: "pipe",
        stdin: "pipe",
        stderr: "pipe",
        env,
      }));

      err = await new Response(stderr).text();
      out = await new Response(stdout).text();
      expect(err).not.toContain("Saved lockfile");
      expect(err).not.toContain("not found");
      expect(err).not.toContain("already exists");
      expect(err).not.toContain("Duplicate dependency");
      expect(err).not.toContain('workspace dependency "workspace-1" not found');
      expect(err).not.toContain("error:");
      expect(err).not.toContain("panic:");
      expect(out.replace(/\s*\[[0-9\.]+m?s\]\s*$/, "").split(/\r?\n/)).toEqual([
        "",
        ` + workspace-1@workspace:packages/workspace-1`,
        "",
        " 1 package installed",
      ]);
      expect(await exited).toBe(0);

      await rm(join(packageDir, "node_modules"), { recursive: true, force: true });
      await rm(join(packageDir, "bun.lockb"), { recursive: true, force: true });

      // install from workspace package then from root
      ({ stdout, stderr, exited } = spawn({
        cmd: [bunExe(), "install"],
        cwd: join(packageDir, "packages", "workspace-1"),
        stdout: "pipe",
        stdin: "pipe",
        stderr: "pipe",
        env,
      }));

      err = await new Response(stderr).text();
      out = await new Response(stdout).text();
      expect(err).toContain("Saved lockfile");
      expect(err).not.toContain("already exists");
      expect(err).not.toContain("not found");
      expect(err).not.toContain("Duplicate dependency");
      expect(err).not.toContain('workspace dependency "workspace-1" not found');
      expect(err).not.toContain("error:");
      expect(err).not.toContain("panic:");
      expect(out.replace(/\s*\[[0-9\.]+m?s\]\s*$/, "").split(/\r?\n/)).toEqual([
        "",
        ` + workspace-1@workspace:packages/workspace-1`,
        "",
        " 1 package installed",
      ]);
      expect(await exited).toBe(0);

      ({ stdout, stderr, exited } = spawn({
        cmd: [bunExe(), "install"],
        cwd: packageDir,
        stdout: "pipe",
        stdin: "pipe",
        stderr: "pipe",
        env,
      }));

      err = await new Response(stderr).text();
      out = await new Response(stdout).text();
      expect(err).not.toContain("Saved lockfile");
      expect(err).not.toContain("already exists");
      expect(err).not.toContain("not found");
      expect(err).not.toContain("Duplicate dependency");
      expect(err).not.toContain('workspace dependency "workspace-1" not found');
      expect(err).not.toContain("error:");
      expect(err).not.toContain("panic:");
      expect(out.replace(/\s*\[[0-9\.]+m?s\]\s*$/, "").split(/\r?\n/)).toEqual([
        "",
        ` + workspace-1@workspace:packages/workspace-1`,
        "",
        " 1 package installed",
      ]);
      expect(await exited).toBe(0);
    });
  }
});

test("it should re-populate .bin folder if package is reinstalled", async () => {
  await writeFile(
    join(packageDir, "package.json"),
    JSON.stringify({
      name: "foo",
      dependencies: {
        "what-bin": "1.5.0",
      },
    }),
  );

  var { stdout, stderr, exited } = spawn({
    cmd: [bunExe(), "install"],
    cwd: packageDir,
    stderr: "pipe",
    stdout: "pipe",
    stdin: "pipe",
    env,
  });

  var err = await new Response(stderr).text();
  var out = await new Response(stdout).text();
  expect(err).toContain("Saved lockfile");
  expect(err).not.toContain("not found");
  expect(err).not.toContain("error:");
  expect(err).not.toContain("panic:");
  expect(out.replace(/\s*\[[0-9\.]+m?s\]\s*$/, "").split(/\r?\n/)).toEqual([
    "",
    " + what-bin@1.5.0",
    "",
    " 1 package installed",
  ]);
  expect(await exited).toBe(0);
  const bin = process.platform === "win32" ? "what-bin.exe" : "what-bin";
  expect(Bun.which("what-bin", { PATH: join(packageDir, "node_modules", ".bin") })).toBe(
    join(packageDir, "node_modules", ".bin", bin),
  );
  if (process.platform === "win32") {
    expect(join(packageDir, "node_modules", ".bin", "what-bin")).toBeValidBin(join("..", "what-bin", "what-bin.js"));
  } else {
    expect(await file(join(packageDir, "node_modules", ".bin", bin)).text()).toContain("what-bin@1.5.0");
  }

  await rm(join(packageDir, "node_modules", ".bin"), { recursive: true, force: true });
  await rm(join(packageDir, "node_modules", "what-bin", "package.json"), { recursive: true, force: true });

  ({ stdout, stderr, exited } = spawn({
    cmd: [bunExe(), "install"],
    cwd: packageDir,
    stderr: "pipe",
    stdout: "pipe",
    stdin: "pipe",
    env,
  }));

  err = await new Response(stderr).text();
  out = await new Response(stdout).text();
  expect(err).not.toContain("Saved lockfile");
  expect(err).not.toContain("not found");
  expect(err).not.toContain("error:");
  expect(err).not.toContain("panic:");
  expect(out.replace(/\s*\[[0-9\.]+m?s\]\s*$/, "").split(/\r?\n/)).toEqual([
    "",
    " + what-bin@1.5.0",
    "",
    expect.stringContaining("1 package installed"),
  ]);
  expect(await exited).toBe(0);
  expect(Bun.which("what-bin", { PATH: join(packageDir, "node_modules", ".bin") })).toBe(
    join(packageDir, "node_modules", ".bin", bin),
  );
  if (process.platform === "win32") {
    expect(join(packageDir, "node_modules", ".bin", "what-bin")).toBeValidBin(join("..", "what-bin", "what-bin.js"));
  } else {
    expect(await file(join(packageDir, "node_modules", ".bin", "what-bin")).text()).toContain("what-bin@1.5.0");
  }
});

test("missing package on reinstall, some with binaries", async () => {
  await writeFile(
    join(packageDir, "package.json"),
    JSON.stringify({
      name: "fooooo",
      dependencies: {
        "what-bin": "1.0.0",
        "uses-what-bin": "1.5.0",
        "optional-native": "1.0.0",
        "peer-deps-too": "1.0.0",
        "two-range-deps": "1.0.0",
        "one-fixed-dep": "2.0.0",
        "no-deps-bins": "2.0.0",
        "left-pad": "1.0.0",
        "native": "1.0.0",
        "dep-loop-entry": "1.0.0",
        "dep-with-tags": "3.0.0",
        "dev-deps": "1.0.0",
      },
    }),
  );

  var { stdout, stderr, exited } = spawn({
    cmd: [bunExe(), "install"],
    cwd: packageDir,
    stderr: "pipe",
    stdout: "pipe",
    stdin: "pipe",
    env,
  });

  var err = await new Response(stderr).text();
  var out = await new Response(stdout).text();
  expect(err).toContain("Saved lockfile");
  expect(err).not.toContain("not found");
  expect(err).not.toContain("error:");
  expect(err).not.toContain("panic:");
  expect(out.replace(/\s*\[[0-9\.]+m?s\]\s*$/, "").split(/\r?\n/)).toEqual([
    "",
    " + dep-loop-entry@1.0.0",
    " + dep-with-tags@3.0.0",
    " + dev-deps@1.0.0",
    " + left-pad@1.0.0",
    " + native@1.0.0",
    " + no-deps-bins@2.0.0",
    " + one-fixed-dep@2.0.0",
    " + optional-native@1.0.0",
    " + peer-deps-too@1.0.0",
    " + two-range-deps@1.0.0",
    " + uses-what-bin@1.5.0",
    " + what-bin@1.0.0",
    "",
    expect.stringContaining("19 packages installed"),
    "",
    " Blocked 1 postinstall. Run `bun pm untrusted` for details.",
    "",
  ]);
  expect(await exited).toBe(0);

  await rm(join(packageDir, "node_modules", "native"), { recursive: true, force: true });
  await rm(join(packageDir, "node_modules", "left-pad"), { recursive: true, force: true });
  await rm(join(packageDir, "node_modules", "dep-loop-entry"), { recursive: true, force: true });
  await rm(join(packageDir, "node_modules", "one-fixed-dep"), { recursive: true, force: true });
  await rm(join(packageDir, "node_modules", "peer-deps-too"), { recursive: true, force: true });
  await rm(join(packageDir, "node_modules", "two-range-deps", "node_modules", "no-deps"), {
    recursive: true,
    force: true,
  });
  await rm(join(packageDir, "node_modules", "one-fixed-dep"), { recursive: true, force: true });
  await rm(join(packageDir, "node_modules", "uses-what-bin", "node_modules", ".bin"), { recursive: true, force: true });
  await rm(join(packageDir, "node_modules", "uses-what-bin", "node_modules", "what-bin"), {
    recursive: true,
    force: true,
  });

  ({ stdout, stderr, exited } = spawn({
    cmd: [bunExe(), "install"],
    cwd: packageDir,
    stderr: "pipe",
    stdout: "pipe",
    stdin: "pipe",
    env,
  }));

  err = await new Response(stderr).text();
  out = await new Response(stdout).text();
  expect(err).not.toContain("Saved lockfile");
  expect(err).not.toContain("not found");
  expect(err).not.toContain("error:");
  expect(err).not.toContain("panic:");
  expect(out.replace(/\s*\[[0-9\.]+m?s\]\s*$/, "").split(/\r?\n/)).toEqual([
    "",
    " + dep-loop-entry@1.0.0",
    " + left-pad@1.0.0",
    " + native@1.0.0",
    " + one-fixed-dep@2.0.0",
    " + peer-deps-too@1.0.0",
    "",
    expect.stringContaining("7 packages installed"),
  ]);
  expect(await exited).toBe(0);

  expect(await exists(join(packageDir, "node_modules", "native", "package.json"))).toBe(true);
  expect(await exists(join(packageDir, "node_modules", "left-pad", "package.json"))).toBe(true);
  expect(await exists(join(packageDir, "node_modules", "dep-loop-entry", "package.json"))).toBe(true);
  expect(await exists(join(packageDir, "node_modules", "one-fixed-dep", "package.json"))).toBe(true);
  expect(await exists(join(packageDir, "node_modules", "peer-deps-too", "package.json"))).toBe(true);
  expect(await exists(join(packageDir, "node_modules", "two-range-deps", "node_modules", "no-deps"))).toBe(true);
  expect(await exists(join(packageDir, "node_modules", "one-fixed-dep", "package.json"))).toBe(true);
  expect(await exists(join(packageDir, "node_modules", "uses-what-bin", "node_modules", ".bin"))).toBe(true);
  expect(await exists(join(packageDir, "node_modules", "uses-what-bin", "node_modules", "what-bin"))).toBe(true);
  const bin = process.platform === "win32" ? "what-bin.exe" : "what-bin";
  expect(Bun.which("what-bin", { PATH: join(packageDir, "node_modules", ".bin") })).toBe(
    join(packageDir, "node_modules", ".bin", bin),
  );
  expect(
    Bun.which("what-bin", { PATH: join(packageDir, "node_modules", "uses-what-bin", "node_modules", ".bin") }),
  ).toBe(join(packageDir, "node_modules", "uses-what-bin", "node_modules", ".bin", bin));
});

for (const forceWaiterThread of [false, true]) {
  const testEnv = forceWaiterThread ? { ...env, BUN_FEATURE_FLAG_FORCE_WAITER_THREAD: "1" } : env;
  describe("lifecycle scripts" + (forceWaiterThread ? " (waiter thread)" : ""), async () => {
    test("root package with all lifecycle scripts", async () => {
      const writeScript = async (name: string) => {
        const contents = `
      import { writeFileSync, existsSync, rmSync } from "fs";
      import { join } from "path";

      const file = join(import.meta.dir, "${name}.txt");

      if (existsSync(file)) {
        rmSync(file);
        writeFileSync(file, "${name} exists!");
      } else {
        writeFileSync(file, "${name}!");
      }
      `;
        await writeFile(join(packageDir, `${name}.js`), contents);
      };

      await writeFile(
        join(packageDir, "package.json"),
        JSON.stringify({
          name: "foo",
          version: "1.0.0",
          scripts: {
            preinstall: `${bunExe()} preinstall.js`,
            install: `${bunExe()} install.js`,
            postinstall: `${bunExe()} postinstall.js`,
            preprepare: `${bunExe()} preprepare.js`,
            prepare: `${bunExe()} prepare.js`,
            postprepare: `${bunExe()} postprepare.js`,
          },
        }),
      );

      await writeScript("preinstall");
      await writeScript("install");
      await writeScript("postinstall");
      await writeScript("preprepare");
      await writeScript("prepare");
      await writeScript("postprepare");

      var { stdout, stderr, exited } = spawn({
        cmd: [bunExe(), "install"],
        cwd: packageDir,
        stdout: "pipe",
        stdin: "pipe",
        stderr: "pipe",
        env: testEnv,
      });
      expect(stderr).toBeDefined();
      var err = await new Response(stderr).text();
      expect(stdout).toBeDefined();
      var out = await new Response(stdout).text();
      expect(err).not.toContain("not found");
      expect(err).not.toContain("error:");
      expect(err).not.toContain("panic:");
      expect(await exited).toBe(0);
      expect(await exists(join(packageDir, "preinstall.txt"))).toBeTrue();
      expect(await exists(join(packageDir, "install.txt"))).toBeTrue();
      expect(await exists(join(packageDir, "postinstall.txt"))).toBeTrue();
      expect(await exists(join(packageDir, "preprepare.txt"))).toBeTrue();
      expect(await exists(join(packageDir, "prepare.txt"))).toBeTrue();
      expect(await exists(join(packageDir, "postprepare.txt"))).toBeTrue();
      expect(await file(join(packageDir, "preinstall.txt")).text()).toBe("preinstall!");
      expect(await file(join(packageDir, "install.txt")).text()).toBe("install!");
      expect(await file(join(packageDir, "postinstall.txt")).text()).toBe("postinstall!");
      expect(await file(join(packageDir, "preprepare.txt")).text()).toBe("preprepare!");
      expect(await file(join(packageDir, "prepare.txt")).text()).toBe("prepare!");
      expect(await file(join(packageDir, "postprepare.txt")).text()).toBe("postprepare!");

      // add a dependency with all lifecycle scripts
      await writeFile(
        join(packageDir, "package.json"),
        JSON.stringify({
          name: "foo",
          version: "1.0.0",
          scripts: {
            preinstall: `${bunExe()} preinstall.js`,
            install: `${bunExe()} install.js`,
            postinstall: `${bunExe()} postinstall.js`,
            preprepare: `${bunExe()} preprepare.js`,
            prepare: `${bunExe()} prepare.js`,
            postprepare: `${bunExe()} postprepare.js`,
          },
          dependencies: {
            "all-lifecycle-scripts": "1.0.0",
          },
          trustedDependencies: ["all-lifecycle-scripts"],
        }),
      );

      ({ stdout, stderr, exited } = spawn({
        cmd: [bunExe(), "install"],
        cwd: packageDir,
        stdout: "pipe",
        stdin: "pipe",
        stderr: "pipe",
        env: testEnv,
      }));

      expect(stderr).toBeDefined();
      err = await new Response(stderr).text();
      expect(stdout).toBeDefined();
      out = await new Response(stdout).text();
      expect(err).toContain("Saved lockfile");
      expect(err).not.toContain("not found");
      expect(err).not.toContain("error:");
      expect(err).not.toContain("panic:");
      expect(out.replace(/\s*\[[0-9\.]+m?s\]\s*$/, "").split(/\r?\n/)).toEqual([
        "",
        " + all-lifecycle-scripts@1.0.0",
        "",
        expect.stringContaining("1 package installed"),
      ]);
      expect(await exited).toBe(0);
      expect(await file(join(packageDir, "preinstall.txt")).text()).toBe("preinstall exists!");
      expect(await file(join(packageDir, "install.txt")).text()).toBe("install exists!");
      expect(await file(join(packageDir, "postinstall.txt")).text()).toBe("postinstall exists!");
      expect(await file(join(packageDir, "preprepare.txt")).text()).toBe("preprepare exists!");
      expect(await file(join(packageDir, "prepare.txt")).text()).toBe("prepare exists!");
      expect(await file(join(packageDir, "postprepare.txt")).text()).toBe("postprepare exists!");

      const depDir = join(packageDir, "node_modules", "all-lifecycle-scripts");

      expect(await exists(join(depDir, "preinstall.txt"))).toBeTrue();
      expect(await exists(join(depDir, "install.txt"))).toBeTrue();
      expect(await exists(join(depDir, "postinstall.txt"))).toBeTrue();
      expect(await exists(join(depDir, "preprepare.txt"))).toBeFalse();
      expect(await exists(join(depDir, "prepare.txt"))).toBeTrue();
      expect(await exists(join(depDir, "postprepare.txt"))).toBeFalse();

      expect(await file(join(depDir, "preinstall.txt")).text()).toBe("preinstall!");
      expect(await file(join(depDir, "install.txt")).text()).toBe("install!");
      expect(await file(join(depDir, "postinstall.txt")).text()).toBe("postinstall!");
      expect(await file(join(depDir, "prepare.txt")).text()).toBe("prepare!");

      await rm(join(packageDir, "preinstall.txt"));
      await rm(join(packageDir, "install.txt"));
      await rm(join(packageDir, "postinstall.txt"));
      await rm(join(packageDir, "preprepare.txt"));
      await rm(join(packageDir, "prepare.txt"));
      await rm(join(packageDir, "postprepare.txt"));
      await rm(join(packageDir, "node_modules"), { recursive: true, force: true });
      await rm(join(packageDir, "bun.lockb"));

      // all at once
      ({ stdout, stderr, exited } = spawn({
        cmd: [bunExe(), "install"],
        cwd: packageDir,
        stdout: "pipe",
        stdin: "pipe",
        stderr: "pipe",
        env: testEnv,
      }));
      expect(await exited).toBe(0);
      expect(stderr).toBeDefined();
      err = await new Response(stderr).text();
      expect(stdout).toBeDefined();
      out = await new Response(stdout).text();
      expect(err).toContain("Saved lockfile");
      expect(err).not.toContain("not found");
      expect(err).not.toContain("error:");
      expect(err).not.toContain("panic:");
      expect(out.replace(/\s*\[[0-9\.]+m?s\]\s*$/, "").split(/\r?\n/)).toEqual([
        "",
        " + all-lifecycle-scripts@1.0.0",
        "",
        expect.stringContaining("1 package installed"),
      ]);

      expect(await file(join(packageDir, "preinstall.txt")).text()).toBe("preinstall!");
      expect(await file(join(packageDir, "install.txt")).text()).toBe("install!");
      expect(await file(join(packageDir, "postinstall.txt")).text()).toBe("postinstall!");
      expect(await file(join(packageDir, "preprepare.txt")).text()).toBe("preprepare!");
      expect(await file(join(packageDir, "prepare.txt")).text()).toBe("prepare!");
      expect(await file(join(packageDir, "postprepare.txt")).text()).toBe("postprepare!");

      expect(await file(join(depDir, "preinstall.txt")).text()).toBe("preinstall!");
      expect(await file(join(depDir, "install.txt")).text()).toBe("install!");
      expect(await file(join(depDir, "postinstall.txt")).text()).toBe("postinstall!");
      expect(await file(join(depDir, "prepare.txt")).text()).toBe("prepare!");
    }, 20_000);

    test("workspace lifecycle scripts", async () => {
      await writeFile(
        join(packageDir, "package.json"),
        JSON.stringify({
          name: "foo",
          version: "1.0.0",
          workspaces: ["packages/*"],
          scripts: {
            preinstall: `touch preinstall.txt`,
            install: `touch install.txt`,
            postinstall: `touch postinstall.txt`,
            preprepare: `touch preprepare.txt`,
            prepare: `touch prepare.txt`,
            postprepare: `touch postprepare.txt`,
          },
        }),
      );

      await mkdir(join(packageDir, "packages", "pkg1"), { recursive: true });
      await writeFile(
        join(packageDir, "packages", "pkg1", "package.json"),
        JSON.stringify({
          name: "pkg1",
          version: "1.0.0",
          scripts: {
            preinstall: `touch preinstall.txt`,
            install: `touch install.txt`,
            postinstall: `touch postinstall.txt`,
            preprepare: `touch preprepare.txt`,
            prepare: `touch prepare.txt`,
            postprepare: `touch postprepare.txt`,
          },
        }),
      );

      await mkdir(join(packageDir, "packages", "pkg2"), { recursive: true });
      await writeFile(
        join(packageDir, "packages", "pkg2", "package.json"),
        JSON.stringify({
          name: "pkg2",
          version: "1.0.0",
          scripts: {
            preinstall: `touch preinstall.txt`,
            install: `touch install.txt`,
            postinstall: `touch postinstall.txt`,
            preprepare: `touch preprepare.txt`,
            prepare: `touch prepare.txt`,
            postprepare: `touch postprepare.txt`,
          },
        }),
      );

      var { stdout, stderr, exited } = spawn({
        cmd: [bunExe(), "install"],
        cwd: packageDir,
        stdout: "pipe",
        stdin: "pipe",
        stderr: "pipe",
        env: testEnv,
      });

      expect(stderr).toBeDefined();
      var err = await new Response(stderr).text();
      expect(stdout).toBeDefined();
      expect(err).not.toContain("not found");
      expect(err).not.toContain("error:");
      expect(err).not.toContain("panic:");
      expect(err).toContain("Saved lockfile");
      var out = await new Response(stdout).text();
      expect(out.replace(/\s*\[[0-9\.]+m?s\]\s*$/, "").split(/\r?\n/)).toEqual([
        "",
        ` + pkg1@workspace:packages/pkg1`,
        ` + pkg2@workspace:packages/pkg2`,
        "",
        " 2 packages installed",
      ]);
      expect(await exited).toBe(0);

      expect(await exists(join(packageDir, "preinstall.txt"))).toBeTrue();
      expect(await exists(join(packageDir, "install.txt"))).toBeTrue();
      expect(await exists(join(packageDir, "postinstall.txt"))).toBeTrue();
      expect(await exists(join(packageDir, "preprepare.txt"))).toBeTrue();
      expect(await exists(join(packageDir, "prepare.txt"))).toBeTrue();
      expect(await exists(join(packageDir, "postprepare.txt"))).toBeTrue();
      expect(await exists(join(packageDir, "packages", "pkg1", "preinstall.txt"))).toBeTrue();
      expect(await exists(join(packageDir, "packages", "pkg1", "install.txt"))).toBeTrue();
      expect(await exists(join(packageDir, "packages", "pkg1", "postinstall.txt"))).toBeTrue();
      expect(await exists(join(packageDir, "packages", "pkg1", "preprepare.txt"))).toBeFalse();
      expect(await exists(join(packageDir, "packages", "pkg1", "prepare.txt"))).toBeTrue();
      expect(await exists(join(packageDir, "packages", "pkg1", "postprepare.txt"))).toBeFalse();
      expect(await exists(join(packageDir, "packages", "pkg2", "preinstall.txt"))).toBeTrue();
      expect(await exists(join(packageDir, "packages", "pkg2", "install.txt"))).toBeTrue();
      expect(await exists(join(packageDir, "packages", "pkg2", "postinstall.txt"))).toBeTrue();
      expect(await exists(join(packageDir, "packages", "pkg2", "preprepare.txt"))).toBeFalse();
      expect(await exists(join(packageDir, "packages", "pkg2", "prepare.txt"))).toBeTrue();
      expect(await exists(join(packageDir, "packages", "pkg2", "postprepare.txt"))).toBeFalse();
    });

    test("dependency lifecycle scripts run before root lifecycle scripts", async () => {
      const script = '[[ -f "./node_modules/uses-what-bin-slow/what-bin.txt" ]]';
      await writeFile(
        join(packageDir, "package.json"),
        JSON.stringify({
          name: "foo",
          version: "1.0.0",
          dependencies: {
            "uses-what-bin-slow": "1.0.0",
          },
          trustedDependencies: ["uses-what-bin-slow"],
          scripts: {
            install: script,
            postinstall: script,
            preinstall: script,
            prepare: script,
            postprepare: script,
            preprepare: script,
          },
        }),
      );

      // uses-what-bin-slow will wait one second then write a file to disk. The root package should wait for
      // for this to happen before running its lifecycle scripts.

      var { stdout, stderr, exited } = spawn({
        cmd: [bunExe(), "install"],
        cwd: packageDir,
        stdout: "pipe",
        stdin: "pipe",
        stderr: "pipe",
        env: testEnv,
      });

      expect(stderr).toBeDefined();
      var err = await new Response(stderr).text();
      expect(stdout).toBeDefined();
      var out = await new Response(stdout).text();
      expect(err).toContain("Saved lockfile");
      expect(err).not.toContain("not found");
      expect(err).not.toContain("error:");
      expect(err).not.toContain("panic:");
      expect(await exited).toBe(0);
    });

    test("install a dependency with lifecycle scripts, then add to trusted dependencies and install again", async () => {
      await writeFile(
        join(packageDir, "package.json"),
        JSON.stringify({
          name: "foo",
          version: "1.0.0",
          dependencies: {
            "all-lifecycle-scripts": "1.0.0",
          },
          trustedDependencies: [],
        }),
      );

      var { stdout, stderr, exited } = spawn({
        cmd: [bunExe(), "install"],
        cwd: packageDir,
        stdout: "pipe",
        stdin: "pipe",
        stderr: "pipe",
        env: testEnv,
      });

      expect(stderr).toBeDefined();
      var err = await new Response(stderr).text();
      expect(stdout).toBeDefined();
      var out = await new Response(stdout).text();
      expect(err).toContain("Saved lockfile");
      expect(err).not.toContain("not found");
      expect(err).not.toContain("error:");
      expect(err).not.toContain("panic:");
      expect(out.replace(/\s*\[[0-9\.]+m?s\]\s*$/, "").split(/\r?\n/)).toEqual([
        "",
        " + all-lifecycle-scripts@1.0.0",
        "",
        expect.stringContaining("1 package installed"),
        "",
        " Blocked 3 postinstalls. Run `bun pm untrusted` for details.",
        "",
      ]);

      const depDir = join(packageDir, "node_modules", "all-lifecycle-scripts");
      expect(await exists(join(depDir, "preinstall.txt"))).toBeFalse();
      expect(await exists(join(depDir, "install.txt"))).toBeFalse();
      expect(await exists(join(depDir, "postinstall.txt"))).toBeFalse();
      expect(await exists(join(depDir, "preprepare.txt"))).toBeFalse();
      expect(await exists(join(depDir, "prepare.txt"))).toBeTrue();
      expect(await exists(join(depDir, "postprepare.txt"))).toBeFalse();
      expect(await file(join(depDir, "prepare.txt")).text()).toBe("prepare!");
      expect(await exited).toBe(0);

      // add to trusted dependencies
      await writeFile(
        join(packageDir, "package.json"),
        JSON.stringify({
          name: "foo",
          version: "1.0.0",
          dependencies: {
            "all-lifecycle-scripts": "1.0.0",
          },
          trustedDependencies: ["all-lifecycle-scripts"],
        }),
      );

      ({ stdout, stderr, exited } = spawn({
        cmd: [bunExe(), "install"],
        cwd: packageDir,
        stdout: "pipe",
        stdin: "pipe",
        stderr: "pipe",
        env: testEnv,
      }));

      expect(stderr).toBeDefined();
      err = await new Response(stderr).text();
      expect(stdout).toBeDefined();
      out = await new Response(stdout).text();
      expect(err).toContain("Saved lockfile");
      expect(err).not.toContain("not found");
      expect(err).not.toContain("error:");
      expect(err).not.toContain("panic:");
      expect(out.replace(/\s*\[[0-9\.]+m?s\]\s*$/, "").split(/\r?\n/)).toEqual([
        "",
        expect.stringContaining("Checked 1 install across 2 packages (no changes)"),
      ]);

      expect(await file(join(depDir, "preinstall.txt")).text()).toBe("preinstall!");
      expect(await file(join(depDir, "install.txt")).text()).toBe("install!");
      expect(await file(join(depDir, "postinstall.txt")).text()).toBe("postinstall!");
      expect(await file(join(depDir, "prepare.txt")).text()).toBe("prepare!");
      expect(await exists(join(depDir, "preprepare.txt"))).toBeFalse();
      expect(await exists(join(depDir, "postprepare.txt"))).toBeFalse();
    });

    test("adding a package without scripts to trustedDependencies", async () => {
      await writeFile(
        join(packageDir, "package.json"),
        JSON.stringify({
          name: "foo",
          version: "1.0.0",
          dependencies: {
            "what-bin": "1.0.0",
          },
          trustedDependencies: ["what-bin"],
        }),
      );

      var { stdout, stderr, exited } = spawn({
        cmd: [bunExe(), "install"],
        cwd: packageDir,
        stdout: "pipe",
        stdin: "pipe",
        stderr: "pipe",
        env: testEnv,
      });

      expect(stderr).toBeDefined();
      var err = await new Response(stderr).text();
      expect(stdout).toBeDefined();
      var out = await new Response(stdout).text();
      expect(err).toContain("Saved lockfile");
      expect(err).not.toContain("not found");
      expect(err).not.toContain("error:");
      expect(err).not.toContain("panic:");
      expect(out.replace(/\s*\[[0-9\.]+m?s\]\s*$/, "").split(/\r?\n/)).toEqual([
        "",
        " + what-bin@1.0.0",
        "",
        " 1 package installed",
      ]);
      expect(await exited).toBe(0);
      expect(await readdirSorted(join(packageDir, "node_modules"))).toEqual([".bin", ".cache", "what-bin"]);
      const isWindows = process.platform === "win32";
      const what_bin_bins = !isWindows ? ["what-bin"] : ["what-bin.bunx", "what-bin.exe"];
      // prettier-ignore
      expect(await readdirSorted(join(packageDir, "node_modules", ".bin"))).toEqual(what_bin_bins);

      ({ stdout, stderr, exited } = spawn({
        cmd: [bunExe(), "install"],
        cwd: packageDir,
        stdout: "pipe",
        stdin: "pipe",
        stderr: "pipe",
        env: testEnv,
      }));

      err = await new Response(stderr).text();
      out = await new Response(stdout).text();
      expect(err).not.toContain("Saved lockfile");
      expect(err).not.toContain("not found");
      expect(err).not.toContain("error:");
      expect(err).not.toContain("panic:");
      expect(out.replace(/\s*\[[0-9\.]+m?s\]\s*$/, "").split(/\r?\n/)).toEqual([
        "",
        "Checked 1 install across 2 packages (no changes)",
      ]);
      expect(await exited).toBe(0);

      await rm(join(packageDir, "node_modules"), { recursive: true, force: true });
      await rm(join(packageDir, "bun.lockb"));

      await writeFile(
        join(packageDir, "package.json"),
        JSON.stringify({
          name: "foo",
          version: "1.0.0",
          dependencies: { "what-bin": "1.0.0" },
        }),
      );

      ({ stdout, stderr, exited } = spawn({
        cmd: [bunExe(), "install"],
        cwd: packageDir,
        stdout: "pipe",
        stdin: "pipe",
        stderr: "pipe",
        env: testEnv,
      }));

      err = await new Response(stderr).text();
      out = await new Response(stdout).text();
      expect(err).toContain("Saved lockfile");
      expect(err).not.toContain("not found");
      expect(err).not.toContain("error:");
      expect(err).not.toContain("panic:");
      expect(out.replace(/\s*\[[0-9\.]+m?s\]\s*$/, "").split(/\r?\n/)).toEqual([
        "",
        " + what-bin@1.0.0",
        "",
        " 1 package installed",
      ]);
      expect(await exited).toBe(0);
      expect(await readdirSorted(join(packageDir, "node_modules"))).toEqual([".bin", ".cache", "what-bin"]);
      expect(await readdirSorted(join(packageDir, "node_modules", ".bin"))).toEqual(what_bin_bins);

      ({ stdout, stderr, exited } = spawn({
        cmd: [bunExe(), "install"],
        cwd: packageDir,
        stdout: "pipe",
        stdin: "pipe",
        stderr: "pipe",
        env: testEnv,
      }));

      err = await new Response(stderr).text();
      out = await new Response(stdout).text();
      expect(err).not.toContain("Saved lockfile");
      expect(err).not.toContain("not found");
      expect(err).not.toContain("error:");
      expect(err).not.toContain("panic:");
      expect(out.replace(/\s*\[[0-9\.]+m?s\]\s*$/, "").split(/\r?\n/)).toEqual([
        "",
        "Checked 1 install across 2 packages (no changes)",
      ]);
      expect(await exited).toBe(0);
      expect(await readdirSorted(join(packageDir, "node_modules"))).toEqual([".bin", ".cache", "what-bin"]);
      expect(await readdirSorted(join(packageDir, "node_modules", ".bin"))).toEqual(what_bin_bins);

      // add it to trusted dependencies
      await writeFile(
        join(packageDir, "package.json"),
        JSON.stringify({
          name: "foo",
          version: "1.0.0",
          dependencies: {
            "what-bin": "1.0.0",
          },
          trustedDependencies: ["what-bin"],
        }),
      );

      ({ stdout, stderr, exited } = spawn({
        cmd: [bunExe(), "install"],
        cwd: packageDir,
        stdout: "pipe",
        stdin: "pipe",
        stderr: "pipe",
        env: testEnv,
      }));

      err = await new Response(stderr).text();
      out = await new Response(stdout).text();
      expect(err).toContain("Saved lockfile");
      expect(err).not.toContain("not found");
      expect(err).not.toContain("error:");
      expect(err).not.toContain("panic:");
      expect(out.replace(/\s*\[[0-9\.]+m?s\]\s*$/, "").split(/\r?\n/)).toEqual([
        "",
        "Checked 1 install across 2 packages (no changes)",
      ]);
      expect(await exited).toBe(0);
      expect(await readdirSorted(join(packageDir, "node_modules"))).toEqual([".bin", ".cache", "what-bin"]);
      expect(await readdirSorted(join(packageDir, "node_modules", ".bin"))).toEqual(what_bin_bins);
    });

    test("lifecycle scripts run if node_modules is deleted", async () => {
      await writeFile(
        join(packageDir, "package.json"),
        JSON.stringify({
          name: "foo",
          version: "1.0.0",
          dependencies: {
            "lifecycle-postinstall": "1.0.0",
          },
          trustedDependencies: ["lifecycle-postinstall"],
        }),
      );
      var { stdout, stderr, exited } = spawn({
        cmd: [bunExe(), "install"],
        cwd: packageDir,
        stdout: "pipe",
        stdin: "pipe",
        stderr: "pipe",
        env: testEnv,
      });
      expect(stderr).toBeDefined();
      var err = await new Response(stderr).text();
      expect(stdout).toBeDefined();
      var out = await new Response(stdout).text();
      expect(out.replace(/\s*\[[0-9\.]+m?s\]\s*$/, "").split(/\r?\n/)).toEqual([
        "",
        " + lifecycle-postinstall@1.0.0",
        "",
        // @ts-ignore
        expect.stringContaining("1 package installed"),
      ]);
      expect(err).toContain("Saved lockfile");
      expect(err).not.toContain("not found");
      expect(err).not.toContain("error:");
      expect(err).not.toContain("panic:");
      expect(await exists(join(packageDir, "node_modules", "lifecycle-postinstall", "postinstall.txt"))).toBeTrue();
      expect(await exited).toBe(0);
      await rm(join(packageDir, "node_modules"), { force: true, recursive: true });
      ({ stdout, stderr, exited } = spawn({
        cmd: [bunExe(), "install"],
        cwd: packageDir,
        stdout: "pipe",
        stdin: "pipe",
        stderr: "pipe",
        env: testEnv,
      }));
      expect(stderr).toBeDefined();
      err = await new Response(stderr).text();
      expect(stdout).toBeDefined();
      out = await new Response(stdout).text();
      expect(out.replace(/\s*\[[0-9\.]+m?s\]\s*$/, "").split(/\r?\n/)).toEqual([
        "",
        " + lifecycle-postinstall@1.0.0",
        "",
        expect.stringContaining("1 package installed"),
      ]);
      expect(err).not.toContain("Saved lockfile");
      expect(err).not.toContain("not found");
      expect(err).not.toContain("error:");
      expect(err).not.toContain("panic:");
      expect(await exists(join(packageDir, "node_modules", "lifecycle-postinstall", "postinstall.txt"))).toBeTrue();
      expect(await exited).toBe(0);
    });

    test("INIT_CWD is set to the correct directory", async () => {
      await writeFile(
        join(packageDir, "package.json"),
        JSON.stringify({
          name: "foo",
          version: "1.0.0",
          scripts: {
            install: "bun install.js",
          },
          dependencies: {
            "lifecycle-init-cwd": "1.0.0",
            "another-init-cwd": "npm:lifecycle-init-cwd@1.0.0",
          },
          trustedDependencies: ["lifecycle-init-cwd", "another-init-cwd"],
        }),
      );

      await writeFile(
        join(packageDir, "install.js"),
        `
      const fs = require("fs");
      const path = require("path");

      fs.writeFileSync(
      path.join(__dirname, "test.txt"),
      process.env.INIT_CWD || "does not exist"
      );
      `,
      );

      const { stdout, stderr, exited } = spawn({
        cmd: [bunExe(), "install"],
        cwd: packageDir,
        stdout: "pipe",
        stdin: "pipe",
        stderr: "pipe",
        env: testEnv,
      });

      const err = await new Response(stderr).text();
      const out = await new Response(stdout).text();
      expect(err).toContain("Saved lockfile");
      expect(err).not.toContain("not found");
      expect(err).not.toContain("error:");
      expect(err).not.toContain("panic:");
      expect(out.replace(/\s*\[[0-9\.]+m?s\]\s*$/, "").split(/\r?\n/)).toEqual([
        "",
        " + another-init-cwd@1.0.0",
        " + lifecycle-init-cwd@1.0.0",
        "",
        expect.stringContaining("1 package installed"),
      ]);
      expect(await exited).toBe(0);
      expect(await file(join(packageDir, "test.txt")).text()).toBe(packageDir + "/");
      expect(await file(join(packageDir, "node_modules/lifecycle-init-cwd/test.txt")).text()).toBe(packageDir + "/");
      expect(await file(join(packageDir, "node_modules/another-init-cwd/test.txt")).text()).toBe(packageDir + "/");
    });

    test("failing lifecycle script should print output", async () => {
      await writeFile(
        join(packageDir, "package.json"),
        JSON.stringify({
          name: "foo",
          version: "1.0.0",
          dependencies: {
            "lifecycle-failing-postinstall": "1.0.0",
          },
          trustedDependencies: ["lifecycle-failing-postinstall"],
        }),
      );

      const { stdout, stderr, exited } = spawn({
        cmd: [bunExe(), "install"],
        cwd: packageDir,
        stdout: "pipe",
        stdin: "pipe",
        stderr: "pipe",
        env: testEnv,
      });

      const err = await new Response(stderr).text();
      expect(err).toContain("hello");
      expect(await exited).toBe(1);
      const out = await new Response(stdout).text();
      expect(out).toBeEmpty();
    });

    test("--ignore-scripts should skip lifecycle scripts", async () => {
      await writeFile(
        join(packageDir, "package.json"),
        JSON.stringify({
          name: "foo",
          dependencies: {
            "lifecycle-failing-postinstall": "1.0.0",
          },
          trustedDependencies: ["lifecycle-failing-postinstall"],
        }),
      );

      const { stdout, stderr, exited } = spawn({
        cmd: [bunExe(), "install", "--ignore-scripts"],
        cwd: packageDir,
        stdout: "pipe",
        stderr: "pipe",
        stdin: "pipe",
        env: testEnv,
      });

      const err = await new Response(stderr).text();
      expect(err).toContain("Saved lockfile");
      expect(err).not.toContain("error:");
      expect(err).not.toContain("panic:");
      expect(err).not.toContain("not found");
      expect(err).not.toContain("hello");
      const out = await new Response(stdout).text();
      expect(out.replace(/\s*\[[0-9\.]+m?s\]\s*$/, "").split(/\r?\n/)).toEqual([
        "",
        " + lifecycle-failing-postinstall@1.0.0",
        "",
        " 1 package installed",
      ]);
      expect(await exited).toBe(0);
    });

    test("it should add `node-gyp rebuild` as the `install` script when `install` and `postinstall` don't exist and `binding.gyp` exists in the root of the package", async () => {
      await writeFile(
        join(packageDir, "package.json"),
        JSON.stringify({
          name: "foo",
          version: "1.0.0",
          dependencies: {
            "binding-gyp-scripts": "1.5.0",
          },
          trustedDependencies: ["binding-gyp-scripts"],
        }),
      );

      const { stdout, stderr, exited } = spawn({
        cmd: [bunExe(), "install"],
        cwd: packageDir,
        stdout: "pipe",
        stdin: "pipe",
        stderr: "pipe",
        env: testEnv,
      });

      const err = await new Response(stderr).text();
      expect(err).toContain("Saved lockfile");
      expect(err).not.toContain("not found");
      expect(err).not.toContain("error:");
      expect(err).not.toContain("panic:");
      const out = await new Response(stdout).text();
      expect(out.replace(/\s*\[[0-9\.]+m?s\]\s*$/, "").split(/\r?\n/)).toEqual([
        "",
        " + binding-gyp-scripts@1.5.0",
        "",
        expect.stringContaining("2 packages installed"),
      ]);
      expect(await exited).toBe(0);
      expect(await exists(join(packageDir, "node_modules/binding-gyp-scripts/build.node"))).toBeTrue();
    });

    test("automatic node-gyp scripts should not run for untrusted dependencies, and should run after adding to `trustedDependencies`", async () => {
      const packageJSON: any = {
        name: "foo",
        version: "1.0.0",
        dependencies: {
          "binding-gyp-scripts": "1.5.0",
        },
      };
      await writeFile(join(packageDir, "package.json"), JSON.stringify(packageJSON));

      var { stdout, stderr, exited } = spawn({
        cmd: [bunExe(), "install"],
        cwd: packageDir,
        stdout: "pipe",
        stdin: "pipe",
        stderr: "pipe",
        env: testEnv,
      });

      let err = await new Response(stderr).text();
      expect(err).toContain("Saved lockfile");
      expect(err).not.toContain("not found");
      expect(err).not.toContain("error:");
      expect(err).not.toContain("panic:");
      const out = await new Response(stdout).text();
      expect(out.replace(/\s*\[[0-9\.]+m?s\]\s*$/, "").split(/\r?\n/)).toEqual([
        "",
        " + binding-gyp-scripts@1.5.0",
        "",
        expect.stringContaining("2 packages installed"),
        "",
        " Blocked 1 postinstall. Run `bun pm untrusted` for details.",
        "",
      ]);
      expect(await exited).toBe(0);
      expect(await exists(join(packageDir, "node_modules", "binding-gyp-scripts", "build.node"))).toBeFalse();

      packageJSON.trustedDependencies = ["binding-gyp-scripts"];
      await writeFile(join(packageDir, "package.json"), JSON.stringify(packageJSON));

      ({ stdout, stderr, exited } = spawn({
        cmd: [bunExe(), "install"],
        cwd: packageDir,
        stdout: "pipe",
        stdin: "pipe",
        stderr: "pipe",
        env: testEnv,
      }));

      err = await Bun.readableStreamToText(stderr);
      expect(err).toContain("Saved lockfile");
      expect(err).not.toContain("not found");
      expect(err).not.toContain("error:");
      expect(err).not.toContain("warn:");
      expect(err).not.toContain("panic:");

      expect(await exited).toBe(0);
      expect(await exists(join(packageDir, "node_modules", "binding-gyp-scripts", "build.node"))).toBeTrue();
    });

    test("automatic node-gyp scripts work in package root", async () => {
      await writeFile(
        join(packageDir, "package.json"),
        JSON.stringify({
          name: "foo",
          version: "1.0.0",
          dependencies: {
            "node-gyp": "1.5.0",
          },
        }),
      );

      await writeFile(join(packageDir, "binding.gyp"), "");

      var { stdout, stderr, exited } = spawn({
        cmd: [bunExe(), "install"],
        cwd: packageDir,
        stdout: "pipe",
        stdin: "pipe",
        stderr: "pipe",
        env: testEnv,
      });

      const err = await new Response(stderr).text();
      expect(err).toContain("Saved lockfile");
      expect(err).not.toContain("not found");
      expect(err).not.toContain("error:");
      expect(err).not.toContain("panic:");
      const out = await new Response(stdout).text();
      expect(out.replace(/\s*\[[0-9\.]+m?s\]\s*$/, "").split(/\r?\n/)).toEqual([
        "",
        " + node-gyp@1.5.0",
        "",
        expect.stringContaining("1 package installed"),
      ]);
      expect(await exited).toBe(0);
      expect(await exists(join(packageDir, "build.node"))).toBeTrue();

      await rm(join(packageDir, "build.node"));

      ({ stdout, stderr, exited } = spawn({
        cmd: [bunExe(), "install"],
        cwd: packageDir,
        stdout: "pipe",
        stdin: "pipe",
        stderr: "pipe",
        env: testEnv,
      }));

      expect(await exited).toBe(0);
      expect(await exists(join(packageDir, "build.node"))).toBeTrue();
    });

    test("auto node-gyp scripts work when scripts exists other than `install` and `preinstall`", async () => {
      await writeFile(
        join(packageDir, "package.json"),
        JSON.stringify({
          name: "foo",
          version: "1.0.0",
          dependencies: {
            "node-gyp": "1.5.0",
          },
          scripts: {
            postinstall: "exit 0",
            prepare: "exit 0",
            postprepare: "exit 0",
          },
        }),
      );

      await writeFile(join(packageDir, "binding.gyp"), "");

      var { stdout, stderr, exited } = spawn({
        cmd: [bunExe(), "install"],
        cwd: packageDir,
        stdout: "pipe",
        stdin: "pipe",
        stderr: "pipe",
        env: testEnv,
      });

      const err = await new Response(stderr).text();
      expect(err).toContain("Saved lockfile");
      expect(err).not.toContain("not found");
      expect(err).not.toContain("error:");
      expect(err).not.toContain("panic:");
      const out = await new Response(stdout).text();
      expect(out.replace(/\s*\[[0-9\.]+m?s\]\s*$/, "").split(/\r?\n/)).toEqual([
        "",
        " + node-gyp@1.5.0",
        "",
        expect.stringContaining("1 package installed"),
      ]);
      expect(await exited).toBe(0);
      expect(await exists(join(packageDir, "build.node"))).toBeTrue();
    });

    for (const script of ["install", "preinstall"]) {
      test(`does not add auto node-gyp script when ${script} script exists`, async () => {
        const packageJSON: any = {
          name: "foo",
          version: "1.0.0",
          dependencies: {
            "node-gyp": "1.5.0",
          },
          scripts: {
            [script]: "exit 0",
          },
        };
        await writeFile(join(packageDir, "package.json"), JSON.stringify(packageJSON));
        await writeFile(join(packageDir, "binding.gyp"), "");

        const { stdout, stderr, exited } = spawn({
          cmd: [bunExe(), "install"],
          cwd: packageDir,
          stdout: "pipe",
          stdin: "pipe",
          stderr: "pipe",
          env: testEnv,
        });

        const err = await new Response(stderr).text();
        expect(err).toContain("Saved lockfile");
        expect(err).not.toContain("not found");
        expect(err).not.toContain("error:");
        expect(err).not.toContain("panic:");
        const out = await new Response(stdout).text();
        expect(out.replace(/\s*\[[0-9\.]+m?s\]\s*$/, "").split(/\r?\n/)).toEqual([
          "",
          " + node-gyp@1.5.0",
          "",
          expect.stringContaining("1 package installed"),
        ]);
        expect(await exited).toBe(0);
        expect(await exists(join(packageDir, "build.node"))).toBeFalse();
      });
    }

    test("git dependencies also run `preprepare`, `prepare`, and `postprepare` scripts", async () => {
      await writeFile(
        join(packageDir, "package.json"),
        JSON.stringify({
          name: "foo",
          version: "1.0.0",
          dependencies: {
            "lifecycle-install-test": "dylan-conway/lifecycle-install-test#3ba6af5b64f2d27456e08df21d750072dffd3eee",
          },
        }),
      );

      var { stdout, stderr, exited } = spawn({
        cmd: [bunExe(), "install"],
        cwd: packageDir,
        stdout: "pipe",
        stdin: "pipe",
        stderr: "pipe",
        env: testEnv,
      });

      let err = await new Response(stderr).text();
      expect(err).toContain("Saved lockfile");
      expect(err).not.toContain("not found");
      expect(err).not.toContain("error:");
      expect(err).not.toContain("panic:");
      const out = await new Response(stdout).text();
      expect(out.replace(/\s*\[[0-9\.]+m?s\]\s*$/, "").split(/\r?\n/)).toEqual([
        "",
        " + lifecycle-install-test@github:dylan-conway/lifecycle-install-test#3ba6af5",
        "",
        expect.stringContaining("1 package installed"),
        "",
        " Blocked 6 postinstalls. Run `bun pm untrusted` for details.",
        "",
      ]);
      expect(await exited).toBe(0);
      expect(await exists(join(packageDir, "node_modules", "lifecycle-install-test", "preprepare.txt"))).toBeFalse();
      expect(await exists(join(packageDir, "node_modules", "lifecycle-install-test", "prepare.txt"))).toBeFalse();
      expect(await exists(join(packageDir, "node_modules", "lifecycle-install-test", "postprepare.txt"))).toBeFalse();
      expect(await exists(join(packageDir, "node_modules", "lifecycle-install-test", "preinstall.txt"))).toBeFalse();
      expect(await exists(join(packageDir, "node_modules", "lifecycle-install-test", "install.txt"))).toBeFalse();
      expect(await exists(join(packageDir, "node_modules", "lifecycle-install-test", "postinstall.txt"))).toBeFalse();

      await writeFile(
        join(packageDir, "package.json"),
        JSON.stringify({
          name: "foo",
          version: "1.0.0",
          dependencies: {
            "lifecycle-install-test": "dylan-conway/lifecycle-install-test#3ba6af5b64f2d27456e08df21d750072dffd3eee",
          },
          trustedDependencies: ["lifecycle-install-test"],
        }),
      );

      ({ stdout, stderr, exited } = spawn({
        cmd: [bunExe(), "install"],
        cwd: packageDir,
        stdout: "pipe",
        stdin: "pipe",
        stderr: "pipe",
        env: testEnv,
      }));

      err = await Bun.readableStreamToText(stderr);
      expect(err).toContain("Saved lockfile");
      expect(err).not.toContain("not found");
      expect(err).not.toContain("error:");
      expect(err).not.toContain("warn:");
      expect(err).not.toContain("panic:");

      expect(await exited).toBe(0);
      expect(await exists(join(packageDir, "node_modules", "lifecycle-install-test", "preprepare.txt"))).toBeTrue();
      expect(await exists(join(packageDir, "node_modules", "lifecycle-install-test", "prepare.txt"))).toBeTrue();
      expect(await exists(join(packageDir, "node_modules", "lifecycle-install-test", "postprepare.txt"))).toBeTrue();
      expect(await exists(join(packageDir, "node_modules", "lifecycle-install-test", "preinstall.txt"))).toBeTrue();
      expect(await exists(join(packageDir, "node_modules", "lifecycle-install-test", "install.txt"))).toBeTrue();
      expect(await exists(join(packageDir, "node_modules", "lifecycle-install-test", "postinstall.txt"))).toBeTrue();
    });

    test("root lifecycle scripts should wait for dependency lifecycle scripts", async () => {
      await writeFile(
        join(packageDir, "package.json"),
        JSON.stringify({
          name: "foo",
          version: "1.0.0",
          dependencies: {
            "uses-what-bin-slow": "1.0.0",
          },
          trustedDependencies: ["uses-what-bin-slow"],
          scripts: {
            install: '[[ -f "./node_modules/uses-what-bin-slow/what-bin.txt" ]]',
          },
        }),
      );

      // Package `uses-what-bin-slow` has an install script that will sleep for 1 second
      // before writing `what-bin.txt` to disk. The root package has an install script that
      // checks if this file exists. If the root package install script does not wait for
      // the other to finish, it will fail.

      var { stdout, stderr, exited } = spawn({
        cmd: [bunExe(), "install"],
        cwd: packageDir,
        stdout: "pipe",
        stdin: "pipe",
        stderr: "pipe",
        env: testEnv,
      });

      const err = await new Response(stderr).text();
      expect(err).toContain("Saved lockfile");
      expect(err).not.toContain("not found");
      expect(err).not.toContain("error:");
      expect(err).not.toContain("panic:");
      const out = await new Response(stdout).text();
      expect(out.replace(/\s*\[[0-9\.]+m?s\]\s*$/, "").split(/\r?\n/)).toEqual([
        "",
        " + uses-what-bin-slow@1.0.0",
        "",
        " 2 packages installed",
      ]);
      expect(await exited).toBe(0);
    });

<<<<<<< HEAD
    async function createPackagesWithScripts(
      packagesCount: number,
      scripts: Record<string, string>,
    ): Promise<string[]> {
      const dependencies: Record<string, string> = {};
      const dependenciesList = [];

      for (let i = 0; i < packagesCount; i++) {
        const packageName: string = "stress-test-package-" + i;
        const packageVersion = "1.0." + i;

        dependencies[packageName] = "file:./" + packageName;
        dependenciesList[i] = packageName;

        const packagePath = join(packageDir, packageName);
        await mkdir(packagePath);
        await writeFile(
          join(packagePath, "package.json"),
          JSON.stringify({
            name: packageName,
            version: packageVersion,
            scripts,
          }),
        );
      }

      await writeFile(
        join(packageDir, "package.json"),
        JSON.stringify({
          name: "stress-test",
          version: "1.0.0",
          dependencies,
          trustedDependencies: dependenciesList,
        }),
      );

      return dependenciesList;
    }

    test("reach max concurrent scripts", async () => {
      const scripts = {
        "preinstall": `${bunExe().replace(/\\/g, "\\\\")} -e "Bun.sleepSync(500)"`,
      };

      const dependenciesList = await createPackagesWithScripts(4, scripts);

      var { stdout, stderr, exited } = spawn({
        cmd: [bunExe(), "install", "--concurrent-scripts=2"],
        cwd: packageDir,
        stdout: "pipe",
        stdin: "pipe",
        stderr: "pipe",
        env: testEnv,
      });

      const err = await Bun.readableStreamToText(stderr);
      expect(err).toContain("Saved lockfile");
      expect(err).not.toContain("not found");
      expect(err).not.toContain("error:");
      const out = await Bun.readableStreamToText(stdout);
      expect(out).not.toContain("Blocked");
      expect(out.replace(/\s*\[[0-9\.]+m?s\]\s*$/, "").split(/\r?\n/)).toEqual([
        "",
        ...dependenciesList.map(dep => ` + ${dep}@${dep}`),
        "",
        " 4 packages installed",
      ]);
      expect(await exited).toBe(0);
    });

    test("stress test", async () => {
      const dependenciesList = await createPackagesWithScripts(500, {
        "postinstall": `${bunExe().replace(/\\/g, "\\\\")} --version`,
      });

      // the script is quick, default number for max concurrent scripts
      var { stdout, stderr, exited } = spawn({
        cmd: [bunExe(), "install"],
        cwd: packageDir,
        stdout: "pipe",
        stdin: "pipe",
        stderr: "pipe",
        env: testEnv,
      });

      const err = await Bun.readableStreamToText(stderr);
      expect(err).toContain("Saved lockfile");
      expect(err).not.toContain("not found");
      expect(err).not.toContain("error:");
      const out = await Bun.readableStreamToText(stdout);
      expect(out).not.toContain("Blocked");
      expect(out.replace(/\s*\[[0-9\.]+m?s\]\s*$/, "").split(/\r?\n/)).toEqual([
        "",
        ...dependenciesList.map(dep => ` + ${dep}@${dep}`).sort((a, b) => a.localeCompare(b)),
        "",
        " 500 packages installed",
      ]);

      expect(await exited).toBe(0);
    });
=======
    // test("stress test", async () => {
    //   // 1000 versions of the same package, and 1000 different packages each depending on one
    //   // of the versions. This creates a node_modules folder for 999 of the package
    //   // versions (minus 1 because one is hoisted) with none depending on another. This allows
    //   // lifecycle scripts for each package to run in parallel if --lifecycle-script-jobs is set
    //   // high enough.
    //   const totalPackageVersions = 1000;
    //   const maxJobs = 400;
    //   var dependencies: any = {};
    //   for (var i = 0; i < totalPackageVersions; i++) {
    //     dependencies[`uses-postinstall-stress-test-1-0-${i}`] = `1.0.${i}`;
    //   }

    //   await writeFile(
    //     join(packageDir, "package.json"),
    //     JSON.stringify({
    //       name: "foo",
    //       version: "1.0.0",
    //       dependencies,
    //       trustedDependencies: ["postinstall-stress-test"],
    //     }),
    //   );

    //   var { stdout, stderr, exited } = spawn({
    //     cmd: [bunExe(), "install", `--lifecycle-script-jobs=${maxJobs}`],
    //     cwd: packageDir,
    //     stdout: "pipe",
    //     stdin: "pipe",
    //     stderr: "pipe",
    //     env: testEnv,
    //   });

    //   const err = await new Response(stderr).text();
    //   expect(await exited).toBe(0);
    //   expect(err).toContain("Saved lockfile");
    //   expect(err).not.toContain("not found");
    //   expect(err).not.toContain("error:");
    //   expect(err).not.toContain("panic:");

    //   await rm(join(packageDir, "node_modules", ".cache"), { recursive: true, force: true });
    //   expect((await readdir(join(packageDir, "node_modules"), { recursive: true })).sort()).toMatchSnapshot();
    // }, 10_000);
>>>>>>> bf0e5a82

    test("it should install and use correct binary version", async () => {
      // this should install `what-bin` in two places:
      //
      // - node_modules/.bin/what-bin@1.5.0
      // - node_modules/uses-what-bin/node_modules/.bin/what-bin@1.0.0

      await writeFile(
        join(packageDir, "package.json"),
        JSON.stringify({
          name: "foo",
          version: "1.0.0",
          dependencies: {
            "uses-what-bin": "1.0.0",
            "what-bin": "1.5.0",
          },
        }),
      );

      var { stdout, stderr, exited } = spawn({
        cmd: [bunExe(), "install"],
        cwd: packageDir,
        stdout: "pipe",
        stdin: "pipe",
        stderr: "pipe",
        env: testEnv,
      });

      var err = await new Response(stderr).text();
      expect(err).toContain("Saved lockfile");
      expect(err).not.toContain("not found");
      expect(err).not.toContain("error:");
      expect(err).not.toContain("panic:");
      var out = await new Response(stdout).text();
      expect(out.replace(/\s*\[[0-9\.]+m?s\]\s*$/, "").split(/\r?\n/)).toEqual([
        "",
        " + uses-what-bin@1.0.0",
        " + what-bin@1.5.0",
        "",
        expect.stringContaining("3 packages installed"),
        "",
        " Blocked 1 postinstall. Run `bun pm untrusted` for details.",
        "",
      ]);
      expect(await exited).toBe(0);
      expect(await file(join(packageDir, "node_modules", ".bin", "what-bin")).text()).toContain("what-bin@1.5.0");
      expect(
        await file(join(packageDir, "node_modules", "uses-what-bin", "node_modules", ".bin", "what-bin")).text(),
      ).toContain("what-bin@1.0.0");

      await rm(join(packageDir, "node_modules"), { recursive: true, force: true });
      await rm(join(packageDir, "bun.lockb"));

      await writeFile(
        join(packageDir, "package.json"),
        JSON.stringify({
          name: "foo",
          version: "1.0.0",
          dependencies: {
            "uses-what-bin": "1.5.0",
            "what-bin": "1.0.0",
          },
          scripts: {
            install: "what-bin",
          },
          trustedDependencies: ["uses-what-bin"],
        }),
      );

      ({ stdout, stderr, exited } = spawn({
        cmd: [bunExe(), "install"],
        cwd: packageDir,
        stdout: "pipe",
        stdin: "pipe",
        stderr: "pipe",
        env: testEnv,
      }));

      err = await Bun.readableStreamToText(stderr);
      expect(err).toContain("Saved lockfile");
      expect(err).not.toContain("not found");
      expect(err).not.toContain("error:");
      expect(err).not.toContain("warn:");
      expect(err).not.toContain("panic:");

      expect(await exited).toBe(0);
      expect(await file(join(packageDir, "node_modules", ".bin", "what-bin")).text()).toContain("what-bin@1.0.0");
      expect(
        await file(join(packageDir, "node_modules", "uses-what-bin", "node_modules", ".bin", "what-bin")).text(),
      ).toContain("what-bin@1.5.0");

      await rm(join(packageDir, "node_modules"), { recursive: true, force: true });

      ({ stdout, stderr, exited } = spawn({
        cmd: [bunExe(), "install"],
        cwd: packageDir,
        stdout: "pipe",
        stdin: "pipe",
        stderr: "pipe",
        env: testEnv,
      }));

      out = await new Response(stdout).text();
      err = await new Response(stderr).text();
      expect(err).not.toContain("Saved lockfile");
      expect(err).not.toContain("not found");
      expect(err).not.toContain("error:");
      expect(err).not.toContain("panic:");
      expect(out.replace(/\s*\[[0-9\.]+m?s\]\s*$/, "").split(/\r?\n/)).toEqual([
        "",
        " + uses-what-bin@1.5.0",
        " + what-bin@1.0.0",
        "",
        expect.stringContaining("3 packages installed"),
      ]);
      expect(await exited).toBe(0);
    });
    test("node-gyp should always be available for lifecycle scripts", async () => {
      await writeFile(
        join(packageDir, "package.json"),
        JSON.stringify({
          name: "foo",
          version: "1.0.0",
          scripts: {
            install: "node-gyp --version",
          },
        }),
      );

      const { stdout, stderr, exited } = spawn({
        cmd: [bunExe(), "install"],
        cwd: packageDir,
        stdout: "pipe",
        stdin: "pipe",
        stderr: "pipe",
        env: testEnv,
      });

      const err = await new Response(stderr).text();
      expect(err).not.toContain("Saved lockfile");
      expect(err).not.toContain("not found");
      expect(err).not.toContain("error:");
      expect(err).not.toContain("panic:");
      const out = await new Response(stdout).text();

      // if node-gyp isn't available, it would return a non-zero exit code
      expect(await exited).toBe(0);
    });

    test("npm_config_node_gyp should be set and usable in lifecycle scripts", async () => {
      await writeFile(
        join(packageDir, "package.json"),
        JSON.stringify({
          name: "foo",
          scripts: {
            install: "node $npm_config_node_gyp --version",
          },
        }),
      );

      const { stdout, stderr, exited } = spawn({
        cmd: [bunExe(), "install"],
        cwd: packageDir,
        stdout: "pipe",
        stdin: "pipe",
        stderr: "pipe",
        env: testEnv,
      });

      expect(await exited).toBe(0);
      const err = await new Response(stderr).text();
      expect(err).not.toContain("Saved lockfile");
      expect(err).not.toContain("not found");
      expect(err).not.toContain("error:");
      expect(err).not.toContain("panic:");
      expect(err).toContain("v");
    });

    // if this test fails, `electron` might be removed from the default list
    test("default trusted dependencies should work", async () => {
      await writeFile(
        join(packageDir, "package.json"),
        JSON.stringify({
          name: "foo",
          version: "1.2.3",
          dependencies: {
            "electron": "1.0.0",
          },
        }),
      );

      var { stdout, stderr, exited } = spawn({
        cmd: [bunExe(), "install"],
        cwd: packageDir,
        stdout: "pipe",
        stdin: "pipe",
        stderr: "pipe",
        env,
      });

      const err = await new Response(stderr).text();
      expect(err).toContain("Saved lockfile");
      expect(err).not.toContain("not found");
      expect(err).not.toContain("error:");
      const out = await new Response(stdout).text();
      expect(out.replace(/\s*\[[0-9\.]+m?s\]\s*$/, "").split(/\r?\n/)).toEqual([
        "",
        " + electron@1.0.0",
        "",
        expect.stringContaining("1 package installed"),
      ]);
      expect(out).not.toContain("Blocked");
      expect(await exists(join(packageDir, "node_modules", "electron", "preinstall.txt"))).toBeTrue();
      expect(await exited).toBe(0);
    });

    test.todo("default trusted dependencies should not be used of trustedDependencies is populated", async () => {
      await writeFile(
        join(packageDir, "package.json"),
        JSON.stringify({
          name: "foo",
          version: "1.2.3",
          dependencies: {
            "uses-what-bin": "1.0.0",
            // fake electron package because it's in the default trustedDependencies list
            "electron": "1.0.0",
          },
        }),
      );

      var { stdout, stderr, exited } = spawn({
        cmd: [bunExe(), "install"],
        cwd: packageDir,
        stdout: "pipe",
        stdin: "pipe",
        stderr: "pipe",
        env: testEnv,
      });

      // electron lifecycle scripts should run, uses-what-bin scripts should not run
      var err = await new Response(stderr).text();
      expect(err).toContain("Saved lockfile");
      expect(err).not.toContain("not found");
      expect(err).not.toContain("error:");
      expect(err).not.toContain("panic:");
      var out = await new Response(stdout).text();
      expect(out.replace(/\s*\[[0-9\.]+m?s\]\s*$/, "").split(/\r?\n/)).toEqual([
        "",
        " + electron@1.0.0",
        " + uses-what-bin@1.0.0",
        "",
        expect.stringContaining("3 packages installed"),
      ]);
      expect(await exited).toBe(0);
      expect(await exists(join(packageDir, "node_modules", "uses-what-bin", "what-bin.txt"))).toBeFalse();
      expect(await exists(join(packageDir, "node_modules", "electron", "preinstall.txt"))).toBeTrue();

      await rm(join(packageDir, "node_modules"), { recursive: true, force: true });
      await rm(join(packageDir, "bun.lockb"));

      await writeFile(
        join(packageDir, "package.json"),
        JSON.stringify({
          name: "foo",
          version: "1.2.3",
          dependencies: {
            "uses-what-bin": "1.0.0",
            "electron": "1.0.0",
          },
          trustedDependencies: ["uses-what-bin"],
        }),
      );

      // now uses-what-bin scripts should run and electron scripts should not run.

      ({ stdout, stderr, exited } = spawn({
        cmd: [bunExe(), "install"],
        cwd: packageDir,
        stdout: "pipe",
        stdin: "pipe",
        stderr: "pipe",
        env: testEnv,
      }));

      err = await Bun.readableStreamToText(stderr);
      expect(err).toContain("Saved lockfile");
      expect(err).not.toContain("not found");
      expect(err).not.toContain("error:");
      expect(err).not.toContain("panic:");
      out = await Bun.readableStreamToText(stdout);
      expect(out.replace(/\s*\[[0-9\.]+m?s\]\s*$/, "").split(/\r?\n/)).toEqual([
        "",
        " + electron@1.0.0",
        " + uses-what-bin@1.0.0",
        "",
        expect.stringContaining("3 packages installed"),
      ]);
      expect(await exited).toBe(0);

      expect(await exists(join(packageDir, "node_modules", "uses-what-bin", "what-bin.txt"))).toBeTrue();
      expect(await exists(join(packageDir, "node_modules", "electron", "preinstall.txt"))).toBeFalse();
    });

    test.todo("does not run any scripts if trustedDependencies is an empty list", async () => {
      await writeFile(
        join(packageDir, "package.json"),
        JSON.stringify({
          name: "foo",
          version: "1.2.3",
          dependencies: {
            "uses-what-bin": "1.0.0",
            "electron": "1.0.0",
          },
          trustedDependencies: [],
        }),
      );

      var { stdout, stderr, exited } = spawn({
        cmd: [bunExe(), "install"],
        cwd: packageDir,
        stdout: "pipe",
        stdin: "pipe",
        stderr: "pipe",
        env: testEnv,
      });

      const err = await Bun.readableStreamToText(stderr);
      const out = await Bun.readableStreamToText(stdout);
      expect(err).toContain("Saved lockfile");
      expect(err).not.toContain("not found");
      expect(err).not.toContain("error:");
      expect(err).not.toContain("panic:");
      expect(out.replace(/\s*\[[0-9\.]+m?s\]\s*$/, "").split(/\r?\n/)).toEqual([
        "",
        " + electron@1.0.0",
        " + uses-what-bin@1.0.0",
        "",
        expect.stringContaining("3 packages installed"),
      ]);
      expect(await exited).toBe(0);
      expect(await exists(join(packageDir, "node_modules", "uses-what-bin", "what-bin.txt"))).toBeFalse();
      expect(await exists(join(packageDir, "node_modules", "electron", "preinstall.txt"))).toBeFalse();
    });

    test.todo("will run default trustedDependencies after install that didn't include them", async () => {
      await writeFile(
        join(packageDir, "package.json"),
        JSON.stringify({
          name: "foo",
          version: "1.2.3",
          dependencies: {
            electron: "1.0.0",
          },
          trustedDependencies: ["blah"],
        }),
      );

      // first install does not run electron scripts

      var { stdout, stderr, exited } = spawn({
        cmd: [bunExe(), "install"],
        cwd: packageDir,
        stdout: "pipe",
        stdin: "pipe",
        stderr: "pipe",
        env: testEnv,
      });

      var err = await Bun.readableStreamToText(stderr);
      expect(err).toContain("Saved lockfile");
      expect(err).not.toContain("not found");
      expect(err).not.toContain("error:");
      expect(err).not.toContain("panic:");
      var out = await Bun.readableStreamToText(stdout);
      expect(out.replace(/\s*\[[0-9\.]+m?s\]\s*$/, "").split(/\r?\n/)).toEqual([
        "",
        " + electron@1.0.0",
        "",
        expect.stringContaining("1 package installed"),
      ]);
      expect(await exited).toBe(0);
      expect(await exists(join(packageDir, "node_modules", "electron", "preinstall.txt"))).toBeFalse();

      await writeFile(
        join(packageDir, "package.json"),
        JSON.stringify({
          name: "foo",
          version: "1.2.3",
          dependencies: {
            electron: "1.0.0",
          },
        }),
      );

      // The electron scripts should run now because it's in default trusted dependencies.

      ({ stdout, stderr, exited } = spawn({
        cmd: [bunExe(), "install"],
        cwd: packageDir,
        stdout: "pipe",
        stdin: "pipe",
        stderr: "pipe",
        env: testEnv,
      }));

      err = await Bun.readableStreamToText(stderr);
      expect(err).toContain("Saved lockfile");
      expect(err).not.toContain("not found");
      expect(err).not.toContain("error:");
      expect(err).not.toContain("panic:");
      out = await Bun.readableStreamToText(stdout);
      expect(out.replace(/\s*\[[0-9\.]+m?s\]\s*$/, "").split(/\r?\n/)).toEqual([
        "",
        "Checked 1 install across 2 packages (no changes)",
      ]);
      expect(await exited).toBe(0);
      expect(await exists(join(packageDir, "node_modules", "electron", "preinstall.txt"))).toBeTrue();
    });

    describe("--trust", async () => {
      const trustTests = [
        {
          label: "only name",
          packageJson: {
            name: "foo",
          },
        },
        {
          label: "empty dependencies",
          packageJson: {
            name: "foo",
            dependencies: {},
          },
        },
        {
          label: "populated dependencies",
          packageJson: {
            name: "foo",
            dependencies: {
              "uses-what-bin": "1.0.0",
            },
          },
        },

        {
          label: "empty trustedDependencies",
          packageJson: {
            name: "foo",
            trustedDependencies: [],
          },
        },

        {
          label: "populated dependencies, empty trustedDependencies",
          packageJson: {
            name: "foo",
            dependencies: {
              "uses-what-bin": "1.0.0",
            },
            trustedDependencies: [],
          },
        },

        {
          label: "populated dependencies and trustedDependencies",
          packageJson: {
            name: "foo",
            dependencies: {
              "uses-what-bin": "1.0.0",
            },
            trustedDependencies: ["uses-what-bin"],
          },
        },

        {
          label: "empty dependencies and trustedDependencies",
          packageJson: {
            name: "foo",
            dependencies: {},
            trustedDependencies: [],
          },
        },
      ];
      for (const { label, packageJson } of trustTests) {
        test(label, async () => {
          await writeFile(join(packageDir, "package.json"), JSON.stringify(packageJson));

          let { stdout, stderr, exited } = spawn({
            cmd: [bunExe(), "i", "--trust", "uses-what-bin@1.0.0"],
            cwd: packageDir,
            stdout: "pipe",
            stderr: "pipe",
            stdin: "pipe",
            env: testEnv,
          });

          let err = await Bun.readableStreamToText(stderr);
          expect(err).toContain("Saved lockfile");
          expect(err).not.toContain("not found");
          expect(err).not.toContain("error:");
          expect(err).not.toContain("panic:");
          expect(err).not.toContain("warn:");
          let out = await Bun.readableStreamToText(stdout);
          expect(out.replace(/\s*\[[0-9\.]+m?s\]\s*$/, "").split(/\r?\n/)).toEqual([
            "",
            " installed uses-what-bin@1.0.0",
            "",
            " 2 packages installed",
          ]);
          expect(await exited).toBe(0);
          expect(await exists(join(packageDir, "node_modules", "uses-what-bin", "what-bin.txt"))).toBeTrue();
          expect(await file(join(packageDir, "package.json")).json()).toEqual({
            name: "foo",
            dependencies: {
              "uses-what-bin": "1.0.0",
            },
            trustedDependencies: ["uses-what-bin"],
          });

          // another install should not error with json SyntaxError
          ({ stdout, stderr, exited } = spawn({
            cmd: [bunExe(), "i"],
            cwd: packageDir,
            stdout: "pipe",
            stderr: "pipe",
            stdin: "pipe",
            env: testEnv,
          }));

          err = await Bun.readableStreamToText(stderr);
          expect(err).not.toContain("Saved lockfile");
          expect(err).not.toContain("not found");
          expect(err).not.toContain("error:");
          expect(err).not.toContain("panic:");
          expect(err).not.toContain("warn:");
          out = await Bun.readableStreamToText(stdout);
          expect(out.replace(/\s*\[[0-9\.]+m?s\]\s*$/, "").split(/\r?\n/)).toEqual([
            "",
            "Checked 2 installs across 3 packages (no changes)",
          ]);
          expect(await exited).toBe(0);
        });
      }
      describe("packages without lifecycle scripts", async () => {
        test("initial install", async () => {
          await writeFile(
            join(packageDir, "package.json"),
            JSON.stringify({
              name: "foo",
            }),
          );

          const { stdout, stderr, exited } = spawn({
            cmd: [bunExe(), "i", "--trust", "no-deps@1.0.0"],
            cwd: packageDir,
            stdout: "pipe",
            stderr: "pipe",
            stdin: "pipe",
            env: testEnv,
          });

          const err = await Bun.readableStreamToText(stderr);
          expect(err).toContain("Saved lockfile");
          expect(err).not.toContain("not found");
          expect(err).not.toContain("error:");
          expect(err).not.toContain("panic:");
          expect(err).not.toContain("warn:");
          const out = await Bun.readableStreamToText(stdout);
          expect(out.replace(/\s*\[[0-9\.]+m?s\]\s*$/, "").split(/\r?\n/)).toEqual([
            "",
            " installed no-deps@1.0.0",
            "",
            expect.stringContaining("1 package installed"),
          ]);
          expect(await exited).toBe(0);
          expect(await exists(join(packageDir, "node_modules", "no-deps"))).toBeTrue();
          expect(await file(join(packageDir, "package.json")).json()).toEqual({
            name: "foo",
            dependencies: {
              "no-deps": "1.0.0",
            },
          });
        });
        test("already installed", async () => {
          await writeFile(
            join(packageDir, "package.json"),
            JSON.stringify({
              name: "foo",
            }),
          );
          let { stdout, stderr, exited } = spawn({
            cmd: [bunExe(), "i", "no-deps"],
            cwd: packageDir,
            stdout: "pipe",
            stderr: "pipe",
            stdin: "pipe",
            env: testEnv,
          });

          let err = await Bun.readableStreamToText(stderr);
          expect(err).toContain("Saved lockfile");
          expect(err).not.toContain("not found");
          expect(err).not.toContain("error:");
          expect(err).not.toContain("panic:");
          expect(err).not.toContain("warn:");
          let out = await Bun.readableStreamToText(stdout);
          expect(out.replace(/\s*\[[0-9\.]+m?s\]\s*$/, "").split(/\r?\n/)).toEqual([
            "",
            " installed no-deps@2.0.0",
            "",
            expect.stringContaining("1 package installed"),
          ]);
          expect(await exited).toBe(0);
          expect(await exists(join(packageDir, "node_modules", "no-deps"))).toBeTrue();
          expect(await file(join(packageDir, "package.json")).json()).toEqual({
            name: "foo",
            dependencies: {
              "no-deps": "^2.0.0",
            },
          });

          // oops, I wanted to run the lifecycle scripts for no-deps, I'll install
          // again with --trust.

          ({ stdout, stderr, exited } = spawn({
            cmd: [bunExe(), "i", "--trust", "no-deps"],
            cwd: packageDir,
            stdout: "pipe",
            stderr: "pipe",
            stdin: "pipe",
            env: testEnv,
          }));

          // oh, I didn't realize no-deps doesn't have
          // any lifecycle scripts. It shouldn't automatically add to
          // trustedDependencies.

          err = await Bun.readableStreamToText(stderr);
          expect(err).toContain("Saved lockfile");
          expect(err).not.toContain("not found");
          expect(err).not.toContain("error:");
          expect(err).not.toContain("panic:");
          out = await Bun.readableStreamToText(stdout);
          expect(out.replace(/\s*\[[0-9\.]+m?s\]\s*$/, "").split(/\r?\n/)).toEqual([
            "",
            " installed no-deps@2.0.0",
            "",
            expect.stringContaining("done"),
            "",
          ]);
          expect(await exited).toBe(0);
          expect(await exists(join(packageDir, "node_modules", "no-deps"))).toBeTrue();
          expect(await file(join(packageDir, "package.json")).json()).toEqual({
            name: "foo",
            dependencies: {
              "no-deps": "^2.0.0",
            },
          });
        });
      });
    });
    describe("updating trustedDependencies", async () => {
      test("existing trustedDependencies, unchanged trustedDependencies", async () => {
        await writeFile(
          join(packageDir, "package.json"),
          JSON.stringify({
            name: "foo",
            trustedDependencies: ["uses-what-bin"],
            dependencies: {
              "uses-what-bin": "1.0.0",
            },
          }),
        );

        let { stdout, stderr, exited } = spawn({
          cmd: [bunExe(), "i"],
          cwd: packageDir,
          stdout: "pipe",
          stderr: "pipe",
          stdin: "pipe",
          env: testEnv,
        });

        let err = await Bun.readableStreamToText(stderr);
        expect(err).toContain("Saved lockfile");
        expect(err).not.toContain("not found");
        expect(err).not.toContain("error:");
        expect(err).not.toContain("panic:");
        expect(err).not.toContain("warn:");
        let out = await Bun.readableStreamToText(stdout);
        expect(out.replace(/\s*\[[0-9\.]+m?s\]\s*$/, "").split(/\r?\n/)).toEqual([
          "",
          " + uses-what-bin@1.0.0",
          "",
          expect.stringContaining("2 packages installed"),
        ]);
        expect(await exited).toBe(0);
        expect(await exists(join(packageDir, "node_modules", "uses-what-bin", "what-bin.txt"))).toBeTrue();
        expect(await file(join(packageDir, "package.json")).json()).toEqual({
          name: "foo",
          dependencies: {
            "uses-what-bin": "1.0.0",
          },
          trustedDependencies: ["uses-what-bin"],
        });

        // no changes, lockfile shouldn't be saved
        ({ stdout, stderr, exited } = spawn({
          cmd: [bunExe(), "i"],
          cwd: packageDir,
          stdout: "pipe",
          stderr: "pipe",
          stdin: "pipe",
          env: testEnv,
        }));

        err = await Bun.readableStreamToText(stderr);
        expect(err).not.toContain("Saved lockfile");
        expect(err).not.toContain("not found");
        expect(err).not.toContain("error:");
        expect(err).not.toContain("panic:");
        expect(err).not.toContain("warn:");
        out = await Bun.readableStreamToText(stdout);
        expect(out.replace(/\s*\[[0-9\.]+m?s\]\s*$/, "").split(/\r?\n/)).toEqual([
          "",
          "Checked 2 installs across 3 packages (no changes)",
        ]);
        expect(await exited).toBe(0);
      });
      test("existing trustedDependencies, removing trustedDependencies", async () => {
        await writeFile(
          join(packageDir, "package.json"),
          JSON.stringify({
            name: "foo",
            trustedDependencies: ["uses-what-bin"],
            dependencies: {
              "uses-what-bin": "1.0.0",
            },
          }),
        );

        let { stdout, stderr, exited } = spawn({
          cmd: [bunExe(), "i"],
          cwd: packageDir,
          stdout: "pipe",
          stderr: "pipe",
          stdin: "pipe",
          env: testEnv,
        });

        let err = await Bun.readableStreamToText(stderr);
        expect(err).toContain("Saved lockfile");
        expect(err).not.toContain("not found");
        expect(err).not.toContain("error:");
        expect(err).not.toContain("panic:");
        expect(err).not.toContain("warn:");
        let out = await Bun.readableStreamToText(stdout);
        expect(out.replace(/\s*\[[0-9\.]+m?s\]\s*$/, "").split(/\r?\n/)).toEqual([
          "",
          " + uses-what-bin@1.0.0",
          "",
          expect.stringContaining("2 packages installed"),
        ]);
        expect(await exited).toBe(0);
        expect(await exists(join(packageDir, "node_modules", "uses-what-bin", "what-bin.txt"))).toBeTrue();
        expect(await file(join(packageDir, "package.json")).json()).toEqual({
          name: "foo",
          dependencies: {
            "uses-what-bin": "1.0.0",
          },
          trustedDependencies: ["uses-what-bin"],
        });

        await writeFile(
          join(packageDir, "package.json"),
          JSON.stringify({
            name: "foo",
            dependencies: {
              "uses-what-bin": "1.0.0",
            },
          }),
        );

        // this script should not run because uses-what-bin is no longer in trustedDependencies
        await rm(join(packageDir, "node_modules", "uses-what-bin", "what-bin.txt"), { force: true });

        ({ stdout, stderr, exited } = spawn({
          cmd: [bunExe(), "i"],
          cwd: packageDir,
          stdout: "pipe",
          stderr: "pipe",
          stdin: "pipe",
          env: testEnv,
        }));

        err = await Bun.readableStreamToText(stderr);
        expect(err).toContain("Saved lockfile");
        expect(err).not.toContain("not found");
        expect(err).not.toContain("error:");
        expect(err).not.toContain("panic:");
        expect(err).not.toContain("warn:");
        out = await Bun.readableStreamToText(stdout);
        expect(out.replace(/\s*\[[0-9\.]+m?s\]\s*$/, "").split(/\r?\n/)).toEqual([
          "",
          "Checked 2 installs across 3 packages (no changes)",
        ]);
        expect(await exited).toBe(0);
        expect(await file(join(packageDir, "package.json")).json()).toEqual({
          name: "foo",
          dependencies: {
            "uses-what-bin": "1.0.0",
          },
        });
        expect(await exists(join(packageDir, "node_modules", "uses-what-bin", "what-bin.txt"))).toBeFalse();
      });
      test("non-existent trustedDependencies, then adding it", async () => {
        await writeFile(
          join(packageDir, "package.json"),
          JSON.stringify({
            name: "foo",
            dependencies: {
              "electron": "1.0.0",
            },
          }),
        );

        let { stdout, stderr, exited } = spawn({
          cmd: [bunExe(), "i"],
          cwd: packageDir,
          stdout: "pipe",
          stderr: "pipe",
          stdin: "pipe",
          env: testEnv,
        });

        let err = await Bun.readableStreamToText(stderr);
        expect(err).toContain("Saved lockfile");
        expect(err).not.toContain("not found");
        expect(err).not.toContain("error:");
        expect(err).not.toContain("panic:");
        expect(err).not.toContain("warn:");
        let out = await Bun.readableStreamToText(stdout);
        expect(out.replace(/\s*\[[0-9\.]+m?s\]\s*$/, "").split(/\r?\n/)).toEqual([
          "",
          " + electron@1.0.0",
          "",
          expect.stringContaining("1 package installed"),
        ]);
        expect(await exited).toBe(0);
        expect(await exists(join(packageDir, "node_modules", "electron", "preinstall.txt"))).toBeTrue();
        expect(await file(join(packageDir, "package.json")).json()).toEqual({
          name: "foo",
          dependencies: {
            "electron": "1.0.0",
          },
        });

        await writeFile(
          join(packageDir, "package.json"),
          JSON.stringify({
            name: "foo",
            trustedDependencies: ["electron"],
            dependencies: {
              "electron": "1.0.0",
            },
          }),
        );

        await rm(join(packageDir, "node_modules", "electron", "preinstall.txt"), { force: true });

        // lockfile should save evenn though there are no changes to trustedDependencies due to
        // the default list

        ({ stdout, stderr, exited } = spawn({
          cmd: [bunExe(), "i"],
          cwd: packageDir,
          stdout: "pipe",
          stderr: "pipe",
          stdin: "pipe",
          env: testEnv,
        }));

        err = await Bun.readableStreamToText(stderr);
        expect(err).toContain("Saved lockfile");
        expect(err).not.toContain("not found");
        expect(err).not.toContain("error:");
        expect(err).not.toContain("panic:");
        expect(err).not.toContain("warn:");
        out = await Bun.readableStreamToText(stdout);
        expect(out.replace(/\s*\[[0-9\.]+m?s\]\s*$/, "").split(/\r?\n/)).toEqual([
          "",
          "Checked 1 install across 2 packages (no changes)",
        ]);
        expect(await exited).toBe(0);
        expect(await exists(join(packageDir, "node_modules", "electron", "preinstall.txt"))).toBeTrue();
      });
    });
    test("node -p should work in postinstall scripts", async () => {
      await writeFile(
        join(packageDir, "package.json"),
        JSON.stringify({
          name: "foo",
          version: "1.0.0",
          scripts: {
            postinstall: 'node -p \'require("fs").writeFileSync("postinstall.txt", "postinstall")\'',
          },
        }),
      );

      const originalPath = env.PATH;
      env.PATH = "";

      let { stderr, exited } = spawn({
        cmd: [bunExe(), "install"],
        cwd: packageDir,
        stdout: "pipe",
        stdin: "pipe",
        stderr: "pipe",
        env: testEnv,
      });

      env.PATH = originalPath;

      let err = await Bun.readableStreamToText(stderr);
      expect(err).toContain("No packages! Deleted empty lockfile");
      expect(err).not.toContain("not found");
      expect(err).not.toContain("error:");
      expect(err).not.toContain("warn:");
      expect(err).not.toContain("panic:");
      expect(await exited).toBe(0);

      expect(await exists(join(packageDir, "postinstall.txt"))).toBeTrue();
    });

    test("bun pm trust and untrusted on missing package", async () => {
      await writeFile(
        join(packageDir, "package.json"),
        JSON.stringify({
          name: "foo",
          dependencies: {
            "uses-what-bin": "1.5.0",
          },
        }),
      );

      let { stdout, stderr, exited } = spawn({
        cmd: [bunExe(), "i"],
        cwd: packageDir,
        stdout: "pipe",
        stderr: "pipe",
        env: testEnv,
      });

      let err = await Bun.readableStreamToText(stderr);
      expect(err).toContain("Saved lockfile");
      expect(err).not.toContain("error:");
      expect(err).not.toContain("warn:");
      let out = await Bun.readableStreamToText(stdout);
      expect(out.replace(/\s*\[[0-9\.]+m?s\]\s*$/, "").split(/\r?\n/)).toEqual([
        "",
        " + uses-what-bin@1.5.0",
        "",
        expect.stringContaining("2 packages installed"),
        "",
        " Blocked 1 postinstall. Run `bun pm untrusted` for details.",
        "",
      ]);
      expect(await exists(join(packageDir, "node_modules", "uses-what-bin", "what-bin.txt"))).toBeFalse();
      expect(await exited).toBe(0);

      // remove uses-what-bin from node_modules, bun pm trust and untrusted should handle missing package
      await rm(join(packageDir, "node_modules", "uses-what-bin"), { recursive: true, force: true });

      ({ stdout, stderr, exited } = spawn({
        cmd: [bunExe(), "pm", "untrusted"],
        cwd: packageDir,
        stdout: "pipe",
        stderr: "pipe",
        env: testEnv,
      }));

      err = await Bun.readableStreamToText(stderr);
      expect(err).toContain("bun pm untrusted");
      expect(err).not.toContain("error:");
      expect(err).not.toContain("warn:");
      out = await Bun.readableStreamToText(stdout);
      expect(out).toContain("Found 0 untrusted dependencies with scripts");
      expect(await exited).toBe(0);

      ({ stderr, exited } = spawn({
        cmd: [bunExe(), "pm", "trust", "uses-what-bin"],
        cwd: packageDir,
        stdout: "pipe",
        stderr: "pipe",
        env: testEnv,
      }));

      expect(await exited).toBe(1);

      err = await Bun.readableStreamToText(stderr);
      expect(err).toContain("bun pm trust");
      expect(err).toContain("0 scripts ran");
      expect(err).toContain("uses-what-bin");
    });

    describe("add trusted, delete, then add again", async () => {
      // when we change bun install to delete dependencies from node_modules
      // for both cases, we need to update this test
      for (const withRm of [true, false]) {
        test(withRm ? "withRm" : "withoutRm", async () => {
          await writeFile(
            join(packageDir, "package.json"),
            JSON.stringify({
              name: "foo",
              dependencies: {
                "no-deps": "1.0.0",
                "uses-what-bin": "1.0.0",
              },
            }),
          );

          let { stdout, stderr, exited } = spawn({
            cmd: [bunExe(), "install"],
            cwd: packageDir,
            stdout: "pipe",
            stderr: "pipe",
            env: testEnv,
          });

          let err = await Bun.readableStreamToText(stderr);
          expect(err).toContain("Saved lockfile");
          expect(err).not.toContain("not found");
          expect(err).not.toContain("error:");
          expect(err).not.toContain("warn:");
          expect(err).not.toContain("panic:");
          let out = await Bun.readableStreamToText(stdout);
          expect(out.replace(/\s*\[[0-9\.]+m?s\]\s*$/, "").split(/\r?\n/)).toEqual([
            "",
            " + no-deps@1.0.0",
            " + uses-what-bin@1.0.0",
            "",
            expect.stringContaining("3 packages installed"),
            "",
            " Blocked 1 postinstall. Run `bun pm untrusted` for details.",
            "",
          ]);
          expect(await exited).toBe(0);
          expect(await exists(join(packageDir, "node_modules", "uses-what-bin", "what-bin.txt"))).toBeFalse();

          ({ stdout, stderr, exited } = spawn({
            cmd: [bunExe(), "pm", "trust", "uses-what-bin"],
            cwd: packageDir,
            stdout: "pipe",
            stderr: "pipe",
            env: testEnv,
          }));

          err = await Bun.readableStreamToText(stderr);
          expect(err).not.toContain("error:");
          expect(err).not.toContain("warn:");
          out = await Bun.readableStreamToText(stdout);
          expect(out).toContain("1 script ran across 1 package");
          expect(await exited).toBe(0);

          expect(await exists(join(packageDir, "node_modules", "uses-what-bin", "what-bin.txt"))).toBeTrue();
          expect(await file(join(packageDir, "package.json")).json()).toEqual({
            name: "foo",
            dependencies: {
              "no-deps": "1.0.0",
              "uses-what-bin": "1.0.0",
            },
            trustedDependencies: ["uses-what-bin"],
          });

          // now remove and install again
          if (withRm) {
            ({ stdout, stderr, exited } = spawn({
              cmd: [bunExe(), "rm", "uses-what-bin"],
              cwd: packageDir,
              stdout: "pipe",
              stderr: "pipe",
              env: testEnv,
            }));

            err = await Bun.readableStreamToText(stderr);
            expect(err).toContain("Saved lockfile");
            expect(err).not.toContain("not found");
            expect(err).not.toContain("error:");
            expect(err).not.toContain("warn:");
            out = await Bun.readableStreamToText(stdout);
            expect(out).toContain("1 package removed");
            expect(out).toContain("uses-what-bin");
            expect(await exited).toBe(0);
          }
          await writeFile(
            join(packageDir, "package.json"),
            JSON.stringify({
              name: "foo",
              dependencies: {
                "no-deps": "1.0.0",
              },
            }),
          );

          ({ stdout, stderr, exited } = spawn({
            cmd: [bunExe(), "install"],
            cwd: packageDir,
            stdout: "pipe",
            stderr: "pipe",
            env: testEnv,
          }));

          err = await Bun.readableStreamToText(stderr);
          expect(err).toContain("Saved lockfile");
          expect(err).not.toContain("not found");
          expect(err).not.toContain("error:");
          expect(err).not.toContain("warn:");
          out = await Bun.readableStreamToText(stdout);
          let expected = withRm
            ? ["", "Checked 1 install across 2 packages (no changes)"]
            : ["", expect.stringContaining("1 package removed")];
          expect(out.replace(/\s*\[[0-9\.]+m?s\]\s*$/, "").split(/\r?\n/)).toEqual(expected);
          expect(await exited).toBe(0);
          expect(await exists(join(packageDir, "node_modules", "uses-what-bin"))).toBe(!withRm);

          // add again, bun pm untrusted should report it as untrusted

          await writeFile(
            join(packageDir, "package.json"),
            JSON.stringify({
              name: "foo",
              dependencies: {
                "no-deps": "1.0.0",
                "uses-what-bin": "1.0.0",
              },
            }),
          );

          ({ stdout, stderr, exited } = spawn({
            cmd: [bunExe(), "i"],
            cwd: packageDir,
            stdout: "pipe",
            stderr: "pipe",
            env: testEnv,
          }));

          err = await Bun.readableStreamToText(stderr);
          expect(err).toContain("Saved lockfile");
          expect(err).not.toContain("not found");
          expect(err).not.toContain("error:");
          expect(err).not.toContain("warn:");
          out = await Bun.readableStreamToText(stdout);
          expected = withRm
            ? [
                "",
                " + uses-what-bin@1.0.0",
                "",
                expect.stringContaining("1 package installed"),
                "",
                " Blocked 1 postinstall. Run `bun pm untrusted` for details.",
                "",
              ]
            : ["", expect.stringContaining("Checked 3 installs across 4 packages (no changes)")];
          expect(out.replace(/\s*\[[0-9\.]+m?s\]\s*$/, "").split(/\r?\n/)).toEqual(expected);

          ({ stdout, stderr, exited } = spawn({
            cmd: [bunExe(), "pm", "untrusted"],
            cwd: packageDir,
            stdout: "pipe",
            stderr: "pipe",
            env: testEnv,
          }));

          err = await Bun.readableStreamToText(stderr);
          expect(err).not.toContain("error:");
          expect(err).not.toContain("warn:");
          out = await Bun.readableStreamToText(stdout);
          expect(out).toContain("./node_modules/uses-what-bin @1.0.0");
          expect(await exited).toBe(0);
        });
      }
    });
  });
}

describe("pm trust", async () => {
  test("--default", async () => {
    await writeFile(
      join(packageDir, "package.json"),
      JSON.stringify({
        name: "foo",
      }),
    );

    let { stdout, stderr, exited } = spawn({
      cmd: [bunExe(), "pm", "default-trusted"],
      cwd: packageDir,
      stdout: "pipe",
      stderr: "pipe",
      env,
    });

    let err = await Bun.readableStreamToText(stderr);
    expect(err).not.toContain("Saved lockfile");
    expect(err).not.toContain("not found");
    expect(err).not.toContain("error:");
    expect(err).not.toContain("panic:");
    expect(err).not.toContain("warn:");
    let out = await Bun.readableStreamToText(stdout);
    expect(out).toContain("Default trusted dependencies");
    expect(await exited).toBe(0);
  });
  describe("--all", async () => {
    test("no dependencies", async () => {
      await writeFile(
        join(packageDir, "package.json"),
        JSON.stringify({
          name: "foo",
        }),
      );

      let { stdout, stderr, exited } = spawn({
        cmd: [bunExe(), "pm", "trust", "--all"],
        cwd: packageDir,
        stdout: "pipe",
        stderr: "pipe",
        env,
      });

      let err = await Bun.readableStreamToText(stderr);
      expect(err).toContain("error: Lockfile not found");
      let out = await Bun.readableStreamToText(stdout);
      expect(out).toBeEmpty();
      expect(await exited).toBe(1);
    });
    test("some dependencies, non with scripts", async () => {
      await writeFile(
        join(packageDir, "package.json"),
        JSON.stringify({
          name: "foo",
          dependencies: {
            "uses-what-bin": "1.0.0",
          },
        }),
      );

      let { stdout, stderr, exited } = spawn({
        cmd: [bunExe(), "i"],
        cwd: packageDir,
        stdout: "pipe",
        stderr: "pipe",
        env,
      });

      let err = await Bun.readableStreamToText(stderr);
      expect(err).not.toContain("not found");
      expect(err).not.toContain("error:");
      expect(err).not.toContain("panic:");
      expect(err).not.toContain("warn:");
      let out = await Bun.readableStreamToText(stdout);
      expect(out.replace(/\s*\[[0-9\.]+m?s\]\s*$/, "").split(/\r?\n/)).toEqual([
        "",
        " + uses-what-bin@1.0.0",
        "",
        expect.stringContaining("2 packages installed"),
        "",
        " Blocked 1 postinstall. Run `bun pm untrusted` for details.",
        "",
      ]);
      expect(await exited).toBe(0);

      expect(await exists(join(packageDir, "node_modules", "uses-what-bin", "what-bin.txt"))).toBeFalse();

      ({ stdout, stderr, exited } = spawn({
        cmd: [bunExe(), "pm", "trust", "uses-what-bin"],
        cwd: packageDir,
        stdout: "pipe",
        stderr: "pipe",
        env,
      }));

      err = await Bun.readableStreamToText(stderr);
      expect(err).not.toContain("not found");
      expect(err).not.toContain("error:");
      expect(err).not.toContain("warn:");
      expect(err).not.toContain("panic:");

      out = await Bun.readableStreamToText(stdout);
      expect(out).toContain("1 script ran across 1 package");
      expect(await exited).toBe(0);

      expect(await exists(join(packageDir, "node_modules", "uses-what-bin", "what-bin.txt"))).toBeTrue();
    });
  });
});

test("it should be able to find binary in node_modules/.bin from parent directory of root package", async () => {
  await mkdir(join(packageDir, "node_modules", ".bin"), { recursive: true });
  await mkdir(join(packageDir, "morePackageDir"));
  await writeFile(
    join(packageDir, "morePackageDir", "package.json"),
    JSON.stringify({
      name: "foo",
      version: "1.0.0",
      scripts: {
        install: "missing-bin",
      },
      dependencies: {
        "what-bin": "1.0.0",
      },
    }),
  );

  await cp(join(packageDir, "bunfig.toml"), join(packageDir, "morePackageDir", "bunfig.toml"));

  await await writeFile(
    join(packageDir, "node_modules", ".bin", "missing-bin"),
    `#!/usr/bin/env node
require("fs").writeFileSync("missing-bin.txt", "missing-bin@WHAT");
`,
    { mode: 0o777 },
  );

  const { stdout, stderr, exited } = spawn({
    cmd: [bunExe(), "install"],
    cwd: join(packageDir, "morePackageDir"),
    stdout: "pipe",
    stdin: "pipe",
    stderr: "pipe",
    env,
  });

  const err = await new Response(stderr).text();
  expect(err).toContain("Saved lockfile");
  expect(err).not.toContain("not found");
  expect(err).not.toContain("error:");
  expect(err).not.toContain("panic:");
  const out = await new Response(stdout).text();
  expect(out.replace(/\s*\[[0-9\.]+m?s\]\s*$/, "").split(/\r?\n/)).toEqual([
    "",
    " + what-bin@1.0.0",
    "",
    expect.stringContaining("1 package installed"),
  ]);
  expect(await exited).toBe(0);
  expect(await file(join(packageDir, "morePackageDir", "missing-bin.txt")).text()).toBe("missing-bin@WHAT");
});

describe("semver", () => {
  const taggedVersionTests = [
    {
      title: "tagged version last in range",
      depVersion: "1 || 2 || pre-3",
      expected: "2.0.1",
    },
    {
      title: "tagged version in middle of range",
      depVersion: "1 || pre-3 || 2",
      expected: "2.0.1",
    },
    {
      title: "tagged version first in range",
      depVersion: "pre-3 || 2 || 1",
      expected: "2.0.1",
    },
    {
      title: "multiple tagged versions in range",
      depVersion: "pre-3 || 2 || pre-1 || 1 || 3 || pre-3",
      expected: "3.0.0",
    },
    {
      title: "start with ||",
      depVersion: "|| 1",
      expected: "1.0.1",
    },
    {
      title: "start with || no space",
      depVersion: "||2",
      expected: "2.0.1",
    },
    {
      title: "|| with no space on both sides",
      depVersion: "1||2",
      expected: "2.0.1",
    },
    {
      title: "no version is latest",
      depVersion: "",
      expected: "3.0.0",
    },
    {
      title: "tagged version works",
      depVersion: "pre-2",
      expected: "2.0.1",
    },
    {
      title: "tagged above latest",
      depVersion: "pre-3",
      expected: "3.0.1",
    },
    {
      title: "'||'",
      depVersion: "||",
      expected: "3.0.0",
    },
    {
      title: "'|'",
      depVersion: "|",
      expected: "3.0.0",
    },
    {
      title: "'|||'",
      depVersion: "|||",
      expected: "3.0.0",
    },
    {
      title: "'|| ||'",
      depVersion: "|| ||",
      expected: "3.0.0",
    },
    {
      title: "'|| 1 ||'",
      depVersion: "|| 1 ||",
      expected: "1.0.1",
    },
    {
      title: "'| | |'",
      depVersion: "| | |",
      expected: "3.0.0",
    },
    {
      title: "'|||||||||||||||||||||||||'",
      depVersion: "|||||||||||||||||||||||||",
      expected: "3.0.0",
    },
    {
      title: "'2 ||| 1'",
      depVersion: "2 ||| 1",
      expected: "2.0.1",
    },
    {
      title: "'2 |||| 1'",
      depVersion: "2 |||| 1",
      expected: "2.0.1",
    },
  ];

  for (const { title, depVersion, expected } of taggedVersionTests) {
    test(title, async () => {
      await writeFile(
        join(packageDir, "package.json"),
        JSON.stringify({
          name: "foo",
          version: "1.0.0",
          dependencies: {
            "dep-with-tags": depVersion,
          },
        }),
      );

      var { stdout, stderr, exited } = spawn({
        cmd: [bunExe(), "install"],
        cwd: packageDir,
        stdout: "pipe",
        stdin: "pipe",
        stderr: "pipe",
        env,
      });

      expect(stderr).toBeDefined();
      var err = await new Response(stderr).text();
      expect(stdout).toBeDefined();
      var out = await new Response(stdout).text();
      expect(err).toContain("Saved lockfile");
      expect(err).not.toContain("not found");
      expect(err).not.toContain("error:");
      expect(err).not.toContain("panic:");
      expect(out.replace(/\s*\[[0-9\.]+m?s\]\s*$/, "").split(/\r?\n/)).toEqual([
        "",
        ` + dep-with-tags@${expected}`,
        "",
        " 1 package installed",
      ]);
      expect(await exited).toBe(0);
    });
  }

  test.todo("only tagged versions in range errors", async () => {
    await writeFile(
      join(packageDir, "package.json"),
      JSON.stringify({
        name: "foo",
        version: "1.0.0",
        dependencies: {
          "dep-with-tags": "pre-1 || pre-2",
        },
      }),
    );

    var { stdout, stderr, exited } = spawn({
      cmd: [bunExe(), "install"],
      cwd: packageDir,
      stdout: "pipe",
      stdin: "pipe",
      stderr: "pipe",
      env,
    });

    expect(stderr).toBeDefined();
    var err = await new Response(stderr).text();
    expect(stdout).toBeDefined();
    var out = await new Response(stdout).text();
    expect(err).toContain('InvalidDependencyVersion parsing version "pre-1 || pre-2"');
    expect(await exited).toBe(1);
    expect(out).toBeEmpty();
  });
});

const prereleaseTests = [
  [
    { title: "specific", depVersion: "1.0.0-future.1", expected: "1.0.0-future.1" },
    { title: "latest", depVersion: "latest", expected: "1.0.0-future.4" },
    { title: "range starting with latest", depVersion: "^1.0.0-future.4", expected: "1.0.0-future.4" },
    { title: "range above latest", depVersion: "^1.0.0-future.5", expected: "1.0.0-future.7" },
  ],
  [
    { title: "#6683", depVersion: "^1.0.0-next.23", expected: "1.0.0-next.23" },
    {
      title: "greater than or equal to",
      depVersion: ">=1.0.0-next.23",
      expected: "1.0.0-next.23",
    },
    { title: "latest", depVersion: "latest", expected: "0.5.0" },
    { title: "greater than or equal to latest", depVersion: ">=0.5.0", expected: "0.5.0" },
  ],

  // package "prereleases-3" has four versions, all with prerelease tags:
  // - 5.0.0-alpha.150
  // - 5.0.0-alpha.151
  // - 5.0.0-alpha.152
  // - 5.0.0-alpha.153
  [
    { title: "#6956", depVersion: "^5.0.0-alpha.153", expected: "5.0.0-alpha.153" },
    { title: "range matches highest possible", depVersion: "^5.0.0-alpha.152", expected: "5.0.0-alpha.153" },
    { title: "exact", depVersion: "5.0.0-alpha.152", expected: "5.0.0-alpha.152" },
    { title: "exact latest", depVersion: "5.0.0-alpha.153", expected: "5.0.0-alpha.153" },
    { title: "latest", depVersion: "latest", expected: "5.0.0-alpha.153" },
    { title: "~ lower than latest", depVersion: "~5.0.0-alpha.151", expected: "5.0.0-alpha.153" },
    {
      title: "~ equal semver and lower non-existant prerelease",
      depVersion: "~5.0.0-alpha.100",
      expected: "5.0.0-alpha.153",
    },
    {
      title: "^ equal semver and lower non-existant prerelease",
      depVersion: "^5.0.0-alpha.100",
      expected: "5.0.0-alpha.153",
    },
    {
      title: "~ and ^ latest prerelease",
      depVersion: "~5.0.0-alpha.153 || ^5.0.0-alpha.153",
      expected: "5.0.0-alpha.153",
    },
    {
      title: "< latest prerelease",
      depVersion: "<5.0.0-alpha.153",
      expected: "5.0.0-alpha.152",
    },
    {
      title: "< lower than latest prerelease",
      depVersion: "<5.0.0-alpha.152",
      expected: "5.0.0-alpha.151",
    },
    {
      title: "< higher than latest prerelease",
      depVersion: "<5.0.0-alpha.22343423",
      expected: "5.0.0-alpha.153",
    },
    {
      title: "< at lowest possible version",
      depVersion: "<5.0.0-alpha.151",
      expected: "5.0.0-alpha.150",
    },
    {
      title: "<= latest prerelease",
      depVersion: "<=5.0.0-alpha.153",
      expected: "5.0.0-alpha.153",
    },
    {
      title: "<= lower than latest prerelease",
      depVersion: "<=5.0.0-alpha.152",
      expected: "5.0.0-alpha.152",
    },
    {
      title: "<= lowest possible version",
      depVersion: "<=5.0.0-alpha.150",
      expected: "5.0.0-alpha.150",
    },
    {
      title: "<= higher than latest prerelease",
      depVersion: "<=5.0.0-alpha.153261345",
      expected: "5.0.0-alpha.153",
    },
    {
      title: "> latest prerelease",
      depVersion: ">=5.0.0-alpha.153",
      expected: "5.0.0-alpha.153",
    },
  ],
];
for (let i = 0; i < prereleaseTests.length; i++) {
  const tests = prereleaseTests[i];
  const depName = `prereleases-${i + 1}`;
  describe(`${depName} should pass`, () => {
    for (const { title, depVersion, expected } of tests) {
      test(title, async () => {
        await writeFile(
          join(packageDir, "package.json"),
          JSON.stringify({
            name: "foo",
            version: "1.0.0",
            dependencies: {
              [`${depName}`]: depVersion,
            },
          }),
        );

        const { stdout, stderr, exited } = spawn({
          cmd: [bunExe(), "install"],
          cwd: packageDir,
          stdout: "pipe",
          stdin: "pipe",
          stderr: "pipe",
          env,
        });

        expect(stderr).toBeDefined();
        const err = await new Response(stderr).text();
        expect(stdout).toBeDefined();
        const out = await new Response(stdout).text();
        expect(err).toContain("Saved lockfile");
        expect(err).not.toContain("not found");
        expect(err).not.toContain("error:");
        expect(err).not.toContain("panic:");
        expect(out.replace(/\s*\[[0-9\.]+m?s\]\s*$/, "").split(/\r?\n/)).toEqual([
          "",
          ` + ${depName}@${expected}`,
          "",
          " 1 package installed",
        ]);
        expect(await file(join(packageDir, "node_modules", depName, "package.json")).json()).toEqual({
          name: depName,
          version: expected,
        } as any);
        expect(await exited).toBe(0);
      });
    }
  });
}
const prereleaseFailTests = [
  [
    // { title: "specific", depVersion: "1.0.0-future.1", expected: "1.0.0-future.1" },
    // { title: "latest", depVersion: "latest", expected: "1.0.0-future.4" },
    // { title: "range starting with latest", depVersion: "^1.0.0-future.4", expected: "1.0.0-future.4" },
    // { title: "range above latest", depVersion: "^1.0.0-future.5", expected: "1.0.0-future.7" },
  ],
  [
    // { title: "#6683", depVersion: "^1.0.0-next.23", expected: "1.0.0-next.23" },
    // {
    //   title: "greater than or equal to",
    //   depVersion: ">=1.0.0-next.23",
    //   expected: "1.0.0-next.23",
    // },
    // { title: "latest", depVersion: "latest", expected: "0.5.0" },
    // { title: "greater than or equal to latest", depVersion: ">=0.5.0", expected: "0.5.0" },
  ],

  // package "prereleases-3" has four versions, all with prerelease tags:
  // - 5.0.0-alpha.150
  // - 5.0.0-alpha.151
  // - 5.0.0-alpha.152
  // - 5.0.0-alpha.153
  [
    {
      title: "^ with higher non-existant prerelease",
      depVersion: "^5.0.0-alpha.1000",
    },
    {
      title: "~ with higher non-existant prerelease",
      depVersion: "~5.0.0-alpha.1000",
    },
    {
      title: "> with higher non-existant prerelease",
      depVersion: ">5.0.0-alpha.1000",
    },
    {
      title: ">= with higher non-existant prerelease",
      depVersion: ">=5.0.0-alpha.1000",
    },
    {
      title: "^4.3.0",
      depVersion: "^4.3.0",
    },
    {
      title: "~4.3.0",
      depVersion: "~4.3.0",
    },
    {
      title: ">4.3.0",
      depVersion: ">4.3.0",
    },
    {
      title: ">=4.3.0",
      depVersion: ">=4.3.0",
    },
    {
      title: "<5.0.0-alpha.150",
      depVersion: "<5.0.0-alpha.150",
    },
    {
      title: "<=5.0.0-alpha.149",
      depVersion: "<=5.0.0-alpha.149",
    },
    {
      title: "greater than highest prerelease",
      depVersion: ">5.0.0-alpha.153",
    },
    {
      title: "greater than or equal to highest prerelease + 1",
      depVersion: ">=5.0.0-alpha.154",
    },
  ],
  // prereleases-4 has one version
  // - 2.0.0-pre.0
  [
    {
      title: "wildcard should not match prerelease",
      depVersion: "x",
    },
    {
      title: "major wildcard should not match prerelease",
      depVersion: "x.0.0",
    },
    {
      title: "minor wildcard should not match prerelease",
      depVersion: "2.x",
    },
    {
      title: "patch wildcard should not match prerelease",
      depVersion: "2.0.x",
    },
  ],
];
for (let i = 0; i < prereleaseFailTests.length; i++) {
  const tests = prereleaseFailTests[i];
  const depName = `prereleases-${i + 1}`;
  describe(`${depName} should fail`, () => {
    for (const { title, depVersion } of tests) {
      test(title, async () => {
        await writeFile(
          join(packageDir, "package.json"),
          JSON.stringify({
            name: "foo",
            version: "1.0.0",
            dependencies: {
              [`${depName}`]: depVersion,
            },
          }),
        );

        const { stdout, stderr, exited } = spawn({
          cmd: [bunExe(), "install"],
          cwd: packageDir,
          stdout: "pipe",
          stdin: "pipe",
          stderr: "pipe",
          env,
        });

        expect(stderr).toBeDefined();
        const err = await new Response(stderr).text();
        expect(stdout).toBeDefined();
        const out = await new Response(stdout).text();
        expect(out).toBeEmpty();
        expect(err).toContain(`No version matching "${depVersion}" found for specifier "${depName}"`);
        expect(await exited).toBe(1);
      });
    }
  });
}

describe("yarn tests", () => {
  test("dragon test 1", async () => {
    await writeFile(
      join(packageDir, "package.json"),
      JSON.stringify({
        name: "dragon-test-1",
        version: "1.0.0",
        dependencies: {
          "dragon-test-1-d": "1.0.0",
          "dragon-test-1-e": "1.0.0",
        },
      }),
    );

    const { stdout, stderr, exited } = spawn({
      cmd: [bunExe(), "install"],
      cwd: packageDir,
      stdout: "pipe",
      stdin: "pipe",
      stderr: "pipe",
      env,
    });

    expect(stderr).toBeDefined();
    const err = await new Response(stderr).text();
    expect(stdout).toBeDefined();
    const out = await new Response(stdout).text();
    expect(err).toContain("Saved lockfile");
    expect(err).not.toContain("not found");
    expect(err).not.toContain("error:");
    expect(err).not.toContain("panic:");
    expect(out.replace(/\s*\[[0-9\.]+m?s\]\s*$/, "").split(/\r?\n/)).toEqual([
      "",
      " + dragon-test-1-d@1.0.0",
      " + dragon-test-1-e@1.0.0",
      "",
      " 6 packages installed",
    ]);
    expect(await readdirSorted(join(packageDir, "node_modules"))).toEqual([
      ".cache",
      "dragon-test-1-a",
      "dragon-test-1-b",
      "dragon-test-1-c",
      "dragon-test-1-d",
      "dragon-test-1-e",
    ]);
    expect(await file(join(packageDir, "node_modules", "dragon-test-1-b", "package.json")).json()).toEqual({
      name: "dragon-test-1-b",
      version: "2.0.0",
    } as any);
    expect(await readdirSorted(join(packageDir, "node_modules", "dragon-test-1-c", "node_modules"))).toEqual([
      "dragon-test-1-b",
    ]);
    expect(
      await file(
        join(packageDir, "node_modules", "dragon-test-1-c", "node_modules", "dragon-test-1-b", "package.json"),
      ).json(),
    ).toEqual({
      name: "dragon-test-1-b",
      version: "1.0.0",
      dependencies: {
        "dragon-test-1-a": "1.0.0",
      },
    } as any);
    expect(await exited).toBe(0);
  });

  test("dragon test 2", async () => {
    await writeFile(
      join(packageDir, "package.json"),
      JSON.stringify({
        name: "dragon-test-2",
        version: "1.0.0",
        workspaces: ["dragon-test-2-a", "dragon-test-2-b"],
        dependencies: {
          "dragon-test-2-a": "1.0.0",
        },
      }),
    );

    await mkdir(join(packageDir, "dragon-test-2-a"));
    await mkdir(join(packageDir, "dragon-test-2-b"));

    await writeFile(
      join(packageDir, "dragon-test-2-a", "package.json"),
      JSON.stringify({
        name: "dragon-test-2-a",
        version: "1.0.0",
        dependencies: {
          "dragon-test-2-b": "1.0.0",
          "no-deps": "1.0.0",
        },
      }),
    );

    await writeFile(
      join(packageDir, "dragon-test-2-b", "package.json"),
      JSON.stringify({
        name: "dragon-test-2-b",
        version: "1.0.0",
        dependencies: {
          "no-deps": "*",
        },
      }),
    );

    const { stdout, stderr, exited } = spawn({
      cmd: [bunExe(), "install"],
      cwd: packageDir,
      stdout: "pipe",
      stdin: "pipe",
      stderr: "pipe",
      env,
    });

    expect(stderr).toBeDefined();
    const err = await new Response(stderr).text();
    expect(stdout).toBeDefined();
    const out = await new Response(stdout).text();
    expect(err).toContain("Saved lockfile");
    expect(err).not.toContain("not found");
    expect(err).not.toContain("error:");
    expect(err).not.toContain("panic:");
    expect(out.replace(/\s*\[[0-9\.]+m?s\]\s*$/, "").split(/\r?\n/)).toEqual([
      "",
      " + dragon-test-2-b@workspace:dragon-test-2-b",
      " + dragon-test-2-a@workspace:dragon-test-2-a",
      "",
      " 4 packages installed",
    ]);
    expect(await readdirSorted(join(packageDir, "node_modules"))).toEqual([
      ".cache",
      "dragon-test-2-a",
      "dragon-test-2-b",
      "no-deps",
    ]);
    expect(await file(join(packageDir, "node_modules", "no-deps", "package.json")).json()).toEqual({
      name: "no-deps",
      version: "2.0.0",
    } as any);
    expect(await readdirSorted(join(packageDir, "dragon-test-2-a", "node_modules"))).toEqual(["no-deps"]);
    expect(await file(join(packageDir, "dragon-test-2-a", "node_modules", "no-deps", "package.json")).json()).toEqual({
      name: "no-deps",
      version: "1.0.0",
    } as any);
    expect(await exited).toBe(0);
  });

  test("dragon test 3", async () => {
    await writeFile(
      join(packageDir, "package.json"),
      JSON.stringify({
        name: "dragon-test-3",
        version: "1.0.0",
        dependencies: {
          "dragon-test-3-a": "1.0.0",
        },
      }),
    );

    const { stdout, stderr, exited } = spawn({
      cmd: [bunExe(), "install"],
      cwd: packageDir,
      stdout: "pipe",
      stdin: "pipe",
      stderr: "pipe",
      env,
    });

    expect(stderr).toBeDefined();
    const err = await new Response(stderr).text();
    expect(stdout).toBeDefined();
    const out = await new Response(stdout).text();
    expect(err).toContain("Saved lockfile");
    expect(err).not.toContain("not found");
    expect(err).not.toContain("error:");
    expect(err).not.toContain("panic:");
    expect(out.replace(/\s*\[[0-9\.]+m?s\]\s*$/, "").split(/\r?\n/)).toEqual([
      "",
      " + dragon-test-3-a@1.0.0",
      "",
      " 3 packages installed",
    ]);
    expect(await readdirSorted(join(packageDir, "node_modules"))).toEqual([
      ".cache",
      "dragon-test-3-a",
      "dragon-test-3-b",
      "no-deps",
    ]);
    expect(await file(join(packageDir, "node_modules", "dragon-test-3-a", "package.json")).json()).toEqual({
      name: "dragon-test-3-a",
      version: "1.0.0",
      dependencies: {
        "dragon-test-3-b": "1.0.0",
      },
      peerDependencies: {
        "no-deps": "*",
      },
    } as any);
    expect(await exited).toBe(0);
  });

  test("dragon test 4", async () => {
    await writeFile(
      join(packageDir, "package.json"),
      JSON.stringify({
        "name": "dragon-test-4",
        "version": "1.0.0",
        "workspaces": ["my-workspace"],
      }),
    );

    await mkdir(join(packageDir, "my-workspace"));
    await writeFile(
      join(packageDir, "my-workspace", "package.json"),
      JSON.stringify({
        "name": "my-workspace",
        "version": "1.0.0",
        "peerDependencies": {
          "no-deps": "*",
          "peer-deps": "*",
        },
        "devDependencies": {
          "no-deps": "1.0.0",
          "peer-deps": "1.0.0",
        },
      }),
    );

    const { stdout, stderr, exited } = spawn({
      cmd: [bunExe(), "install"],
      cwd: packageDir,
      stdout: "pipe",
      stdin: "pipe",
      stderr: "pipe",
      env,
    });

    expect(stderr).toBeDefined();
    const err = await new Response(stderr).text();
    expect(stdout).toBeDefined();
    const out = await new Response(stdout).text();
    expect(err).toContain("Saved lockfile");
    expect(err).not.toContain("not found");
    expect(err).not.toContain("error:");
    expect(err).not.toContain("panic:");
    expect(out.replace(/\s*\[[0-9\.]+m?s\]\s*$/, "").split(/\r?\n/)).toEqual([
      "",
      " + my-workspace@workspace:my-workspace",
      "",
      " 3 packages installed",
    ]);
    expect(await readdirSorted(join(packageDir, "node_modules"))).toEqual([
      ".cache",
      "my-workspace",
      "no-deps",
      "peer-deps",
    ]);
    expect(await file(join(packageDir, "node_modules", "no-deps", "package.json")).json()).toEqual({
      name: "no-deps",
      version: "1.0.0",
    } as any);
    expect(await file(join(packageDir, "node_modules", "peer-deps", "package.json")).json()).toEqual({
      name: "peer-deps",
      version: "1.0.0",
      peerDependencies: {
        "no-deps": "*",
      },
    } as any);
    expect(await exited).toBe(0);
  });

  test("dragon test 5", async () => {
    await writeFile(
      join(packageDir, "package.json"),
      JSON.stringify({
        "name": "dragon-test-5",
        "version": "1.0.0",
        "workspaces": ["packages/*"],
      }),
    );

    await mkdir(join(packageDir, "packages", "a"), { recursive: true });
    await mkdir(join(packageDir, "packages", "b"), { recursive: true });

    await writeFile(
      join(packageDir, "packages", "a", "package.json"),
      JSON.stringify({
        "name": "a",
        "peerDependencies": {
          "various-requires": "*",
        },
        "devDependencies": {
          "no-deps": "1.0.0",
          "peer-deps": "1.0.0",
        },
      }),
    );

    await writeFile(
      join(packageDir, "packages", "b", "package.json"),
      JSON.stringify({
        "name": "b",
        "devDependencies": {
          "a": "workspace:*",
          "various-requires": "1.0.0",
        },
      }),
    );

    const { stdout, stderr, exited } = spawn({
      cmd: [bunExe(), "install"],
      cwd: packageDir,
      stdout: "pipe",
      stdin: "pipe",
      stderr: "pipe",
      env,
    });

    expect(stderr).toBeDefined();
    const err = await new Response(stderr).text();
    expect(stdout).toBeDefined();
    const out = await new Response(stdout).text();
    expect(err).toContain("Saved lockfile");
    expect(err).not.toContain("not found");
    expect(err).not.toContain("error:");
    expect(err).not.toContain("panic:");
    expect(out.replace(/\s*\[[0-9\.]+m?s\]\s*$/, "").split(/\r?\n/)).toEqual([
      "",
      ` + a@workspace:packages/a`,
      ` + b@workspace:packages/b`,
      "",
      " 5 packages installed",
    ]);
    expect(await readdirSorted(join(packageDir, "node_modules"))).toEqual([
      ".cache",
      "a",
      "b",
      "no-deps",
      "peer-deps",
      "various-requires",
    ]);
    expect(await file(join(packageDir, "node_modules", "no-deps", "package.json")).json()).toEqual({
      name: "no-deps",
      version: "1.0.0",
    } as any);
    expect(await file(join(packageDir, "node_modules", "peer-deps", "package.json")).json()).toEqual({
      name: "peer-deps",
      version: "1.0.0",
      peerDependencies: {
        "no-deps": "*",
      },
    } as any);
    expect(await file(join(packageDir, "node_modules", "various-requires", "package.json")).json()).toEqual({
      name: "various-requires",
      version: "1.0.0",
    } as any);
    expect(await exited).toBe(0);
  });

  test.todo("dragon test 6", async () => {
    await writeFile(
      join(packageDir, "package.json"),
      JSON.stringify({
        "name": "dragon-test-6",
        "version": "1.0.0",
        "workspaces": ["packages/*"],
      }),
    );

    await mkdir(join(packageDir, "packages", "a"), { recursive: true });
    await mkdir(join(packageDir, "packages", "b"), { recursive: true });
    await mkdir(join(packageDir, "packages", "c"), { recursive: true });
    await mkdir(join(packageDir, "packages", "u"), { recursive: true });
    await mkdir(join(packageDir, "packages", "v"), { recursive: true });
    await mkdir(join(packageDir, "packages", "y"), { recursive: true });
    await mkdir(join(packageDir, "packages", "z"), { recursive: true });

    await writeFile(
      join(packageDir, "packages", "a", "package.json"),
      JSON.stringify({
        name: `a`,
        dependencies: {
          [`z`]: `workspace:*`,
        },
      }),
    );
    await writeFile(
      join(packageDir, "packages", "b", "package.json"),
      JSON.stringify({
        name: `b`,
        dependencies: {
          [`u`]: `workspace:*`,
          [`v`]: `workspace:*`,
        },
      }),
    );
    await writeFile(
      join(packageDir, "packages", "c", "package.json"),
      JSON.stringify({
        name: `c`,
        dependencies: {
          [`u`]: `workspace:*`,
          [`v`]: `workspace:*`,
          [`y`]: `workspace:*`,
          [`z`]: `workspace:*`,
        },
      }),
    );
    await writeFile(
      join(packageDir, "packages", "u", "package.json"),
      JSON.stringify({
        name: `u`,
      }),
    );
    await writeFile(
      join(packageDir, "packages", "v", "package.json"),
      JSON.stringify({
        name: `v`,
        peerDependencies: {
          [`u`]: `*`,
        },
      }),
    );
    await writeFile(
      join(packageDir, "packages", "y", "package.json"),
      JSON.stringify({
        name: `y`,
        peerDependencies: {
          [`v`]: `*`,
        },
      }),
    );
    await writeFile(
      join(packageDir, "packages", "z", "package.json"),
      JSON.stringify({
        name: `z`,
        dependencies: {
          [`y`]: `workspace:*`,
        },
        peerDependencies: {
          [`v`]: `*`,
        },
      }),
    );

    const { stdout, stderr, exited } = spawn({
      cmd: [bunExe(), "install"],
      cwd: packageDir,
      stdout: "pipe",
      stdin: "pipe",
      stderr: "pipe",
      env,
    });

    expect(stderr).toBeDefined();
    const err = await new Response(stderr).text();
    expect(stdout).toBeDefined();
    const out = await new Response(stdout).text();
    expect(err).toContain("Saved lockfile");
    expect(err).not.toContain("not found");
    expect(err).not.toContain("error:");
    expect(err).not.toContain("panic:");
    expect(out.replace(/\s*\[[0-9\.]+m?s\]\s*$/, "").split(/\r?\n/)).toEqual([
      "",
      " + a@workspace:packages/a",
      " + b@workspace:packages/b",
      " + c@workspace:packages/c",
      " + u@workspace:packages/u",
      " + v@workspace:packages/v",
      " + y@workspace:packages/y",
      " + z@workspace:packages/z",
      "",
      " 7 packages installed",
    ]);
    expect(await exited).toBe(0);
  });

  test.todo("dragon test 7", async () => {
    await writeFile(
      join(packageDir, "package.json"),
      JSON.stringify({
        "name": "dragon-test-7",
        "version": "1.0.0",
        "dependencies": {
          "dragon-test-7-a": "1.0.0",
          "dragon-test-7-d": "1.0.0",
          "dragon-test-7-b": "2.0.0",
          "dragon-test-7-c": "3.0.0",
        },
      }),
    );

    var { stdout, stderr, exited } = spawn({
      cmd: [bunExe(), "install"],
      cwd: packageDir,
      stdout: "pipe",
      stdin: "pipe",
      stderr: "pipe",
      env,
    });

    expect(stderr).toBeDefined();
    var err = await new Response(stderr).text();
    expect(stdout).toBeDefined();
    var out = await new Response(stdout).text();
    expect(err).toContain("Saved lockfile");
    expect(err).not.toContain("not found");
    expect(err).not.toContain("error:");
    expect(err).not.toContain("panic:");
    expect(out.replace(/\s*\[[0-9\.]+m?s\]\s*$/, "").split(/\r?\n/)).toEqual([
      "",
      " + dragon-test-7-a@1.0.0",
      " + dragon-test-7-b@2.0.0",
      " + dragon-test-7-c@3.0.0",
      " + dragon-test-7-d@1.0.0",
      "",
      " 7 packages installed",
    ]);
    expect(await exited).toBe(0);

    await writeFile(
      join(packageDir, "test.js"),
      `console.log(require("dragon-test-7-a"), require("dragon-test-7-d"));`,
    );

    ({ stdout, stderr, exited } = spawn({
      cmd: [bunExe(), "test.js"],
      cwd: packageDir,
      stdout: "pipe",
      stdin: "pipe",
      stderr: "pipe",
      env,
    }));

    expect(stderr).toBeDefined();
    err = await new Response(stderr).text();
    expect(stdout).toBeDefined();
    out = await new Response(stdout).text();
    expect(err).toBeEmpty();
    expect(out).toBe("1.0.0 1.0.0\n");

    expect(
      await exists(
        join(
          packageDir,
          "node_modules",
          "dragon-test-7-a",
          "node_modules",
          "dragon-test-7-b",
          "node_modules",
          "dragon-test-7-c",
        ),
      ),
    ).toBeTrue();
    expect(
      await exists(
        join(packageDir, "node_modules", "dragon-test-7-d", "node_modules", "dragon-test-7-b", "node_modules"),
      ),
    ).toBeFalse();
    expect(await exited).toBe(0);
  });

  test("dragon test 8", async () => {
    await writeFile(
      join(packageDir, "package.json"),
      JSON.stringify({
        "name": "dragon-test-8",
        version: "1.0.0",
        dependencies: {
          "dragon-test-8-a": "1.0.0",
          "dragon-test-8-b": "1.0.0",
          "dragon-test-8-c": "1.0.0",
          "dragon-test-8-d": "1.0.0",
        },
      }),
    );

    const { stdout, stderr, exited } = spawn({
      cmd: [bunExe(), "install"],
      cwd: packageDir,
      stdout: "pipe",
      stdin: "pipe",
      stderr: "pipe",
      env,
    });

    expect(stderr).toBeDefined();
    const err = await new Response(stderr).text();
    expect(stdout).toBeDefined();
    const out = await new Response(stdout).text();
    expect(err).toContain("Saved lockfile");
    expect(err).not.toContain("not found");
    expect(err).not.toContain("error:");
    expect(err).not.toContain("panic:");
    expect(out.replace(/\s*\[[0-9\.]+m?s\]\s*$/, "").split(/\r?\n/)).toEqual([
      "",
      " + dragon-test-8-a@1.0.0",
      " + dragon-test-8-b@1.0.0",
      " + dragon-test-8-c@1.0.0",
      " + dragon-test-8-d@1.0.0",
      "",
      " 4 packages installed",
    ]);
    expect(await exited).toBe(0);
  });

  test("dragon test 9", async () => {
    await writeFile(
      join(packageDir, "package.json"),
      JSON.stringify({
        name: "dragon-test-9",
        version: "1.0.0",
        dependencies: {
          [`first`]: `npm:peer-deps@1.0.0`,
          [`second`]: `npm:peer-deps@1.0.0`,
          [`no-deps`]: `1.0.0`,
        },
      }),
    );
    var { stdout, stderr, exited } = spawn({
      cmd: [bunExe(), "install"],
      cwd: packageDir,
      stdout: "pipe",
      stdin: "pipe",
      stderr: "pipe",
      env,
    });

    expect(stderr).toBeDefined();
    var err = await new Response(stderr).text();
    expect(stdout).toBeDefined();
    var out = await new Response(stdout).text();
    expect(err).toContain("Saved lockfile");
    expect(err).not.toContain("not found");
    expect(err).not.toContain("error:");
    expect(err).not.toContain("panic:");
    expect(out.replace(/\s*\[[0-9\.]+m?s\]\s*$/, "").split(/\r?\n/)).toEqual([
      "",
      " + first@1.0.0",
      " + no-deps@1.0.0",
      " + second@1.0.0",
      "",
      " 2 packages installed",
    ]);
    expect(await file(join(packageDir, "node_modules", "first", "package.json")).json()).toEqual(
      await file(join(packageDir, "node_modules", "second", "package.json")).json(),
    );
    expect(await exited).toBe(0);
  });

  test.todo("dragon test 10", async () => {
    await writeFile(
      join(packageDir, "package.json"),
      JSON.stringify({
        name: "dragon-test-10",
        version: "1.0.0",
        workspaces: ["packages/*"],
      }),
    );

    await mkdir(join(packageDir, "packages", "a"), { recursive: true });
    await mkdir(join(packageDir, "packages", "b"), { recursive: true });
    await mkdir(join(packageDir, "packages", "c"), { recursive: true });

    await writeFile(
      join(packageDir, "packages", "a", "package.json"),
      JSON.stringify({
        name: "a",
        devDependencies: {
          b: "workspace:*",
        },
      }),
    );
    await writeFile(
      join(packageDir, "packages", "b", "package.json"),
      JSON.stringify({
        name: "b",
        peerDependencies: {
          c: "*",
        },
        devDependencies: {
          c: "workspace:*",
        },
      }),
    );
    await writeFile(
      join(packageDir, "packages", "c", "package.json"),
      JSON.stringify({
        name: "c",
        peerDependencies: {
          "no-deps": "*",
        },
        depedencies: {
          b: "workspace:*",
        },
      }),
    );

    const { stdout, stderr, exited } = spawn({
      cmd: [bunExe(), "install", "--dev"],
      cwd: packageDir,
      stdout: "pipe",
      stdin: "pipe",
      stderr: "pipe",
      env,
    });

    expect(stdout).toBeDefined();
    const out = await new Response(stdout).text();
    expect(stderr).toBeDefined();
    const err = await new Response(stderr).text();
    expect(err).toContain("Saved lockfile");
    expect(err).not.toContain("error:");
    expect(err).not.toContain("panic:");
    expect(err).not.toContain("not found");
    expect(out.replace(/\s*\[[0-9\.]+m?s\]\s*$/, "").split(/\r?\n/)).toEqual([
      "",
      " + a@workspace:packages/a",
      " + b@workspace:packages/b",
      " + c@workspace:packages/c",
      "",
      " 3 packages installed",
    ]);
    expect(await exited).toBe(0);
  });

  test("dragon test 12", async () => {
    await writeFile(
      join(packageDir, "package.json"),
      JSON.stringify({
        name: "dragon-test-12",
        version: "1.0.0",
        workspaces: ["pkg-a", "pkg-b"],
      }),
    );

    await mkdir(join(packageDir, "pkg-a"), { recursive: true });
    await mkdir(join(packageDir, "pkg-b"), { recursive: true });

    await writeFile(
      join(packageDir, "pkg-a", "package.json"),
      JSON.stringify({
        name: "pkg-a",
        dependencies: {
          "pkg-b": "workspace:*",
        },
      }),
    );
    await writeFile(
      join(packageDir, "pkg-b", "package.json"),
      JSON.stringify({
        name: "pkg-b",
        dependencies: {
          "peer-deps": "1.0.0",
          "fake-peer-deps": "npm:peer-deps@1.0.0",
        },
        peerDependencies: {
          "no-deps": "1.0.0",
        },
      }),
    );

    const { stdout, stderr, exited } = spawn({
      cmd: [bunExe(), "install"],
      cwd: packageDir,
      stdout: "pipe",
      stdin: "pipe",
      stderr: "pipe",
      env,
    });

    expect(stdout).toBeDefined();
    const out = await new Response(stdout).text();
    expect(stderr).toBeDefined();
    const err = await new Response(stderr).text();
    expect(err).toContain("Saved lockfile");
    expect(err).not.toContain("error:");
    expect(err).not.toContain("panic:");
    expect(err).not.toContain("not found");
    expect(out.replace(/\s*\[[0-9\.]+m?s\]\s*$/, "").split(/\r?\n/)).toEqual([
      "",
      " + pkg-a@workspace:pkg-a",
      " + pkg-b@workspace:pkg-b",
      "",
      " 4 packages installed",
    ]);
    expect(await readdirSorted(join(packageDir, "node_modules"))).toEqual([
      ".cache",
      "no-deps",
      "peer-deps",
      "pkg-a",
      "pkg-b",
    ]);
    expect(await file(join(packageDir, "pkg-b", "node_modules", "fake-peer-deps", "package.json")).json()).toEqual({
      name: "peer-deps",
      version: "1.0.0",
      peerDependencies: {
        "no-deps": "*",
      },
    } as any);
    expect(await exited).toBe(0);
  });

  test("it should not warn when the peer dependency resolution is compatible", async () => {
    await writeFile(
      join(packageDir, "package.json"),
      JSON.stringify({
        name: "compatible-peer-deps",
        version: "1.0.0",
        dependencies: {
          "peer-deps-fixed": "1.0.0",
          "no-deps": "1.0.0",
        },
      }),
    );

    const { stdout, stderr, exited } = spawn({
      cmd: [bunExe(), "install", "--dev"],
      cwd: packageDir,
      stdout: "pipe",
      stdin: "pipe",
      stderr: "pipe",
      env,
    });

    expect(stdout).toBeDefined();
    const out = await new Response(stdout).text();
    expect(stderr).toBeDefined();
    const err = await new Response(stderr).text();
    expect(err).toContain("Saved lockfile");
    expect(err).not.toContain("error:");
    expect(err).not.toContain("panic:");
    expect(err).not.toContain("not found");
    expect(err).not.toContain("incorrect peer dependency");
    expect(out.replace(/\s*\[[0-9\.]+m?s\]\s*$/, "").split(/\r?\n/)).toEqual([
      "",
      " + no-deps@1.0.0",
      " + peer-deps-fixed@1.0.0",
      "",
      " 2 packages installed",
    ]);
    expect(await readdirSorted(join(packageDir, "node_modules"))).toEqual([".cache", "no-deps", "peer-deps-fixed"]);
    expect(await exited).toBe(0);
  });

  test("it should warn when the peer dependency resolution is incompatible", async () => {
    await writeFile(
      join(packageDir, "package.json"),
      JSON.stringify({
        name: "incompatible-peer-deps",
        version: "1.0.0",
        dependencies: {
          "peer-deps-fixed": "1.0.0",
          "no-deps": "2.0.0",
        },
      }),
    );

    const { stdout, stderr, exited } = spawn({
      cmd: [bunExe(), "install", "--dev"],
      cwd: packageDir,
      stdout: "pipe",
      stdin: "pipe",
      stderr: "pipe",
      env,
    });

    expect(stdout).toBeDefined();
    const out = await new Response(stdout).text();
    expect(stderr).toBeDefined();
    const err = await new Response(stderr).text();
    expect(err).toContain("Saved lockfile");
    expect(err).not.toContain("error:");
    expect(err).not.toContain("panic:");
    expect(err).not.toContain("not found");
    expect(err).toContain("incorrect peer dependency");
    expect(out.replace(/\s*\[[0-9\.]+m?s\]\s*$/, "").split(/\r?\n/)).toEqual([
      "",
      " + no-deps@2.0.0",
      " + peer-deps-fixed@1.0.0",
      "",
      " 2 packages installed",
    ]);
    expect(await readdirSorted(join(packageDir, "node_modules"))).toEqual([".cache", "no-deps", "peer-deps-fixed"]);
    expect(await exited).toBe(0);
  });

  test("it should install in such a way that two identical packages with different peer dependencies are different instances", async () => {
    await writeFile(
      join(packageDir, "package.json"),
      JSON.stringify({
        name: "foo",
        version: "1.0.0",
        dependencies: {
          "provides-peer-deps-1-0-0": "1.0.0",
          "provides-peer-deps-2-0-0": "1.0.0",
        },
      }),
    );

    var { stdout, stderr, exited } = spawn({
      cmd: [bunExe(), "install"],
      cwd: packageDir,
      stdout: "pipe",
      stdin: "pipe",
      stderr: "pipe",
      env,
    });

    var err = await new Response(stderr).text();
    var out = await new Response(stdout).text();
    expect(err).toContain("Saved lockfile");
    expect(err).not.toContain("error:");
    expect(err).not.toContain("panic:");
    expect(err).not.toContain("not found");
    expect(err).not.toContain("incorrect peer dependency");
    expect(out.replace(/\s*\[[0-9\.]+m?s\]\s*$/, "").split(/\r?\n/)).toEqual([
      "",
      " + provides-peer-deps-1-0-0@1.0.0",
      " + provides-peer-deps-2-0-0@1.0.0",
      "",
      " 5 packages installed",
    ]);
    expect(await exited).toBe(0);

    await writeFile(
      join(packageDir, "test.js"),
      `console.log(
        require("provides-peer-deps-1-0-0").dependencies["peer-deps"] ===
          require("provides-peer-deps-2-0-0").dependencies["peer-deps"]
      );
      console.log(
        Bun.deepEquals(require("provides-peer-deps-1-0-0"), {
          name: "provides-peer-deps-1-0-0",
          version: "1.0.0",
          dependencies: {
            "peer-deps": {
              name: "peer-deps",
              version: "1.0.0",
              peerDependencies: {
                "no-deps": {
                  name: "no-deps",
                  version: "1.0.0",
                },
              },
            },
            "no-deps": {
              name: "no-deps",
              version: "1.0.0",
            },
          },
        })
      );
      console.log(
        Bun.deepEquals(require("provides-peer-deps-2-0-0"), {
          name: "provides-peer-deps-2-0-0",
          version: "1.0.0",
          dependencies: {
            "peer-deps": {
              name: "peer-deps",
              version: "1.0.0",
              peerDependencies: {
                "no-deps": {
                  name: "no-deps",
                  version: "2.0.0",
                },
              },
            },
            "no-deps": {
              name: "no-deps",
              version: "2.0.0",
            },
          },
        })
      );`,
    );

    ({ stdout, stderr, exited } = spawn({
      cmd: [bunExe(), "test.js"],
      cwd: packageDir,
      stdout: "pipe",
      stdin: "pipe",
      stderr: "pipe",
      env,
    }));

    err = await new Response(stderr).text();
    out = await new Response(stdout).text();
    expect(out).toBe("true\ntrue\nfalse\n");
    expect(err).toBeEmpty();
    expect(await exited).toBe(0);
  });

  test("it should install in such a way that two identical packages with the same peer dependencies are the same instances (simple)", async () => {
    await writeFile(
      join(packageDir, "package.json"),
      JSON.stringify({
        name: "foo",
        version: "1.0.0",
        dependencies: {
          "provides-peer-deps-1-0-0": "1.0.0",
          "provides-peer-deps-1-0-0-too": "1.0.0",
        },
      }),
    );

    var { stdout, stderr, exited } = spawn({
      cmd: [bunExe(), "install"],
      cwd: packageDir,
      stdout: "pipe",
      stdin: "pipe",
      stderr: "pipe",
      env,
    });

    var err = await new Response(stderr).text();
    var out = await new Response(stdout).text();
    expect(err).toContain("Saved lockfile");
    expect(err).not.toContain("error:");
    expect(err).not.toContain("panic:");
    expect(err).not.toContain("not found");
    expect(err).not.toContain("incorrect peer dependency");
    expect(out.replace(/\s*\[[0-9\.]+m?s\]\s*$/, "").split(/\r?\n/)).toEqual([
      "",
      " + provides-peer-deps-1-0-0@1.0.0",
      " + provides-peer-deps-1-0-0-too@1.0.0",
      "",
      " 4 packages installed",
    ]);
    expect(await exited).toBe(0);

    await writeFile(
      join(packageDir, "test.js"),
      `console.log(
        require("provides-peer-deps-1-0-0").dependencies["peer-deps"] ===
          require("provides-peer-deps-1-0-0-too").dependencies["peer-deps"]
      );`,
    );

    ({ stdout, stderr, exited } = spawn({
      cmd: [bunExe(), "test.js"],
      cwd: packageDir,
      stdout: "pipe",
      stdin: "pipe",
      stderr: "pipe",
      env,
    }));

    err = await new Response(stderr).text();
    out = await new Response(stdout).text();
    expect(out).toBe("true\n");
    expect(err).toBeEmpty();
    expect(await exited).toBe(0);
  });
  test("it should install in such a way that two identical packages with the same peer dependencies are the same instances (complex)", async () => {
    await writeFile(
      join(packageDir, "package.json"),
      JSON.stringify({
        name: "foo",
        version: "1.0.0",
        dependencies: {
          "forward-peer-deps": "1.0.0",
          "forward-peer-deps-too": "1.0.0",
          "no-deps": "1.0.0",
        },
      }),
    );

    var { stdout, stderr, exited } = spawn({
      cmd: [bunExe(), "install"],
      cwd: packageDir,
      stdout: "pipe",
      stdin: "pipe",
      stderr: "pipe",
      env,
    });

    var err = await new Response(stderr).text();
    var out = await new Response(stdout).text();
    expect(err).toContain("Saved lockfile");
    expect(err).not.toContain("error:");
    expect(err).not.toContain("panic:");
    expect(err).not.toContain("not found");
    expect(err).not.toContain("incorrect peer dependency");
    expect(out.replace(/\s*\[[0-9\.]+m?s\]\s*$/, "").split(/\r?\n/)).toEqual([
      "",
      " + forward-peer-deps@1.0.0",
      " + forward-peer-deps-too@1.0.0",
      " + no-deps@1.0.0",
      "",
      " 4 packages installed",
    ]);
    expect(await exited).toBe(0);

    await writeFile(
      join(packageDir, "test.js"),
      `console.log(
        require("forward-peer-deps").dependencies["peer-deps"] ===
          require("forward-peer-deps-too").dependencies["peer-deps"]
      );`,
    );

    ({ stdout, stderr, exited } = spawn({
      cmd: [bunExe(), "test.js"],
      cwd: packageDir,
      stdout: "pipe",
      stdin: "pipe",
      stderr: "pipe",
      env,
    }));

    err = await new Response(stderr).text();
    out = await new Response(stdout).text();
    expect(out).toBe("true\n");
    expect(err).toBeEmpty();
    expect(await exited).toBe(0);
  });

  test("it shouldn't deduplicate two packages with similar peer dependencies but different names", async () => {
    await writeFile(
      join(packageDir, "package.json"),
      JSON.stringify({
        name: "foo",
        version: "1.0.0",
        dependencies: {
          "peer-deps": "1.0.0",
          "peer-deps-too": "1.0.0",
          "no-deps": "1.0.0",
        },
      }),
    );

    var { stdout, stderr, exited } = spawn({
      cmd: [bunExe(), "install"],
      cwd: packageDir,
      stdout: "pipe",
      stdin: "pipe",
      stderr: "pipe",
      env,
    });

    var err = await new Response(stderr).text();
    var out = await new Response(stdout).text();
    expect(err).toContain("Saved lockfile");
    expect(err).not.toContain("error:");
    expect(err).not.toContain("panic:");
    expect(err).not.toContain("not found");
    expect(err).not.toContain("incorrect peer dependency");
    expect(out.replace(/\s*\[[0-9\.]+m?s\]\s*$/, "").split(/\r?\n/)).toEqual([
      "",
      " + no-deps@1.0.0",
      " + peer-deps@1.0.0",
      " + peer-deps-too@1.0.0",
      "",
      " 3 packages installed",
    ]);
    expect(await exited).toBe(0);

    await writeFile(join(packageDir, "test.js"), `console.log(require('peer-deps') === require('peer-deps-too'));`);

    ({ stdout, stderr, exited } = spawn({
      cmd: [bunExe(), "test.js"],
      cwd: packageDir,
      stdout: "pipe",
      stdin: "pipe",
      stderr: "pipe",
      env,
    }));

    err = await new Response(stderr).text();
    out = await new Response(stdout).text();
    expect(out).toBe("false\n");
    expect(err).toBeEmpty();
    expect(await exited).toBe(0);
  });

  test("it should reinstall and rebuild dependencies deleted by the user on the next install", async () => {
    await writeFile(
      join(packageDir, "package.json"),
      JSON.stringify({
        name: "foo",
        version: "1.0.0",
        dependencies: {
          "no-deps-scripted": "1.0.0",
          "one-dep-scripted": "1.5.0",
        },
        trustedDependencies: ["no-deps-scripted", "one-dep-scripted"],
      }),
    );

    var { stdout, stderr, exited } = spawn({
      cmd: [bunExe(), "install", "--dev"],
      cwd: packageDir,
      stdout: "pipe",
      stdin: "pipe",
      stderr: "pipe",
      env,
    });

    var err = await new Response(stderr).text();
    var out = await new Response(stdout).text();
    expect(err).toContain("Saved lockfile");
    expect(err).not.toContain("error:");
    expect(err).not.toContain("panic:");
    expect(err).not.toContain("not found");
    expect(out.replace(/\s*\[[0-9\.]+m?s\]\s*$/, "").split(/\r?\n/)).toEqual([
      "",
      " + no-deps-scripted@1.0.0",
      " + one-dep-scripted@1.5.0",
      "",
      expect.stringContaining("4 packages installed"),
    ]);
    expect(await exists(join(packageDir, "node_modules/one-dep-scripted/success.txt"))).toBeTrue();
    expect(await exited).toBe(0);

    await rm(join(packageDir, "node_modules/one-dep-scripted"), { recursive: true, force: true });

    ({ stdout, stderr, exited } = spawn({
      cmd: [bunExe(), "install", "--dev"],
      cwd: packageDir,
      stdout: "pipe",
      stdin: "pipe",
      stderr: "pipe",
      env,
    }));

    err = await new Response(stderr).text();
    out = await new Response(stdout).text();
    expect(err).not.toContain("Saved lockfile");
    expect(err).not.toContain("error:");
    expect(err).not.toContain("panic:");
    expect(err).not.toContain("not found");
    expect(await exists(join(packageDir, "node_modules/one-dep-scripted/success.txt"))).toBeTrue();
    expect(await exited).toBe(0);
  });
});<|MERGE_RESOLUTION|>--- conflicted
+++ resolved
@@ -3090,7 +3090,6 @@
       expect(await exited).toBe(0);
     });
 
-<<<<<<< HEAD
     async function createPackagesWithScripts(
       packagesCount: number,
       scripts: Record<string, string>,
@@ -3191,50 +3190,6 @@
 
       expect(await exited).toBe(0);
     });
-=======
-    // test("stress test", async () => {
-    //   // 1000 versions of the same package, and 1000 different packages each depending on one
-    //   // of the versions. This creates a node_modules folder for 999 of the package
-    //   // versions (minus 1 because one is hoisted) with none depending on another. This allows
-    //   // lifecycle scripts for each package to run in parallel if --lifecycle-script-jobs is set
-    //   // high enough.
-    //   const totalPackageVersions = 1000;
-    //   const maxJobs = 400;
-    //   var dependencies: any = {};
-    //   for (var i = 0; i < totalPackageVersions; i++) {
-    //     dependencies[`uses-postinstall-stress-test-1-0-${i}`] = `1.0.${i}`;
-    //   }
-
-    //   await writeFile(
-    //     join(packageDir, "package.json"),
-    //     JSON.stringify({
-    //       name: "foo",
-    //       version: "1.0.0",
-    //       dependencies,
-    //       trustedDependencies: ["postinstall-stress-test"],
-    //     }),
-    //   );
-
-    //   var { stdout, stderr, exited } = spawn({
-    //     cmd: [bunExe(), "install", `--lifecycle-script-jobs=${maxJobs}`],
-    //     cwd: packageDir,
-    //     stdout: "pipe",
-    //     stdin: "pipe",
-    //     stderr: "pipe",
-    //     env: testEnv,
-    //   });
-
-    //   const err = await new Response(stderr).text();
-    //   expect(await exited).toBe(0);
-    //   expect(err).toContain("Saved lockfile");
-    //   expect(err).not.toContain("not found");
-    //   expect(err).not.toContain("error:");
-    //   expect(err).not.toContain("panic:");
-
-    //   await rm(join(packageDir, "node_modules", ".cache"), { recursive: true, force: true });
-    //   expect((await readdir(join(packageDir, "node_modules"), { recursive: true })).sort()).toMatchSnapshot();
-    // }, 10_000);
->>>>>>> bf0e5a82
 
     test("it should install and use correct binary version", async () => {
       // this should install `what-bin` in two places:
