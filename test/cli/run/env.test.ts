import { describe, expect, test, beforeAll, afterAll } from "bun:test";
import { bunRun, bunRunAsScript, bunTest, tempDirWithFiles, bunExe, bunEnv } from "harness";
import path from "path";

function bunRunWithoutTrim(file: string, env?: Record<string, string>) {
  const result = Bun.spawnSync([bunExe(), file], {
    cwd: path.dirname(file),
    env: {
      ...bunEnv,
      NODE_ENV: undefined,
      ...env,
    },
  });
  if (!result.success) throw new Error(result.stderr.toString("utf8"));
  return {
    stdout: result.stdout.toString("utf8"),
    stderr: result.stderr.toString("utf8").trim(),
  };
}

describe(".env file is loaded", () => {
  test(".env", () => {
    const dir = tempDirWithFiles("dotenv", {
      ".env": "FOO=bar\n",
      "index.ts": "console.log(process.env.FOO);",
    });
    const { stdout } = bunRun(`${dir}/index.ts`);
    expect(stdout).toBe("bar");
  });
  test(".env.local", () => {
    const dir = tempDirWithFiles("dotenv", {
      ".env": "FOO=fail\nBAR=baz\n",
      ".env.local": "FOO=bar\n",
      "index.ts": "console.log(process.env.FOO, process.env.BAR);",
    });
    const { stdout } = bunRun(`${dir}/index.ts`);
    expect(stdout).toBe("bar baz");
  });
  test(".env.development (NODE_ENV=undefined)", () => {
    const dir = tempDirWithFiles("dotenv", {
      ".env": "FOO=fail\nBAR=baz\n",
      ".env.development": "FOO=bar\n",
      ".env.local": "LOCAL=true\n",
      "index.ts": "console.log(process.env.FOO, process.env.BAR, process.env.LOCAL);",
    });
    const { stdout } = bunRun(`${dir}/index.ts`);
    expect(stdout).toBe("bar baz true");
  });
  test(".env.development (NODE_ENV=development)", () => {
    const dir = tempDirWithFiles("dotenv", {
      ".env": "FOO=fail\nBAR=baz\n",
      ".env.development": "FOO=bar\n",
      ".env.local": "LOCAL=true\n",
      "index.ts": "console.log(process.env.FOO, process.env.BAR, process.env.LOCAL);",
    });
    const { stdout } = bunRun(`${dir}/index.ts`);
    expect(stdout).toBe("bar baz true");
  });
  test(".env.production", () => {
    const dir = tempDirWithFiles("dotenv", {
      ".env": "FOO=fail\nBAR=baz\n",
      ".env.production": "FOO=bar\n",
      ".env.local": "LOCAL=true\n",
      "index.ts": "console.log(process.env.FOO, process.env.BAR, process.env.LOCAL);",
    });
    const { stdout } = bunRun(`${dir}/index.ts`, { NODE_ENV: "production" });
    expect(stdout).toBe("bar baz true");
  });
  test(".env.development and .env.test ignored when NODE_ENV=production", () => {
    const dir = tempDirWithFiles("dotenv", {
      ".env": "FOO=bar\nBAR=baz\n",
      ".env.development": "FOO=development\n",
      ".env.development.local": "FOO=development.local\n",
      ".env.test": "FOO=test\n",
      ".env.test.local": "FOO=test.local\n",
      ".env.local": "LOCAL=true\n",
      "index.ts": "console.log(process.env.FOO, process.env.BAR, process.env.LOCAL);",
    });
    const { stdout } = bunRun(`${dir}/index.ts`, { NODE_ENV: "production" });
    expect(stdout).toBe("bar baz true");
  });
  test(".env.production and .env.test ignored when NODE_ENV=development", () => {
    const dir = tempDirWithFiles("dotenv", {
      ".env": "FOO=bar\nBAR=baz\n",
      ".env.production": "FOO=production\n",
      ".env.production.local": "FOO=production.local\n",
      ".env.test": "FOO=test\n",
      ".env.test.local": "FOO=test.local\n",
      ".env.local": "LOCAL=true\n",
      "index.ts": "console.log(process.env.FOO, process.env.BAR, process.env.LOCAL);",
    });
    const { stdout } = bunRun(`${dir}/index.ts`, {});
    expect(stdout).toBe("bar baz true");
  });
  test(".env and .env.test used in testing", () => {
    const dir = tempDirWithFiles("dotenv", {
      ".env": "A=a\n",
      ".env.test.local": "B=b\n",
      ".env.test": "C=c\n",
      ".env.development": "FAIL=.env.development\n",
      ".env.development.local": "FAIL=.env.development.local\n",
      ".env.production": "FAIL=.env.production\n",
      ".env.production.local": "FAIL=.env.production.local\n",
      "index.test.ts": "console.log(process.env.A,process.env.B,process.env.C,process.env.FAIL);",
    });
    const { stdout } = bunTest(`${dir}/index.test.ts`, {});
    expect(stdout).toBe("a b c undefined");
  });
  test(".env.local ignored when bun test", () => {
    const dir = tempDirWithFiles("dotenv", {
      ".env": "FAILED=false\n",
      ".env.local": "FAILED=true\n",
      "index.test.ts": "console.log(process.env.FAILED);",
    });
    const { stdout } = bunTest(`${dir}/index.test.ts`, {});
    expect(stdout).toBe("false");
  });
  test(".env.development and .env.production ignored when bun test", () => {
    const dir = tempDirWithFiles("dotenv", {
      ".env": "FAILED=false\n",
      ".env.development": "FAILED=development\n",
      ".env.development.local": "FAILED=development.local\n",
      ".env.production": "FAILED=production\n",
      ".env.production.local": "FAILED=production.local\n",
      "index.test.ts": "console.log(process.env.FAILED);",
    });
    const { stdout } = bunTest(`${dir}/index.test.ts`);
    expect(stdout).toBe("false");
  });
  test.todo("NODE_ENV is automatically set to test within bun test", () => {
    const dir = tempDirWithFiles("dotenv", {
      "index.test.ts": "console.log(process.env.NODE_ENV);",
    });
    const { stdout } = bunTest(`${dir}/index.test.ts`);
    expect(stdout).toBe("test");
  });
});
describe("dotenv priority", () => {
  test("process env overrides everything else", () => {
    const dir = tempDirWithFiles("dotenv", {
      ".env": "FOO=.env\n",
      ".env.development": "FOO=.env.development\n",
      ".env.development.local": "FOO=.env.development.local\n",
      ".env.production": "FOO=.env.production\n",
      ".env.production.local": "FOO=.env.production.local\n",
      ".env.test.local": "FOO=.env.test.local\n",
      ".env.test": "FOO=.env.test\n",
      ".env.local": "FOO=.env.local\n",
      "index.ts": "console.log(process.env.FOO);",
      "index.test.ts": "console.log(process.env.FOO);",
    });
    const { stdout } = bunRun(`${dir}/index.ts`, { FOO: "override" });
    expect(stdout).toBe("override");

    const { stdout: stdout2 } = bunTest(`${dir}/index.test.ts`, { FOO: "override" });
    expect(stdout2).toBe("override");
  });
  test(".env.{NODE_ENV}.local overrides .env.local", () => {
    const dir = tempDirWithFiles("dotenv", {
      ".env": "FOO=.env\n",
      ".env.development": "FOO=.env.development\n",
      ".env.development.local": "FOO=.env.development.local\n",
      ".env.production": "FOO=.env.production\n",
      ".env.production.local": "FOO=.env.production.local\n",
      ".env.test.local": "FOO=.env.test.local\n",
      ".env.test": "FOO=.env.test\n",
      ".env.local": "FOO=.env.local\n",
      "index.ts": "console.log(process.env.FOO);",
      "index.test.ts": "console.log(process.env.FOO);",
    });
    const { stdout: stdout_dev } = bunRun(`${dir}/index.ts`, { NODE_ENV: "development" });
    expect(stdout_dev).toBe(".env.development.local");
    const { stdout: stdout_prod } = bunRun(`${dir}/index.ts`, { NODE_ENV: "production" });
    expect(stdout_prod).toBe(".env.production.local");
    const { stdout: stdout_test } = bunTest(`${dir}/index.test.ts`, {});
    expect(stdout_test).toBe(".env.test.local");
  });
  test(".env.local overrides .env.{NODE_ENV}", () => {
    const dir = tempDirWithFiles("dotenv", {
      ".env": "FOO=.env\n",
      ".env.development": "FOO=.env.development\n",
      ".env.production": "FOO=.env.production\n",
      ".env.test": "FOO=.env.test\n",
      ".env.local": "FOO=.env.local\n",
      "index.ts": "console.log(process.env.FOO);",
      "index.test.ts": "console.log(process.env.FOO);",
    });
    const { stdout: stdout_dev } = bunRun(`${dir}/index.ts`, { NODE_ENV: "development" });
    expect(stdout_dev).toBe(".env.local");
    const { stdout: stdout_prod } = bunRun(`${dir}/index.ts`, { NODE_ENV: "production" });
    expect(stdout_prod).toBe(".env.local");
    // .env.local is "not checked when `NODE_ENV` is `test`"
    const { stdout: stdout_test } = bunTest(`${dir}/index.test.ts`, {});
    expect(stdout_test).toBe(".env.test");
  });
  test(".env.{NODE_ENV} overrides .env", () => {
    const dir = tempDirWithFiles("dotenv", {
      ".env": "FOO=.env\n",
      ".env.development": "FOO=.env.development\n",
      ".env.production": "FOO=.env.production\n",
      ".env.test": "FOO=.env.test\n",
      "index.ts": "console.log(process.env.FOO);",
      "index.test.ts": "console.log(process.env.FOO);",
    });
    const { stdout: stdout_dev } = bunRun(`${dir}/index.ts`, { NODE_ENV: "development" });
    expect(stdout_dev).toBe(".env.development");
    const { stdout: stdout_prod } = bunRun(`${dir}/index.ts`, { NODE_ENV: "production" });
    expect(stdout_prod).toBe(".env.production");
    const { stdout: stdout_test } = bunTest(`${dir}/index.test.ts`, {});
    expect(stdout_test).toBe(".env.test");
  });
});

test(".env colon assign", () => {
  const dir = tempDirWithFiles("dotenv-colon", {
    ".env": "FOO: foo",
    "index.ts": "console.log(process.env.FOO);",
  });
  const { stdout } = bunRun(`${dir}/index.ts`);
  expect(stdout).toBe("foo");
});

test(".env export assign", () => {
  const dir = tempDirWithFiles("dotenv-export", {
    ".env": "export FOO = foo\nexport = bar",
    "index.ts": "console.log(process.env.FOO, process.env.export);",
  });
  const { stdout } = bunRun(`${dir}/index.ts`);
  expect(stdout).toBe("foo bar");
});

test(".env value expansion", () => {
  const dir = tempDirWithFiles("dotenv-expand", {
    ".env": "FOO=foo\nBAR=$FOO bar\nMOO=${FOO} ${BAR:-fail} ${MOZ:-moo}",
    "index.ts": "console.log([process.env.FOO, process.env.BAR, process.env.MOO].join('|'));",
  });
  const { stdout } = bunRun(`${dir}/index.ts`);
  expect(stdout).toBe("foo|foo bar|foo foo bar moo");
});

test(".env comments", () => {
  const dir = tempDirWithFiles("dotenv-comments", {
    ".env": "#FOZ\nFOO = foo#FAIL\nBAR='bar' #BAZ",
    "index.ts": "console.log(process.env.FOO, process.env.BAR);",
  });
  const { stdout } = bunRun(`${dir}/index.ts`);
  expect(stdout).toBe("foo bar");
});

test(".env process variables no comments", () => {
  const dir = tempDirWithFiles("env-no-comments", {
    "index.ts": "console.log(process.env.TEST1, process.env.TEST2);",
  });
  const { stdout } = bunRun(`${dir}/index.ts`, { TEST1: "test#1", TEST2: '"test#2"' });
  expect(stdout).toBe('test#1 "test#2"');
});

describe("package scripts load from .env.production and .env.development", () => {
  test("NODE_ENV=production", () => {
    const dir = tempDirWithFiles("dotenv-package-script-prod", {
      "index.ts": "console.log(process.env.TEST);",
      "package.json": `
      {
        "name": "foo",
        "version": "2.0",
        "scripts": {
          "test": "NODE_ENV=production ${bunExe()} run index.ts",
        }
      }
      `,
      ".env.production": "TEST=prod",
      ".env.development": "TEST=dev",
    });

    const { stdout } = bunRunAsScript(dir, "test");
    expect(stdout).toBe("prod");
  });
  test("NODE_ENV=development", () => {
    const dir = tempDirWithFiles("dotenv-package-script-prod", {
      "index.ts": "console.log(process.env.TEST);",
      "package.json": `
        {
          "name": "foo",
          "version": "2.0",
          "scripts": {
            "test": "NODE_ENV=development ${bunExe()} run index.ts",
          }
        }
        `,
      ".env.production": "TEST=prod",
      ".env.development": "TEST=dev",
    });

    const { stdout } = bunRunAsScript(dir, "test");
    expect(stdout).toBe("dev");
  });
});

test(".env escaped dollar sign", () => {
  const dir = tempDirWithFiles("dotenv-dollar", {
    ".env": "FOO=foo\nBAR=\\$FOO",
    "index.ts": "console.log(process.env.FOO, process.env.BAR);",
  });
  const { stdout } = bunRun(`${dir}/index.ts`);
  expect(stdout).toBe("foo $FOO");
});

test(".env doesnt crash with 159 bytes", () => {
  const dir = tempDirWithFiles("dotenv-159", {
    ".env":
      "123456789=1234567890123456789012345678901234567890123456789012345678901234567890123456789012345678901234567890123456789012345678901234567890123456789012345678" +
      "\n",
    "index.ts": "console.log(process.env['123456789']);",
    "package.json": `{
      "name": "foo",
      "devDependencies": {
        "conditional-type-checks": "1.0.6",
        "prettier": "2.8.8",
        "tsd": "0.22.0",
        "typescript": "5.0.4"
      }
    }`,
  });

  const { stdout } = bunRun(`${dir}/index.ts`);
  expect(stdout.trim()).toBe(
    `1234567890123456789012345678901234567890123456789012345678901234567890123456789012345678901234567890123456789012345678901234567890123456789012345678`,
  );
});

test(".env with 50000 entries", () => {
  const dir = tempDirWithFiles("dotenv-many-entries", {
    ".env": new Array(50000)
      .fill(null)
      .map((_, i) => `TEST_VAR${i}=TEST_VAL${i}`)
      .join("\n"),
    "index.ts": /* ts */ `
      for (let i = 0; i < 50000; i++) {
        if(process.env['TEST_VAR' + i] !== 'TEST_VAL' + i) {
          throw new Error('TEST_VAR' + i + ' !== TEST_VAL' + i);
        }
      }
      console.log('OK');
    `,
  });
  const { stdout } = bunRun(`${dir}/index.ts`);
  expect(stdout).toBe("OK");
});

test(".env space edgecase (issue #411)", () => {
  const dir = tempDirWithFiles("dotenv-issue-411", {
    ".env": "VARNAME=A B",
    "index.ts": "console.log('[' + process.env.VARNAME + ']');",
  });
  const { stdout } = bunRun(`${dir}/index.ts`);
  expect(stdout).toBe("[A B]");
});

test(".env special characters 1 (issue #2823)", () => {
  const dir = tempDirWithFiles("dotenv-issue-2823", {
    ".env": 'A="a$t"\nC=`c\\$v`',
    "index.ts": "console.log('[' + process.env.A + ']', '[' + process.env.C + ']');",
  });
  const { stdout } = bunRun(`${dir}/index.ts`);
  expect(stdout).toBe("[a] [c$v]");
});

test.todo("env escaped quote (issue #2484)", () => {
  const dir = tempDirWithFiles("env-issue-2484", {
    "index.ts": "console.log(process.env.VALUE, process.env.VALUE2);",
  });
  const { stdout } = bunRun(`${dir}/index.ts`, { VALUE: `\\"`, VALUE2: `\\\\"` });
  expect(stdout).toBe('\\" \\\\"');
});

test(".env Windows-style newline (issue #3042)", () => {
  const dir = tempDirWithFiles("dotenv-issue-3042", {
    ".env": "FOO=\rBAR='bar\r\rbaz'\r\nMOO=moo\r",
    "index.ts": "console.log([process.env.FOO, process.env.BAR, process.env.MOO].join('|'));",
  });
  const { stdout } = bunRun(`${dir}/index.ts`);
  expect(stdout).toBe("|bar\n\nbaz|moo");
});

test(".env with zero length strings", () => {
  const dir = tempDirWithFiles("dotenv-issue-zerolength", {
    ".env": "FOO=''\n",
    "index.ts":
      "function i(a){return a}\nconsole.log([process.env.FOO,i(process.env).FOO,process.env.FOO.length,i(process.env).FOO.length].join('|'));",
  });
  const { stdout } = bunRun(`${dir}/index.ts`);
  expect(stdout).toBe("||0|0");
});

test("process with zero length environment variable", () => {
  const dir = tempDirWithFiles("process-issue-zerolength", {
    "index.ts": "console.log(`'${process.env.TEST_ENV_VAR}'`);",
  });
  const { stdout } = bunRun(`${dir}/index.ts`, {
    TEST_ENV_VAR: "",
  });
  expect(stdout).toBe("''");
});

test(".env in a folder doesn't throw an error", () => {
  const dir = tempDirWithFiles("dotenv-issue-3670", {
    ".env": {
      ".env.local": "FOO=''\n",
    },
    "index.ts": "console.write('hey')",
    "package.json": '{ "name": ' + '"test"' + " }",
  });
  const { stdout } = bunRun(`${dir}/index.ts`);
  expect(stdout).toBe("hey");
});

test("#3911", () => {
  const dir = tempDirWithFiles("dotenv", {
    ".env": 'KEY="a\\nb"',
    "index.ts": "console.log(process.env.KEY);",
  });
  const { stdout } = bunRun(`${dir}/index.ts`);
  expect(stdout).toBe("a\nb");
});

describe("boundary tests", () => {
  test("src boundary", () => {
    const dir = tempDirWithFiles("dotenv", {
      ".env": 'KEY="a\\n"',
      "index.ts": "console.log(process.env.KEY);",
    });
    const { stdout } = bunRunWithoutTrim(`${dir}/index.ts`);
    // should be "a\n" but console.log adds a newline
    expect(stdout).toBe("a\n\n");

    const dir2 = tempDirWithFiles("dotenv", {
      ".env": 'KEY="a\\n',
      "index.ts": "console.log(process.env.KEY);",
    });
    const { stdout: stdout2 } = bunRunWithoutTrim(`${dir2}/index.ts`);
    // should be "a\n but console.log adds a newline
    expect(stdout2).toBe('"a\n\n');
  });

  test("buffer boundary", () => {
    const expected = "a".repeat(4094);
    let content = expected + "a";
    const dir = tempDirWithFiles("dotenv", {
      ".env": `KEY="${content}"`,
      "index.ts": "console.log(process.env.KEY);",
    });
    const { stdout } = bunRun(`${dir}/index.ts`);

    content = expected + "\\n";
    const dir2 = tempDirWithFiles("dotenv", {
      ".env": `KEY="${content}"`,
      "index.ts": "console.log(process.env.KEY);",
    });
    const { stdout: stdout2 } = bunRun(`${dir2}/index.ts`);
    // should be truncated
    expect(stdout).toBe(expected);
    expect(stdout2).toBe(expected);
  });
});

<<<<<<< HEAD
test.if(process.platform === "win32")("environment variables are case-insensitive on Windows", () => {
  const dir = tempDirWithFiles("dotenv", {
    ".env": "FOO=bar\n",
    "index.ts": "console.log(process.env.FOO, process.env.foo, , process.env.fOo);",
  });
  const { stdout } = bunRun(`${dir}/index.ts`);
  expect(stdout).toBe("bar bar bar");
=======
describe("access from different apis", () => {
  let dir = "";
  beforeAll(() => {
    dir = tempDirWithFiles("dotenv", {
      ".env": "FOO=1\n",
      "index1.ts": "console.log(Bun.env.FOO);",
      "index2.ts": "console.log(process.env.FOO); ",
      "index3.ts": "console.log(import.meta.env.FOO);",
      "index4.ts": "console.log(import.meta.env.FOO + Bun.env.FOO);",
      "index5.ts": "console.log(Bun.env.FOO + import.meta.env.FOO);",
    });
  });

  test("only Bun.env", () => expect(bunRun(`${dir}/index1.ts`).stdout).toBe("1"));
  test("only process.env", () => expect(bunRun(`${dir}/index2.ts`).stdout).toBe("1"));
  test("only import.meta.env", () => expect(bunRun(`${dir}/index3.ts`).stdout).toBe("1"));
  test("import.meta.env as 1st access", () => expect(bunRun(`${dir}/index4.ts`).stdout).toBe("11"));
  test("import.meta.env as 2nd access", () => expect(bunRun(`${dir}/index5.ts`).stdout).toBe("11"));
});

describe("--env-file", () => {
  let dir = "";
  beforeAll(() => {
    dir = tempDirWithFiles("dotenv-arg", {
      ".env": "BUNTEST_DOTENV=1",
      ".env.a": "BUNTEST_A=1",
      ".env.b": "BUNTEST_B=1",
      ".env.c": "BUNTEST_C=1",
      ".env.a2": "BUNTEST_A=2",
      ".env.invalid":
        "BUNTEST_A=1\nBUNTEST_B =1\n BUNTEST_C =  1 \n...BUNTEST_invalid1\nBUNTEST_invalid2\nBUNTEST_D=\nBUNTEST_E=1",
      "subdir/.env.s": "BUNTEST_S=1",
      "index.ts":
        "console.log(Object.entries(process.env).flatMap(([k, v]) => k.startsWith('BUNTEST_') ? [`${k}=${v}`] : []).sort().join(','));",
    });
  });

  function bunRun(bunArgs: string[], envOverride?: Record<string, string>) {
    const file = `${dir}/index.ts`;
    const result = Bun.spawnSync([bunExe(), ...bunArgs, file], {
      cwd: path.dirname(file),
      env: {
        ...bunEnv,
        NODE_ENV: undefined,
        ...envOverride,
      },
    });
    if (!result.success) throw new Error(result.stderr.toString("utf8"));
    return {
      stdout: result.stdout.toString("utf8").trim(),
      stderr: result.stderr.toString("utf8").trim(),
    };
  }

  test("single arg", () => {
    expect(bunRun(["--env-file", ".env.a"]).stdout).toBe("BUNTEST_A=1");
    expect(bunRun(["--env-file=.env.a"]).stdout).toBe("BUNTEST_A=1");
  });

  test("multiple args", () => {
    expect(bunRun(["--env-file", ".env.a", "--env-file=.env.b"]).stdout).toBe("BUNTEST_A=1,BUNTEST_B=1");
  });

  test("single arg with multiple files", () => {
    expect(bunRun(["--env-file", ".env.a,.env.b,.env.c"]).stdout).toBe("BUNTEST_A=1,BUNTEST_B=1,BUNTEST_C=1");
  });

  test("priority on multi-file single arg", () => {
    expect(bunRun(["--env-file", ".env.a,.env.a2"]).stdout).toBe("BUNTEST_A=2");
  });

  test("priority on multiple args", () => {
    expect(bunRun(["--env-file", ".env.a", "--env-file", ".env.a2"]).stdout).toBe("BUNTEST_A=2");
  });

  test("priority on process env", () => {
    expect(
      bunRun(["--env-file=.env.a", "--env-file=.env.b"], {
        BUNTEST_PROCESS: "P",
        BUNTEST_A: "P",
      }).stdout,
    ).toBe("BUNTEST_A=P,BUNTEST_B=1,BUNTEST_PROCESS=P");
  });

  test("absolute filepath", () => {
    expect(bunRun(["--env-file", `${dir}/.env.a`]).stdout).toBe("BUNTEST_A=1");
  });

  test("explicit relative filepath", () => {
    expect(bunRun(["--env-file", "./.env.a"]).stdout).toBe("BUNTEST_A=1");
  });

  test("subdirectory filepath", () => {
    expect(bunRun(["--env-file", "subdir/.env.s"]).stdout).toBe("BUNTEST_S=1");
    expect(bunRun(["--env-file", "./subdir/.env.s"]).stdout).toBe("BUNTEST_S=1");
  });

  test("when arg missing, fallback to default dotenv behavior", () => {
    // if --env-file missing, it should fallback to the default builtin behavior (.env, .env.production, etc.)
    expect(bunRun([]).stdout).toBe("BUNTEST_DOTENV=1");
  });

  test("empty string disables default dotenv behavior", () => {
    expect(bunRun(["--env-file=''"]).stdout).toBe("");
  });

  test("should correctly ignore invalid values and parse the rest", () => {
    const res = bunRun(["--env-file=.env.invalid"]);
    expect(res.stdout).toBe("BUNTEST_A=1,BUNTEST_B=1,BUNTEST_C=1,BUNTEST_D=,BUNTEST_E=1");
  });

  test("should ignore a file that doesn't exist", () => {
    const res = bunRun(["--env-file=.env.nonexisting"]);
    expect(res.stdout).toBe("");
  });
>>>>>>> 45e1bc3a
});<|MERGE_RESOLUTION|>--- conflicted
+++ resolved
@@ -463,15 +463,6 @@
   });
 });
 
-<<<<<<< HEAD
-test.if(process.platform === "win32")("environment variables are case-insensitive on Windows", () => {
-  const dir = tempDirWithFiles("dotenv", {
-    ".env": "FOO=bar\n",
-    "index.ts": "console.log(process.env.FOO, process.env.foo, , process.env.fOo);",
-  });
-  const { stdout } = bunRun(`${dir}/index.ts`);
-  expect(stdout).toBe("bar bar bar");
-=======
 describe("access from different apis", () => {
   let dir = "";
   beforeAll(() => {
@@ -587,5 +578,13 @@
     const res = bunRun(["--env-file=.env.nonexisting"]);
     expect(res.stdout).toBe("");
   });
->>>>>>> 45e1bc3a
+});
+
+test.if(process.platform === "win32")("environment variables are case-insensitive on Windows", () => {
+  const dir = tempDirWithFiles("dotenv", {
+    ".env": "FOO=bar\n",
+    "index.ts": "console.log(process.env.FOO, process.env.foo, , process.env.fOo);",
+  });
+  const { stdout } = bunRun(`${dir}/index.ts`);
+  expect(stdout).toBe("bar bar bar");
 });