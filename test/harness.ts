/**
 * This file is loaded in every test file in the repository.
 *
 * Avoid adding external dependencies here so that we can still run some tests
 * without always needing to run `bun install` in development.
 */

import { gc as bunGC, sleepSync, spawnSync, unsafe, which, write } from "bun";
import { heapStats } from "bun:jsc";
import { afterAll, beforeAll, describe, expect, test } from "bun:test";
import { ChildProcess, execSync, fork } from "child_process";
import { readdir, readFile, readlink, rm, writeFile } from "fs/promises";
import fs, { closeSync, openSync, rmSync } from "node:fs";
import os from "node:os";
import { dirname, isAbsolute, join } from "path";

type Awaitable<T> = T | Promise<T>;

export const BREAKING_CHANGES_BUN_1_2 = false;

export const isMacOS = process.platform === "darwin";
export const isLinux = process.platform === "linux";
export const isPosix = isMacOS || isLinux;
export const isWindows = process.platform === "win32";
export const isIntelMacOS = isMacOS && process.arch === "x64";
export const isArm64 = process.arch === "arm64";
export const isDebug = Bun.version.includes("debug");
export const isCI = process.env.CI !== undefined;
export const libcFamily: "glibc" | "musl" =
  process.platform !== "linux"
    ? "glibc"
    : // process.report.getReport() has incorrect type definitions.
      (process.report.getReport() as { header: { glibcVersionRuntime: boolean } }).header.glibcVersionRuntime
      ? "glibc"
      : "musl";

export const isMusl = isLinux && libcFamily === "musl";
export const isGlibc = isLinux && libcFamily === "glibc";
export const isBuildKite = process.env.BUILDKITE === "true";
export const isVerbose = process.env.DEBUG === "1";

// Use these to mark a test as flaky or broken.
// This will help us keep track of these tests.
//
// test.todoIf(isFlaky && isMacOS)("this test is flaky");
export const isFlaky = isCI;
export const isBroken = isCI;
export const isASAN = basename(process.execPath).includes("bun-asan");

export const bunEnv: NodeJS.Dict<string> = {
  ...process.env,
  GITHUB_ACTIONS: "false",
  BUN_DEBUG_QUIET_LOGS: "1",
  NO_COLOR: "1",
  FORCE_COLOR: undefined,
  TZ: "Etc/UTC",
  CI: "1",
  BUN_RUNTIME_TRANSPILER_CACHE_PATH: "0",
  BUN_FEATURE_FLAG_INTERNAL_FOR_TESTING: "1",
  BUN_GARBAGE_COLLECTOR_LEVEL: process.env.BUN_GARBAGE_COLLECTOR_LEVEL || "0",
  BUN_FEATURE_FLAG_EXPERIMENTAL_BAKE: "1",
  BUN_DEBUG_linkerctx: "0",
};

const ciEnv = { ...bunEnv };

if (isASAN) {
  bunEnv.ASAN_OPTIONS ??= "allow_user_segv_handler=1:disable_coredump=0";
}

if (isWindows) {
  bunEnv.SHELLOPTS = "igncr"; // Ignore carriage return
}

for (let key in bunEnv) {
  if (bunEnv[key] === undefined) {
    delete ciEnv[key];
    delete bunEnv[key];
  }

  if (key.startsWith("BUN_DEBUG_") && key !== "BUN_DEBUG_QUIET_LOGS") {
    delete ciEnv[key];
    delete bunEnv[key];
  }

  if (key.startsWith("BUILDKITE")) {
    delete bunEnv[key];
    delete process.env[key];
  }
}

delete bunEnv.BUN_INSPECT_CONNECT_TO;
delete bunEnv.NODE_ENV;

if (isDebug) {
  // This makes debug build memory leak tests more reliable.
  // The code for dumping out the debug build transpiled source code has leaks.
  bunEnv.BUN_DEBUG_NO_DUMP = "1";
}

export function bunExe() {
  if (isWindows) return process.execPath.replaceAll("\\", "/");
  return process.execPath;
}

export function nodeExe(): string | null {
  return which("node") || null;
}

export function shellExe(): string {
  return isWindows ? "pwsh" : "bash";
}

export function gc(force = true) {
  bunGC(force);
}

/**
 * The garbage collector is not 100% deterministic
 *
 * We want to assert that SOME of the objects are collected
 * But we cannot reliably assert that ALL of them are collected
 *
 * Therefore, we check that the count is less than or equal to the expected count
 *
 * @param type
 * @param count
 * @param maxWait
 * @returns
 */
export async function expectMaxObjectTypeCount(
  expect: typeof import("bun:test").expect,
  type: string,
  count: number,
  maxWait = 1000,
) {
  var { heapStats } = require("bun:jsc");

  gc();
  if (heapStats().objectTypeCounts[type] <= count) return;
  gc(true);
  for (const wait = 20; maxWait > 0; maxWait -= wait) {
    if (heapStats().objectTypeCounts[type] <= count) break;
    await Bun.sleep(wait);
    gc();
  }
  expect(heapStats().objectTypeCounts[type] || 0).toBeLessThanOrEqual(count);
}

// we must ensure that finalizers are run
// so that the reference-counting logic is exercised
export function gcTick(trace = false) {
  trace && console.trace("");
  // console.trace("hello");
  gc();
  return Bun.sleep(0);
}

export function withoutAggressiveGC(block: () => unknown) {
  if (!unsafe.gcAggressionLevel) return block();

  const origGC = unsafe.gcAggressionLevel();
  unsafe.gcAggressionLevel(0);
  try {
    return block();
  } finally {
    unsafe.gcAggressionLevel(origGC);
  }
}

export function hideFromStackTrace(block: CallableFunction) {
  Object.defineProperty(block, "name", {
    value: "::bunternal::",
    configurable: true,
    enumerable: true,
    writable: true,
  });
}

export type DirectoryTree = {
  [name: string]:
    | string
    | Buffer
    | DirectoryTree
    | ((opts: { root: string }) => Awaitable<string | Buffer | DirectoryTree>);
};

export async function makeTree(base: string, tree: DirectoryTree) {
  const isDirectoryTree = (value: string | DirectoryTree | Buffer): value is DirectoryTree =>
    typeof value === "object" && value && typeof value?.byteLength === "undefined";

  for (const [name, raw_contents] of Object.entries(tree)) {
    const contents = typeof raw_contents === "function" ? await raw_contents({ root: base }) : raw_contents;
    const joined = join(base, name);
    if (name.includes("/")) {
      const dir = dirname(name);
      if (dir !== name && dir !== ".") {
        fs.mkdirSync(join(base, dir), { recursive: true });
      }
    }
    if (isDirectoryTree(contents)) {
      fs.mkdirSync(joined);
      makeTree(joined, contents);
      continue;
    }
    fs.writeFileSync(joined, contents);
  }
}

export function makeTreeSyncFromDirectoryTree(base: string, tree: DirectoryTree) {
  const isDirectoryTree = (value: string | DirectoryTree | Buffer): value is DirectoryTree =>
    typeof value === "object" && value && typeof value?.byteLength === "undefined";

  for (const [name, raw_contents] of Object.entries(tree)) {
    const contents = (typeof raw_contents === "function" ? raw_contents({ root: base }) : raw_contents) as string;
    const joined = join(base, name);
    if (name.includes("/")) {
      const dir = dirname(name);
      if (dir !== name && dir !== ".") {
        fs.mkdirSync(join(base, dir), { recursive: true });
      }
    }
    if (isDirectoryTree(contents)) {
      fs.mkdirSync(joined);
      makeTreeSync(joined, contents);
      continue;
    }
    fs.writeFileSync(joined, contents);
  }
}

export function makeTreeSync(base: string, filesOrAbsolutePathToCopyFolderFrom: DirectoryTree | string) {
  if (typeof filesOrAbsolutePathToCopyFolderFrom === "string") {
    fs.cpSync(filesOrAbsolutePathToCopyFolderFrom, base, { recursive: true });
    return;
  }

  return makeTreeSyncFromDirectoryTree(base, filesOrAbsolutePathToCopyFolderFrom);
}

/**
 * Recursively create files within a new temporary directory.
 *
 * @param basename prefix of the new temporary directory
 * @param filesOrAbsolutePathToCopyFolderFrom Directory tree or absolute path to a folder to copy. If passing an object each key is a folder or file, and each value is the contents of the file. Use objects for directories.
 * @returns an absolute path to the new temporary directory
 *
 * @example
 * ```ts
 * const dir = tempDirWithFiles("my-test", {
 *   "index.js": `import foo from "./src/foo";`,
 *   "src": {
 *     "foo.js": `export default "foo";`,
 *   },
 * });
 * ```
 */
export function tempDirWithFiles(
  basename: string,
  filesOrAbsolutePathToCopyFolderFrom: DirectoryTree | string,
): string {
  const base = fs.mkdtempSync(join(fs.realpathSync(os.tmpdir()), basename + "_"));
  makeTreeSync(base, filesOrAbsolutePathToCopyFolderFrom);
  return base;
}

class DisposableString extends String {
  [Symbol.dispose]() {
    fs.rmSync(this + "", { recursive: true, force: true });
  }
  [Symbol.asyncDispose]() {
    return fs.promises.rm(this + "", { recursive: true, force: true });
  }
}

export function tempDir(
  basename: string,
  filesOrAbsolutePathToCopyFolderFrom: DirectoryTree | string,
): DisposableString {
  const base = tempDirWithFiles(basename, filesOrAbsolutePathToCopyFolderFrom);

  return new DisposableString(base);
}

export function tempDirWithFilesAnon(filesOrAbsolutePathToCopyFolderFrom: DirectoryTree | string): string {
  const base = tmpdirSync();
  makeTreeSync(base, filesOrAbsolutePathToCopyFolderFrom);
  return base;
}

export function bunRun(file: string, env?: Record<string, string> | NodeJS.ProcessEnv, dump = false) {
  var path = require("path");
  const result = Bun.spawnSync([bunExe(), file], {
    cwd: path.dirname(file),
    env: {
      ...bunEnv,
      NODE_ENV: undefined,
      ...env,
    },
    stdin: "ignore",
    stdout: !dump ? "pipe" : "inherit",
    stderr: !dump ? "pipe" : "inherit",
  });
  if (!result.success) {
    if (dump) {
      throw new Error(
        "exited with code " + result.exitCode + (result.signalCode ? `signal: ${result.signalCode}` : ""),
      );
    }
    throw new Error(String(result.stderr) + "\n" + String(result.stdout));
  }
  return {
    stdout: String(result.stdout ?? "").trim(),
    stderr: String(result.stderr ?? "").trim(),
  };
}

export function bunTest(file: string, env?: Record<string, string>) {
  var path = require("path");
  const result = Bun.spawnSync([bunExe(), "test", path.basename(file)], {
    cwd: path.dirname(file),
    env: {
      ...bunEnv,
      NODE_ENV: undefined,
      ...env,
    },
  });
  if (!result.success) throw new Error(result.stderr.toString("utf8"));
  return {
    stdout: result.stdout.toString("utf8").trim(),
    stderr: result.stderr.toString("utf8").trim(),
  };
}

export function bunRunAsScript(
  dir: string,
  script: string,
  env?: Record<string, string | undefined>,
  execArgv?: string[],
) {
  const result = Bun.spawnSync([bunExe(), ...(execArgv ?? []), `run`, `${script}`], {
    cwd: dir,
    env: {
      ...bunEnv,
      NODE_ENV: undefined,
      ...env,
    },
  });

  if (!result.success) throw new Error(result.stderr.toString("utf8"));

  return {
    stdout: result.stdout.toString("utf8").trim(),
    stderr: result.stderr.toString("utf8").trim(),
  };
}

export function randomLoneSurrogate() {
  const n = randomRange(0, 2);
  if (n === 0) return randomLoneHighSurrogate();
  return randomLoneLowSurrogate();
}

export function randomInvalidSurrogatePair() {
  const low = randomLoneLowSurrogate();
  const high = randomLoneHighSurrogate();
  return `${low}${high}`;
}

// Generates a random lone high surrogate (from the range D800-DBFF)
export function randomLoneHighSurrogate() {
  return String.fromCharCode(randomRange(0xd800, 0xdbff));
}

// Generates a random lone high surrogate (from the range DC00-DFFF)
export function randomLoneLowSurrogate() {
  return String.fromCharCode(randomRange(0xdc00, 0xdfff));
}

function randomRange(low: number, high: number): number {
  return low + Math.floor(Math.random() * (high - low));
}

export function runWithError(cb: () => unknown): Error | undefined {
  try {
    cb();
  } catch (e) {
    return e as Error;
  }
  return undefined;
}

export async function runWithErrorPromise(cb: () => unknown): Promise<Error | undefined> {
  try {
    await cb();
  } catch (e) {
    return e as Error;
  }
  return undefined;
}

export function fakeNodeRun(dir: string, file: string | string[], env?: Record<string, string>) {
  var path = require("path");
  const result = Bun.spawnSync([bunExe(), "--bun", "node", ...(Array.isArray(file) ? file : [file])], {
    cwd: dir ?? path.dirname(file),
    env: {
      ...bunEnv,
      NODE_ENV: undefined,
      ...env,
    },
  });
  if (!result.success) throw new Error(result.stderr.toString("utf8"));
  return {
    stdout: result.stdout.toString("utf8").trim(),
    stderr: result.stderr.toString("utf8").trim(),
  };
}

export function randomPort(): number {
  return 1024 + Math.floor(Math.random() * (65535 - 1024));
}

const binaryTypes = {
  "buffer": Buffer,
  "arraybuffer": ArrayBuffer,
  "uint8array": Uint8Array,
  "uint16array": Uint16Array,
  "uint32array": Uint32Array,
  "int8array": Int8Array,
  "int16array": Int16Array,
  "int32array": Int32Array,
  "float16array": globalThis.Float16Array,
  "float32array": Float32Array,
  "float64array": Float64Array,
} as const;
if (expect.extend)
  expect.extend({
    toHaveTestTimedOutAfter(actual: any, expected: number) {
      if (typeof actual !== "string") {
        return {
          pass: false,
          message: () => `Expected ${actual} to be a string`,
        };
      }

      const preStartI = actual.indexOf("timed out after ");
      if (preStartI === -1) {
        return {
          pass: false,
          message: () => `Expected ${actual} to contain "timed out after "`,
        };
      }
      const startI = preStartI + "timed out after ".length;
      const endI = actual.indexOf("ms", startI);
      if (endI === -1) {
        return {
          pass: false,
          message: () => `Expected ${actual} to contain "ms" after "timed out after "`,
        };
      }
      const int = parseInt(actual.slice(startI, endI));
      if (!Number.isSafeInteger(int)) {
        return {
          pass: false,
          message: () => `Expected ${int} to be a safe integer`,
        };
      }

      return {
        pass: int >= expected,
        message: () => `Expected ${int} to be >= ${expected}`,
      };
    },
    toBeBinaryType(actual: any, expected: keyof typeof binaryTypes) {
      switch (expected) {
        case "buffer":
          return {
            pass: Buffer.isBuffer(actual),
            message: () => `Expected ${actual} to be buffer`,
          };
        case "arraybuffer":
          return {
            pass: actual instanceof ArrayBuffer,
            message: () => `Expected ${actual} to be ArrayBuffer`,
          };
        default: {
          const ctor = binaryTypes[expected];
          if (!ctor) {
            return {
              pass: false,
              message: () => `Expected ${expected} to be a binary type`,
            };
          }

          return {
            pass: actual instanceof ctor,
            message: () => `Expected ${actual} to be ${expected}`,
          };
        }
      }
    },
    toRun(cmds: string[], optionalStdout?: string, expectedCode: number = 0) {
      const result = Bun.spawnSync({
        cmd: [bunExe(), ...cmds],
        env: bunEnv,
        stdio: ["inherit", "pipe", "inherit"],
      });

      if (result.exitCode !== expectedCode) {
        return {
          pass: false,
          message: () => `Command ${cmds.join(" ")} failed:` + "\n" + result.stdout.toString("utf-8"),
        };
      }

      if (optionalStdout != null) {
        return {
          pass: result.stdout.toString("utf-8") === optionalStdout,
          message: () =>
            `Expected ${cmds.join(" ")} to output ${optionalStdout} but got ${result.stdout.toString("utf-8")}`,
        };
      }

      return {
        pass: true,
        message: () => `Expected ${cmds.join(" ")} to fail`,
      };
    },
    toThrowWithCode(fn: CallableFunction, cls: CallableFunction, code: string) {
      try {
        fn();
        return {
          pass: false,
          message: () => `Received function did not throw`,
        };
      } catch (e) {
        // expect(e).toBeInstanceOf(cls);
        if (!(e instanceof cls)) {
          return {
            pass: false,
            message: () => `Expected error to be instanceof ${cls.name}; got ${e.__proto__.constructor.name}`,
          };
        }

        // expect(e).toHaveProperty("code");
        if (!("code" in e)) {
          return {
            pass: false,
            message: () => `Expected error to have property 'code'; got ${e}`,
          };
        }

        // expect(e.code).toEqual(code);
        if (e.code !== code) {
          return {
            pass: false,
            message: () => `Expected error to have code '${code}'; got ${e.code}`,
          };
        }

        return {
          pass: true,
        };
      }
    },
    async toThrowWithCodeAsync(fn: CallableFunction, cls: CallableFunction, code: string) {
      try {
        await fn();
        return {
          pass: false,
          message: () => `Received function did not throw`,
        };
      } catch (e) {
        // expect(e).toBeInstanceOf(cls);
        if (!(e instanceof cls)) {
          return {
            pass: false,
            message: () => `Expected error to be instanceof ${cls.name}; got ${e.__proto__.constructor.name}`,
          };
        }

        // expect(e).toHaveProperty("code");
        if (!("code" in e)) {
          return {
            pass: false,
            message: () => `Expected error to have property 'code'; got ${e}`,
          };
        }

        // expect(e.code).toEqual(code);
        if (e.code !== code) {
          return {
            pass: false,
            message: () => `Expected error to have code '${code}'; got ${e.code}`,
          };
        }

        return {
          pass: true,
        };
      }
    },
    toBeLatin1String(actual: unknown) {
      if ((actual as string).isLatin1()) {
        return {
          pass: true,
          message: () => `Expected ${actual} to be a Latin1 string`,
        };
      }

      return {
        pass: false,
        message: () => `Expected ${actual} to be a Latin1 string`,
      };
    },
    toBeUTF16String(actual: unknown) {
      if ((actual as string).isUTF16()) {
        return {
          pass: true,
          message: () => `Expected ${actual} to be a UTF16 string`,
        };
      }

      return {
        pass: false,
        message: () => `Expected ${actual} to be a UTF16 string`,
      };
    },
  });

export function ospath(path: string) {
  if (isWindows) {
    return path.replace(/\//g, "\\");
  }
  return path;
}

/**
 * Iterates through each tree in the lockfile, checking for each package
 * on disk. Also requires each package dependency. Not tested well for
 * non-npm packages (links, folders, git dependencies, etc.)
 */
export async function toMatchNodeModulesAt(lockfile: any, root: string) {
  function shouldSkip(pkg: any, dep: any): boolean {
    // Band-aid as toMatchNodeModulesAt will sometimes ask this function
    // if a package depends on itself
    if (pkg?.name === dep?.name) return true;
    return (
      !pkg ||
      !pkg.resolution ||
      dep.behavior.optional ||
      (dep.behavior.dev && pkg.id !== 0) ||
      (pkg.arch && pkg.arch !== process.arch)
    );
  }
  for (const { path, dependencies } of lockfile.trees) {
    for (const { package_id, id } of Object.values(dependencies) as any[]) {
      const treeDep = lockfile.dependencies[id];
      const treePkg = lockfile.packages[package_id];
      if (shouldSkip(treePkg, treeDep)) continue;

      const treeDepPath = join(root, path, treeDep.name);

      switch (treePkg.resolution.tag) {
        case "npm":
          const onDisk = await Bun.file(join(treeDepPath, "package.json")).json();
          if (!Bun.deepMatch({ name: treePkg.name, version: treePkg.resolution.value }, onDisk)) {
            return {
              pass: false,
              message: () => `
Expected at ${join(path, treeDep.name)}: ${JSON.stringify({ name: treePkg.name, version: treePkg.resolution.value })}
Received ${JSON.stringify({ name: onDisk.name, version: onDisk.version })}`,
            };
          }

          // Ok, we've confirmed the package exists and has the correct version. Now go through
          // each of its transitive dependencies and confirm the same.
          for (const depId of treePkg.dependencies) {
            const dep = lockfile.dependencies[depId];
            const pkg = lockfile.packages[dep.package_id];
            if (shouldSkip(pkg, dep)) continue;

            try {
              const resolved = await Bun.file(Bun.resolveSync(join(dep.name, "package.json"), treeDepPath)).json();
              switch (pkg.resolution.tag) {
                case "npm":
                  const name = dep.is_alias ? dep.npm.name : dep.name;
                  if (!Bun.deepMatch({ name, version: pkg.resolution.value }, resolved)) {
                    if (dep.literal === "*") {
                      // allow any version, just needs to be resolvable
                      continue;
                    }
                    if (dep.behavior.peer && dep.npm) {
                      // allow peer dependencies to not match exactly, but still satisfy
                      if (Bun.semver.satisfies(pkg.resolution.value, dep.npm.version)) continue;
                    }
                    return {
                      pass: false,
                      message: () =>
                        `Expected ${dep.name} to have version ${pkg.resolution.value} in ${treeDepPath}, but got ${resolved.version}`,
                    };
                  }
                  break;
              }
            } catch (e) {
              return {
                pass: false,
                message: () => `Expected ${dep.name} to be resolvable in ${treeDepPath}`,
              };
            }
          }
          break;

        default:
          if (!fs.existsSync(treeDepPath)) {
            return {
              pass: false,
              message: () => `Expected ${treePkg.resolution.tag} "${treeDepPath}" to exist`,
            };
          }

          for (const depId of treePkg.dependencies) {
            const dep = lockfile.dependencies[depId];
            const pkg = lockfile.packages[dep.package_id];
            if (shouldSkip(pkg, dep)) continue;
            try {
              const resolved = await Bun.file(Bun.resolveSync(join(dep.name, "package.json"), treeDepPath)).json();
              switch (pkg.resolution.tag) {
                case "npm":
                  const name = dep.is_alias ? dep.npm.name : dep.name;
                  if (!Bun.deepMatch({ name, version: pkg.resolution.value }, resolved)) {
                    if (dep.literal === "*") {
                      // allow any version, just needs to be resolvable
                      continue;
                    }
                    // workspaces don't need a version
                    if (treePkg.resolution.tag === "workspace" && !resolved.version) continue;
                    if (dep.behavior.peer && dep.npm) {
                      // allow peer dependencies to not match exactly, but still satisfy
                      if (Bun.semver.satisfies(pkg.resolution.value, dep.npm.version)) continue;
                    }
                    return {
                      pass: false,
                      message: () =>
                        `Expected ${dep.name} to have version ${pkg.resolution.value} in ${treeDepPath}, but got ${resolved.version}`,
                    };
                  }
                  break;
              }
            } catch (e) {
              return {
                pass: false,
                message: () => `Expected ${dep.name} to be resolvable in ${treeDepPath}`,
              };
            }
          }

          break;
      }
    }
  }

  return {
    pass: true,
  };
}

export async function toHaveBins(actual: string[], expectedBins: string[]) {
  const message = () => `Expected ${actual} to be package bins ${expectedBins}`;

  if (isWindows) {
    for (var i = 0; i < actual.length; i += 2) {
      if (!actual[i].includes(expectedBins[i / 2]) || !actual[i + 1].includes(expectedBins[i / 2])) {
        return { pass: false, message };
      }
    }
    return { pass: true, message };
  }

  return { pass: actual.every((bin, i) => bin === expectedBins[i]), message };
}

export async function toBeValidBin(actual: string, expectedLinkPath: string) {
  const message = () => `Expected ${actual} to be a link to ${expectedLinkPath}`;

  if (isWindows) {
    const contents = await readFile(actual + ".bunx", "utf16le");
    const expected = expectedLinkPath.slice(3);
    return { pass: contents.includes(expected), message };
  }

  return { pass: (await readlink(actual)) === expectedLinkPath, message };
}

export async function toBeWorkspaceLink(actual: string, expectedLinkPath: string) {
  const message = () => `Expected ${actual} to be a link to ${expectedLinkPath}`;

  if (isWindows) {
    // junctions on windows will have an absolute path
    const pass = isAbsolute(actual) && actual.includes(expectedLinkPath.split("..").at(-1)!);
    return { pass, message };
  }

  const pass = actual === expectedLinkPath;
  return { pass, message };
}

export function getMaxFD(): number {
  if (isMacOS || isLinux) {
    let max = -1;
    // https://github.com/python/cpython/commit/e21a7a976a7e3368dc1eba0895e15c47cb06c810
    for (let entry of fs.readdirSync(isMacOS ? "/dev/fd" : "/proc/self/fd")) {
      const fd = parseInt(entry.trim(), 10);
      if (Number.isSafeInteger(fd) && fd >= 0) {
        max = Math.max(max, fd);
      }
    }

    if (max >= 0) {
      return max;
    }
  }

  const maxFD = openSync("/dev/null", "r");
  closeSync(maxFD);
  return maxFD;
}

// This is extremely frowned upon but I think it's easier to deal with than
// remembering to do this manually everywhere
declare global {
  interface Buffer {
    /**
     * **INTERNAL USE ONLY, NOT An API IN BUN**
     */
    toUnixString(): string;
  }

  interface String {
    /**
     * **INTERNAL USE ONLY, NOT An API IN BUN**
     */
    isLatin1(): boolean;
    /**
     * **INTERNAL USE ONLY, NOT An API IN BUN**
     */
    isUTF16(): boolean;
  }
}

Buffer.prototype.toUnixString = function () {
  return this.toString("utf-8").replaceAll("\r\n", "\n");
};

export function dockerExe(): string | null {
  return which("docker") || which("podman") || null;
}

export function isDockerEnabled(): boolean {
  const dockerCLI = dockerExe();
  if (!dockerCLI) {
    return false;
  }

  // TODO: investigate why Docker tests are not working on Linux arm64
  if (isLinux && process.arch === "arm64") {
    return false;
  }

  try {
    const info = execSync(`"${dockerCLI}" info`, { stdio: ["ignore", "pipe", "inherit"] });
    return info.toString().indexOf("Server Version:") !== -1;
  } catch {
    return false;
  }
}
export async function waitForPort(port: number, timeout: number = 60_000): Promise<void> {
  let deadline = Date.now() + Math.max(1, timeout);
  let error: unknown;
  while (Date.now() < deadline) {
    error = await new Promise(resolve => {
      Bun.connect({
        hostname: "localhost",
        port,
        socket: {
          data: socket => {
            resolve(undefined);
            socket.end();
          },
          end: () => resolve(new Error("Socket closed")),
          error: (_, cause) => resolve(new Error("Socket error", { cause })),
          connectError: (_, cause) => resolve(new Error("Socket connect error", { cause })),
        },
      });
    });
    if (error) {
      await Bun.sleep(1000);
    } else {
      return;
    }
  }
  throw error;
}

export async function describeWithContainer(
  label: string,
  {
    image,
    env = {},
    args = [],
    archs,
  }: {
    image: string;
    env?: Record<string, string>;
    args?: string[];
    archs?: NodeJS.Architecture[];
  },
  fn: (container: { port: number; host: string; ready: Promise<void> }) => void,
) {
  // Skip if Docker is not available
  if (!isDockerEnabled()) {
    describe.todo(label);
    return;
  }

  describe(label, () => {
<<<<<<< HEAD
    // Check if this is one of our docker-compose services
    const services: Record<string, number> = {
      "postgres_plain": 5432,
      "postgres_tls": 5432,
      "postgres_auth": 5432,
      "mysql_plain": 3306,
      "mysql_native_password": 3306,
      "mysql_tls": 3306,
      "mysql:8": 3306,  // Map mysql:8 to mysql_plain
      "redis_plain": 6379,
      "redis_unified": 6379,
      "minio": 9000,
      "autobahn": 9002,
    };

    const servicePort = services[image];
    if (servicePort) {
      // Map mysql:8 based on environment variables
      let actualService = image;
      if (image === "mysql:8") {
        if (env.MYSQL_ROOT_PASSWORD === "bun") {
          actualService = "mysql_native_password"; // Has password "bun"
        } else if (env.MYSQL_ALLOW_EMPTY_PASSWORD === "yes") {
          actualService = "mysql_plain"; // No password
        } else {
          actualService = "mysql_plain"; // Default to no password
        }
=======
    const docker = dockerExe();
    if (!docker) {
      test.skip(`docker is not installed, skipped: ${image}`, () => {});
      return;
    }
    const { arch, platform } = process;
    if (archs && !archs?.includes(arch)) {
      test.skip(`docker image is not supported on ${platform}/${arch}, skipped: ${image}`, () => {});
      return false;
    }
    let containerId: string;
    {
      const envs = Object.entries(env).map(([k, v]) => `-e${k}=${v}`);
      const { exitCode, stdout, stderr, signalCode } = Bun.spawnSync({
        cmd: [docker, "run", "--rm", "-dPit", ...envs, image, ...args],
        stdout: "pipe",
        stderr: "pipe",
      });
      if (exitCode !== 0) {
        process.stderr.write(stderr);
        test.skip(`docker container for ${image} failed to start (exit: ${exitCode})`, () => {});
        return false;
      }
      if (signalCode) {
        test.skip(`docker container for ${image} failed to start (signal: ${signalCode})`, () => {});
        return false;
>>>>>>> 987cab74
      }

      // Create a container descriptor with stable references and a ready promise
      let readyResolver: () => void;
      let readyRejecter: (error: any) => void;
      const readyPromise = new Promise<void>((resolve, reject) => {
        readyResolver = resolve;
        readyRejecter = reject;
      });

      // Internal state that will be updated when container is ready
      let _host = "127.0.0.1";
      let _port = 0;

      // Container descriptor with live getters and ready promise
      const containerDescriptor = {
        get host() { return _host; },
        get port() { return _port; },
        ready: readyPromise,
      };

      // Start the service before any tests
      beforeAll(async () => {
        try {
          const dockerHelper = await import("./docker/index.ts");
          const info = await dockerHelper.ensure(actualService as any);
          _host = info.host;
          _port = info.ports[servicePort];
          console.log(`Container ready via docker-compose: ${image} at ${_host}:${_port}`);
          readyResolver!();
        } catch (error) {
          readyRejecter!(error);
          throw error;
        }
      });

      fn(containerDescriptor);
      return;
    }

    // No fallback - if the image isn't in docker-compose, it should fail
    throw new Error(`Image "${image}" is not configured in docker-compose.yml. All test containers must use docker-compose.`);
  });
}

export function osSlashes(path: string) {
  return isWindows ? path.replace(/\//g, "\\") : path;
}

import * as child_process from "node:child_process";
import { basename } from "node:path";

class WriteBlockedError extends Error {
  constructor(time) {
    super("Write blocked for " + (time | 0) + "ms");
    this.name = "WriteBlockedError";
  }
}
function failTestsOnBlockingWriteCall() {
  const prop = Object.getOwnPropertyDescriptor(child_process.ChildProcess.prototype, "stdin");
  const didAttachSymbol = Symbol("kDidAttach");
  if (prop) {
    Object.defineProperty(child_process.ChildProcess.prototype, "stdin", {
      ...prop,
      get() {
        const actual = prop.get.call(this);
        if (actual?.write && !actual.__proto__[didAttachSymbol]) {
          actual.__proto__[didAttachSymbol] = true;
          attachWriteMeasurement(actual);
        }
        return actual;
      },
    });
  }

  function attachWriteMeasurement(stream) {
    const prop = Object.getOwnPropertyDescriptor(stream.__proto__, "write");
    if (prop) {
      Object.defineProperty(stream.__proto__, "write", {
        ...prop,
        value(chunk, encoding, cb) {
          const start = performance.now();
          const rc = prop.value.apply(this, arguments);
          const end = performance.now();
          if (end - start > 8) {
            const err = new WriteBlockedError(end - start);
            throw err;
          }
          return rc;
        },
      });
    }
  }
}

failTestsOnBlockingWriteCall();

export function dumpStats() {
  const stats = heapStats();
  const { objectTypeCounts, protectedObjectTypeCounts } = stats;
  console.log({
    objects: Object.fromEntries(Object.entries(objectTypeCounts).sort()),
    protected: Object.fromEntries(Object.entries(protectedObjectTypeCounts).sort()),
  });
}

export function fillRepeating(dstBuffer: NodeJS.TypedArray, start: number, end: number) {
  let len = dstBuffer.length, // important: use indices length, not byte-length
    sLen = end - start,
    p = sLen; // set initial position = source sequence length

  // step 2: copy existing data doubling segment length per iteration
  while (p < len) {
    if (p + sLen > len) sLen = len - p; // if not power of 2, truncate last segment
    dstBuffer.copyWithin(p, start, sLen); // internal copy
    p += sLen; // add current length to offset
    sLen <<= 1; // double length for next segment
  }
}

function makeFlatPropertyMap(opts: object) {
  // return all properties of opts as paths for nested objects with dot notation
  // like { a: { b: 1 } } => { "a.b": 1 }
  // combining names of nested objects with dot notation
  // infinitely deep
  const ret: any = {};
  function recurse(obj: object, path = "") {
    for (const [key, value] of Object.entries(obj)) {
      if (value === undefined) continue;

      if (value && typeof value === "object") {
        recurse(value, path ? `${path}.${key}` : key);
      } else {
        ret[path ? `${path}.${key}` : key] = value;
      }
    }
  }

  recurse(opts);
  return ret;
}

export function toTOMLString(opts: object) {
  // return a TOML string of the given options
  const props = makeFlatPropertyMap(opts);
  let ret = "";
  for (const [key, value] of Object.entries(props)) {
    if (value === undefined) continue;
    ret += `${key} = ${JSON.stringify(value)}` + "\n";
  }
  return ret;
}

const shebang_posix = (program: string) => `#!/usr/bin/env ${program}
 `;

const shebang_windows = (program: string) => `0</* :{
   @echo off
   ${program} %~f0 %*
   exit /b %errorlevel%
 :} */0;
 `;

export function writeShebangScript(path: string, program: string, data: string) {
  if (!isWindows) {
    return writeFile(path, shebang_posix(program) + "\n" + data, { mode: 0o777 });
  } else {
    return writeFile(path + ".cmd", shebang_windows(program) + "\n" + data);
  }
}

export async function* forEachLine(iter: AsyncIterable<NodeJS.TypedArray | ArrayBufferLike>) {
  var decoder = new (require("string_decoder").StringDecoder)("utf8");
  var str = "";
  for await (const chunk of iter) {
    str += decoder.write(chunk);
    let i = str.indexOf("\n");
    while (i >= 0) {
      yield str.slice(0, i);
      str = str.slice(i + 1);
      i = str.indexOf("\n");
    }
  }

  str += decoder.end();
  {
    let i = str.indexOf("\n");
    while (i >= 0) {
      yield str.slice(0, i);
      str = str.slice(i + 1);
      i = str.indexOf("\n");
    }
  }

  if (str.length > 0) {
    yield str;
  }
}

export function joinP(...paths: string[]) {
  return join(...paths).replaceAll("\\", "/");
}

/**
 * TODO: see if this is the default behavior of node child_process APIs if so,
 * we need to do case-insensitive stuff within our Bun.spawn implementation
 *
 * Windows has case-insensitive environment variables, so sometimes an
 * object like { Path: "...", PATH: "..." } will be passed. Bun lets
 * the first one win, but we really want the LAST one to win.
 *
 * This is mostly needed if you want to override env vars, such like:
 *   env: {
 *     ...bunEnv,
 *     PATH: "my path override here",
 *   }
 * becomes
 *   env: mergeWindowEnvs([
 *     bunEnv,
 *     {
 *       PATH: "my path override here",
 *     },
 *   ])
 */
export function mergeWindowEnvs(envs: Record<string, string | undefined>[]) {
  const keys: Record<string, string | undefined> = {};
  const flat: Record<string, string | undefined> = {};
  for (const env of envs) {
    for (const key in env) {
      if (!env[key]) continue;
      const normalized = (keys[key.toUpperCase()] ??= key);
      flat[normalized] = env[key];
    }
  }
  return flat;
}

export function tmpdirSync(pattern: string = "bun.test."): string {
  return fs.mkdtempSync(join(fs.realpathSync.native(os.tmpdir()), pattern));
}

export async function runBunInstall(
  env: NodeJS.Dict<string>,
  cwd: string,
  options: {
    allowWarnings?: boolean;
    allowErrors?: boolean;
    expectedExitCode?: number | null;
    savesLockfile?: boolean;
    production?: boolean;
    frozenLockfile?: boolean;
    saveTextLockfile?: boolean;
    packages?: string[];
    verbose?: boolean;
  } = {},
) {
  const production = options?.production ?? false;
  const args = [bunExe(), "install"];
  if (options?.packages) {
    args.push(...options.packages);
  }
  if (production) {
    args.push("--production");
  }
  if (options?.frozenLockfile) {
    args.push("--frozen-lockfile");
  }
  if (options?.saveTextLockfile) {
    args.push("--save-text-lockfile");
  }
  if (options?.verbose) {
    args.push("--verbose");
  }
  const { stdout, stderr, exited } = Bun.spawn({
    cmd: args,
    cwd,
    stdout: "pipe",
    stdin: "ignore",
    stderr: "pipe",
    env,
  });
  expect(stdout).toBeDefined();
  expect(stderr).toBeDefined();
  let err: string = stderrForInstall(await stderr.text());
  expect(err).not.toContain("panic:");
  if (!options?.allowErrors) {
    expect(err).not.toContain("error:");
  }
  if (!options?.allowWarnings) {
    expect(err).not.toContain("warn:");
  }
  if ((options?.savesLockfile ?? true) && !production && !options?.frozenLockfile) {
    expect(err).toContain("Saved lockfile");
  }
  let out: string = await stdout.text();
  expect(await exited).toBe(options?.expectedExitCode ?? 0);
  return { out, err, exited };
}

// stderr with `slow filesystem` warning removed
export function stderrForInstall(err: string) {
  return err.replace(/warn: Slow filesystem.*/g, "");
}

export async function runBunUpdate(
  env: NodeJS.ProcessEnv,
  cwd: string,
  args?: string[],
): Promise<{ out: string[]; err: string; exitCode: number }> {
  const { stdout, stderr, exited } = Bun.spawn({
    cmd: [bunExe(), "update", ...(args ?? [])],
    cwd,
    stdout: "pipe",
    stdin: "ignore",
    stderr: "pipe",
    env,
  });

  let err = await stderr.text();
  let out = await stdout.text();
  let exitCode = await exited;
  if (exitCode !== 0) {
    console.log("stdout:", out);
    console.log("stderr:", err);
    expect().fail("bun update failed");
  }

  return { out: out.replace(/\s*\[[0-9\.]+m?s\]\s*$/, "").split(/\r?\n/), err, exitCode };
}

export async function pack(cwd: string, env: NodeJS.Dict<string>, ...args: string[]) {
  const { stdout, stderr, exited } = Bun.spawn({
    cmd: [bunExe(), "pm", "pack", ...args],
    cwd,
    stdout: "pipe",
    stderr: "pipe",
    stdin: "ignore",
    env,
  });

  const err = await stderr.text();
  expect(err).not.toContain("error:");
  expect(err).not.toContain("warning:");
  expect(err).not.toContain("failed");
  expect(err).not.toContain("panic:");

  const out = await stdout.text();

  const exitCode = await exited;
  expect(exitCode).toBe(0);

  return { out, err };
}

// If you need to modify, clone it
export const expiredTls = Object.freeze({
  cert: "-----BEGIN CERTIFICATE-----\nMIIDXTCCAkWgAwIBAgIJAKLdQVPy90jjMA0GCSqGSIb3DQEBCwUAMEUxCzAJBgNV\nBAYTAkFVMRMwEQYDVQQIDApTb21lLVN0YXRlMSEwHwYDVQQKDBhJbnRlcm5ldCBX\naWRnaXRzIFB0eSBMdGQwHhcNMTkwMjAzMTQ0OTM1WhcNMjAwMjAzMTQ0OTM1WjBF\nMQswCQYDVQQGEwJBVTETMBEGA1UECAwKU29tZS1TdGF0ZTEhMB8GA1UECgwYSW50\nZXJuZXQgV2lkZ2l0cyBQdHkgTHRkMIIBIjANBgkqhkiG9w0BAQEFAAOCAQ8AMIIB\nCgKCAQEA7i7IIEdICTiSTVx+ma6xHxOtcbd6wGW3nkxlCkJ1UuV8NmY5ovMsGnGD\nhJJtUQ2j5ig5BcJUf3tezqCNW4tKnSOgSISfEAKvpn2BPvaFq3yx2Yjz0ruvcGKp\nDMZBXmB/AAtGyN/UFXzkrcfppmLHJTaBYGG6KnmU43gPkSDy4iw46CJFUOupc51A\nFIz7RsE7mbT1plCM8e75gfqaZSn2k+Wmy+8n1HGyYHhVISRVvPqkS7gVLSVEdTea\nUtKP1Vx/818/HDWk3oIvDVWI9CFH73elNxBkMH5zArSNIBTehdnehyAevjY4RaC/\nkK8rslO3e4EtJ9SnA4swOjCiqAIQEwIDAQABo1AwTjAdBgNVHQ4EFgQUv5rc9Smm\n9c4YnNf3hR49t4rH4yswHwYDVR0jBBgwFoAUv5rc9Smm9c4YnNf3hR49t4rH4ysw\nDAYDVR0TBAUwAwEB/zANBgkqhkiG9w0BAQsFAAOCAQEATcL9CAAXg0u//eYUAlQa\nL+l8yKHS1rsq1sdmx7pvsmfZ2g8ONQGfSF3TkzkI2OOnCBokeqAYuyT8awfdNUtE\nEHOihv4ZzhK2YZVuy0fHX2d4cCFeQpdxno7aN6B37qtsLIRZxkD8PU60Dfu9ea5F\nDDynnD0TUabna6a0iGn77yD8GPhjaJMOz3gMYjQFqsKL252isDVHEDbpVxIzxPmN\nw1+WK8zRNdunAcHikeoKCuAPvlZ83gDQHp07dYdbuZvHwGj0nfxBLc9qt90XsBtC\n4IYR7c/bcLMmKXYf0qoQ4OzngsnPI5M+v9QEHvYWaKVwFY4CTcSNJEwfXw+BAeO5\nOA==\n-----END CERTIFICATE-----",
  key: "-----BEGIN PRIVATE KEY-----\nMIIEvQIBADANBgkqhkiG9w0BAQEFAASCBKcwggSjAgEAAoIBAQDuLsggR0gJOJJN\nXH6ZrrEfE61xt3rAZbeeTGUKQnVS5Xw2Zjmi8ywacYOEkm1RDaPmKDkFwlR/e17O\noI1bi0qdI6BIhJ8QAq+mfYE+9oWrfLHZiPPSu69wYqkMxkFeYH8AC0bI39QVfOSt\nx+mmYsclNoFgYboqeZTjeA+RIPLiLDjoIkVQ66lznUAUjPtGwTuZtPWmUIzx7vmB\n+pplKfaT5abL7yfUcbJgeFUhJFW8+qRLuBUtJUR1N5pS0o/VXH/zXz8cNaTegi8N\nVYj0IUfvd6U3EGQwfnMCtI0gFN6F2d6HIB6+NjhFoL+QryuyU7d7gS0n1KcDizA6\nMKKoAhATAgMBAAECggEAd5g/3o1MK20fcP7PhsVDpHIR9faGCVNJto9vcI5cMMqP\n6xS7PgnSDFkRC6EmiLtLn8Z0k2K3YOeGfEP7lorDZVG9KoyE/doLbpK4MfBAwBG1\nj6AHpbmd5tVzQrnNmuDjBBelbDmPWVbD0EqAFI6mphXPMqD/hFJWIz1mu52Kt2s6\n++MkdqLO0ORDNhKmzu6SADQEcJ9Suhcmv8nccMmwCsIQAUrfg3qOyqU4//8QB8ZM\njosO3gMUesihVeuF5XpptFjrAliPgw9uIG0aQkhVbf/17qy0XRi8dkqXj3efxEDp\n1LSqZjBFiqJlFchbz19clwavMF/FhxHpKIhhmkkRSQKBgQD9blaWSg/2AGNhRfpX\nYq+6yKUkUD4jL7pmX1BVca6dXqILWtHl2afWeUorgv2QaK1/MJDH9Gz9Gu58hJb3\nymdeAISwPyHp8euyLIfiXSAi+ibKXkxkl1KQSweBM2oucnLsNne6Iv6QmXPpXtro\nnTMoGQDS7HVRy1on5NQLMPbUBQKBgQDwmN+um8F3CW6ZV1ZljJm7BFAgNyJ7m/5Q\nYUcOO5rFbNsHexStrx/h8jYnpdpIVlxACjh1xIyJ3lOCSAWfBWCS6KpgeO1Y484k\nEYhGjoUsKNQia8UWVt+uWnwjVSDhQjy5/pSH9xyFrUfDg8JnSlhsy0oC0C/PBjxn\nhxmADSLnNwKBgQD2A51USVMTKC9Q50BsgeU6+bmt9aNMPvHAnPf76d5q78l4IlKt\nwMs33QgOExuYirUZSgjRwknmrbUi9QckRbxwOSqVeMOwOWLm1GmYaXRf39u2CTI5\nV9gTMHJ5jnKd4gYDnaA99eiOcBhgS+9PbgKSAyuUlWwR2ciL/4uDzaVeDQKBgDym\nvRSeTRn99bSQMMZuuD5N6wkD/RxeCbEnpKrw2aZVN63eGCtkj0v9LCu4gptjseOu\n7+a4Qplqw3B/SXN5/otqPbEOKv8Shl/PT6RBv06PiFKZClkEU2T3iH27sws2EGru\nw3C3GaiVMxcVewdg1YOvh5vH8ZVlxApxIzuFlDvnAoGAN5w+gukxd5QnP/7hcLDZ\nF+vesAykJX71AuqFXB4Wh/qFY92CSm7ImexWA/L9z461+NKeJwb64Nc53z59oA10\n/3o2OcIe44kddZXQVP6KTZBd7ySVhbtOiK3/pCy+BQRsrC7d71W914DxNWadwZ+a\njtwwKjDzmPwdIXDSQarCx0U=\n-----END PRIVATE KEY-----",
  passphrase: "1234",
});

// openssl req -x509 -nodes -days 3650 -newkey rsa:2048 \
// -keyout localhost.key \
// -out localhost.crt \
// -subj "/C=US/ST=CA/L=San Francisco/O=Oven/OU=Team Bun/CN=server-bun" \
// -addext "subjectAltName = DNS:localhost,IP:127.0.0.1,IP:::1"
// notAfter=Sep  4 03:00:49 2035 GMT
export const tls = Object.freeze({
  cert: "-----BEGIN CERTIFICATE-----\nMIID4jCCAsqgAwIBAgIUcaRq6J/YF++Bo01Zc+HeQvCbnWMwDQYJKoZIhvcNAQEL\nBQAwaTELMAkGA1UEBhMCVVMxCzAJBgNVBAgMAkNBMRYwFAYDVQQHDA1TYW4gRnJh\nbmNpc2NvMQ0wCwYDVQQKDARPdmVuMREwDwYDVQQLDAhUZWFtIEJ1bjETMBEGA1UE\nAwwKc2VydmVyLWJ1bjAeFw0yNTA5MDYwMzAwNDlaFw0zNTA5MDQwMzAwNDlaMGkx\nCzAJBgNVBAYTAlVTMQswCQYDVQQIDAJDQTEWMBQGA1UEBwwNU2FuIEZyYW5jaXNj\nbzENMAsGA1UECgwET3ZlbjERMA8GA1UECwwIVGVhbSBCdW4xEzARBgNVBAMMCnNl\ncnZlci1idW4wggEiMA0GCSqGSIb3DQEBAQUAA4IBDwAwggEKAoIBAQDlYzosgRgX\nHL6vMh1V0ERFhsvlZrtRojSw6tafr3SQBphU793/rGiYZlL/lJ9HIlLkx9JMbuTj\nNm5U2eRwHiTQIeWD4aCIESwPlkdaVYtC+IOj55bJN8xNa7h5GyJwF7PnPetAsKyE\n8DMBn1gKMhaIis7HHOUtk4/K3Y4peU44d04z0yPt6JtY5Sbvi1E7pGX6T/2c9sHs\ndIDeDctWnewpXXs8zkAla0KNWQfpDnpS53wxAfStTA4lSrA9daxC7hZopQlLxFIb\nJk+0BLbEsXtrJ54T5iguHk+2MDVAy4MOqP9XbKV7eGHk73l6+CSwmHyHBxh4ChxR\nQeT5BP0MUTn1AgMBAAGjgYEwfzAdBgNVHQ4EFgQUw7nEnh4uOdZVZUapQzdAUaVa\nAn0wHwYDVR0jBBgwFoAUw7nEnh4uOdZVZUapQzdAUaVaAn0wDwYDVR0TAQH/BAUw\nAwEB/zAsBgNVHREEJTAjgglsb2NhbGhvc3SHBH8AAAGHEAAAAAAAAAAAAAAAAAAA\nAAEwDQYJKoZIhvcNAQELBQADggEBAEA8r1fvDLMSCb8bkAURpFk8chn8pl5MChzT\nYUDaLdCCBjPXJkSXNdyuwS+T/ljAGyZbW5xuDccCNKltawO4CbyEXUEZbYr3w9eq\nj8uqymJPhFf0O1rKOI2han5GBCgHwG13QwKI+4uu7390nD+TlzLOhxFfvOG7OadH\nQNMNLNyldgF4Nb8vWdz0FtQiGUIrO7iq4LFhhd1lCxe0q+FAYSEYcc74WtF/Yo8V\nJQauXuXyoP5FqLzNt/yeNQhceyIXJGKCsjr5/bASBmVlCwgRfsD3jpG37L8YCJs1\nL4WEikcY4Lzb2NF9e94IyZdQsRqd9DFBF5zP013MSUiuhiow32k=\n-----END CERTIFICATE-----\n",
  key: "-----BEGIN PRIVATE KEY-----\nMIIEvQIBADANBgkqhkiG9w0BAQEFAASCBKcwggSjAgEAAoIBAQDlYzosgRgXHL6v\nMh1V0ERFhsvlZrtRojSw6tafr3SQBphU793/rGiYZlL/lJ9HIlLkx9JMbuTjNm5U\n2eRwHiTQIeWD4aCIESwPlkdaVYtC+IOj55bJN8xNa7h5GyJwF7PnPetAsKyE8DMB\nn1gKMhaIis7HHOUtk4/K3Y4peU44d04z0yPt6JtY5Sbvi1E7pGX6T/2c9sHsdIDe\nDctWnewpXXs8zkAla0KNWQfpDnpS53wxAfStTA4lSrA9daxC7hZopQlLxFIbJk+0\nBLbEsXtrJ54T5iguHk+2MDVAy4MOqP9XbKV7eGHk73l6+CSwmHyHBxh4ChxRQeT5\nBP0MUTn1AgMBAAECggEABtPvC5uVGr0DjQX2GxONsK8cOxoVec7U+C4pUMwBcXcM\nyjxwlHdujpi/IDXtjsm+A2rSPu2vGPdKDfMFanPvPxW/Ne99noc6U0VzHsR8lnP8\nwSB328nyJhzOeyZcXk9KTtgIPF7156gZsJLsZTNL+ej90i3xQWvKxCxXmrLuad5O\nz/TrgZkC6wC3fgj1d3e8bMljQ7tLxbshJMYVI5o6RFTxy84DLI+rlvPkf7XbiMPf\n2lsm4jcJKvfx+164HZJ9QVlx8ncqOHAnGvxb2xHHfqv4JAbz615t7yRvtaw4Paj5\n6kQSf0VWnsVzgxNJWvnUZym/i/Qf5nQafjChCyKOEQKBgQD9f4SkvJrp/mFKWLHd\nkDvRpSIIltfJsa5KShn1IHsQXFwc0YgyP4SKQb3Ckv+/9UFHK9EzM+WlPxZi7ZOS\nhsWhIfkI4c4ORpxUQ+hPi0K2k+HIY7eYyONqDAzw5PGkKBo3mSGMHDXYywSqexhB\nCCMHuHdMhwyHdz4PWYOK3C2VMQKBgQDnpsrHK7lM9aVb8wNhTokbK5IlTSzH/5oJ\nlAVu6G6H3tM5YQeoDXztbZClvrvKU8DU5UzwaC+8AEWQwaram29QIDpAI3nVQQ0k\ndmHHp/pCeADdRG2whaGcl418UJMMv8AUpWTRm+kVLTLqfTHBC0ji4NlCQMHCUCfd\nU8TeUi5QBQKBgQDvJNd7mboDOUmLG7VgMetc0Y4T0EnuKsMjrlhimau/OYJkZX84\n+BcPXwmnf4nqC3Lzs3B9/12L0MJLvZjUSHQ0mJoZOPxtF0vvasjEEbp0B3qe0wOn\nDQ0NRCUJNNKJbJOfE8VEKnDZ/lx+f/XXk9eINwvElDrLqUBQtr+TxjbyYQKBgAxQ\nlZ8Y9/TbajsFJDzcC/XhzxckjyjisbGoqNFIkfevJNN8EQgiD24f0Py+swUChtHK\njtiI8WCxMwGLCiYs9THxRKd8O1HW73fswy32BBvcfU9F//7OW9UTSXY+YlLfLrrq\nP/3UqAN0L6y/kxGMJAfLpEEdaC+IS1Y8yc531/ZxAoGASYiasDpePtmzXklDxk3h\njEw64QAdXK2p/xTMjSeTtcqJ7fvaEbg+Mfpxq0mdTjfbTdR9U/nzAkwS7OoZZ4Du\nueMVls0IVqcNnBtikG8wgdxN27b5JPXS+GzQ0zDSpWFfRPZiIh37BAXr0D1voluJ\nrEHkcals6p7hL98BoxjFIvA=\n-----END PRIVATE KEY-----\n",
});

export const invalidTls = Object.freeze({
  cert: "-----BEGIN CERTIFICATE-----\nBQAwaTELMAkGA1UEBhMCVVMxCzAJBgNVBAgMAkNBMRYwFAYDVQQHDA1TYW4gRnJh\nBQAwaTELMAkGA1UEBhMCVVMxCzAJBgNVBAgMAkNBMRYwFAYDVQQHDA1TYW4gRnJh\nbmNpc2NvMQ0wCwYDVQQKDARPdmVuMREwDwYDVQQLDAhUZWFtIEJ1bjETMBEGA1UE\nAwwKc2VydmVyLWJ1bjAeFw0yNTAyMDQwNDUyNTdaFw0yNzAyMDQwNDUyNTdaMGkx\nCzAJBgNVBAYTAlVTMQswCQYDVQQIDAJDQTEWMBQGA1UEBwwNU2FuIEZyYW5jaXNj\nbzENMAsGA1UECgwET3ZlbjERMA8GA1UECwwIVGVhbSBCdW4xEzARBgNVBAMMCnNl\ncnZlci1idW4wggEiMA0GCSqGSIb3DQEBAQUAA4IBDwAwggEKAoIBAQC1rZqCnASs\nHPzPjs/mls+z3qTl6OsCNI+kTsA23/+ZkvtBe7EI+9LfV1Sy4MF66ZovR0UgeJUB\nlL7ExadXkfZJS0N6LEAIyEMQI0cpILv3i6sJCcRwHV7X7N55lkUdsJtQ3fSKsyn9\nPDWJGVdwtRjdod3XyevYcx5NLGZOF/4KJmR4eNkX8ycG8zvW/srPHHE95/+k/5Wo\n/RrS+OLl+bgVznxmXtnFMdbYvJ1RLyipCED2P569NWXAgCzYESX2tqLr20R8ca8Q\niTcXXijY1Wq+pVR5NhIckt+zyZlUQ5IT3DvAQn4aW30wA514k1AKDKQjtxdRzVmV\nGDOTOzAlpmeZAgMBAAGjTzBNMCwGA1UdEQQlMCOCCWxvY2FsaG9zdIcEfwAAAYcQ\nAAAAAAAAAAAAAAAAAAAAATAdBgNVHQ4EFgQUkgeZUw9BZc/9mxAym4BjaVYhHoow\nDQYJKoZIhvcNAQELBQADggEBAJGQomt68rO1wuhHaG355kGaIsTsoUJgs7VAKNI2\n0/vtMKODX2Zo2BHhiI1wSH751IySqWbGYCvXl6QrsV5tD/jdIYKvyXLFmV0KgQSY\nkZ91sde4jIiiqL5h03GJSUydCl4SE1A1H8Ht41NYoyVaWVPzv5lprt654vpRPbPq\nYBQTWSFcYkmGnza/tRALUftM5U3yKOTQ8sKH/eKGC9KU0DI5pZ2XAxrIyvrJZMm1\n0WwWTrO0KlXN8N9v8tVCVm7g6mYug4HEADQ4kymyfwM6mPY1EmsGy36KOqCRUtUR\n+jmAZr9m+l+27GxR9zjxoLWHkARuWZM/hL//u90cNfNDRgQ=\n-----END CERTIFICATE-----\n",
  key: "-----BEGIN PRIVATE KEY-----\nMIIEvQIBADANBgkqhkiG9w0BAQEFAASCBKcwggSjAgEAAoIBAQC1rZqCnASsHPzP\njs/mls+z3qTl6OsCNI+kTsA23/+ZkvtBe7EI+9LfV1Sy4MF66ZovR0UgeJUBlL7E\nxadXkfZJS0N6LEAIyEMQI0cpILv3i6sJCcRwHV7X7N55lkUdsJtQ3fSKsyn9PDWJ\nGVdwtRjdod3XyevYcx5NLGZOF/4KJmR4eNkX8ycG8zvW/srPHHE95/+k/5Wo/RrS\n+OLl+bgVznxmXtnFMdbYvJ1RLyipCED2P569NWXAgCzYESX2tqLr20R8ca8QiTcX\nXijY1Wq+pVR5NhIckt+zyZlUQ5IT3DvAQn4aW30wA514k1AKDKQjtxdRzVmVGDOT\nOzAlpmeZAgMBAAECggEANW6F2zTckOwDlF2pmmUvV/S6pZ1/hIoF1uqMUHdHmpim\nSaeBtSUu6x2pnORKMwaCILaCx55/IFRpWMDSywf0GbFHeqaJ/Ks9QgFGG/vzHEZY\n+pMDUX/p1XJmKfc+g5Fd1IY6thIkXsR28EfiNhUk54YEE0NhGCsfNc5BlmUrAzuw\nSevCkbChsZzLoasskt5hgWOb1wT757xDrOOss3LXvwaFkMXANQHiaGWxSpmyXTVf\nmtIX4wpN2K5BQxRBV6xmRaBBp7fWJlbqvV67wwh2cxIAyvQ68VVVHTbfv44TUw62\nyCKle6hSLi/OnMr1FJv16Ez+K3lUIkYE0nTYIvQkYwKBgQD34Nwy0U8WcHcOSbU1\nMIREfvPNYfl/hH94wmLyKZWhpqOfqgrUg+19+n9TXw4DGdO7lwAzz+ud7TImbGDI\n+1cb9/FxTK5cRwICTLC+Pse6pVkKUvPdil/TfHZBJP1jeIMGMDVi0fcGv97LxrHV\nJGQwA5x1nHGHl0JrENRqm3M2NwKBgQC7oXkWb0s2C8ANI14gz+q/2EmTSJxxrzXR\nz5EQk87PmPfkY4I1T8vKFcaiJynyReLwpYTip2WYGqc7qAO9oLwmA+d/NMOBI2sg\noEn154Q9zvr3jqIgu9/AapEgEDlA+v18veoIz3bae6wu57lpGvGtCoQLBS6q2UZg\n3zFI3BJorwKBgDz4WjFFuqZSU3Z4OtIydNZEQ8Oo7a2n8ZLKfXwDLoLsciK7uJ49\nNRVfoCHpp5CrsaDaq3oTEmluBn/c+JF3AR4oBoNP0TNxY9Uc9/xThN0r/pLDhKhh\neOCUJKIxbwIgilnjUb5U1uYaG7sTzHoY0Wvd94YWTPaFBhk/sn/mbJhRAoGAA+/E\nWZsmKdEfS2dFj0ytcS75hDSOy7fQWkGPmphvS127Pbh0v+eXr/q6+yX1NFcRBtmC\nKzs133YXsiG5Sl439Fg6oCmcPHZgxgN26cjctmtESrNcZXFrpV7XAqQ0f0+Ex/w4\nD81Cghz8JNPJyRG+plHFKXIHY6BBYMDuCMhNPpMCgYEA1BVG5scNtmBE3SaRns2G\npKgWiwmzPDTqwf3R0rgkHQroZUIz616jLgKXIVMBPaq/771uq+hzJZro9sNcNL8p\n9PkLRr4V4KtUSqkjvitU68vMM1qxtO9NVwCI5u3wicVC5mMqcH8FN+sO/5/jIPBl\nO/qEOVDlCuYtURcnh/Oz1cE=\n-----END PRIVATE KEY-----\n",
});

export function disableAggressiveGCScope() {
  const gc = Bun.unsafe.gcAggressionLevel(0);
  return {
    [Symbol.dispose]() {
      Bun.unsafe.gcAggressionLevel(gc);
    },
  };
}

String.prototype.isLatin1 = function () {
  return require("bun:internal-for-testing").jscInternals.isLatin1String(this);
};

String.prototype.isUTF16 = function () {
  return require("bun:internal-for-testing").jscInternals.isUTF16String(this);
};

interface BunHarnessTestMatchers {
  toBeLatin1String(): void;
  toBeUTF16String(): void;
  toHaveTestTimedOutAfter(expected: number): void;
  toBeBinaryType(expected: keyof typeof binaryTypes): void;
  toRun(optionalStdout?: string, expectedCode?: number): void;
  toThrowWithCode(cls: CallableFunction, code: string): void;
  toThrowWithCodeAsync(cls: CallableFunction, code: string): Promise<void>;
}

declare module "bun:test" {
  interface Matchers<T> extends BunHarnessTestMatchers {}
  interface AsymmetricMatchers extends BunHarnessTestMatchers {}
}

/**
 * Set `NODE_TLS_REJECT_UNAUTHORIZED` for a scope.
 */
export function rejectUnauthorizedScope(value: boolean) {
  const original_rejectUnauthorized = process.env.NODE_TLS_REJECT_UNAUTHORIZED;
  process.env.NODE_TLS_REJECT_UNAUTHORIZED = value ? "1" : "0";
  return {
    [Symbol.dispose]() {
      process.env.NODE_TLS_REJECT_UNAUTHORIZED = original_rejectUnauthorized;
    },
  };
}

let networkInterfaces: any;

function isIP(type: "IPv4" | "IPv6") {
  if (!networkInterfaces) {
    networkInterfaces = os.networkInterfaces();
  }
  for (const networkInterface of Object.values(networkInterfaces)) {
    for (const { family } of networkInterface as any[]) {
      if (family === type) {
        return true;
      }
    }
  }
  return false;
}

export function isIPv6() {
  // FIXME: AWS instances on Linux for Buildkite are not setup with IPv6
  if (isBuildKite && isLinux) {
    return false;
  }
  return isIP("IPv6");
}

export function isIPv4() {
  return isIP("IPv4");
}

let glibcVersion: string | undefined;

export function getGlibcVersion() {
  if (glibcVersion || !isLinux) {
    return glibcVersion;
  }
  try {
    const { header } = process.report!.getReport() as any;
    const { glibcVersionRuntime: version } = header;
    if (typeof version === "string") {
      return (glibcVersion = version);
    }
  } catch (error) {
    console.warn("Failed to detect glibc version", error);
  }
}

export function isGlibcVersionAtLeast(version: string): boolean {
  const glibcVersion = getGlibcVersion();
  if (!glibcVersion) {
    return false;
  }
  return Bun.semver.satisfies(glibcVersion, `>=${version}`);
}

let macOSVersion: string | undefined;

export function getMacOSVersion(): string | undefined {
  if (macOSVersion || !isMacOS) {
    return macOSVersion;
  }
  try {
    const { stdout } = Bun.spawnSync({
      cmd: ["sw_vers", "-productVersion"],
    });
    return (macOSVersion = stdout.toString().trim());
  } catch (error) {
    console.warn("Failed to detect macOS version:", error);
  }
}

export function isMacOSVersionAtLeast(minVersion: number): boolean {
  const macOSVersion = getMacOSVersion();
  if (!macOSVersion) {
    return false;
  }
  return parseFloat(macOSVersion) >= minVersion;
}

export function readableStreamFromArray(array) {
  return new ReadableStream({
    pull(controller) {
      for (let entry of array) {
        controller.enqueue(entry);
      }
      controller.close();
    },
  });
}

let hasGuardMalloc = -1;
export function forceGuardMalloc(env) {
  if (process.platform !== "darwin") {
    return;
  }

  if (hasGuardMalloc === -1) {
    hasGuardMalloc = Number(fs.existsSync("/usr/lib/libgmalloc.dylib"));
  }

  if (hasGuardMalloc === 1) {
    env.DYLD_INSERT_LIBRARIES = "/usr/lib/libgmalloc.dylib";
    env.MALLOC_PROTECT_BEFORE = "1";
    env.MallocScribble = "1";
    env.MallocGuardEdges = "1";
    env.MALLOC_FILL_SPACE = "1";
    env.MALLOC_STRICT_SIZE = "1";
  } else {
    console.warn("Guard malloc is not available on this platform for some reason.");
  }
}

export function fileDescriptorLeakChecker() {
  const initial = getMaxFD();
  return {
    [Symbol.dispose]() {
      const current = getMaxFD();
      if (current > initial) {
        throw new Error(`File descriptor leak detected: ${current} (current) > ${initial} (initial)`);
      }
    },
  };
}

/**
 * Gets a secret from the environment.
 *
 * In Buildkite, secrets must be retrieved using the `buildkite-agent secret get` command
 * and are not available as an environment variable.
 */
export function getSecret(name: string): string | undefined {
  let value = process.env[name]?.trim();

  // When not running in CI, allow the secret to be missing.
  if (!isCI) {
    return value;
  }

  // In Buildkite, secrets must be retrieved using the `buildkite-agent secret get` command
  if (!value && isBuildKite) {
    const { exitCode, stdout } = spawnSync({
      cmd: ["buildkite-agent", "secret", "get", name],
      stdout: "pipe",
      env: ciEnv,
      stderr: "inherit",
    });
    if (exitCode === 0) {
      value = stdout.toString().trim();
    }
  }

  // Throw an error if the secret is not found, so the test fails in CI.
  if (!value) {
    let hint;
    if (isBuildKite) {
      hint = `Create a secret with the name "${name}" in the Buildkite UI.
https://buildkite.com/docs/pipelines/security/secrets/buildkite-secrets`;
    } else {
      hint = `Define an environment variable with the name "${name}".`;
    }

    throw new Error(`Secret not found: ${name}\n${hint}`);
  }

  // Set the secret in the environment so that it can be used in tests.
  process.env[name] = value;

  return value;
}

export function assertManifestsPopulated(absCachePath: string, registryUrl: string) {
  const { npm_manifest_test_helpers } = require("bun:internal-for-testing");
  const { parseManifest } = npm_manifest_test_helpers;

  for (const file of fs.readdirSync(absCachePath)) {
    if (!file.endsWith(".npm")) continue;

    const manifest = parseManifest(join(absCachePath, file), registryUrl);
    expect(manifest.versions.length).toBeGreaterThan(0);
  }
}

// Make it easier to run some node tests.
Object.defineProperty(globalThis, "gc", {
  value: Bun.gc,
  writable: true,
  enumerable: false,
  configurable: true,
});

export function waitForFileToExist(path: string, interval_ms: number) {
  while (!fs.existsSync(path)) {
    sleepSync(interval_ms);
  }
}

export function libcPathForDlopen() {
  switch (process.platform) {
    case "linux":
      switch (libcFamily) {
        case "glibc":
          return "libc.so.6";
        case "musl":
          return "/usr/lib/libc.so";
      }
    case "darwin":
      return "libc.dylib";
    default:
      throw new Error("TODO");
  }
}

export function cwdScope(cwd: string) {
  const original = process.cwd();
  process.chdir(cwd);
  return {
    [Symbol.dispose]() {
      process.chdir(original);
    },
  };
}

export function rmScope(path: string) {
  return {
    [Symbol.dispose]() {
      fs.rmSync(path, { recursive: true, force: true });
    },
  };
}

export function textLockfile(version: number, pkgs: any): string {
  return JSON.stringify({
    lockfileVersion: version,
    ...pkgs,
  });
}

export class VerdaccioRegistry {
  port: number;
  process: ChildProcess | undefined;
  configPath: string;
  packagesPath: string;
  users: Record<string, string> = {};

  constructor(opts?: { configPath?: string; packagesPath?: string; verbose?: boolean }) {
    this.port = randomPort();
    this.configPath = opts?.configPath ?? join(import.meta.dir, "cli", "install", "registry", "verdaccio.yaml");
    this.packagesPath = opts?.packagesPath ?? join(import.meta.dir, "cli", "install", "registry", "packages");
  }

  async start(silent: boolean = true) {
    await rm(join(dirname(this.configPath), "htpasswd"), { force: true });
    this.process = fork(require.resolve("verdaccio/bin/verdaccio"), ["-c", this.configPath, "-l", `${this.port}`], {
      silent,
      // Prefer using a release build of Bun since it's faster
      execPath: isCI ? bunExe() : Bun.which("bun") || bunExe(),
      env: {
        ...(bunEnv as any),
        NODE_NO_WARNINGS: "1",
      },
    });

    this.process.stderr?.on("data", data => {
      console.error(`[verdaccio] stderr: ${data}`);
    });

    const started = Promise.withResolvers();

    this.process.on("error", error => {
      console.error(`Failed to start verdaccio: ${error}`);
      started.reject(error);
    });

    this.process.on("exit", (code, signal) => {
      if (code !== 0) {
        console.error(`Verdaccio exited with code ${code} and signal ${signal}`);
      } else {
        console.log("Verdaccio exited successfully");
      }
    });

    this.process.on("message", (message: { verdaccio_started: boolean }) => {
      if (message.verdaccio_started) {
        started.resolve();
      }
    });

    await started.promise;
  }

  registryUrl() {
    return `http://localhost:${this.port}/`;
  }

  stop() {
    rmSync(join(dirname(this.configPath), "htpasswd"), { force: true });
    this.process?.kill(0);
  }

  /**
   * returns auth token
   */
  async generateUser(username: string, password: string): Promise<string> {
    if (this.users[username]) {
      throw new Error(`User ${username} already exists`);
    } else this.users[username] = password;

    const url = `http://localhost:${this.port}/-/user/org.couchdb.user:${username}`;
    const user = {
      name: username,
      password: password,
      email: `${username}@example.com`,
    };

    const response = await fetch(url, {
      method: "PUT",
      headers: {
        "Content-Type": "application/json",
      },
      body: JSON.stringify(user),
    });

    if (response.ok) {
      const data = await response.json();
      return data.token;
    }

    throw new Error("Failed to create user:", response.statusText);
  }

  async authBunfig(user: string) {
    const authToken = await this.generateUser(user, user);
    return `
        [install]
        cache = false
        registry = { url = "http://localhost:${this.port}/", token = "${authToken}" }
        `;
  }

  async createTestDir(bunfigOpts: BunfigOpts = {}) {
    await rm(join(dirname(this.configPath), "htpasswd"), { force: true });
    await rm(join(this.packagesPath, "private-pkg-dont-touch"), { force: true });
    const packageDir = tmpdirSync();
    const packageJson = join(packageDir, "package.json");
    await this.writeBunfig(packageDir, bunfigOpts);
    this.users = {};
    return { packageDir, packageJson };
  }

  async writeBunfig(dir: string, opts: BunfigOpts = {}) {
    let bunfig = `
[install]
cache = "${join(dir, ".bun-cache").replaceAll("\\", "\\\\")}"
`;
    if ("saveTextLockfile" in opts) {
      bunfig += `saveTextLockfile = ${opts.saveTextLockfile}
`;
    }
    if (!opts.npm) {
      bunfig += `registry = "${this.registryUrl()}"\n`;
    }
    bunfig += `linker = "${opts.isolated ? "isolated" : "hoisted"}"\n`;
    await write(join(dir, "bunfig.toml"), bunfig);
  }
}

type BunfigOpts = {
  saveTextLockfile?: boolean;
  npm?: boolean;
  isolated?: boolean;
};

export async function readdirSorted(path: string): Promise<string[]> {
  const results = await readdir(path);
  results.sort();
  return results;
}

/**
 * Helper function for making automatically lazily-executed promises.
 *
 * The difference is that the promise has not already started to be evaluated when it is created,
 * only when you await it does it execute the function.
 *
 * @example
 * ```ts
 * function createMyFixture() {
 *   return {
 *     start: lazyPromiseLike(() => fetch("https://example.com")),
 *     stop: lazyPromiseLike(() => fetch("https://example.com")),
 *   }
 * }
 *
 * const { start, stop } = createMyFixture();
 *
 * await start; // Calls only the start function
 * ```
 *
 * @param fn A function to make lazily evaluated.
 * @returns A promise-like object that will evaluate the function when `then` is called.
 */
export function lazyPromiseLike<T>(fn: () => Promise<T>): PromiseLike<T> {
  let p: Promise<T>;

  return {
    then(onfulfilled, onrejected) {
      if (!p) {
        p = fn();
      }
      return p.then(onfulfilled, onrejected);
    },
  };
}

export async function gunzipJsonRequest(req: Request) {
  const buf = await req.arrayBuffer();
  const inflated = Bun.gunzipSync(buf);
  const body = JSON.parse(Buffer.from(inflated).toString("utf-8"));
  return body;
}

export function normalizeBunSnapshot(snapshot: string, optionalDir?: string) {
  if (optionalDir) {
    snapshot = snapshot
      .replaceAll(fs.realpathSync.native(optionalDir).replaceAll("\\", "/"), "<dir>")
      .replaceAll(optionalDir, "<dir>");
  }

  // Remove timestamps from test result lines that start with (pass), (fail), (skip), or (todo)
  snapshot = snapshot.replace(/^((?:pass|fail|skip|todo)\) .+) \[[\d.]+\s?m?s\]$/gm, "$1");

  return (
    snapshot
      .replaceAll("\r\n", "\n")
      .replaceAll("\\", "/")
      .replaceAll(fs.realpathSync.native(process.cwd()).replaceAll("\\", "/"), "<cwd>")
      .replaceAll(fs.realpathSync.native(os.tmpdir()).replaceAll("\\", "/"), "<tmp>")
      .replaceAll(fs.realpathSync.native(os.homedir()).replaceAll("\\", "/"), "<home>")
      // look for [\d\d ms] or [\d\d s] with optional periods
      .replace(/\s\[[\d.]+\s?m?s\]/gm, "")
      .replace(/^\[[\d.]+\s?m?s\]/gm, "")
      // line numbers in stack traces like at FunctionName (NN:NN)
      // it must specifically look at the stacktrace format
      .replace(/^\s+at (.*?)\(.*?:\d+(?::\d+)?\)/gm, "    at $1(file:NN:NN)")
      // Handle version strings in error messages like "Bun v1.2.21+revision (platform arch)"
      // This needs to come before the other version replacements
      .replace(/Bun v[\d.]+(?:-[\w.]+)?(?:\+[\w]+)?(?:\s+\([^)]+\))?/g, "Bun v<bun-version>")
      .replaceAll(Bun.version_with_sha, "<version> (<revision>)")
      .replaceAll(Bun.version, "<bun-version>")
      .replaceAll(Bun.revision, "<revision>")
      .trim()
  );
}<|MERGE_RESOLUTION|>--- conflicted
+++ resolved
@@ -924,7 +924,6 @@
   }
 
   describe(label, () => {
-<<<<<<< HEAD
     // Check if this is one of our docker-compose services
     const services: Record<string, number> = {
       "postgres_plain": 5432,
@@ -952,34 +951,6 @@
         } else {
           actualService = "mysql_plain"; // Default to no password
         }
-=======
-    const docker = dockerExe();
-    if (!docker) {
-      test.skip(`docker is not installed, skipped: ${image}`, () => {});
-      return;
-    }
-    const { arch, platform } = process;
-    if (archs && !archs?.includes(arch)) {
-      test.skip(`docker image is not supported on ${platform}/${arch}, skipped: ${image}`, () => {});
-      return false;
-    }
-    let containerId: string;
-    {
-      const envs = Object.entries(env).map(([k, v]) => `-e${k}=${v}`);
-      const { exitCode, stdout, stderr, signalCode } = Bun.spawnSync({
-        cmd: [docker, "run", "--rm", "-dPit", ...envs, image, ...args],
-        stdout: "pipe",
-        stderr: "pipe",
-      });
-      if (exitCode !== 0) {
-        process.stderr.write(stderr);
-        test.skip(`docker container for ${image} failed to start (exit: ${exitCode})`, () => {});
-        return false;
-      }
-      if (signalCode) {
-        test.skip(`docker container for ${image} failed to start (signal: ${signalCode})`, () => {});
-        return false;
->>>>>>> 987cab74
       }
 
       // Create a container descriptor with stable references and a ready promise
@@ -1019,7 +990,6 @@
       fn(containerDescriptor);
       return;
     }
-
     // No fallback - if the image isn't in docker-compose, it should fail
     throw new Error(`Image "${image}" is not configured in docker-compose.yml. All test containers must use docker-compose.`);
   });
