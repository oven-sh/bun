import { gc as bunGC, unsafe, which } from "bun";
import { describe, test, expect, afterAll, beforeAll } from "bun:test";
import { readlink, readFile, writeFile } from "fs/promises";
import { isAbsolute, sep, join } from "path";
import { openSync, closeSync } from "node:fs";

export const isMacOS = process.platform === "darwin";
export const isLinux = process.platform === "linux";
export const isPosix = isMacOS || isLinux;
export const isWindows = process.platform === "win32";
export const isIntelMacOS = isMacOS && process.arch === "x64";

export const bunEnv: NodeJS.ProcessEnv = {
  ...process.env,
  GITHUB_ACTIONS: "false",
  BUN_DEBUG_QUIET_LOGS: "1",
  NO_COLOR: "1",
  FORCE_COLOR: undefined,
  TZ: "Etc/UTC",
  CI: "1",
  BUN_RUNTIME_TRANSPILER_CACHE_PATH: "0",
};

if (isWindows) {
  bunEnv.SHELLOPTS = "igncr"; // Ignore carriage return
}

for (let key in bunEnv) {
  if (bunEnv[key] === undefined) {
    delete bunEnv[key];
  }

  if (key.startsWith("BUN_DEBUG_") && key !== "BUN_DEBUG_QUIET_LOGS") {
    delete bunEnv[key];
  }
}

export function bunExe() {
  if (isWindows) return process.execPath.replaceAll("\\", "/");
  return process.execPath;
}

export function nodeExe(): string | null {
  return which("node") || null;
}

export function gc(force = true) {
  bunGC(force);
}

/**
 * The garbage collector is not 100% deterministic
 *
 * We want to assert that SOME of the objects are collected
 * But we cannot reliably assert that ALL of them are collected
 *
 * Therefore, we check that the count is less than or equal to the expected count
 *
 * @param type
 * @param count
 * @param maxWait
 * @returns
 */
export async function expectMaxObjectTypeCount(
  expect: typeof import("bun:test").expect,
  type: string,
  count: number,
  maxWait = 1000,
) {
  var { heapStats } = require("bun:jsc");

  gc();
  if (heapStats().objectTypeCounts[type] <= count) return;
  gc(true);
  for (const wait = 20; maxWait > 0; maxWait -= wait) {
    if (heapStats().objectTypeCounts[type] <= count) break;
    await Bun.sleep(wait);
    gc();
  }
  expect(heapStats().objectTypeCounts[type]).toBeLessThanOrEqual(count);
}

// we must ensure that finalizers are run
// so that the reference-counting logic is exercised
export function gcTick(trace = false) {
  trace && console.trace("");
  // console.trace("hello");
  gc();
  return Bun.sleep(0);
}

export function withoutAggressiveGC(block: () => unknown) {
  if (!unsafe.gcAggressionLevel) return block();

  const origGC = unsafe.gcAggressionLevel();
  unsafe.gcAggressionLevel(0);
  try {
    return block();
  } finally {
    unsafe.gcAggressionLevel(origGC);
  }
}

export function hideFromStackTrace(block: CallableFunction) {
  Object.defineProperty(block, "name", {
    value: "::bunternal::",
    configurable: true,
    enumerable: true,
    writable: true,
  });
}

<<<<<<< HEAD
type DirectoryTree = {
  [name: string]: string | DirectoryTree;
};

export function tempDirWithFiles(basename: string, files: DirectoryTree): string {
=======
export function tempDirWithFiles(
  basename: string,
  files: Record<string, string | Buffer | Record<string, string | Buffer>>,
): string {
>>>>>>> 57208cb0
  var fs = require("fs");
  var path = require("path");
  var { tmpdir } = require("os");

<<<<<<< HEAD
  function makeTree(base: string, tree: DirectoryTree) {
    for (const [name, contents] of Object.entries(tree)) {
      let joined = path.join(base, name);
      if (name.includes("/")) {
        let dirname = path.dirname(name);
        fs.mkdirSync(path.join(base, dirname), { recursive: true });
      }
      if (typeof contents === "object") {
        fs.mkdirSync(joined);
        makeTree(joined, contents);
        continue;
=======
  const dir = fs.mkdtempSync(path.join(fs.realpathSync(tmpdir()), basename + "_"));
  for (const [name, contents] of Object.entries(files)) {
    if (typeof contents === "object" && contents && !Buffer.isBuffer(contents)) {
      const entries = Object.entries(contents);
      if (entries.length == 0) {
        fs.mkdirSync(path.join(dir, name), { recursive: true });
      } else {
        for (const [_name, _contents] of entries) {
          fs.mkdirSync(path.dirname(path.join(dir, name, _name)), { recursive: true });
          fs.writeFileSync(path.join(dir, name, _name), _contents);
        }
>>>>>>> 57208cb0
      }
      fs.writeFileSync(joined, contents);
    }
  }

  const base = fs.mkdtempSync(path.join(fs.realpathSync(tmpdir()), basename + "_"));
  makeTree(base, files);
  return base;
}

export function bunRun(file: string, env?: Record<string, string>) {
  var path = require("path");
  const result = Bun.spawnSync([bunExe(), file], {
    cwd: path.dirname(file),
    env: {
      ...bunEnv,
      NODE_ENV: undefined,
      ...env,
    },
  });
  if (!result.success) throw new Error(result.stderr.toString("utf8"));
  return {
    stdout: result.stdout.toString("utf8").trim(),
    stderr: result.stderr.toString("utf8").trim(),
  };
}

export function bunTest(file: string, env?: Record<string, string>) {
  var path = require("path");
  const result = Bun.spawnSync([bunExe(), "test", path.basename(file)], {
    cwd: path.dirname(file),
    env: {
      ...bunEnv,
      NODE_ENV: undefined,
      ...env,
    },
  });
  if (!result.success) throw new Error(result.stderr.toString("utf8"));
  return {
    stdout: result.stdout.toString("utf8").trim(),
    stderr: result.stderr.toString("utf8").trim(),
  };
}

export function bunRunAsScript(
  dir: string,
  script: string,
  env?: Record<string, string | undefined>,
  execArgv?: string[],
) {
  const result = Bun.spawnSync([bunExe(), ...(execArgv ?? []), `run`, `${script}`], {
    cwd: dir,
    env: {
      ...bunEnv,
      NODE_ENV: undefined,
      ...env,
    },
  });

  if (!result.success) throw new Error(result.stderr.toString("utf8"));

  return {
    stdout: result.stdout.toString("utf8").trim(),
    stderr: result.stderr.toString("utf8").trim(),
  };
}

export function randomLoneSurrogate() {
  const n = randomRange(0, 2);
  if (n === 0) return randomLoneHighSurrogate();
  return randomLoneLowSurrogate();
}

export function randomInvalidSurrogatePair() {
  const low = randomLoneLowSurrogate();
  const high = randomLoneHighSurrogate();
  return `${low}${high}`;
}

// Generates a random lone high surrogate (from the range D800-DBFF)
export function randomLoneHighSurrogate() {
  return String.fromCharCode(randomRange(0xd800, 0xdbff));
}

// Generates a random lone high surrogate (from the range DC00-DFFF)
export function randomLoneLowSurrogate() {
  return String.fromCharCode(randomRange(0xdc00, 0xdfff));
}

function randomRange(low: number, high: number): number {
  return low + Math.floor(Math.random() * (high - low));
}

export function runWithError(cb: () => unknown): Error | undefined {
  try {
    cb();
  } catch (e) {
    return e as Error;
  }
  return undefined;
}

export async function runWithErrorPromise(cb: () => unknown): Promise<Error | undefined> {
  try {
    await cb();
  } catch (e) {
    return e as Error;
  }
  return undefined;
}

export function fakeNodeRun(dir: string, file: string | string[], env?: Record<string, string>) {
  var path = require("path");
  const result = Bun.spawnSync([bunExe(), "--bun", "node", ...(Array.isArray(file) ? file : [file])], {
    cwd: dir ?? path.dirname(file),
    env: {
      ...bunEnv,
      NODE_ENV: undefined,
      ...env,
    },
  });
  if (!result.success) throw new Error(result.stderr.toString("utf8"));
  return {
    stdout: result.stdout.toString("utf8").trim(),
    stderr: result.stderr.toString("utf8").trim(),
  };
}

export function randomPort(): number {
  return 1024 + Math.floor(Math.random() * 65535);
}

expect.extend({
  toRun(cmds: string[]) {
    const result = Bun.spawnSync({
      cmd: [bunExe(), ...cmds],
      env: bunEnv,
      stdio: ["inherit", "pipe", "inherit"],
    });

    if (result.exitCode !== 0) {
      return {
        pass: false,
        message: () => `Command ${cmds.join(" ")} failed:` + "\n" + result.stdout.toString("utf-8"),
      };
    }

    return {
      pass: true,
      message: () => `Expected ${cmds.join(" ")} to fail`,
    };
  },
});

export function ospath(path: string) {
  if (isWindows) {
    return path.replace(/\//g, "\\");
  }
  return path;
}

export async function toHaveBins(actual: string[], expectedBins: string[]) {
  const message = () => `Expected ${actual} to be package bins ${expectedBins}`;

  if (isWindows) {
    for (var i = 0; i < actual.length; i += 2) {
      if (!actual[i].includes(expectedBins[i / 2]) || !actual[i + 1].includes(expectedBins[i / 2])) {
        return { pass: false, message };
      }
    }
    return { pass: true, message };
  }

  return { pass: actual.every((bin, i) => bin === expectedBins[i]), message };
}

export async function toBeValidBin(actual: string, expectedLinkPath: string) {
  const message = () => `Expected ${actual} to be a link to ${expectedLinkPath}`;

  if (isWindows) {
    const contents = await readFile(actual + ".bunx", "utf16le");
    const expected = expectedLinkPath.slice(3);
    return { pass: contents.includes(expected), message };
  }

  return { pass: (await readlink(actual)) === expectedLinkPath, message };
}

export async function toBeWorkspaceLink(actual: string, expectedLinkPath: string) {
  const message = () => `Expected ${actual} to be a link to ${expectedLinkPath}`;

  if (isWindows) {
    // junctions on windows will have an absolute path
    const pass = isAbsolute(actual) && actual.includes(expectedLinkPath.split("..").at(-1)!);
    return { pass, message };
  }

  const pass = actual === expectedLinkPath;
  return { pass, message };
}

export function getMaxFD(): number {
  const maxFD = openSync("/dev/null", "r");
  closeSync(maxFD);
  return maxFD;
}

// This is extremely frowned upon but I think it's easier to deal with than
// remembering to do this manually everywhere
declare global {
  interface Buffer {
    /**
     * **INTERNAL USE ONLY, NOT An API IN BUN**
     */
    toUnixString(): string;
  }
}

Buffer.prototype.toUnixString = function () {
  return this.toString("utf-8").replaceAll("\r\n", "\n");
};

export function dockerExe(): string | null {
  return which("docker") || which("podman") || null;
}

export async function waitForPort(port: number, timeout: number = 60_000): Promise<void> {
  let deadline = Date.now() + Math.max(1, timeout);
  let error: unknown;
  while (Date.now() < deadline) {
    error = await new Promise(resolve => {
      Bun.connect({
        hostname: "localhost",
        port,
        socket: {
          data: socket => {
            resolve(undefined);
            socket.end();
          },
          end: () => resolve(new Error("Socket closed")),
          error: (_, cause) => resolve(new Error("Socket error", { cause })),
          connectError: (_, cause) => resolve(new Error("Socket connect error", { cause })),
        },
      });
    });
    if (error) {
      await Bun.sleep(1000);
    } else {
      return;
    }
  }
  throw error;
}

export async function describeWithContainer(
  label: string,
  {
    image,
    env = {},
    args = [],
    archs,
  }: {
    image: string;
    env?: Record<string, string>;
    args?: string[];
    archs?: NodeJS.Architecture[];
  },
  fn: (port: number) => void,
) {
  describe(label, () => {
    const docker = dockerExe();
    if (!docker) {
      test.skip(`docker is not installed, skipped: ${image}`, () => {});
      return;
    }
    const { arch, platform } = process;
    if ((archs && !archs?.includes(arch)) || platform === "win32") {
      test.skip(`docker image is not supported on ${platform}/${arch}, skipped: ${image}`, () => {});
      return false;
    }
    let containerId: string;
    {
      const envs = Object.entries(env).map(([k, v]) => `-e${k}=${v}`);
      const { exitCode, stdout, stderr } = Bun.spawnSync({
        cmd: [docker, "run", "--rm", "-dPit", ...envs, image, ...args],
        stdout: "pipe",
        stderr: "pipe",
      });
      if (exitCode !== 0) {
        process.stderr.write(stderr);
        test.skip(`docker container for ${image} failed to start`, () => {});
        return false;
      }
      containerId = stdout.toString("utf-8").trim();
    }
    let port: number;
    {
      const { exitCode, stdout, stderr } = Bun.spawnSync({
        cmd: [docker, "port", containerId],
        stdout: "pipe",
        stderr: "pipe",
      });
      if (exitCode !== 0) {
        process.stderr.write(stderr);
        test.skip(`docker container for ${image} failed to find a port`, () => {});
        return false;
      }
      const [firstPort] = stdout
        .toString("utf-8")
        .trim()
        .split("\n")
        .map(line => parseInt(line.split(":").pop()!));
      port = firstPort;
    }
    beforeAll(async () => {
      await waitForPort(port);
    });
    afterAll(() => {
      Bun.spawnSync({
        cmd: [docker, "rm", "-f", containerId],
        stdout: "ignore",
        stderr: "ignore",
      });
    });
    fn(port);
  });
}

export function osSlashes(path: string) {
  return isWindows ? path.replace(/\//g, "\\") : path;
}

import * as child_process from "node:child_process";

class WriteBlockedError extends Error {
  constructor(time) {
    super("Write blocked for " + (time | 0) + "ms");
    this.name = "WriteBlockedError";
  }
}
function failTestsOnBlockingWriteCall() {
  const prop = Object.getOwnPropertyDescriptor(child_process.ChildProcess.prototype, "stdin");
  const didAttachSymbol = Symbol("kDidAttach");
  if (prop) {
    Object.defineProperty(child_process.ChildProcess.prototype, "stdin", {
      ...prop,
      get() {
        const actual = prop.get.call(this);
        if (actual?.write && !actual.__proto__[didAttachSymbol]) {
          actual.__proto__[didAttachSymbol] = true;
          attachWriteMeasurement(actual);
        }
        return actual;
      },
    });
  }

  function attachWriteMeasurement(stream) {
    const prop = Object.getOwnPropertyDescriptor(stream.__proto__, "write");
    if (prop) {
      Object.defineProperty(stream.__proto__, "write", {
        ...prop,
        value(chunk, encoding, cb) {
          const start = performance.now();
          const rc = prop.value.apply(this, arguments);
          const end = performance.now();
          if (end - start > 8) {
            const err = new WriteBlockedError(end - start);
            throw err;
          }
          return rc;
        },
      });
    }
  }
}

failTestsOnBlockingWriteCall();

import { heapStats } from "bun:jsc";
export function dumpStats() {
  const stats = heapStats();
  const { objectTypeCounts, protectedObjectTypeCounts } = stats;
  console.log({
    objects: Object.fromEntries(Object.entries(objectTypeCounts).sort()),
    protected: Object.fromEntries(Object.entries(protectedObjectTypeCounts).sort()),
  });
}

export function fillRepeating(dstBuffer: NodeJS.TypedArray, start: number, end: number) {
  let len = dstBuffer.length, // important: use indices length, not byte-length
    sLen = end - start,
    p = sLen; // set initial position = source sequence length

  // step 2: copy existing data doubling segment length per iteration
  while (p < len) {
    if (p + sLen > len) sLen = len - p; // if not power of 2, truncate last segment
    dstBuffer.copyWithin(p, start, sLen); // internal copy
    p += sLen; // add current length to offset
    sLen <<= 1; // double length for next segment
  }
}

function makeFlatPropertyMap(opts: object) {
  // return all properties of opts as paths for nested objects with dot notation
  // like { a: { b: 1 } } => { "a.b": 1 }
  // combining names of nested objects with dot notation
  // infinitely deep
  const ret: any = {};
  function recurse(obj: object, path = "") {
    for (const [key, value] of Object.entries(obj)) {
      if (value === undefined) continue;

      if (value && typeof value === "object") {
        recurse(value, path ? `${path}.${key}` : key);
      } else {
        ret[path ? `${path}.${key}` : key] = value;
      }
    }
  }

  recurse(opts);
  return ret;
}

export function toTOMLString(opts: object) {
  // return a TOML string of the given options
  const props = makeFlatPropertyMap(opts);
  let ret = "";
  for (const [key, value] of Object.entries(props)) {
    if (value === undefined) continue;
    ret += `${key} = ${JSON.stringify(value)}` + "\n";
  }
  return ret;
}

const shebang_posix = (program: string) => `#!/usr/bin/env ${program}
 `;

const shebang_windows = (program: string) => `0</* :{
   @echo off
   ${program} %~f0 %*
   exit /b %errorlevel%
 :} */0;
 `;

export function writeShebangScript(path: string, program: string, data: string) {
  if (!isWindows) {
    return writeFile(path, shebang_posix(program) + "\n" + data, { mode: 0o777 });
  } else {
    return writeFile(path + ".cmd", shebang_windows(program) + "\n" + data);
  }
}

export async function* forEachLine(iter: AsyncIterable<NodeJS.TypedArray | ArrayBufferLike>) {
  var decoder = new (require("string_decoder").StringDecoder)("utf8");
  var str = "";
  for await (const chunk of iter) {
    str += decoder.write(chunk);
    let i = str.indexOf("\n");
    while (i >= 0) {
      yield str.slice(0, i);
      str = str.slice(i + 1);
      i = str.indexOf("\n");
    }
  }

  str += decoder.end();
  {
    let i = str.indexOf("\n");
    while (i >= 0) {
      yield str.slice(0, i);
      str = str.slice(i + 1);
      i = str.indexOf("\n");
    }
  }

  if (str.length > 0) {
    yield str;
  }
}

export function joinP(...paths: string[]) {
  return join(...paths).replaceAll("\\", "/");
}

/**
 * TODO: see if this is the default behavior of node child_process APIs if so,
 * we need to do case-insensitive stuff within our Bun.spawn implementation
 *
 * Windows has case-insensitive environment variables, so sometimes an
 * object like { Path: "...", PATH: "..." } will be passed. Bun lets
 * the first one win, but we really want the LAST one to win.
 *
 * This is mostly needed if you want to override env vars, such like:
 *   env: {
 *     ...bunEnv,
 *     PATH: "my path override here",
 *   }
 * becomes
 *   env: mergeWindowEnvs([
 *     bunEnv,
 *     {
 *       PATH: "my path override here",
 *     },
 *   ])
 */
export function mergeWindowEnvs(envs: Record<string, string | undefined>[]) {
  const keys: Record<string, string | undefined> = {};
  const flat: Record<string, string | undefined> = {};
  for (const env of envs) {
    for (const key in env) {
      if (!env[key]) continue;
      const normalized = keys[key.toUpperCase()] ?? key;
      flat[normalized] = env[key];
    }
  }
  return flat;
}<|MERGE_RESOLUTION|>--- conflicted
+++ resolved
@@ -110,35 +110,15 @@
   });
 }
 
-<<<<<<< HEAD
 type DirectoryTree = {
-  [name: string]: string | DirectoryTree;
+  [name: string]: string | Buffer | DirectoryTree;
 };
 
 export function tempDirWithFiles(basename: string, files: DirectoryTree): string {
-=======
-export function tempDirWithFiles(
-  basename: string,
-  files: Record<string, string | Buffer | Record<string, string | Buffer>>,
-): string {
->>>>>>> 57208cb0
   var fs = require("fs");
   var path = require("path");
   var { tmpdir } = require("os");
 
-<<<<<<< HEAD
-  function makeTree(base: string, tree: DirectoryTree) {
-    for (const [name, contents] of Object.entries(tree)) {
-      let joined = path.join(base, name);
-      if (name.includes("/")) {
-        let dirname = path.dirname(name);
-        fs.mkdirSync(path.join(base, dirname), { recursive: true });
-      }
-      if (typeof contents === "object") {
-        fs.mkdirSync(joined);
-        makeTree(joined, contents);
-        continue;
-=======
   const dir = fs.mkdtempSync(path.join(fs.realpathSync(tmpdir()), basename + "_"));
   for (const [name, contents] of Object.entries(files)) {
     if (typeof contents === "object" && contents && !Buffer.isBuffer(contents)) {
@@ -150,15 +130,13 @@
           fs.mkdirSync(path.dirname(path.join(dir, name, _name)), { recursive: true });
           fs.writeFileSync(path.join(dir, name, _name), _contents);
         }
->>>>>>> 57208cb0
       }
-      fs.writeFileSync(joined, contents);
-    }
-  }
-
-  const base = fs.mkdtempSync(path.join(fs.realpathSync(tmpdir()), basename + "_"));
-  makeTree(base, files);
-  return base;
+      continue;
+    }
+    fs.mkdirSync(path.dirname(path.join(dir, name)), { recursive: true });
+    fs.writeFileSync(path.join(dir, name), contents);
+  }
+  return dir;
 }
 
 export function bunRun(file: string, env?: Record<string, string>) {
