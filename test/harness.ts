import { gc as bunGC, unsafe, which } from "bun";
import { expect } from "bun:test";
import { readlink, readFile } from "fs/promises";
import { platform } from "os";
import { openSync, closeSync } from "node:fs";

export const bunEnv: NodeJS.ProcessEnv = {
  ...process.env,
  GITHUB_ACTIONS: "false",
  BUN_DEBUG_QUIET_LOGS: "1",
  NO_COLOR: "1",
  FORCE_COLOR: undefined,
  TZ: "Etc/UTC",
  CI: "1",
  BUN_RUNTIME_TRANSPILER_CACHE_PATH: "0",
};

export function bunExe() {
  return process.execPath;
}

export function nodeExe(): string | null {
  return which("node") || null;
}

export function gc(force = true) {
  bunGC(force);
}

/**
 * The garbage collector is not 100% deterministic
 *
 * We want to assert that SOME of the objects are collected
 * But we cannot reliably assert that ALL of them are collected
 *
 * Therefore, we check that the count is less than or equal to the expected count
 *
 * @param type
 * @param count
 * @param maxWait
 * @returns
 */
export async function expectMaxObjectTypeCount(
  expect: typeof import("bun:test").expect,
  type: string,
  count: number,
  maxWait = 1000,
) {
  var { heapStats } = require("bun:jsc");

  gc();
  if (heapStats().objectTypeCounts[type] <= count) return;
  gc(true);
  for (const wait = 20; maxWait > 0; maxWait -= wait) {
    if (heapStats().objectTypeCounts[type] <= count) break;
    await Bun.sleep(wait);
    gc();
  }
  expect(heapStats().objectTypeCounts[type]).toBeLessThanOrEqual(count);
}

// we must ensure that finalizers are run
// so that the reference-counting logic is exercised
export function gcTick(trace = false) {
  trace && console.trace("");
  // console.trace("hello");
  gc();
  return Bun.sleep(0);
}

export function withoutAggressiveGC(block: () => unknown) {
  if (!unsafe.gcAggressionLevel) return block();

  const origGC = unsafe.gcAggressionLevel();
  unsafe.gcAggressionLevel(0);
  try {
    return block();
  } finally {
    unsafe.gcAggressionLevel(origGC);
  }
}

export function hideFromStackTrace(block: CallableFunction) {
  Object.defineProperty(block, "name", {
    value: "::bunternal::",
    configurable: true,
    enumerable: true,
    writable: true,
  });
}

export function tempDirWithFiles(basename: string, files: Record<string, string | Record<string, string>>): string {
  var fs = require("fs");
  var path = require("path");
  var { tmpdir } = require("os");

  const dir = fs.mkdtempSync(path.join(fs.realpathSync(tmpdir()), basename + "_"));
  for (const [name, contents] of Object.entries(files)) {
    if (typeof contents === "object") {
      const entries = Object.entries(contents);
      if (entries.length == 0) {
        fs.mkdirSync(path.join(dir, name), { recursive: true });
      } else {
        for (const [_name, _contents] of entries) {
          fs.mkdirSync(path.dirname(path.join(dir, name, _name)), { recursive: true });
          fs.writeFileSync(path.join(dir, name, _name), _contents);
        }
      }
      continue;
    }
    fs.mkdirSync(path.dirname(path.join(dir, name)), { recursive: true });
    fs.writeFileSync(path.join(dir, name), contents);
  }
  return dir;
}

export function bunRun(file: string, env?: Record<string, string>) {
  var path = require("path");
  const result = Bun.spawnSync([bunExe(), file], {
    cwd: path.dirname(file),
    env: {
      ...bunEnv,
      NODE_ENV: undefined,
      ...env,
    },
  });
  if (!result.success) throw new Error(result.stderr.toString("utf8"));
  return {
    stdout: result.stdout.toString("utf8").trim(),
    stderr: result.stderr.toString("utf8").trim(),
  };
}

export function bunTest(file: string, env?: Record<string, string>) {
  var path = require("path");
  const result = Bun.spawnSync([bunExe(), "test", path.basename(file)], {
    cwd: path.dirname(file),
    env: {
      ...bunEnv,
      NODE_ENV: undefined,
      ...env,
    },
  });
  if (!result.success) throw new Error(result.stderr.toString("utf8"));
  return {
    stdout: result.stdout.toString("utf8").trim(),
    stderr: result.stderr.toString("utf8").trim(),
  };
}

export function bunRunAsScript(dir: string, script: string, env?: Record<string, string>) {
  const result = Bun.spawnSync([bunExe(), `run`, `${script}`], {
    cwd: dir,
    env: {
      ...bunEnv,
      NODE_ENV: undefined,
      ...env,
    },
  });

  if (!result.success) throw new Error(result.stderr.toString("utf8"));

  return {
    stdout: result.stdout.toString("utf8").trim(),
    stderr: result.stderr.toString("utf8").trim(),
  };
}

export function randomLoneSurrogate() {
  const n = randomRange(0, 2);
  if (n === 0) return randomLoneHighSurrogate();
  return randomLoneLowSurrogate();
}

export function randomInvalidSurrogatePair() {
  const low = randomLoneLowSurrogate();
  const high = randomLoneHighSurrogate();
  return `${low}${high}`;
}

// Generates a random lone high surrogate (from the range D800-DBFF)
export function randomLoneHighSurrogate() {
  return String.fromCharCode(randomRange(0xd800, 0xdbff));
}

// Generates a random lone high surrogate (from the range DC00-DFFF)
export function randomLoneLowSurrogate() {
  return String.fromCharCode(randomRange(0xdc00, 0xdfff));
}

function randomRange(low: number, high: number): number {
  return low + Math.floor(Math.random() * (high - low));
}

export function runWithError(cb: () => unknown): Error | undefined {
  try {
    cb();
  } catch (e) {
    return e as Error;
  }
  return undefined;
}

export async function runWithErrorPromise(cb: () => unknown): Promise<Error | undefined> {
  try {
    await cb();
  } catch (e) {
    return e as Error;
  }
  return undefined;
}

export function fakeNodeRun(dir: string, file: string | string[], env?: Record<string, string>) {
  var path = require("path");
  const result = Bun.spawnSync([bunExe(), "--bun", "node", ...(Array.isArray(file) ? file : [file])], {
    cwd: dir ?? path.dirname(file),
    env: {
      ...bunEnv,
      NODE_ENV: undefined,
      ...env,
    },
  });
  if (!result.success) throw new Error(result.stderr.toString("utf8"));
  return {
    stdout: result.stdout.toString("utf8").trim(),
    stderr: result.stderr.toString("utf8").trim(),
  };
}

export function randomPort(): number {
  return 1024 + Math.floor(Math.random() * 65535);
}

expect.extend({
  toRun(cmds: string[]) {
    const result = Bun.spawnSync({
      cmd: [bunExe(), ...cmds],
      env: bunEnv,
      stdio: ["inherit", "pipe", "inherit"],
    });

    if (result.exitCode !== 0) {
      return {
        pass: false,
        message: () => `Command ${cmds.join(" ")} failed:` + "\n" + result.stdout.toString("utf-8"),
      };
    }

    return {
      pass: true,
      message: () => `Expected ${cmds.join(" ")} to fail`,
    };
  },
});

export function ospath(path: string) {
  if (process.platform === "win32") {
    return path.replace(/\//g, "\\");
  }
  return path;
}

<<<<<<< HEAD
export async function toHaveBins(actual: string[], expectedBins: string[]) {
  const message = () => `Expected ${actual} to be package bins ${expectedBins}`

  if (process.platform === "win32") {
    for (var i = 0; i < actual.length; i += 2) {
      if (!actual[i].includes(expectedBins[i / 2]) || !actual[i + 1].includes(expectedBins[i / 2])) {
        return { pass: false, message };
      }
    }
    return { pass: true, message };
  }

  return { pass: actual.every((bin, i) => bin === expectedBins[i]), message };
}

export async function toBeValidBin(actual: string, expectedLinkPath: string) {
  const message = () => `Expected ${actual} to be a link to ${expectedLinkPath}`;

  if (process.platform === "win32") {
    const contents = await readFile(actual + ".bunx", "utf16le");
    const expected = expectedLinkPath.slice(3);
    return { pass: contents.includes(expected), message };
  }

  return { pass: await readlink(actual) === expectedLinkPath, message };
}
=======
export function getMaxFD(): number {
  if (process.platform === "win32") {
    return 0;
  }
  const maxFD = openSync("/dev/null", "r");
  closeSync(maxFD);
  return maxFD;
}

// This is extremely frowned upon but I think it's easier to deal with than
// remembering to do this manually everywhere
declare global {
  interface Buffer {
    /**
     * **INTERNAL USE ONLY, NOT An API IN BUN**
     */
    toUnixString(): string;
  }
}

Buffer.prototype.toUnixString = function () {
  return this.toString("utf-8").replaceAll("\r\n", "\n");
};
>>>>>>> 968c21d8
<|MERGE_RESOLUTION|>--- conflicted
+++ resolved
@@ -260,7 +260,6 @@
   return path;
 }
 
-<<<<<<< HEAD
 export async function toHaveBins(actual: string[], expectedBins: string[]) {
   const message = () => `Expected ${actual} to be package bins ${expectedBins}`
 
@@ -287,7 +286,7 @@
 
   return { pass: await readlink(actual) === expectedLinkPath, message };
 }
-=======
+
 export function getMaxFD(): number {
   if (process.platform === "win32") {
     return 0;
@@ -310,5 +309,4 @@
 
 Buffer.prototype.toUnixString = function () {
   return this.toString("utf-8").replaceAll("\r\n", "\n");
-};
->>>>>>> 968c21d8
+};