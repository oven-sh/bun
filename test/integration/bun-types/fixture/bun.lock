{
  "lockfileVersion": 1,
  "workspaces": {
    "": {
      "name": "fixture",
      "dependencies": {
<<<<<<< HEAD
        "@oven/typescript-bun-lib-dom": "github:alii/lib-dom-bun-testing",
=======
>>>>>>> e834a80b
        "@types/bun": "types-bun-1.2.6.tgz",
      },
      "peerDependencies": {
        "typescript": "^5.8.2",
      },
    },
  },
  "packages": {
<<<<<<< HEAD
    "@oven/typescript-bun-lib-dom": ["@oven/typescript-bun-lib-dom@github:alii/lib-dom-bun-testing#9ed8ccd", {}, "alii-lib-dom-bun-testing-9ed8ccd"],

    "@types/bun": ["@types/bun@types-bun-1.2.6.tgz", { "dependencies": { "@oven/typescript-bun-lib-dom": "https://github.com/alii/lib-dom-bun-testing", "@types/node": "*", "@types/ws": "*", "@typescript/lib-dom": "github:alii/lib-dom-bun-testing" } }],
=======
    "@types/bun": ["@types/bun@types-bun-1.2.6.tgz", { "dependencies": { "@types/node": "*", "@types/ws": "~8.5.10" } }],

    "@types/node": ["@types/node@22.13.10", "", { "dependencies": { "undici-types": "~6.20.0" } }, "sha512-I6LPUvlRH+O6VRUqYOcMudhaIdUVWfsjnZavnsraHvpBwaEyMN29ry+0UVJhImYL16xsscu0aske3yA+uPOWfw=="],
>>>>>>> e834a80b

    "@types/node": ["@types/node@22.13.10", "", { "dependencies": { "undici-types": "~6.20.0" } }, "sha512-I6LPUvlRH+O6VRUqYOcMudhaIdUVWfsjnZavnsraHvpBwaEyMN29ry+0UVJhImYL16xsscu0aske3yA+uPOWfw=="],

    "@types/ws": ["@types/ws@8.18.0", "", { "dependencies": { "@types/node": "*" } }, "sha512-8svvI3hMyvN0kKCJMvTJP/x6Y/EoQbepff882wL+Sn5QsXb3etnamgrJq4isrBxSJj5L2AuXcI0+bgkoAXGUJw=="],

    "@typescript/lib-dom": ["@oven/typescript-bun-lib-dom@github:alii/lib-dom-bun-testing#f34eaca", {}, "alii-lib-dom-bun-testing-f34eaca"],

    "typescript": ["typescript@5.8.2", "", { "bin": { "tsc": "bin/tsc", "tsserver": "bin/tsserver" } }, "sha512-aJn6wq13/afZp/jT9QZmwEjDqqvSGp1VT5GVg+f/t6/oVyrgXM6BY1h9BRh/O5p3PlUPAe+WuiEZOmb/49RqoQ=="],

    "undici-types": ["undici-types@6.20.0", "", {}, "sha512-Ny6QZ2Nju20vw1SRHe3d9jVu6gJ+4e3+MMpqu7pqE5HT6WsTSlce++GQmK5UXS8mzV8DSYHrQH+Xrf2jVcuKNg=="],

    "@types/bun/@oven/typescript-bun-lib-dom": ["@oven/typescript-bun-lib-dom@github:alii/lib-dom-bun-testing#f34eaca", {}, "alii-lib-dom-bun-testing-f34eaca"],
  }
}<|MERGE_RESOLUTION|>--- conflicted
+++ resolved
@@ -4,10 +4,7 @@
     "": {
       "name": "fixture",
       "dependencies": {
-<<<<<<< HEAD
-        "@oven/typescript-bun-lib-dom": "github:alii/lib-dom-bun-testing",
-=======
->>>>>>> e834a80b
+        "@oven/typescript-bun-lib-dom": "github:alii/lib-dom-bun-testing#f34eacab7b78435ee18f0227974bc0a6756ccb0f",
         "@types/bun": "types-bun-1.2.6.tgz",
       },
       "peerDependencies": {
@@ -16,15 +13,9 @@
     },
   },
   "packages": {
-<<<<<<< HEAD
-    "@oven/typescript-bun-lib-dom": ["@oven/typescript-bun-lib-dom@github:alii/lib-dom-bun-testing#9ed8ccd", {}, "alii-lib-dom-bun-testing-9ed8ccd"],
+    "@oven/typescript-bun-lib-dom": ["@oven/typescript-bun-lib-dom@github:alii/lib-dom-bun-testing#f34eaca", {}, "alii-lib-dom-bun-testing-f34eaca"],
 
     "@types/bun": ["@types/bun@types-bun-1.2.6.tgz", { "dependencies": { "@oven/typescript-bun-lib-dom": "https://github.com/alii/lib-dom-bun-testing", "@types/node": "*", "@types/ws": "*", "@typescript/lib-dom": "github:alii/lib-dom-bun-testing" } }],
-=======
-    "@types/bun": ["@types/bun@types-bun-1.2.6.tgz", { "dependencies": { "@types/node": "*", "@types/ws": "~8.5.10" } }],
-
-    "@types/node": ["@types/node@22.13.10", "", { "dependencies": { "undici-types": "~6.20.0" } }, "sha512-I6LPUvlRH+O6VRUqYOcMudhaIdUVWfsjnZavnsraHvpBwaEyMN29ry+0UVJhImYL16xsscu0aske3yA+uPOWfw=="],
->>>>>>> e834a80b
 
     "@types/node": ["@types/node@22.13.10", "", { "dependencies": { "undici-types": "~6.20.0" } }, "sha512-I6LPUvlRH+O6VRUqYOcMudhaIdUVWfsjnZavnsraHvpBwaEyMN29ry+0UVJhImYL16xsscu0aske3yA+uPOWfw=="],
 
