import { readdir } from "fs/promises";
import path from "path";

// prettier-ignore
const words: Record<string, { reason: string; limit?: number; regex?: boolean }> = {
  " != undefined": { reason: "This is by definition Undefined Behavior." },
  " == undefined": { reason: "This is by definition Undefined Behavior." },
  '@import("root").bun.': { reason: "Only import 'bun' once" },
  "std.debug.assert": { reason: "Use bun.assert instead", limit: 25 },
  "std.debug.dumpStackTrace": { reason: "Use bun.handleErrorReturnTrace or bun.crash_handler.dumpStackTrace instead" },
  "std.debug.print": { reason: "Don't let this be committed", limit: 2 },
  "std.mem.indexOfAny(u8": { reason: "Use bun.strings.indexOfAny", limit: 3 },
  "undefined != ": { reason: "This is by definition Undefined Behavior." },
  "undefined == ": { reason: "This is by definition Undefined Behavior." },
  "bun.toFD(std.fs.cwd().fd)": { reason: "Use bun.FD.cwd()" },
  "std.StringArrayHashMapUnmanaged(": { reason: "bun.StringArrayHashMapUnmanaged has a faster `eql`", limit: 12 },
  "std.StringArrayHashMap(": { reason: "bun.StringArrayHashMap has a faster `eql`", limit: 1 },
  "std.StringHashMapUnmanaged(": { reason: "bun.StringHashMapUnmanaged has a faster `eql`" },
  "std.StringHashMap(": { reason: "bun.StringHashMap has a faster `eql`" },
  "std.enums.tagName(": { reason: "Use bun.tagName instead", limit: 2 },
  "std.unicode": { reason: "Use bun.strings instead", limit: 36 },
  "allocator.ptr ==": { reason: "The std.mem.Allocator context pointer can be undefined, which makes this comparison undefined behavior" },
  "allocator.ptr !=": { reason: "The std.mem.Allocator context pointer can be undefined, which makes this comparison undefined behavior", limit: 1 },
  "== allocator.ptr": { reason: "The std.mem.Allocator context pointer can be undefined, which makes this comparison undefined behavior" },
  "!= allocator.ptr": { reason: "The std.mem.Allocator context pointer can be undefined, which makes this comparison undefined behavior" },
  "alloc.ptr ==": { reason: "The std.mem.Allocator context pointer can be undefined, which makes this comparison undefined behavior" },
  "alloc.ptr !=": { reason: "The std.mem.Allocator context pointer can be undefined, which makes this comparison undefined behavior" },
  "== alloc.ptr": { reason: "The std.mem.Allocator context pointer can be undefined, which makes this comparison undefined behavior" },
  "!= alloc.ptr": { reason: "The std.mem.Allocator context pointer can be undefined, which makes this comparison undefined behavior" },
<<<<<<< HEAD
  [String.raw`: [a-zA-Z0-9_\.\*\?\[\]\(\)]+ = undefined,`]: { reason: "Do not default a struct field to undefined", limit: 249, regex: true },
  "usingnamespace": { reason: "This brings Bun away from incremental / faster compile times.", limit: 372 }, 
=======
  [String.raw`: [a-zA-Z0-9_\.\*\?\[\]\(\)]+ = undefined,`]: { reason: "Do not default a struct field to undefined", limit: 248, regex: true },
  "usingnamespace": { reason: "This brings Bun away from incremental / faster compile times.", limit: 496 }, 
>>>>>>> ddd87fef
};
const words_keys = [...Object.keys(words)];

let counts: Record<string, [number, string][]> = {};
const files = await readdir("src", { recursive: true, withFileTypes: true });
for (const file of files) {
  if (file.isDirectory()) continue;
  if (!file.name.endsWith(".zig")) continue;
  if (file.parentPath.startsWith("src" + path.sep + "deps")) continue;
  const content = await Bun.file(file.parentPath + path.sep + file.name).text();
  for (const word of words_keys) {
    let regex = words[word].regex ? new RegExp(word, "g") : undefined;
    const did_match = regex ? regex.test(content) : content.includes(word);
    if (regex) regex.lastIndex = 0;
    if (did_match) {
      counts[word] ??= [];
      const lines = content.split("\n");
      for (let line_i = 0; line_i < lines.length; line_i++) {
        const trim = lines[line_i].trim();
        if (trim.startsWith("//") || trim.startsWith("\\\\")) continue;
        const count = regex ? [...lines[line_i].matchAll(regex)].length : lines[line_i].split(word).length - 1;
        for (let count_i = 0; count_i < count; count_i++) {
          counts[word].push([line_i + 1, file.parentPath + path.sep + file.name]);
        }
      }
    }
  }
}

describe("banned words", () => {
  for (const [i, [word, { reason, limit = 0 }]] of Object.entries(words).entries()) {
    test(word + (limit !== 0 ? " (max " + limit + ")" : ""), () => {
      const count = counts[word] ?? [];
      if (count.length > limit) {
        throw new Error(
          `${JSON.stringify(word)} is banned.\nThis PR increases the number of instances of this word from ${limit} to ${count.length}\nBan reason: ${reason}\n` +
            (limit === 0
              ? `Remove banned word from:\n${count.map(([line, path]) => `- ${path}:${line}\n`).join("")}`
              : "") +
            "\n",
        );
      } else if (count.length < limit) {
        throw new Error(
          `Instances of banned word ${JSON.stringify(word)} reduced from ${limit} to ${count.length}\nUpdate limit in scripts/ban-words.ts:${i + 5}\n`,
        );
      }
    });
  }
});<|MERGE_RESOLUTION|>--- conflicted
+++ resolved
@@ -27,13 +27,8 @@
   "alloc.ptr !=": { reason: "The std.mem.Allocator context pointer can be undefined, which makes this comparison undefined behavior" },
   "== alloc.ptr": { reason: "The std.mem.Allocator context pointer can be undefined, which makes this comparison undefined behavior" },
   "!= alloc.ptr": { reason: "The std.mem.Allocator context pointer can be undefined, which makes this comparison undefined behavior" },
-<<<<<<< HEAD
-  [String.raw`: [a-zA-Z0-9_\.\*\?\[\]\(\)]+ = undefined,`]: { reason: "Do not default a struct field to undefined", limit: 249, regex: true },
+  [String.raw`: [a-zA-Z0-9_\.\*\?\[\]\(\)]+ = undefined,`]: { reason: "Do not default a struct field to undefined", limit: 248, regex: true },
   "usingnamespace": { reason: "This brings Bun away from incremental / faster compile times.", limit: 372 }, 
-=======
-  [String.raw`: [a-zA-Z0-9_\.\*\?\[\]\(\)]+ = undefined,`]: { reason: "Do not default a struct field to undefined", limit: 248, regex: true },
-  "usingnamespace": { reason: "This brings Bun away from incremental / faster compile times.", limit: 496 }, 
->>>>>>> ddd87fef
 };
 const words_keys = [...Object.keys(words)];
 
