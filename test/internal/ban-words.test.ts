--- conflicted
+++ resolved
@@ -28,7 +28,6 @@
   "alloc.ptr !=": { reason: "The std.mem.Allocator context pointer can be undefined, which makes this comparison undefined behavior" },
   "== alloc.ptr": { reason: "The std.mem.Allocator context pointer can be undefined, which makes this comparison undefined behavior" },
   "!= alloc.ptr": { reason: "The std.mem.Allocator context pointer can be undefined, which makes this comparison undefined behavior" },
-<<<<<<< HEAD
 
   [String.raw`: [a-zA-Z0-9_\.\*\?\[\]\(\)]+ = undefined,`]: { reason: "Do not default a struct field to undefined", limit: 244, regex: true },
 
@@ -40,10 +39,6 @@
   "std.fs.File": { reason: "Prefer bun.sys + bun.FD instead of std.fs", limit: 71 },
   ".stdFile()": { reason: "Prefer bun.sys + bun.FD instead of std.fs.File. Zig hides 'errno' when Bun wants to match libuv", limit: 17 },
   ".stdDir()": { reason: "Prefer bun.sys + bun.FD instead of std.fs.File. Zig hides 'errno' when Bun wants to match libuv", limit: 48 },
-=======
-  [String.raw`: [a-zA-Z0-9_\.\*\?\[\]\(\)]+ = undefined,`]: { reason: "Do not default a struct field to undefined", limit: 245, regex: true },
-  "usingnamespace": { reason: "Zig deprecates this, and will not support it in incremental compilation.", limit: 494 },
->>>>>>> 44f25253
 };
 const words_keys = [...Object.keys(words)];
 
