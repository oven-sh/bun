--- conflicted
+++ resolved
@@ -41,14 +41,8 @@
   "std.fs.File": { reason: "Prefer bun.sys + bun.FD instead of std.fs", limit: 62 },
   ".stdFile()": { reason: "Prefer bun.sys + bun.FD instead of std.fs.File. Zig hides 'errno' when Bun wants to match libuv", limit: 18 },
   ".stdDir()": { reason: "Prefer bun.sys + bun.FD instead of std.fs.File. Zig hides 'errno' when Bun wants to match libuv", limit: 49 },
-<<<<<<< HEAD
   ".arguments_old(": { reason: "Please migrate to .argumentsAsArray() or another argument API", limit: 280 },
-  "// autofix": { reason: "Evaluate if this variable should be deleted entirely or explicitly discarded.", limit: 175 },
-=======
-  ".arguments_old(": { reason: "Please migrate to .argumentsAsArray() or another argument API", limit: 284 },
   "// autofix": { reason: "Evaluate if this variable should be deleted entirely or explicitly discarded.", limit: 174 },
->>>>>>> 177239cf
-
   "global.hasException": { reason: "Incompatible with strict exception checks. Use a CatchScope instead.", limit: 28 },
   "globalObject.hasException": { reason: "Incompatible with strict exception checks. Use a CatchScope instead.", limit: 47 },
   "globalThis.hasException": { reason: "Incompatible with strict exception checks. Use a CatchScope instead.", limit: 136 },
