import { readdir } from "fs/promises";
import path from "path";

// prettier-ignore
const words: Record<string, { reason: string; limit?: number; regex?: boolean }> = {
  " != undefined": { reason: "This is by definition Undefined Behavior." },
  " == undefined": { reason: "This is by definition Undefined Behavior." },
  "undefined != ": { reason: "This is by definition Undefined Behavior." },
  "undefined == ": { reason: "This is by definition Undefined Behavior." },

  '@import("root").bun.': { reason: "Only import 'bun' once" },
  "std.debug.assert": { reason: "Use bun.assert instead", limit: 26 },
  "std.debug.dumpStackTrace": { reason: "Use bun.handleErrorReturnTrace or bun.crash_handler.dumpStackTrace instead" },
  "std.debug.print": { reason: "Don't let this be committed", limit: 0 },
  "std.mem.indexOfAny(u8": { reason: "Use bun.strings.indexOfAny", limit: 3 },
  "std.StringArrayHashMapUnmanaged(": { reason: "bun.StringArrayHashMapUnmanaged has a faster `eql`", limit: 12 },
  "std.StringArrayHashMap(": { reason: "bun.StringArrayHashMap has a faster `eql`", limit: 1 },
  "std.StringHashMapUnmanaged(": { reason: "bun.StringHashMapUnmanaged has a faster `eql`" },
  "std.StringHashMap(": { reason: "bun.StringHashMap has a faster `eql`" },
  "std.enums.tagName(": { reason: "Use bun.tagName instead", limit: 2 },
  "std.unicode": { reason: "Use bun.strings instead", limit: 36 },

  "allocator.ptr ==": { reason: "The std.mem.Allocator context pointer can be undefined, which makes this comparison undefined behavior" },
  "allocator.ptr !=": { reason: "The std.mem.Allocator context pointer can be undefined, which makes this comparison undefined behavior", limit: 1 },
  "== allocator.ptr": { reason: "The std.mem.Allocator context pointer can be undefined, which makes this comparison undefined behavior" },
  "!= allocator.ptr": { reason: "The std.mem.Allocator context pointer can be undefined, which makes this comparison undefined behavior" },
  "alloc.ptr ==": { reason: "The std.mem.Allocator context pointer can be undefined, which makes this comparison undefined behavior" },
  "alloc.ptr !=": { reason: "The std.mem.Allocator context pointer can be undefined, which makes this comparison undefined behavior" },
  "== alloc.ptr": { reason: "The std.mem.Allocator context pointer can be undefined, which makes this comparison undefined behavior" },
  "!= alloc.ptr": { reason: "The std.mem.Allocator context pointer can be undefined, which makes this comparison undefined behavior" },

  [String.raw`: [a-zA-Z0-9_\.\*\?\[\]\(\)]+ = undefined,`]: { reason: "Do not default a struct field to undefined", limit: 242, regex: true },
<<<<<<< HEAD
  "usingnamespace": { reason: "Zig deprecates this, and will not support it in incremental compilation.", limit: 310 },
=======

  "usingnamespace": { reason: "Zig deprecates this, and will not support it in incremental compilation.", limit: 370 },

  "std.fs.Dir": { reason: "Prefer bun.sys + bun.FD instead of std.fs", limit: 180 },
  "std.fs.cwd": { reason: "Prefer bun.FD.cwd()", limit: 103 },
  "std.fs.File": { reason: "Prefer bun.sys + bun.FD instead of std.fs", limit: 71 },
  ".stdFile()": { reason: "Prefer bun.sys + bun.FD instead of std.fs.File. Zig hides 'errno' when Bun wants to match libuv", limit: 18 },
  ".stdDir()": { reason: "Prefer bun.sys + bun.FD instead of std.fs.File. Zig hides 'errno' when Bun wants to match libuv", limit: 48 },
>>>>>>> 903706dc
};
const words_keys = [...Object.keys(words)];

let counts: Record<string, [number, string][]> = {};
const files = await readdir("src", { recursive: true, withFileTypes: true });
for (const file of files) {
  if (file.isDirectory()) continue;
  if (!file.name.endsWith(".zig")) continue;
  if (file.parentPath.startsWith("src" + path.sep + "deps")) continue;
  const content = await Bun.file(file.parentPath + path.sep + file.name).text();
  for (const word of words_keys) {
    let regex = words[word].regex ? new RegExp(word, "g") : undefined;
    const did_match = regex ? regex.test(content) : content.includes(word);
    if (regex) regex.lastIndex = 0;
    if (did_match) {
      counts[word] ??= [];
      const lines = content.split("\n");
      for (let line_i = 0; line_i < lines.length; line_i++) {
        const trim = lines[line_i].trim();
        if (trim.startsWith("//") || trim.startsWith("\\\\")) continue;
        const count = regex ? [...lines[line_i].matchAll(regex)].length : lines[line_i].split(word).length - 1;
        for (let count_i = 0; count_i < count; count_i++) {
          counts[word].push([line_i + 1, file.parentPath + path.sep + file.name]);
        }
      }
    }
  }
}

describe("banned words", () => {
  for (const [i, [word, { reason, limit = 0 }]] of Object.entries(words).entries()) {
    test(word + (limit !== 0 ? " (max " + limit + ")" : ""), () => {
      const count = counts[word] ?? [];
      if (count.length > limit) {
        throw new Error(
          `${JSON.stringify(word)} is banned.\nThis PR increases the number of instances of this word from ${limit} to ${count.length}\nBan reason: ${reason}\n` +
            (limit === 0
              ? `Remove banned word from:\n${count.map(([line, path]) => `- ${path}:${line}\n`).join("")}`
              : "") +
            "\n",
        );
      } else if (count.length < limit) {
        throw new Error(
          `Instances of banned word ${JSON.stringify(word)} reduced from ${limit} to ${count.length}\nUpdate limit in scripts/ban-words.ts:${i + 5}\n`,
        );
      }
    });
  }
});

describe("files that must have comments at the top", () => {
  const files = ["src/bun.js/api/BunObject.zig"];

  for (const file of files) {
    test(file, async () => {
      const joined = path.join(import.meta.dir, "..", "..", file);
      const content = await Bun.file(joined).text();
      if (!content.startsWith("//")) {
        throw new Error(`Please don't add imports to the top of ${file}. Put them at the bottom.`);
      }
    });
  }
});<|MERGE_RESOLUTION|>--- conflicted
+++ resolved
@@ -30,18 +30,13 @@
   "!= alloc.ptr": { reason: "The std.mem.Allocator context pointer can be undefined, which makes this comparison undefined behavior" },
 
   [String.raw`: [a-zA-Z0-9_\.\*\?\[\]\(\)]+ = undefined,`]: { reason: "Do not default a struct field to undefined", limit: 242, regex: true },
-<<<<<<< HEAD
   "usingnamespace": { reason: "Zig deprecates this, and will not support it in incremental compilation.", limit: 310 },
-=======
-
-  "usingnamespace": { reason: "Zig deprecates this, and will not support it in incremental compilation.", limit: 370 },
 
   "std.fs.Dir": { reason: "Prefer bun.sys + bun.FD instead of std.fs", limit: 180 },
   "std.fs.cwd": { reason: "Prefer bun.FD.cwd()", limit: 103 },
   "std.fs.File": { reason: "Prefer bun.sys + bun.FD instead of std.fs", limit: 71 },
   ".stdFile()": { reason: "Prefer bun.sys + bun.FD instead of std.fs.File. Zig hides 'errno' when Bun wants to match libuv", limit: 18 },
   ".stdDir()": { reason: "Prefer bun.sys + bun.FD instead of std.fs.File. Zig hides 'errno' when Bun wants to match libuv", limit: 48 },
->>>>>>> 903706dc
 };
 const words_keys = [...Object.keys(words)];
 
