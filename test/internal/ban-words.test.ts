--- conflicted
+++ resolved
@@ -27,13 +27,8 @@
   "alloc.ptr !=": { reason: "The std.mem.Allocator context pointer can be undefined, which makes this comparison undefined behavior" },
   "== alloc.ptr": { reason: "The std.mem.Allocator context pointer can be undefined, which makes this comparison undefined behavior" },
   "!= alloc.ptr": { reason: "The std.mem.Allocator context pointer can be undefined, which makes this comparison undefined behavior" },
-<<<<<<< HEAD
   [String.raw`: [a-zA-Z0-9_\.\*\?\[\]\(\)]+ = undefined,`]: { reason: "Do not default a struct field to undefined", limit: 242, regex: true },
-  "usingnamespace": { reason: "Zig deprecates this, and will not support it in incremental compilation.", limit: 494 },
-=======
-  [String.raw`: [a-zA-Z0-9_\.\*\?\[\]\(\)]+ = undefined,`]: { reason: "Do not default a struct field to undefined", limit: 243, regex: true },
   "usingnamespace": { reason: "Zig deprecates this, and will not support it in incremental compilation.", limit: 370 },
->>>>>>> c1dc5f1b
 };
 const words_keys = [...Object.keys(words)];
 
