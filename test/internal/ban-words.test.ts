import { readdir } from "fs/promises";
import { join } from "path";

// prettier-ignore
const words: Record<string, { reason: string; limit?: number; regex?: boolean }> = {
  " != undefined": { reason: "This is by definition Undefined Behavior." },
  " == undefined": { reason: "This is by definition Undefined Behavior." },
  '@import("root").bun.': { reason: "Only import 'bun' once" },
  "std.debug.assert": { reason: "Use bun.assert instead", limit: 25 },
  "std.debug.dumpStackTrace": { reason: "Use bun.handleErrorReturnTrace or bun.crash_handler.dumpStackTrace instead" },
  "std.debug.print": { reason: "Don't let this be committed", limit: 2 },
  "std.mem.indexOfAny(u8": { reason: "Use bun.strings.indexOfAny", limit: 3 },
  "undefined != ": { reason: "This is by definition Undefined Behavior." },
  "undefined == ": { reason: "This is by definition Undefined Behavior." },
  "bun.toFD(std.fs.cwd().fd)": { reason: "Use bun.FD.cwd()" },
  "std.StringArrayHashMapUnmanaged(": { reason: "bun.StringArrayHashMapUnmanaged has a faster `eql`", limit: 12 },
  "std.StringArrayHashMap(": { reason: "bun.StringArrayHashMap has a faster `eql`", limit: 1 },
  "std.StringHashMapUnmanaged(": { reason: "bun.StringHashMapUnmanaged has a faster `eql`" },
  "std.StringHashMap(": { reason: "bun.StringHashMap has a faster `eql`" },
  "std.enums.tagName(": { reason: "Use bun.tagName instead", limit: 2 },
  "std.unicode": { reason: "Use bun.strings instead", limit: 36 },
  "allocator.ptr ==": { reason: "The std.mem.Allocator context pointer can be undefined, which makes this comparison undefined behavior" },
  "allocator.ptr !=": { reason: "The std.mem.Allocator context pointer can be undefined, which makes this comparison undefined behavior", limit: 1 },
  "== allocator.ptr": { reason: "The std.mem.Allocator context pointer can be undefined, which makes this comparison undefined behavior" },
  "!= allocator.ptr": { reason: "The std.mem.Allocator context pointer can be undefined, which makes this comparison undefined behavior" },
<<<<<<< HEAD
  [String.raw`: [a-zA-Z0-9_\.\*\?\[\]\(\)]+ = undefined,`]: { reason: "Do not default a struct field to undefined", limit: 250, regex: true },
=======
  "alloc.ptr ==": { reason: "The std.mem.Allocator context pointer can be undefined, which makes this comparison undefined behavior" },
  "alloc.ptr !=": { reason: "The std.mem.Allocator context pointer can be undefined, which makes this comparison undefined behavior" },
  "== alloc.ptr": { reason: "The std.mem.Allocator context pointer can be undefined, which makes this comparison undefined behavior" },
  "!= alloc.ptr": { reason: "The std.mem.Allocator context pointer can be undefined, which makes this comparison undefined behavior" },
  [String.raw`: [a-zA-Z0-9_\.\*\?\[\]\(\)]+ = undefined,`]: { reason: "Do not default a struct field to undefined", limit: 251, regex: true },
>>>>>>> d09e381c
};
const words_keys = [...Object.keys(words)];

let counts: Record<string, [number, string][]> = {};
const files = await readdir(join(__dirname, "../../src"), { recursive: true, withFileTypes: true });
for (const file of files) {
  if (file.isDirectory()) continue;
  if (!file.name.endsWith(".zig")) continue;
  if (file.parentPath.startsWith("src/deps")) continue;
  const content = await Bun.file(file.parentPath + "/" + file.name).text();
  for (const word of words_keys) {
    let regex = words[word].regex ? new RegExp(word, "g") : undefined;
    const did_match = regex ? regex.test(content) : content.includes(word);
    if (regex) regex.lastIndex = 0;
    if (did_match) {
      counts[word] ??= [];
      const lines = content.split("\n");
      for (let line_i = 0; line_i < lines.length; line_i++) {
        const trim = lines[line_i].trim();
        if (trim.startsWith("//") || trim.startsWith("\\\\")) continue;
        const count = regex ? [...lines[line_i].matchAll(regex)].length : lines[line_i].split(word).length - 1;
        for (let count_i = 0; count_i < count; count_i++) {
          counts[word].push([line_i + 1, file.parentPath + "/" + file.name]);
        }
      }
    }
  }
}

describe("banned words", () => {
  for (const [i, [word, { reason, limit = 0 }]] of Object.entries(words).entries()) {
    test(word + (limit !== 0 ? " (max " + limit + ")" : ""), () => {
      const count = counts[word] ?? [];
      if (count.length > limit) {
        throw new Error(
          `${JSON.stringify(word)} is banned.\nThis PR increases the number of instances of this word from ${limit} to ${count.length}\nBan reason: ${reason}\n` +
            (limit === 0
              ? `Remove banned word from:\n${count.map(([line, path]) => `- ${path}:${line}\n`).join("")}`
              : "") +
            "\n",
        );
      } else if (count.length < limit) {
        throw new Error(
          `Instances of banned word ${JSON.stringify(word)} reduced from ${limit} to ${count.length}\nUpdate limit in scripts/ban-words.ts:${i + 5}\n`,
        );
      }
    });
  }
});<|MERGE_RESOLUTION|>--- conflicted
+++ resolved
@@ -23,15 +23,11 @@
   "allocator.ptr !=": { reason: "The std.mem.Allocator context pointer can be undefined, which makes this comparison undefined behavior", limit: 1 },
   "== allocator.ptr": { reason: "The std.mem.Allocator context pointer can be undefined, which makes this comparison undefined behavior" },
   "!= allocator.ptr": { reason: "The std.mem.Allocator context pointer can be undefined, which makes this comparison undefined behavior" },
-<<<<<<< HEAD
-  [String.raw`: [a-zA-Z0-9_\.\*\?\[\]\(\)]+ = undefined,`]: { reason: "Do not default a struct field to undefined", limit: 250, regex: true },
-=======
   "alloc.ptr ==": { reason: "The std.mem.Allocator context pointer can be undefined, which makes this comparison undefined behavior" },
   "alloc.ptr !=": { reason: "The std.mem.Allocator context pointer can be undefined, which makes this comparison undefined behavior" },
   "== alloc.ptr": { reason: "The std.mem.Allocator context pointer can be undefined, which makes this comparison undefined behavior" },
   "!= alloc.ptr": { reason: "The std.mem.Allocator context pointer can be undefined, which makes this comparison undefined behavior" },
-  [String.raw`: [a-zA-Z0-9_\.\*\?\[\]\(\)]+ = undefined,`]: { reason: "Do not default a struct field to undefined", limit: 251, regex: true },
->>>>>>> d09e381c
+  [String.raw`: [a-zA-Z0-9_\.\*\?\[\]\(\)]+ = undefined,`]: { reason: "Do not default a struct field to undefined", limit: 250, regex: true },
 };
 const words_keys = [...Object.keys(words)];
 
