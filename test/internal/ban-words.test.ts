import { readdir } from "fs/promises";
import path from "path";

// prettier-ignore
const words: Record<string, { reason: string; limit?: number; regex?: boolean }> = {
  " != undefined": { reason: "This is by definition Undefined Behavior." },
  " == undefined": { reason: "This is by definition Undefined Behavior." },
  '@import("root").bun.': { reason: "Only import 'bun' once" },
  "std.debug.assert": { reason: "Use bun.assert instead", limit: 25 },
  "std.debug.dumpStackTrace": { reason: "Use bun.handleErrorReturnTrace or bun.crash_handler.dumpStackTrace instead" },
  "std.debug.print": { reason: "Don't let this be committed", limit: 2 },
  "std.mem.indexOfAny(u8": { reason: "Use bun.strings.indexOfAny", limit: 3 },
  "undefined != ": { reason: "This is by definition Undefined Behavior." },
  "undefined == ": { reason: "This is by definition Undefined Behavior." },
  "bun.toFD(std.fs.cwd().fd)": { reason: "Use bun.FD.cwd()" },
  "std.StringArrayHashMapUnmanaged(": { reason: "bun.StringArrayHashMapUnmanaged has a faster `eql`", limit: 12 },
  "std.StringArrayHashMap(": { reason: "bun.StringArrayHashMap has a faster `eql`", limit: 1 },
  "std.StringHashMapUnmanaged(": { reason: "bun.StringHashMapUnmanaged has a faster `eql`" },
  "std.StringHashMap(": { reason: "bun.StringHashMap has a faster `eql`" },
  "std.enums.tagName(": { reason: "Use bun.tagName instead", limit: 2 },
  "std.unicode": { reason: "Use bun.strings instead", limit: 36 },
  "allocator.ptr ==": { reason: "The std.mem.Allocator context pointer can be undefined, which makes this comparison undefined behavior" },
  "allocator.ptr !=": { reason: "The std.mem.Allocator context pointer can be undefined, which makes this comparison undefined behavior", limit: 1 },
  "== allocator.ptr": { reason: "The std.mem.Allocator context pointer can be undefined, which makes this comparison undefined behavior" },
  "!= allocator.ptr": { reason: "The std.mem.Allocator context pointer can be undefined, which makes this comparison undefined behavior" },
  "alloc.ptr ==": { reason: "The std.mem.Allocator context pointer can be undefined, which makes this comparison undefined behavior" },
  "alloc.ptr !=": { reason: "The std.mem.Allocator context pointer can be undefined, which makes this comparison undefined behavior" },
  "== alloc.ptr": { reason: "The std.mem.Allocator context pointer can be undefined, which makes this comparison undefined behavior" },
  "!= alloc.ptr": { reason: "The std.mem.Allocator context pointer can be undefined, which makes this comparison undefined behavior" },
<<<<<<< HEAD
  [String.raw`: [a-zA-Z0-9_\.\*\?\[\]\(\)]+ = undefined,`]: { reason: "Do not default a struct field to undefined", limit: 244, regex: true },
  "usingnamespace": { reason: "Zig deprecates this, and will not support it in incremental compilation.", limit: 369 },
=======
  [String.raw`: [a-zA-Z0-9_\.\*\?\[\]\(\)]+ = undefined,`]: { reason: "Do not default a struct field to undefined", limit: 246, regex: true },
  "usingnamespace": { reason: "This brings Bun away from incremental / faster compile times.", limit: 492 },
>>>>>>> 13068395
};
const words_keys = [...Object.keys(words)];

let counts: Record<string, [number, string][]> = {};
const files = await readdir("src", { recursive: true, withFileTypes: true });
for (const file of files) {
  if (file.isDirectory()) continue;
  if (!file.name.endsWith(".zig")) continue;
  if (file.parentPath.startsWith("src" + path.sep + "deps")) continue;
  const content = await Bun.file(file.parentPath + path.sep + file.name).text();
  for (const word of words_keys) {
    let regex = words[word].regex ? new RegExp(word, "g") : undefined;
    const did_match = regex ? regex.test(content) : content.includes(word);
    if (regex) regex.lastIndex = 0;
    if (did_match) {
      counts[word] ??= [];
      const lines = content.split("\n");
      for (let line_i = 0; line_i < lines.length; line_i++) {
        const trim = lines[line_i].trim();
        if (trim.startsWith("//") || trim.startsWith("\\\\")) continue;
        const count = regex ? [...lines[line_i].matchAll(regex)].length : lines[line_i].split(word).length - 1;
        for (let count_i = 0; count_i < count; count_i++) {
          counts[word].push([line_i + 1, file.parentPath + path.sep + file.name]);
        }
      }
    }
  }
}

describe("banned words", () => {
  for (const [i, [word, { reason, limit = 0 }]] of Object.entries(words).entries()) {
    test(word + (limit !== 0 ? " (max " + limit + ")" : ""), () => {
      const count = counts[word] ?? [];
      if (count.length > limit) {
        throw new Error(
          `${JSON.stringify(word)} is banned.\nThis PR increases the number of instances of this word from ${limit} to ${count.length}\nBan reason: ${reason}\n` +
            (limit === 0
              ? `Remove banned word from:\n${count.map(([line, path]) => `- ${path}:${line}\n`).join("")}`
              : "") +
            "\n",
        );
      } else if (count.length < limit) {
        throw new Error(
          `Instances of banned word ${JSON.stringify(word)} reduced from ${limit} to ${count.length}\nUpdate limit in scripts/ban-words.ts:${i + 5}\n`,
        );
      }
    });
  }
});

describe("files that must have comments at the top", () => {
  const files = ["src/bun.js/api/BunObject.zig"];

  for (const file of files) {
    test(file, async () => {
      const joined = path.join(import.meta.dir, "..", "..", file);
      const content = await Bun.file(joined).text();
      if (!content.startsWith("//")) {
        throw new Error(`Please don't add imports to the top of ${file}. Put them at the bottom.`);
      }
    });
  }
});<|MERGE_RESOLUTION|>--- conflicted
+++ resolved
@@ -27,13 +27,8 @@
   "alloc.ptr !=": { reason: "The std.mem.Allocator context pointer can be undefined, which makes this comparison undefined behavior" },
   "== alloc.ptr": { reason: "The std.mem.Allocator context pointer can be undefined, which makes this comparison undefined behavior" },
   "!= alloc.ptr": { reason: "The std.mem.Allocator context pointer can be undefined, which makes this comparison undefined behavior" },
-<<<<<<< HEAD
   [String.raw`: [a-zA-Z0-9_\.\*\?\[\]\(\)]+ = undefined,`]: { reason: "Do not default a struct field to undefined", limit: 244, regex: true },
-  "usingnamespace": { reason: "Zig deprecates this, and will not support it in incremental compilation.", limit: 369 },
-=======
-  [String.raw`: [a-zA-Z0-9_\.\*\?\[\]\(\)]+ = undefined,`]: { reason: "Do not default a struct field to undefined", limit: 246, regex: true },
-  "usingnamespace": { reason: "This brings Bun away from incremental / faster compile times.", limit: 492 },
->>>>>>> 13068395
+  "usingnamespace": { reason: "Zig deprecates this, and will not support it in incremental compilation.", limit: 492 },
 };
 const words_keys = [...Object.keys(words)];
 
