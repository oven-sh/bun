--- conflicted
+++ resolved
@@ -1,8 +1,4 @@
-<<<<<<< HEAD
 import { file } from "bun";
-=======
-import { Glob, file } from "bun";
->>>>>>> e273f7d1
 import path from "path";
 
 // prettier-ignore
@@ -35,7 +31,6 @@
   "== alloc.ptr": { reason: "The std.mem.Allocator context pointer can be undefined, which makes this comparison undefined behavior" },
   "!= alloc.ptr": { reason: "The std.mem.Allocator context pointer can be undefined, which makes this comparison undefined behavior" },
 
-<<<<<<< HEAD
   [String.raw`: [a-zA-Z0-9_\.\*\?\[\]\(\)]+ = undefined,`]: { reason: "Do not default a struct field to undefined", regex: true },
   "usingnamespace": { reason: "Zig 0.15 will remove `usingnamespace`" },
 
@@ -50,25 +45,7 @@
   "global.hasException": { reason: "Incompatible with strict exception checks. Use a CatchScope instead." },
   "globalObject.hasException": { reason: "Incompatible with strict exception checks. Use a CatchScope instead." },
   "globalThis.hasException": { reason: "Incompatible with strict exception checks. Use a CatchScope instead." },
-
-  ".ptr[": { reason: "'.ptr[...]' bypasses bounds detection. Index or slice directly instead." },
-=======
-  [String.raw`: [a-zA-Z0-9_\.\*\?\[\]\(\)]+ = undefined,`]: { reason: "Do not default a struct field to undefined", limit: 235, regex: true },
-  "usingnamespace": { reason: "Zig 0.15 will remove `usingnamespace`" },
-
-  "std.fs.Dir": { reason: "Prefer bun.sys + bun.FD instead of std.fs", limit: 170 },
-  "std.fs.cwd": { reason: "Prefer bun.FD.cwd()", limit: 103 },
-  "std.fs.File": { reason: "Prefer bun.sys + bun.FD instead of std.fs", limit: 62 },
-  ".stdFile()": { reason: "Prefer bun.sys + bun.FD instead of std.fs.File. Zig hides 'errno' when Bun wants to match libuv", limit: 18 },
-  ".stdDir()": { reason: "Prefer bun.sys + bun.FD instead of std.fs.File. Zig hides 'errno' when Bun wants to match libuv", limit: 40 },
-  ".arguments_old(": { reason: "Please migrate to .argumentsAsArray() or another argument API", limit: 280 },
-  "// autofix": { reason: "Evaluate if this variable should be deleted entirely or explicitly discarded.", limit: 172 },
-
-  "global.hasException": { reason: "Incompatible with strict exception checks. Use a CatchScope instead.", limit: 28 },
-  "globalObject.hasException": { reason: "Incompatible with strict exception checks. Use a CatchScope instead.", limit: 42 },
-  "globalThis.hasException": { reason: "Incompatible with strict exception checks. Use a CatchScope instead.", limit: 134 },
   "EXCEPTION_ASSERT(!scope.exception())": { reason: "Use scope.assertNoException() instead" },
->>>>>>> e273f7d1
 };
 const words_keys = [...Object.keys(words)];
 
