import { file, Glob } from "bun";
import path from "path";

// prettier-ignore
const words: Record<string, { reason: string; regex?: boolean }> = {
  " != undefined": { reason: "This is by definition Undefined Behavior." },
  " == undefined": { reason: "This is by definition Undefined Behavior." },
  "undefined != ": { reason: "This is by definition Undefined Behavior." },
  "undefined == ": { reason: "This is by definition Undefined Behavior." },

  '@import("bun").': { reason: "Only import 'bun' once" },
  "std.debug.assert": { reason: "Use bun.assert instead" },
  "std.debug.dumpStackTrace": { reason: "Use bun.handleErrorReturnTrace or bun.crash_handler.dumpStackTrace instead" },
  "std.debug.print": { reason: "Don't let this be committed"},
  "std.log": { reason: "Don't let this be committed" },
  "std.mem.indexOfAny(u8": { reason: "Use bun.strings.indexOfAny" },
  "std.StringArrayHashMapUnmanaged(": { reason: "bun.StringArrayHashMapUnmanaged has a faster `eql`" },
  "std.StringArrayHashMap(": { reason: "bun.StringArrayHashMap has a faster `eql`" },
  "std.StringHashMapUnmanaged(": { reason: "bun.StringHashMapUnmanaged has a faster `eql`" },
  "std.StringHashMap(": { reason: "bun.StringHashMap has a faster `eql`" },
  "std.enums.tagName(": { reason: "Use bun.tagName instead" },
  "std.unicode": { reason: "Use bun.strings instead" },
  "std.Thread.Mutex": {reason: "Use bun.Mutex instead" },

  "allocator.ptr ==": { reason: "The std.mem.Allocator context pointer can be undefined, which makes this comparison undefined behavior" },
  "allocator.ptr !=": { reason: "The std.mem.Allocator context pointer can be undefined, which makes this comparison undefined behavior" },
  "== allocator.ptr": { reason: "The std.mem.Allocator context pointer can be undefined, which makes this comparison undefined behavior" },
  "!= allocator.ptr": { reason: "The std.mem.Allocator context pointer can be undefined, which makes this comparison undefined behavior" },
  "alloc.ptr ==": { reason: "The std.mem.Allocator context pointer can be undefined, which makes this comparison undefined behavior" },
  "alloc.ptr !=": { reason: "The std.mem.Allocator context pointer can be undefined, which makes this comparison undefined behavior" },
  "== alloc.ptr": { reason: "The std.mem.Allocator context pointer can be undefined, which makes this comparison undefined behavior" },
  "!= alloc.ptr": { reason: "The std.mem.Allocator context pointer can be undefined, which makes this comparison undefined behavior" },

<<<<<<< HEAD
  [String.raw`: [a-zA-Z0-9_\.\*\?\[\]\(\)]+ = undefined,`]: { reason: "Do not default a struct field to undefined", regex: true },
=======
  [String.raw`: [a-zA-Z0-9_\.\*\?\[\]\(\)]+ = undefined,`]: { reason: "Do not default a struct field to undefined", limit: 230, regex: true },
>>>>>>> bd232189
  "usingnamespace": { reason: "Zig 0.15 will remove `usingnamespace`" },

  "std.fs.Dir": { reason: "Prefer bun.sys + bun.FD instead of std.fs" },
  "std.fs.cwd": { reason: "Prefer bun.FD.cwd()" },
  "std.fs.File": { reason: "Prefer bun.sys + bun.FD instead of std.fs" },
  ".stdFile()": { reason: "Prefer bun.sys + bun.FD instead of std.fs.File. Zig hides 'errno' when Bun wants to match libuv" },
  ".stdDir()": { reason: "Prefer bun.sys + bun.FD instead of std.fs.File. Zig hides 'errno' when Bun wants to match libuv" },
  ".arguments_old(": { reason: "Please migrate to .argumentsAsArray() or another argument API" },
  "// autofix": { reason: "Evaluate if this variable should be deleted entirely or explicitly discarded." },

  "global.hasException": { reason: "Incompatible with strict exception checks. Use a CatchScope instead." },
  "globalObject.hasException": { reason: "Incompatible with strict exception checks. Use a CatchScope instead." },
  "globalThis.hasException": { reason: "Incompatible with strict exception checks. Use a CatchScope instead." },
  "EXCEPTION_ASSERT(!scope.exception())": { reason: "Use scope.assertNoException() instead" },
};
const words_keys = [...Object.keys(words)];

const limits = await Bun.file(import.meta.dir + "/ban-limits.json").json();

const sources: Array<{ output: string; paths: string[]; excludes?: string[] }> = await file(
  path.join("cmake", "Sources.json"),
).json();

let counts: Record<string, [number, string][]> = {};

for (const source of sources) {
  const { paths, excludes } = source;

  for (const pattern of paths) {
    const glob = new Glob(pattern);

    for await (const source of glob.scan()) {
      if (!source.endsWith(".zig")) continue;
      if (source.startsWith("src" + path.sep + "deps")) continue;
      if (source.startsWith("src" + path.sep + "codegen")) continue;
      const content = await file(source).text();
      for (const word of words_keys) {
        let regex = words[word].regex ? new RegExp(word, "g") : undefined;
        const did_match = regex ? regex.test(content) : content.includes(word);
        if (regex) regex.lastIndex = 0;
        if (did_match) {
          counts[word] ??= [];
          const lines = content.split("\n");
          for (let line_i = 0; line_i < lines.length; line_i++) {
            const trim = lines[line_i].trim();
            if (trim.startsWith("//") || trim.startsWith("\\\\")) continue;
            const count = regex ? [...lines[line_i].matchAll(regex)].length : lines[line_i].split(word).length - 1;
            for (let count_i = 0; count_i < count; count_i++) {
              counts[word].push([line_i + 1, source]);
            }
          }
        }
      }
    }
  }
}

if (typeof describe === "undefined") {
  const newLimits = {};
  for (const word of Object.keys(words).sort()) {
    const count = counts[word] ?? [];
    let newLimit = count.length;
    if (!process.argv.includes("--allow-increase")) {
      if (newLimit > (limits[word] ?? Infinity)) {
        const limit = limits[word] ?? Infinity;
        console.log(
          `${JSON.stringify(word)} is banned.\nThis PR increases the number of instances of this word from ${limit} to ${count.length}\nBan reason: ${words[word].reason}\n` +
            (limit === 0
              ? `Remove banned word from:\n${count.map(([line, path]) => `- ${path}:${line}\n`).join("")}`
              : "") +
            "Or increase the limit by running \`bun ./test/internal/ban-words.test.ts --allow-increase\`\n",
        );
      }
      newLimit = Math.min(newLimit, limits[word] ?? Infinity);
    }
    newLimits[word] = newLimit;
  }
  await Bun.write(import.meta.dir + "/ban-limits.json", JSON.stringify(newLimits, null, 2));
  process.exit(0);
}

describe("banned words", () => {
  for (const [i, [word, { reason }]] of Object.entries(words).entries()) {
    const limit = limits[word] ?? Infinity;
    test(word + (limit !== 0 ? " (max " + limit + ")" : ""), () => {
      const count = counts[word] ?? [];
      if (count.length > limit) {
        throw new Error(
          `${JSON.stringify(word)} is banned.\nThis PR increases the number of instances of this word from ${limit} to ${count.length}\nBan reason: ${reason}\n` +
            (limit === 0
              ? `Remove banned word from:\n${count.map(([line, path]) => `- ${path}:${line}\n`).join("")}`
              : "") +
            "Or increase the limit by running \`bun ./test/internal/ban-words.test.ts --allow-increase\`\n",
        );
      } else if (count.length < limit) {
        throw new Error(
          `Instances of banned word ${JSON.stringify(word)} reduced from ${limit} to ${count.length}\nUpdate limit by running \`bun ./test/internal/ban-words.test.ts\`\n`,
        );
      }
    });
  }
});<|MERGE_RESOLUTION|>--- conflicted
+++ resolved
@@ -31,11 +31,7 @@
   "== alloc.ptr": { reason: "The std.mem.Allocator context pointer can be undefined, which makes this comparison undefined behavior" },
   "!= alloc.ptr": { reason: "The std.mem.Allocator context pointer can be undefined, which makes this comparison undefined behavior" },
 
-<<<<<<< HEAD
   [String.raw`: [a-zA-Z0-9_\.\*\?\[\]\(\)]+ = undefined,`]: { reason: "Do not default a struct field to undefined", regex: true },
-=======
-  [String.raw`: [a-zA-Z0-9_\.\*\?\[\]\(\)]+ = undefined,`]: { reason: "Do not default a struct field to undefined", limit: 230, regex: true },
->>>>>>> bd232189
   "usingnamespace": { reason: "Zig 0.15 will remove `usingnamespace`" },
 
   "std.fs.Dir": { reason: "Prefer bun.sys + bun.FD instead of std.fs" },
