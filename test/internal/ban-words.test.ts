import { file, Glob } from "bun";
import path from "path";
import { normalize } from "path/posix";

// prettier-ignore
const words: Record<string, { reason: string; limit?: number; regex?: boolean }> = {
  " != undefined": { reason: "This is by definition Undefined Behavior." },
  " == undefined": { reason: "This is by definition Undefined Behavior." },
  "undefined != ": { reason: "This is by definition Undefined Behavior." },
  "undefined == ": { reason: "This is by definition Undefined Behavior." },

  '@import("bun").': { reason: "Only import 'bun' once" },
  "std.debug.assert": { reason: "Use bun.assert instead", limit: 26 },
  "std.debug.dumpStackTrace": { reason: "Use bun.handleErrorReturnTrace or bun.crash_handler.dumpStackTrace instead" },
  "std.debug.print": { reason: "Don't let this be committed", limit: 0 },
  "std.log": { reason: "Don't let this be committed", limit: 1 },
  "std.mem.indexOfAny(u8": { reason: "Use bun.strings.indexOfAny" },
  "std.StringArrayHashMapUnmanaged(": { reason: "bun.StringArrayHashMapUnmanaged has a faster `eql`", limit: 12 },
  "std.StringArrayHashMap(": { reason: "bun.StringArrayHashMap has a faster `eql`", limit: 1 },
  "std.StringHashMapUnmanaged(": { reason: "bun.StringHashMapUnmanaged has a faster `eql`" },
  "std.StringHashMap(": { reason: "bun.StringHashMap has a faster `eql`" },
  "std.enums.tagName(": { reason: "Use bun.tagName instead", limit: 2 },
  "std.unicode": { reason: "Use bun.strings instead", limit: 30 },
  "std.Thread.Mutex": {reason: "Use bun.Mutex instead", limit: 1 },

  "allocator.ptr ==": { reason: "The std.mem.Allocator context pointer can be undefined, which makes this comparison undefined behavior" },
  "allocator.ptr !=": { reason: "The std.mem.Allocator context pointer can be undefined, which makes this comparison undefined behavior", limit: 1 },
  "== allocator.ptr": { reason: "The std.mem.Allocator context pointer can be undefined, which makes this comparison undefined behavior" },
  "!= allocator.ptr": { reason: "The std.mem.Allocator context pointer can be undefined, which makes this comparison undefined behavior" },
  "alloc.ptr ==": { reason: "The std.mem.Allocator context pointer can be undefined, which makes this comparison undefined behavior" },
  "alloc.ptr !=": { reason: "The std.mem.Allocator context pointer can be undefined, which makes this comparison undefined behavior" },
  "== alloc.ptr": { reason: "The std.mem.Allocator context pointer can be undefined, which makes this comparison undefined behavior" },
  "!= alloc.ptr": { reason: "The std.mem.Allocator context pointer can be undefined, which makes this comparison undefined behavior" },

  [String.raw`: [a-zA-Z0-9_\.\*\?\[\]\(\)]+ = undefined,`]: { reason: "Do not default a struct field to undefined", limit: 242, regex: true },
  "usingnamespace": { reason: "Zig 0.15 will remove `usingnamespace`" },
<<<<<<< HEAD
  "catch unreachable": { reason: "For out-of-memory, prefer 'catch bun.outOfMemory()'", limit: 1864 },
=======
>>>>>>> 8cf4df29

  "std.fs.Dir": { reason: "Prefer bun.sys + bun.FD instead of std.fs", limit: 170 },
  "std.fs.cwd": { reason: "Prefer bun.FD.cwd()", limit: 102 },
  "std.fs.File": { reason: "Prefer bun.sys + bun.FD instead of std.fs", limit: 62 },
  ".stdFile()": { reason: "Prefer bun.sys + bun.FD instead of std.fs.File. Zig hides 'errno' when Bun wants to match libuv", limit: 18 },
  ".stdDir()": { reason: "Prefer bun.sys + bun.FD instead of std.fs.File. Zig hides 'errno' when Bun wants to match libuv", limit: 40 },
  ".arguments_old(": { reason: "Please migrate to .argumentsAsArray() or another argument API", limit: 280 },
  "// autofix": { reason: "Evaluate if this variable should be deleted entirely or explicitly discarded.", limit: 173 },

  "global.hasException": { reason: "Incompatible with strict exception checks. Use a CatchScope instead.", limit: 28 },
  "globalObject.hasException": { reason: "Incompatible with strict exception checks. Use a CatchScope instead.", limit: 42 },
  "globalThis.hasException": { reason: "Incompatible with strict exception checks. Use a CatchScope instead.", limit: 140 },
};
const words_keys = [...Object.keys(words)];

const sources: Array<{ output: string; paths: string[]; excludes?: string[] }> = await file(
  path.join("cmake", "Sources.json"),
).json();

let counts: Record<string, [number, string][]> = {};

for (const source of sources) {
  const { paths, excludes } = source;
  for (const pattern of paths) {
    const glob = new Glob(pattern);
    for await (const source of glob.scan()) {
      if (excludes?.some(exclude => normalize(source) === normalize(exclude))) continue;
      if (!source.endsWith(".zig")) continue;
      if (source.startsWith("src" + path.sep + "deps")) continue;
      if (source.startsWith("src" + path.sep + "codegen")) continue;
      const content = await file(source).text();
      for (const word of words_keys) {
        let regex = words[word].regex ? new RegExp(word, "g") : undefined;
        const did_match = regex ? regex.test(content) : content.includes(word);
        if (regex) regex.lastIndex = 0;
        if (did_match) {
          counts[word] ??= [];
          const lines = content.split("\n");
          for (let line_i = 0; line_i < lines.length; line_i++) {
            const trim = lines[line_i].trim();
            if (trim.startsWith("//") || trim.startsWith("\\\\")) continue;
            const count = regex ? [...lines[line_i].matchAll(regex)].length : lines[line_i].split(word).length - 1;
            for (let count_i = 0; count_i < count; count_i++) {
              counts[word].push([line_i + 1, source]);
            }
          }
        }
      }
    }
  }
}

describe("banned words", () => {
  for (const [i, [word, { reason, limit = 0 }]] of Object.entries(words).entries()) {
    test(word + (limit !== 0 ? " (max " + limit + ")" : ""), () => {
      const count = counts[word] ?? [];
      if (count.length > limit) {
        throw new Error(
          `${JSON.stringify(word)} is banned.\nThis PR increases the number of instances of this word from ${limit} to ${count.length}\nBan reason: ${reason}\n` +
            (limit === 0
              ? `Remove banned word from:\n${count.map(([line, path]) => `- ${path}:${line}\n`).join("")}`
              : "") +
            "\n",
        );
      } else if (count.length < limit) {
        throw new Error(
          `Instances of banned word ${JSON.stringify(word)} reduced from ${limit} to ${count.length}\nUpdate limit in scripts/ban-words.ts:${i + 5}\n`,
        );
      }
    });
  }
});

describe("files that must have comments at the top", () => {
  const files = ["src/bun.js/api/BunObject.zig"];

  for (const file of files) {
    test(file, async () => {
      const joined = path.join(import.meta.dir, "..", "..", file);
      const content = await Bun.file(joined).text();
      if (!content.startsWith("//")) {
        throw new Error(`Please don't add imports to the top of ${file}. Put them at the bottom.`);
      }
    });
  }
});<|MERGE_RESOLUTION|>--- conflicted
+++ resolved
@@ -34,10 +34,6 @@
 
   [String.raw`: [a-zA-Z0-9_\.\*\?\[\]\(\)]+ = undefined,`]: { reason: "Do not default a struct field to undefined", limit: 242, regex: true },
   "usingnamespace": { reason: "Zig 0.15 will remove `usingnamespace`" },
-<<<<<<< HEAD
-  "catch unreachable": { reason: "For out-of-memory, prefer 'catch bun.outOfMemory()'", limit: 1864 },
-=======
->>>>>>> 8cf4df29
 
   "std.fs.Dir": { reason: "Prefer bun.sys + bun.FD instead of std.fs", limit: 170 },
   "std.fs.cwd": { reason: "Prefer bun.FD.cwd()", limit: 102 },
