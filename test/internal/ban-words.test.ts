--- conflicted
+++ resolved
@@ -27,13 +27,8 @@
   "alloc.ptr !=": { reason: "The std.mem.Allocator context pointer can be undefined, which makes this comparison undefined behavior" },
   "== alloc.ptr": { reason: "The std.mem.Allocator context pointer can be undefined, which makes this comparison undefined behavior" },
   "!= alloc.ptr": { reason: "The std.mem.Allocator context pointer can be undefined, which makes this comparison undefined behavior" },
-<<<<<<< HEAD
-  [String.raw`: [a-zA-Z0-9_\.\*\?\[\]\(\)]+ = undefined,`]: { reason: "Do not default a struct field to undefined", limit: 245, regex: true },
+  [String.raw`: [a-zA-Z0-9_\.\*\?\[\]\(\)]+ = undefined,`]: { reason: "Do not default a struct field to undefined", limit: 243, regex: true },
   "usingnamespace": { reason: "Zig deprecates this, and will not support it in incremental compilation.", limit: 370 },
-=======
-  [String.raw`: [a-zA-Z0-9_\.\*\?\[\]\(\)]+ = undefined,`]: { reason: "Do not default a struct field to undefined", limit: 243, regex: true },
-  "usingnamespace": { reason: "Zig deprecates this, and will not support it in incremental compilation.", limit: 494 },
->>>>>>> 06e0c876
 };
 const words_keys = [...Object.keys(words)];
 
