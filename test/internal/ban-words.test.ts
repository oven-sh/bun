import { file, Glob } from "bun";
import path from "path";
import { normalize } from "path/posix";

// prettier-ignore
const words: Record<string, { reason: string; limit?: number; regex?: boolean }> = {
  " != undefined": { reason: "This is by definition Undefined Behavior." },
  " == undefined": { reason: "This is by definition Undefined Behavior." },
  "undefined != ": { reason: "This is by definition Undefined Behavior." },
  "undefined == ": { reason: "This is by definition Undefined Behavior." },

  '@import("bun").': { reason: "Only import 'bun' once" },
  "std.debug.assert": { reason: "Use bun.assert instead", limit: 26 },
  "std.debug.dumpStackTrace": { reason: "Use bun.handleErrorReturnTrace or bun.crash_handler.dumpStackTrace instead" },
  "std.debug.print": { reason: "Don't let this be committed", limit: 0 },
  "std.log": { reason: "Don't let this be committed", limit: 1 },
  "std.mem.indexOfAny(u8": { reason: "Use bun.strings.indexOfAny" },
  "std.StringArrayHashMapUnmanaged(": { reason: "bun.StringArrayHashMapUnmanaged has a faster `eql`", limit: 12 },
  "std.StringArrayHashMap(": { reason: "bun.StringArrayHashMap has a faster `eql`", limit: 1 },
  "std.StringHashMapUnmanaged(": { reason: "bun.StringHashMapUnmanaged has a faster `eql`" },
  "std.StringHashMap(": { reason: "bun.StringHashMap has a faster `eql`" },
  "std.enums.tagName(": { reason: "Use bun.tagName instead", limit: 2 },
  "std.unicode": { reason: "Use bun.strings instead", limit: 30 },
  "std.Thread.Mutex": {reason: "Use bun.Mutex instead", limit: 1 },

  "allocator.ptr ==": { reason: "The std.mem.Allocator context pointer can be undefined, which makes this comparison undefined behavior" },
  "allocator.ptr !=": { reason: "The std.mem.Allocator context pointer can be undefined, which makes this comparison undefined behavior", limit: 1 },
  "== allocator.ptr": { reason: "The std.mem.Allocator context pointer can be undefined, which makes this comparison undefined behavior" },
  "!= allocator.ptr": { reason: "The std.mem.Allocator context pointer can be undefined, which makes this comparison undefined behavior" },
  "alloc.ptr ==": { reason: "The std.mem.Allocator context pointer can be undefined, which makes this comparison undefined behavior" },
  "alloc.ptr !=": { reason: "The std.mem.Allocator context pointer can be undefined, which makes this comparison undefined behavior" },
  "== alloc.ptr": { reason: "The std.mem.Allocator context pointer can be undefined, which makes this comparison undefined behavior" },
  "!= alloc.ptr": { reason: "The std.mem.Allocator context pointer can be undefined, which makes this comparison undefined behavior" },

  [String.raw`: [a-zA-Z0-9_\.\*\?\[\]\(\)]+ = undefined,`]: { reason: "Do not default a struct field to undefined", limit: 243, regex: true },
  "usingnamespace": { reason: "Zig 0.15 will remove `usingnamespace`" },
<<<<<<< HEAD
  "catch unreachable": { reason: "For out-of-memory, prefer 'catch bun.outOfMemory()'", limit: 1872 },
=======
  "catch unreachable": { reason: "For out-of-memory, prefer 'catch bun.outOfMemory()'", limit: 1866 },
>>>>>>> 454316ff

  "std.fs.Dir": { reason: "Prefer bun.sys + bun.FD instead of std.fs", limit: 179 },
  "std.fs.cwd": { reason: "Prefer bun.FD.cwd()", limit: 103 },
  "std.fs.File": { reason: "Prefer bun.sys + bun.FD instead of std.fs", limit: 62 },
  ".stdFile()": { reason: "Prefer bun.sys + bun.FD instead of std.fs.File. Zig hides 'errno' when Bun wants to match libuv", limit: 18 },
  ".stdDir()": { reason: "Prefer bun.sys + bun.FD instead of std.fs.File. Zig hides 'errno' when Bun wants to match libuv", limit: 49 },
  ".arguments_old(": { reason: "Please migrate to .argumentsAsArray() or another argument API", limit: 280 },
  "// autofix": { reason: "Evaluate if this variable should be deleted entirely or explicitly discarded.", limit: 173 },

  "global.hasException": { reason: "Incompatible with strict exception checks. Use a CatchScope instead.", limit: 28 },
  "globalObject.hasException": { reason: "Incompatible with strict exception checks. Use a CatchScope instead.", limit: 47 },
  "globalThis.hasException": { reason: "Incompatible with strict exception checks. Use a CatchScope instead.", limit: 140 },
};
const words_keys = [...Object.keys(words)];

const sources: Array<{ output: string; paths: string[]; excludes?: string[] }> = await file(
  path.join("cmake", "Sources.json"),
).json();

let counts: Record<string, [number, string][]> = {};

for (const source of sources) {
  const { paths, excludes } = source;
  for (const pattern of paths) {
    const glob = new Glob(pattern);
    for await (const source of glob.scan()) {
      if (excludes?.some(exclude => normalize(source) === normalize(exclude))) continue;
      if (!source.endsWith(".zig")) continue;
      if (source.startsWith("src" + path.sep + "deps")) continue;
      if (source.startsWith("src" + path.sep + "codegen")) continue;
      const content = await file(source).text();
      for (const word of words_keys) {
        let regex = words[word].regex ? new RegExp(word, "g") : undefined;
        const did_match = regex ? regex.test(content) : content.includes(word);
        if (regex) regex.lastIndex = 0;
        if (did_match) {
          counts[word] ??= [];
          const lines = content.split("\n");
          for (let line_i = 0; line_i < lines.length; line_i++) {
            const trim = lines[line_i].trim();
            if (trim.startsWith("//") || trim.startsWith("\\\\")) continue;
            const count = regex ? [...lines[line_i].matchAll(regex)].length : lines[line_i].split(word).length - 1;
            for (let count_i = 0; count_i < count; count_i++) {
              counts[word].push([line_i + 1, source]);
            }
          }
        }
      }
    }
  }
}

describe("banned words", () => {
  for (const [i, [word, { reason, limit = 0 }]] of Object.entries(words).entries()) {
    test(word + (limit !== 0 ? " (max " + limit + ")" : ""), () => {
      const count = counts[word] ?? [];
      if (count.length > limit) {
        throw new Error(
          `${JSON.stringify(word)} is banned.\nThis PR increases the number of instances of this word from ${limit} to ${count.length}\nBan reason: ${reason}\n` +
            (limit === 0
              ? `Remove banned word from:\n${count.map(([line, path]) => `- ${path}:${line}\n`).join("")}`
              : "") +
            "\n",
        );
      } else if (count.length < limit) {
        throw new Error(
          `Instances of banned word ${JSON.stringify(word)} reduced from ${limit} to ${count.length}\nUpdate limit in scripts/ban-words.ts:${i + 5}\n`,
        );
      }
    });
  }
});

describe("files that must have comments at the top", () => {
  const files = ["src/bun.js/api/BunObject.zig"];

  for (const file of files) {
    test(file, async () => {
      const joined = path.join(import.meta.dir, "..", "..", file);
      const content = await Bun.file(joined).text();
      if (!content.startsWith("//")) {
        throw new Error(`Please don't add imports to the top of ${file}. Put them at the bottom.`);
      }
    });
  }
});<|MERGE_RESOLUTION|>--- conflicted
+++ resolved
@@ -34,11 +34,7 @@
 
   [String.raw`: [a-zA-Z0-9_\.\*\?\[\]\(\)]+ = undefined,`]: { reason: "Do not default a struct field to undefined", limit: 243, regex: true },
   "usingnamespace": { reason: "Zig 0.15 will remove `usingnamespace`" },
-<<<<<<< HEAD
-  "catch unreachable": { reason: "For out-of-memory, prefer 'catch bun.outOfMemory()'", limit: 1872 },
-=======
-  "catch unreachable": { reason: "For out-of-memory, prefer 'catch bun.outOfMemory()'", limit: 1866 },
->>>>>>> 454316ff
+  "catch unreachable": { reason: "For out-of-memory, prefer 'catch bun.outOfMemory()'", limit: 1871 },
 
   "std.fs.Dir": { reason: "Prefer bun.sys + bun.FD instead of std.fs", limit: 179 },
   "std.fs.cwd": { reason: "Prefer bun.FD.cwd()", limit: 103 },
