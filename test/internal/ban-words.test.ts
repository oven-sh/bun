--- conflicted
+++ resolved
@@ -27,12 +27,8 @@
   "alloc.ptr !=": { reason: "The std.mem.Allocator context pointer can be undefined, which makes this comparison undefined behavior" },
   "== alloc.ptr": { reason: "The std.mem.Allocator context pointer can be undefined, which makes this comparison undefined behavior" },
   "!= alloc.ptr": { reason: "The std.mem.Allocator context pointer can be undefined, which makes this comparison undefined behavior" },
-<<<<<<< HEAD
-  [String.raw`: [a-zA-Z0-9_\.\*\?\[\]\(\)]+ = undefined,`]: { reason: "Do not default a struct field to undefined", limit: 251, regex: true },
+  [String.raw`: [a-zA-Z0-9_\.\*\?\[\]\(\)]+ = undefined,`]: { reason: "Do not default a struct field to undefined", limit: 250, regex: true },
   "usingnamespace": { reason: "This brings Bun away from incremental / faster compile times.", limit: 496 }, 
-=======
-  [String.raw`: [a-zA-Z0-9_\.\*\?\[\]\(\)]+ = undefined,`]: { reason: "Do not default a struct field to undefined", limit: 250, regex: true },
->>>>>>> 6e1f1c4d
 };
 const words_keys = [...Object.keys(words)];
 
