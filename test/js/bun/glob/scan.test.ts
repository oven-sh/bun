// Portions of this file are derived from works under the MIT License:
//
// Copyright (c) Denis Malinochkin
//
// Permission is hereby granted, free of charge, to any person obtaining a copy
// of this software and associated documentation files (the "Software"), to deal
// in the Software without restriction, including without limitation the rights
// to use, copy, modify, merge, publish, distribute, sublicense, and/or sell
// copies of the Software, and to permit persons to whom the Software is
// furnished to do so, subject to the following conditions:
//
// The above copyright notice and this permission notice shall be included in
// all copies or substantial portions of the Software.
//
// THE SOFTWARE IS PROVIDED "AS IS", WITHOUT WARRANTY OF ANY KIND, EXPRESS OR
// IMPLIED, INCLUDING BUT NOT LIMITED TO THE WARRANTIES OF MERCHANTABILITY,
// FITNESS FOR A PARTICULAR PURPOSE AND NONINFRINGEMENT. IN NO EVENT SHALL THE
// AUTHORS OR COPYRIGHT HOLDERS BE LIABLE FOR ANY CLAIM, DAMAGES OR OTHER
// LIABILITY, WHETHER IN AN ACTION OF CONTRACT, TORT OR OTHERWISE, ARISING FROM,
// OUT OF OR IN CONNECTION WITH THE SOFTWARE OR THE USE OR OTHER DEALINGS IN
// THE SOFTWARE.

import { Glob, GlobScanOptions } from "bun";
import { afterAll, beforeAll, describe, expect, test } from "bun:test";
import fg from "fast-glob";
import * as path from "path";
import { tempFixturesDir, createTempDirectoryWithBrokenSymlinks, prepareEntries } from "./util";
import { tempDirWithFiles } from "harness";
import * as os from "node:os";
import * as fs from "node:fs";

let origAggressiveGC = Bun.unsafe.gcAggressionLevel();
let tempBrokenSymlinksDir: string;
beforeAll(() => {
  process.chdir(path.join(import.meta.dir, "../../../"));
  tempFixturesDir();
  tempBrokenSymlinksDir = createTempDirectoryWithBrokenSymlinks();
  Bun.unsafe.gcAggressionLevel(0);
});

afterAll(() => {
  Bun.unsafe.gcAggressionLevel(origAggressiveGC);
});

const followSymlinks = true;

const bunGlobOpts = {
  followSymlinks: followSymlinks,
  onlyFiles: false,
  // absolute: true,
} satisfies GlobScanOptions;

type FgOpts = NonNullable<Parameters<typeof fg.glob>[1]>;
const fgOpts = {
  followSymbolicLinks: followSymlinks,
  onlyFiles: false,
  // absolute: true,
} satisfies FgOpts;

describe("glob.match", async () => {
  const timeout = 30 * 1000;
  function testWithOpts(namePrefix: string, bunGlobOpts: GlobScanOptions, fgOpts: FgOpts) {
    test(
      `${namePrefix} recursively search node_modules`,
      async () => {
        const pattern = "**/node_modules/**/*.js";
        const glob = new Glob(pattern);
        const filepaths = prepareEntries(await Array.fromAsync(glob.scan(bunGlobOpts)));
        const fgFilepths = await fg.glob(pattern, fgOpts);

        // console.error(filepaths);
        expect(filepaths.length).toEqual(fgFilepths.length);

        const bunfilepaths = new Set(filepaths);
        for (const filepath of fgFilepths) {
          if (!bunfilepaths.has(filepath)) console.error("Missing:", filepath);
          expect(bunfilepaths.has(filepath)).toBeTrue();
        }
      },
      timeout,
    );

    test(
      `${namePrefix} recursive search js files`,
      async () => {
        const pattern = "**/*.js";
        const glob = new Glob(pattern);
        const filepaths = prepareEntries(await Array.fromAsync(glob.scan(bunGlobOpts)));
        const fgFilepths = await fg.glob(pattern, fgOpts);

        expect(filepaths.length).toEqual(fgFilepths.length);

        const bunfilepaths = new Set(filepaths);
        for (const filepath of fgFilepths) {
          if (!bunfilepaths.has(filepath)) console.error("Missing:", filepath);
          expect(bunfilepaths.has(filepath)).toBeTrue();
        }
      },
      timeout,
    );

    test(
      `${namePrefix} recursive search ts files`,
      async () => {
        const pattern = "**/*.ts";
        const glob = new Glob(pattern);
        const filepaths = prepareEntries(await Array.fromAsync(glob.scan(bunGlobOpts)));
        const fgFilepths = await fg.glob(pattern, fgOpts);

        expect(filepaths.length).toEqual(fgFilepths.length);

        const bunfilepaths = new Set(filepaths);
        for (const filepath of fgFilepths) {
          if (!bunfilepaths.has(filepath)) console.error("Missing:", filepath);
          expect(bunfilepaths.has(filepath)).toBeTrue();
        }
      },
      timeout,
    );

    test(
      `${namePrefix} glob not freed before matching done`,
      async () => {
        const promise = (async () => {
          const glob = new Glob("**/node_modules/**/*.js");
          const result = Array.fromAsync(glob.scan(bunGlobOpts));
          Bun.gc(true);
          const result2 = await result;
          return result2;
        })();
        Bun.gc(true);
        const values = await promise;
        Bun.gc(true);
      },
      timeout,
    );
  }

  testWithOpts("non-absolute", bunGlobOpts, fgOpts);
  testWithOpts("absolute", { ...bunGlobOpts, absolute: true }, { ...fgOpts, absolute: true });

  test("invalid surrogate pairs", async () => {
    const pattern = `**/*.{md,\uD83D\uD800}`;
    const cwd = import.meta.dir;

    const glob = new Glob(pattern);
    const entries = prepareEntries(await Array.fromAsync(glob.scan({ cwd })));

    expect(entries.sort()).toEqual(
      [
        "fixtures/file.md",
        "fixtures/second/file.md",
        "fixtures/second/nested/file.md",
        "fixtures/second/nested/directory/file.md",
        "fixtures/third/library/b/book.md",
        "fixtures/third/library/a/book.md",
        "fixtures/first/file.md",
        "fixtures/first/nested/file.md",
        "fixtures/first/nested/directory/file.md",
      ].sort(),
    );
  });

  test("bad options", async () => {
    const glob = new Glob("lmaowtf");
    expect(returnError(() => glob.scan())).toBeUndefined();
    // @ts-expect-error
    expect(returnError(() => glob.scan(123456))).toBeDefined();
    expect(returnError(() => glob.scan({}))).toBeUndefined();
    expect(returnError(() => glob.scan({ cwd: "" }))).toBeUndefined();
    // @ts-expect-error
    expect(returnError(() => glob.scan({ cwd: true }))).toBeDefined();
    // @ts-expect-error
    expect(returnError(() => glob.scan({ cwd: 123123 }))).toBeDefined();

    function returnError(cb: () => any): Error | undefined {
      try {
        cb();
      } catch (err) {
        // @ts-expect-error
        return err;
      }
      return undefined;
    }
  });
});

// From fast-glob regular.e2e.tes
const regular = {
  regular: [
    "fixtures/*",
    "fixtures/**",
    "fixtures/**/*",

    "fixtures/*/nested",
    "fixtures/*/nested/*",
    "fixtures/*/nested/**",
    "fixtures/*/nested/**/*",
    "fixtures/**/nested/*",
    "fixtures/**/nested/**",
    "fixtures/**/nested/**/*",

    "fixtures/{first,second}",
    "fixtures/{first,second}/*",
    "fixtures/{first,second}/**",
    "fixtures/{first,second}/**/*",

    // The @(pattern) syntax not supported so we don't include that here
    // "@(fixtures)/{first,second}",
    // "@(fixtures)/{first,second}/*",

    "fixtures/*/{first,second}/*",
    "fixtures/*/{first,second}/*/{nested,file.md}",
    "fixtures/**/{first,second}/**",
    "fixtures/**/{first,second}/{nested,file.md}",
    "fixtures/**/{first,second}/**/{nested,file.md}",

    "fixtures/{first,second}/{nested,file.md}",
    "fixtures/{first,second}/*/nested/*",
    "fixtures/{first,second}/**/nested/**",

    "fixtures/*/{nested,file.md}/*",
    "fixtures/**/{nested,file.md}/*",

    "./fixtures/*",
  ],
  cwd: [
    { pattern: "*", cwd: "fixtures" },
    { pattern: "**", cwd: "fixtures" },
    { pattern: "**/*", cwd: "fixtures" },
    { pattern: "*/nested", cwd: "fixtures" },
    { pattern: "*/nested/*", cwd: "fixtures" },
    { pattern: "*/nested/**", cwd: "fixtures" },
    { pattern: "*/nested/**/*", cwd: "fixtures" },
    { pattern: "**/nested/*", cwd: "fixtures" },
    { pattern: "**/nested/**", cwd: "fixtures" },
    { pattern: "**/nested/**/*", cwd: "fixtures" },
    { pattern: "{first,second}", cwd: "fixtures" },
    { pattern: "{first,second}/*", cwd: "fixtures" },
    { pattern: "{first,second}/**", cwd: "fixtures" },
    { pattern: "{first,second}/**/*", cwd: "fixtures" },
    { pattern: "*/{first,second}/*", cwd: "fixtures" },
    { pattern: "*/{first,second}/*/{nested,file.md}", cwd: "fixtures" },
    { pattern: "**/{first,second}/**", cwd: "fixtures" },
    { pattern: "**/{first,second}/{nested,file.md}", cwd: "fixtures" },
    { pattern: "**/{first,second}/**/{nested,file.md}", cwd: "fixtures" },
    { pattern: "{first,second}/{nested,file.md}", cwd: "fixtures" },
    { pattern: "{first,second}/*/nested/*", cwd: "fixtures" },
    { pattern: "{first,second}/**/nested/**", cwd: "fixtures" },
    { pattern: "*/{nested,file.md}/*", cwd: "fixtures" },
    { pattern: "**/{nested,file.md}/*", cwd: "fixtures" },
  ],
  relativeCwd: [
    { pattern: "./*" },
    { pattern: "./*", cwd: "fixtures" },
    { pattern: "./**", cwd: "fixtures" },
    { pattern: "./**/*", cwd: "fixtures" },
    { pattern: "../*", cwd: "fixtures/first" },
    { pattern: "../**", cwd: "fixtures/first", issue: 47 },
    { pattern: "../../*", cwd: "fixtures/first/nested" },
    { pattern: "../{first,second}", cwd: "fixtures/first" },
    { pattern: "./../*", cwd: "fixtures/first" },
  ],
};

// From fast-glob absolute.e2e.ts
const absolutePatterns = {
  regular: ["fixtures/*", "fixtures/**", "fixtures/**/*", "fixtures/../*"],
  cwd: [
    {
      pattern: "*",
      cwd: "fixtures",
    },
    {
      pattern: "**",
      cwd: "fixtures",
    },
    {
      pattern: "**/*",
      cwd: "fixtures",
    },
  ],
};

// From fast-glob only-files.e2e.ts
const onlyFilesPatterns = {
  regular: ["fixtures/*", "fixtures/**", "fixtures/**/*"],
  cwd: [
    {
      pattern: "*",
      cwd: "fixtures",
    },
    {
      pattern: "**",
      cwd: "fixtures",
    },
    {
      pattern: "**/*",
      cwd: "fixtures",
    },
  ],
};

/**
 * These are the e2e tests from fast-glob, with some omitted because we don't support features like ignored patterns
 * The snapshots are generated by running fast-glob on them first
 * There are slight discrepancies in the returned matches when there is a `./` in front of the pattern.
 * Bun.Glob is consistent with the Unix bash shell style, which always adds the `./`
 * fast-glob will randomly add it or omit it.
 * In practice this discrepancy makes no difference, so the snapshots were changed accordingly to match Bun.Glob / Unix bash shell style.
 */
describe("fast-glob e2e tests", async () => {
  let absolute_pattern_dir: string = "";
  // beforeAll(() => {
  tempFixturesDir();
  const tmp = os.tmpdir();
  absolute_pattern_dir = fs.mkdtempSync(path.join(tmp, "absolute_patterns"));
  // add some more directories so patterns like ../**/* don't break
  absolute_pattern_dir = path.join(absolute_pattern_dir, "ooga/booga");
  fs.mkdirSync(absolute_pattern_dir, { recursive: true })!;
  tempFixturesDir(absolute_pattern_dir);
  // });

  let buildsnapshot = false;
  const absoluteCwd = process.cwd();
  const cwd = import.meta.dir;
  console.log("CWD IS", cwd);
  const stripAbsoluteDir = (path: string): string => path.slice(absolute_pattern_dir.length);
  // const stripAbsoluteDir = (path: string): string => path;

  regular.regular.forEach(pattern => {
    // console.log("ABSOLUTE PATTERN DIR", absolute_pattern_dir);
    const absolutePattern = path.join(absolute_pattern_dir, pattern);
    test(`(absolute) patterns regular ${pattern}`, () => {
      let entries = buildsnapshot
        ? prepareEntries(fg.globSync(absolutePattern, { cwd }))
        : prepareEntries(Array.from(new Glob(absolutePattern).scanSync({ cwd, followSymlinks: true })));

      // console.log("PATTERN", absolutePattern, entries);
      expect(entries.map(stripAbsoluteDir)).toMatchSnapshot(`absolute: ${pattern}`);
    });

    test(`patterns regular ${pattern}`, () => {
      let entries = buildsnapshot
        ? prepareEntries(fg.globSync(pattern, { cwd }))
        : prepareEntries(Array.from(new Glob(pattern).scanSync({ cwd, followSymlinks: true })));

      expect(entries).toMatchSnapshot(pattern);
    });
  });

  regular.cwd.forEach(({ pattern, cwd: secondHalf }) => {
    const absolutePattern = path.join(absolute_pattern_dir, pattern);
    test(`(absolute) patterns regular cwd ${pattern}`, () => {
      const testCwd = path.join(cwd, secondHalf);
      let entries = buildsnapshot
        ? prepareEntries(fg.globSync(absolutePattern, { cwd: testCwd }))
        : prepareEntries(Array.from(new Glob(absolutePattern).scanSync({ cwd: testCwd, followSymlinks: true })));

      // let entries = ;
      expect(entries.map(stripAbsoluteDir)).toMatchSnapshot(`absolute: ${pattern}`);
    });

    test(`patterns regular cwd ${pattern}`, () => {
      const testCwd = path.join(cwd, secondHalf);
      let entries = buildsnapshot
        ? prepareEntries(fg.globSync(pattern, { cwd: testCwd }))
        : prepareEntries(Array.from(new Glob(pattern).scanSync({ cwd: testCwd, followSymlinks: true })));
      expect(entries).toMatchSnapshot(pattern);
    });
  });

  regular.relativeCwd.forEach(({ pattern, cwd: secondHalf }) => {
    const absolutePattern = path.join(absolute_pattern_dir, pattern);
    test(`(absolute) patterns regular relative cwd ${pattern}`, () => {
      const testCwd = secondHalf ? path.join(cwd, secondHalf) : cwd;
      let entries = buildsnapshot
        ? prepareEntries(fg.globSync(absolutePattern, { cwd: testCwd }))
        : prepareEntries(Array.from(new Glob(absolutePattern).scanSync({ cwd: testCwd, followSymlinks: true })));

      // let entries =
      expect(entries.map(stripAbsoluteDir)).toMatchSnapshot(`absolute: ${pattern}`);
    });

    test(`patterns regular relative cwd ${pattern}`, () => {
      const testCwd = secondHalf ? path.join(cwd, secondHalf) : cwd;
      let entries = buildsnapshot
        ? prepareEntries(fg.globSync(pattern, { cwd: testCwd }))
        : prepareEntries(Array.from(new Glob(pattern).scanSync({ cwd: testCwd, followSymlinks: true })));

      // let entries =
      expect(entries).toMatchSnapshot(pattern);
    });
  });

  absolutePatterns.cwd.forEach(({ pattern, cwd: secondHalf }) => {
    const absolutePattern = path.join(absolute_pattern_dir, pattern);
    test(`(absolute) patterns absolute cwd ${pattern}`, () => {
      const testCwd = secondHalf ? path.join(cwd, secondHalf) : cwd;
      let entries = buildsnapshot
        ? fg.globSync(absolutePattern, { cwd: testCwd, absolute: true })
        : Array.from(new Glob(absolutePattern).scanSync({ cwd: testCwd, followSymlinks: true, absolute: true }));
      // entries = entries.sort().map(entry => entry.slice(absoluteCwd.length + 1));
      entries = prepareEntries(entries);
      expect(entries.map(stripAbsoluteDir)).toMatchSnapshot(`absolute: ${pattern}`);
    });

    test(`patterns absolute cwd ${pattern}`, () => {
      const testCwd = secondHalf ? path.join(cwd, secondHalf) : cwd;
      let entries = buildsnapshot
        ? fg.globSync(pattern, { cwd: testCwd, absolute: true })
        : Array.from(new Glob(pattern).scanSync({ cwd: testCwd, followSymlinks: true, absolute: true }));

      entries = entries.sort().map(entry => entry.slice(absoluteCwd.length + 1));
      entries = prepareEntries(entries);
      expect(entries.map(stripAbsoluteDir)).toMatchSnapshot(`absolute: ${pattern}`);
    });
  });

  onlyFilesPatterns.regular.forEach(pattern => {
    const absolutePattern = path.join(absolute_pattern_dir, pattern);

    test(`(absolute) only files ${pattern}`, () => {
      let entries = buildsnapshot
        ? prepareEntries(fg.globSync(absolutePattern, { cwd, absolute: false, onlyFiles: true }))
        : prepareEntries(
            Array.from(new Glob(absolutePattern).scanSync({ cwd, followSymlinks: true, onlyFiles: true })),
          );

      expect(entries.map(stripAbsoluteDir)).toMatchSnapshot(`absolute: ${pattern}`);
    });

    test(`only files ${pattern}`, () => {
      let entries = prepareEntries(fg.globSync(pattern, { cwd, absolute: false, onlyFiles: true }));

      // let entries = prepareEntries(
      //   Array.from(new Glob(pattern).scanSync({ cwd, followSymlinks: true, onlyFiles: true })),
      // );
      expect(entries).toMatchSnapshot(pattern);
    });
  });

  onlyFilesPatterns.cwd.forEach(({ pattern, cwd: secondHalf }) => {
    const absolutePattern = path.join(absolute_pattern_dir, pattern);
    test(`(absolute) only files (cwd) ${pattern}`, () => {
      const testCwd = secondHalf ? path.join(cwd, secondHalf) : cwd;
      let entries = buildsnapshot
        ? prepareEntries(fg.globSync(absolutePattern, { cwd: testCwd, absolute: false, onlyFiles: true }))
        : prepareEntries(
            Array.from(new Glob(absolutePattern).scanSync({ cwd: testCwd, followSymlinks: true, onlyFiles: true })),
          );

      expect(entries.map(stripAbsoluteDir)).toMatchSnapshot(`absolute: ${pattern}`);
    });

    test(`only files (cwd) ${pattern}`, () => {
      const testCwd = secondHalf ? path.join(cwd, secondHalf) : cwd;
      let entries = buildsnapshot
        ? prepareEntries(fg.globSync(pattern, { cwd: testCwd, absolute: false, onlyFiles: true }))
        : prepareEntries(
            Array.from(new Glob(pattern).scanSync({ cwd: testCwd, followSymlinks: true, onlyFiles: true })),
          );

      expect(entries).toMatchSnapshot(pattern);
    });
  });
});

test("broken symlinks", async () => {
  const glob = new Glob("**/*");
  const results = await Array.fromAsync(
    glob.scan({
      cwd: tempBrokenSymlinksDir,
      followSymlinks: true,
      absolute: true,
      onlyFiles: false,
    }),
  );
  expect(new Set(results)).toEqual(
    new Set([
      path.join(tempBrokenSymlinksDir, "broken_link_to_non_existent_dir"),
      path.join(tempBrokenSymlinksDir, "broken_link_to_non_existent_file.txt"),
    ]),
  );
});

// This is consistent with fast-glob's behavior
test.skipIf(process.platform == "win32")("error broken symlinks", async () => {
  const glob = new Glob("**/*");
  let err: Error | undefined = undefined;
  try {
    const results = await Array.fromAsync(
      glob.scan({
        cwd: tempBrokenSymlinksDir,
        followSymlinks: true,
        absolute: true,
        onlyFiles: false,
        throwErrorOnBrokenSymlink: true,
      }),
    );
  } catch (e) {
    err = e as any;
  }
  expect(err).toBeDefined();
});

test("error non-existent cwd", async () => {
  const glob = new Glob("**/*");
  let err: Error | undefined = undefined;
  try {
    const results = await Array.fromAsync(
      glob.scan({
        cwd: "alkfjalskdjfoogaboogaalskjflskdjfl",
        followSymlinks: true,
        absolute: true,
        onlyFiles: false,
        throwErrorOnBrokenSymlink: true,
      }),
    );
  } catch (e) {
    err = e as any;
  }
  expect(err).toBeDefined();
});

test("glob.scan(string)", async () => {
  const glob = new Glob("*.md");
  const entries = await Array.fromAsync(glob.scan(path.join(import.meta.dir, "fixtures")));
  expect(entries.length).toBeGreaterThan(0);
});

test("glob.scan('.')", async () => {
  const glob = new Glob("*.md");
  const entries = await Array.fromAsync(glob.scan("."));
  // bun root dir
  expect(entries).toContain("README.md");
});

<<<<<<< HEAD
describe("literal fast path", async () => {
  let tempdir = "";
  beforeAll(() => {
    tempdir = tempDirWithFiles("glob-scan-literal-fast-path", {
      "packages": {
        "a": {
          "package.json": "hi",
          "foo": "bar",
        },
        "b": {
          "package.json": "hi",
          "foo": "bar",
        },
        "c": {
          "package.json": "hi",
          "foo": "bar",
        },
        "foo": "bar",
      },
      "foo": "bar",
    });
  });

  test("works", async () => {
    const glob = new Glob("packages/*/package.json");
    const entries = await Array.fromAsync(glob.scan({ cwd: tempdir }));
    expect(entries.sort()).toEqual(
      ["packages/a/package.json", "packages/b/package.json", "packages/c/package.json"].sort(),
    );
  });

  test("works 2", async () => {
    const glob = new Glob("packages/*/foo");
    const entries = await Array.fromAsync(glob.scan({ cwd: tempdir }));
    expect(entries.sort()).toEqual(["packages/a/foo", "packages/b/foo", "packages/c/foo"].sort());
  });

  test("ZACK", async () => {
    const glob = new Glob("packages/foo");
    const entries = await Array.fromAsync(glob.scan({ cwd: tempdir }));
    expect(entries.sort()).toEqual(["packages/foo"].sort());
=======
function makeTmpdir(): string {
  const tmp = os.tmpdir();
  return fs.mkdtempSync(path.join(tmp, "test_builder"));
}

describe("trailing directory separator", async () => {
  test("matches directories absolute", async () => {
    const tmpdir = makeTmpdir();
    const files = [`${tmpdir}${path.sep}bunx-foo`, `${tmpdir}${path.sep}bunx-bar`, `${tmpdir}${path.sep}bunx-baz`];
    await Bun.$`touch ${files[0]}; touch ${files[1]}; mkdir ${files[2]}`;
    const glob = new Glob(`${path.join(tmpdir, "bunx-*")}${path.sep}`);
    const entries = await Array.fromAsync(glob.scan({ onlyFiles: false }));
    expect(entries.sort()).toEqual(files.slice(2, 3).sort());
  });

  test("matches directories relative", async () => {
    const tmpdir = makeTmpdir();
    const files = [`bunx-foo`, `bunx-bar`, `bunx-baz`];
    await Bun.$`touch ${files[0]}; touch ${files[1]}; mkdir ${files[2]}`.cwd(tmpdir);
    const glob = new Glob(`bunx-*/`);
    const entries = await Array.fromAsync(glob.scan({ onlyFiles: false, cwd: tmpdir }));
    expect(entries.sort()).toEqual(files.slice(2, 3).sort());
  });
});

describe("absolute path pattern", async () => {
  test("works *", async () => {
    const tmpdir = makeTmpdir();
    const files = [`${tmpdir}${path.sep}bunx-foo`, `${tmpdir}${path.sep}bunx-bar`, `${tmpdir}${path.sep}bunx-baz`];
    await Bun.$`touch ${files[0]}; touch ${files[1]}; mkdir ${files[2]}`;
    const glob = new Glob(`${path.join(tmpdir, "bunx-*")}`);
    const entries = await Array.fromAsync(glob.scan({ onlyFiles: false }));
    expect(entries.sort()).toEqual(files.sort());
  });

  test("works **", async () => {
    const tmpdir = makeTmpdir();
    const files = [
      `${tmpdir}${path.sep}bunx-foo`,
      `${tmpdir}${path.sep}bunx-bar`,
      `${tmpdir}${path.sep}bunx-baz`,
      `${tmpdir}${path.sep}foo`,
      `${tmpdir}${path.sep}bar`,
      `${tmpdir}${path.sep}bar`,
    ];
    await Bun.$`mkdir -p ${files.slice(0, 3)}; touch ${files.slice(3)}`;
    const glob = new Glob(`${path.join(tmpdir, "**")}${path.sep}`);
    const entries = await Array.fromAsync(glob.scan({ onlyFiles: false }));
    expect(entries.sort()).toEqual(files.slice(0, 3).sort());
>>>>>>> e3689e7e
  });
});

describe("glob.scan wildcard fast path", async () => {
  test("works", async () => {
    const tempdir = tempDirWithFiles("glob-scan-wildcard-fast-path", {
      "lol.md": "",
      "lol2.md": "",
      "shouldnt-show.md23243": "",
      "shouldnt-show.ts": "",
    });
    const glob = new Glob("*.md");
    const entries = await Array.fromAsync(glob.scan(tempdir));
    // bun root dir
    expect(entries.sort()).toEqual(["lol.md", "lol2.md"].sort());
  });

  // https://github.com/oven-sh/bun/issues/8817
  describe("fast-path detection edgecase", async () => {
    function runTest(pattern: string, files: Record<string, string>, expected: string[]) {
      test(`pattern: ${pattern}`, async () => {
        const tempdir = tempDirWithFiles("glob-scan-wildcard-fast-path", files);
        const glob = new Glob(pattern);
        const entries = await Array.fromAsync(glob.scan(tempdir));
        expect(entries.sort()).toEqual(expected.sort());
      });
    }

    runTest(
      "*.test.*",
      {
        "example.test.ts": "",
        "example.test.js": "",
        "shouldnt-show.ts": "",
      },
      ["example.test.ts", "example.test.js"],
    );

    runTest(
      "*.test.ts",
      {
        "example.test.ts": "",
        "example.test.ts.test.ts": "",
        "shouldnt-show.ts": "",
      },
      ["example.test.ts", "example.test.ts.test.ts"],
    );

    runTest(
      "*.test.{js,ts}",
      {
        "example.test.ts": "",
        "example.test.js": "",
        "shouldnt-show.ts": "",
      },
      ["example.test.ts", "example.test.js"],
    );

    runTest(
      "*.test.ts?",
      {
        "example.test.tsx": "",
        "example.test.tsz": "",
        "shouldnt-show.ts": "",
      },
      ["example.test.tsx", "example.test.tsz"],
    );

    // `!` only applies negation if at the start of the pattern
    runTest(
      "*.test!.*",
      {
        "hi.test!.js": "",
        "hello.test!.ts": "",
        "no.test.ts": "",
      },
      ["hi.test!.js", "hello.test!.ts"],
    );
  });
});<|MERGE_RESOLUTION|>--- conflicted
+++ resolved
@@ -536,7 +536,6 @@
   expect(entries).toContain("README.md");
 });
 
-<<<<<<< HEAD
 describe("literal fast path", async () => {
   let tempdir = "";
   beforeAll(() => {
@@ -578,7 +577,9 @@
     const glob = new Glob("packages/foo");
     const entries = await Array.fromAsync(glob.scan({ cwd: tempdir }));
     expect(entries.sort()).toEqual(["packages/foo"].sort());
-=======
+  });
+});
+
 function makeTmpdir(): string {
   const tmp = os.tmpdir();
   return fs.mkdtempSync(path.join(tmp, "test_builder"));
@@ -628,7 +629,6 @@
     const glob = new Glob(`${path.join(tmpdir, "**")}${path.sep}`);
     const entries = await Array.fromAsync(glob.scan({ onlyFiles: false }));
     expect(entries.sort()).toEqual(files.slice(0, 3).sort());
->>>>>>> e3689e7e
   });
 });
 
