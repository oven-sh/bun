--- conflicted
+++ resolved
@@ -474,7 +474,6 @@
   }
 });
 
-<<<<<<< HEAD
 test("Bun should be able to handle utf16 inside Content-Type header #11316", async () => {
   using server = Bun.serve({
     port: 0,
@@ -492,7 +491,8 @@
   const result = await fetch(server.url);
   expect(result.status).toBe(200);
   expect(result.headers.get("Content-Type")).toBe("text/html");
-=======
+});
+
 test("should be able to async upgrade using custom protocol", async () => {
   const { promise, resolve } = Promise.withResolvers<{ code: number; reason: string } | boolean>();
   using server = Bun.serve<unknown>({
@@ -521,5 +521,4 @@
   };
 
   expect(await promise).toBe(true);
->>>>>>> 376c02e6
 });