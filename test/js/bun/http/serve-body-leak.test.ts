--- conflicted
+++ resolved
@@ -1,11 +1,7 @@
-<<<<<<< HEAD
 import { join } from "path";
 import { it, expect, beforeAll, afterAll, afterEach, beforeEach } from "bun:test";
 import { bunExe, bunEnv, isDebug } from "harness";
-=======
->>>>>>> 128d69dc
 import type { Subprocess } from "bun";
-import { afterAll, beforeAll, expect, it } from "bun:test";
 import { bunEnv, bunExe, isDebug } from "harness";
 import { join } from "path";
 
