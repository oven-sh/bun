import { describe, expect, it, test } from "bun:test";
import fs, { mkdirSync } from "fs";
import { bunEnv, bunExe, exampleHtml, exampleSite, gcTick, isWindows, tempDir, withoutAggressiveGC } from "harness";
import path, { join } from "path";

let i = 0;
const IS_UV_FS_COPYFILE_DISABLED =
  process.platform === "win32" && process.env.BUN_FEATURE_FLAG_DISABLE_UV_FS_COPYFILE === "1";

(isWindows ? describe : describe.concurrent)("Bun.write", () => {
  process.platform === "win32" && process.env.BUN_FEATURE_FLAG_DISABLE_UV_FS_COPYFILE === "1";

  it("Bun.write blob", async () => {
    using tmpbase = tempDir("bun-write-blob", {});
    await Bun.write(
      Bun.file(join(tmpbase, "response-file.test.txt")),
      Bun.file(path.resolve(import.meta.dir, "fetch.js.txt")),
    );
    await gcTick();
    await Bun.write(Bun.file(join(tmpbase, "response-file.test.txt")), "blah blah blha");
    await gcTick();
    await Bun.write(Bun.file(join(tmpbase, "response-file.test.txt")), new Uint32Array(1024));
    await gcTick();
    await Bun.write(join(tmpbase, "response-file.test.txt"), new Uint32Array(1024));
    await gcTick();
    expect(await Bun.write(new TextEncoder().encode(tmpbase + "response-file.test.txt"), new Uint32Array(1024))).toBe(
      new Uint32Array(1024).byteLength,
    );
    await gcTick();
  });

  describe("large file", () => {
    it("write large file (text)", async () => {
      using tmpbase = tempDir("large-file-text", {});
      const filename = tmpbase + `bun-test-large-file-${Date.now()}.txt`;
      const content = "https://www.iana.org/assignments/media-types/media-types.xhtml,".repeat(10000);

      try {
        unlinkSync(filename);
      } catch (e) {}
      await Bun.write(filename, content);
      expect(await Bun.file(filename).text()).toBe(content);

      try {
        unlinkSync(filename);
      } catch (e) {}
    });

    it("write large file (bytes)", async () => {
      using tmpbase = tempDir("large-file-bytes", {});
      const filename = tmpbase + `bun-test-large-file-${Date.now()}.txt`;
      const content = "https://www.iana.org/assignments/media-types/media-types.xhtml,".repeat(10000);

      try {
        unlinkSync(filename + ".bytes");
      } catch (e) {}
      var bytes = new TextEncoder().encode(content);
      const written = await Bun.write(filename + ".bytes", bytes);
      expect(written).toBe(bytes.byteLength);
      expect(new Buffer(await Bun.file(filename + ".bytes").arrayBuffer()).equals(bytes)).toBe(true);

      try {
        unlinkSync(filename + ".bytes");
      } catch (e) {}
    });

    it("write large file (Blob)", async () => {
      using tmpbase = tempDir("large-file-blob", {});
      const filename = tmpbase + `bun-test-large-file-${Date.now()}.txt`;
      const content = "https://www.iana.org/assignments/media-types/media-types.xhtml,".repeat(10000);

      try {
        unlinkSync(filename + ".blob");
      } catch (e) {}
      var bytes = new Blob([content]);
      await Bun.write(filename + ".blob", bytes);
      expect(await Bun.file(filename + ".blob").text()).toBe(content);

      try {
        unlinkSync(filename + ".blob");
      } catch (e) {}
    });
  });

  it("Bun.file not found returns ENOENT", async () => {
    try {
      await gcTick();
      await Bun.file(join("does", "not", "exist.txt")).text();
      await gcTick();
    } catch (exception) {
      expect(exception.code).toBe("ENOENT");
    }
    await gcTick();
  });

  it("Bun.write file not found returns ENOENT, issue#6336", async () => {
    using tmpbase = tempDir("bun-write-enoent", {});
    const dst = Bun.file(path.join(tmpbase, join("does", "not", "exist.txt")));
    fs.rmSync(join(tmpbase, "does"), { force: true, recursive: true });

    try {
      await gcTick();
      await Bun.write(dst, "", { createPath: false });
      await gcTick();
      expect.unreachable();
    } catch (exception) {
      expect(exception.code).toBe("ENOENT");
      if (!IS_UV_FS_COPYFILE_DISABLED) {
        expect(exception.path).toBe(dst.name);
      }
    }

    const src = Bun.file(path.join(tmpbase, `test-bun-write-${Date.now()}.txt`));

    await Bun.write(src, "");
    try {
      await gcTick();
      await Bun.write(dst, src, { createPath: false });
      await gcTick();
    } catch (exception) {
      expect(exception.code).toBe("ENOENT");
      if (!IS_UV_FS_COPYFILE_DISABLED) {
        expect(exception.path).toBe(dst.name);
      }
    } finally {
      fs.unlinkSync(src.name);
    }
  });

  it("Bun.write('out.txt', 'string')", async () => {
    using tmpbase = tempDir("bun-write-string", {});
    const outpath = path.join(tmpbase, "out." + ((Math.random() * 102400) | 0).toString(32) + "txt");
    for (let erase of [true, false]) {
      if (erase) {
        try {
          fs.unlinkSync(outpath);
        } catch (e) {}
      }
      await gcTick();
      expect(await Bun.write(outpath, "string")).toBe("string".length);
      await gcTick();
      const out = Bun.file(outpath);
      await gcTick();
      expect(await out.text()).toBe("string");
      await gcTick();
      expect(await out.text()).toBe(fs.readFileSync(outpath, "utf8"));
      await gcTick();
    }
  });

  it("Bun.file -> Bun.file", async () => {
    using tmpbase = tempDir("bun-file-to-file", {});
    try {
      fs.unlinkSync(path.join(tmpbase, "fetch.js.in"));
    } catch (e) {}
    await gcTick();
    try {
      fs.unlinkSync(path.join(tmpbase, "fetch.js.out"));
    } catch (e) {}
    await gcTick();

    fs.writeFileSync(tmpbase + "fetch.js.in", exampleHtml);
    await gcTick();
    {
      const result = await Bun.write(Bun.file(tmpbase + "fetch.js.out"), Bun.file(tmpbase + "fetch.js.in"));
      await gcTick();
      expect(await Bun.file(tmpbase + "fetch.js.out").text()).toBe(exampleHtml);
      await gcTick();
    }

    {
      await Bun.write(
        Bun.file(tmpbase + "fetch.js.in").slice(0, (exampleHtml.length / 2) | 0),
        Bun.file(tmpbase + "fetch.js.out"),
      );
      expect(await Bun.file(tmpbase + "fetch.js.in").text()).toBe(
        exampleHtml.substring(0, (exampleHtml.length / 2) | 0),
      );
    }

    {
      await gcTick();
      await Bun.write(tmpbase + "fetch.js.in", Bun.file(tmpbase + "fetch.js.out"));
      await gcTick();
      expect(await Bun.file(tmpbase + "fetch.js.in").text()).toBe(exampleHtml);
    }
  });

  it("Bun.file", async () => {
    const file = path.join(import.meta.dir, "fetch.js.txt");
    await gcTick();
    expect(await Bun.file(file).text()).toBe(fs.readFileSync(file, "utf8"));
    await gcTick();
  });

  it("Bun.file empty file", async () => {
    const file = path.join(import.meta.dir, "emptyFile");
    await gcTick();
    const buffer = await Bun.file(file).arrayBuffer();
    expect(buffer.byteLength).toBe(0);
    await gcTick();
  });

  it("Bun.file lastModified update", async () => {
    using tmpbase = tempDir("bun-file-lastmodified", {});
    const file = Bun.file(tmpbase + "/bun.test.lastModified.txt");
    await gcTick();
    // setup
    await Bun.write(file, "test text.");
    const lastModified0 = file.lastModified;

    // sleep some time and write the file again.
    await Bun.sleep(isWindows ? 1000 : 100);
    await Bun.write(file, "test text2.");
    const lastModified1 = file.lastModified;

    // ensure the last modified timestamp is updated.
    expect(lastModified1).toBeGreaterThan(lastModified0);
    await gcTick();
  });

  it("Bun.file as a Blob", async () => {
    const filePath = path.join(import.meta.path, "../fetch.js.txt");
    const fixture = fs.readFileSync(filePath, "utf8");
    // this is a Blob object with the same interface as the one returned by fetch
    // internally, instead of a byte array, it stores the file path!
    // this enables several performance optimizations
    var blob = Bun.file(filePath);
    await gcTick();

    // now it reads "./fetch.js.txt" from the filesystem
    // it's lazy, only loads once we ask for it
    // if it fails, the promise will reject at this point
    expect(await blob.text()).toBe(fixture);
    await gcTick();
    // BEHAVIOR CHANGE IN BUN V0.3.0 - size is never set
    // now that it's loaded, the size updates
    // expect(blob.size).toBe(fixture.length);
    // await gcTick();
    // and it only loads once for _all_ blobs pointing to that file path
    // until all references are released
    expect((await blob.arrayBuffer()).byteLength).toBe(fixture.length);
    await gcTick();

    const array = new Uint8Array(await blob.arrayBuffer());
    await gcTick();
    const text = fixture;
    withoutAggressiveGC(() => {
      for (let i = 0; i < text.length; i++) {
        expect(array[i]).toBe(text.charCodeAt(i));
      }
    });
    await gcTick();
    expect(blob.size).toBe(fixture.length);
    blob = null;
    await gcTick();
    await new Promise(resolve => setTimeout(resolve, 1));
    var blob = Bun.file(filePath);
    expect(blob.size).toBe(fixture.length);
  });

  it("Response -> Bun.file", async () => {
    const file = path.join(import.meta.dir, "fetch.js.txt");
    await gcTick();
    const text = fs.readFileSync(file, "utf8");
    await gcTick();
    const response = new Response(Bun.file(file));

    await gcTick();
    expect(await response.text()).toBe(text);
    await gcTick();
  });

  it("Bun.file -> Response", async () => {
    using tmpbase = tempDir("bun-file-to-response", {});
    await using server = exampleSite("https");
    // ensure the file doesn't already exist
    try {
      fs.unlinkSync(tmpbase + "fetch.js.out");
    } catch {}
    await gcTick();
    await gcTick();
    const resp = await fetch(server.url, { tls: { ca: server.ca } });
    await gcTick();
    await gcTick();
    expect(await Bun.write(tmpbase + "fetch.js.out", resp)).toBe(exampleHtml.length);
    expect(await Bun.file(tmpbase + "fetch.js.out").text()).toBe(exampleHtml);
    await gcTick();
  });

  it("Response -> Bun.file -> Response -> text", async () => {
    await gcTick();
    const file = path.join(import.meta.dir, "fetch.js.txt");
    await gcTick();
    const text = fs.readFileSync(file, "utf8");
    await gcTick();
    const response = new Response(Bun.file(file));
    await gcTick();
    const response2 = response.clone();
    await gcTick();
    expect(await response2.text()).toBe(text);
    await gcTick();
  });

  it("Bun.write('output.html', '')", async () => {
    using tmpbase = tempDir("bun-write-output-html", {});
    await Bun.write(tmpbase + "output.html", "lalalala");
    expect(await Bun.write(tmpbase + "output.html", "")).toBe(0);
    await Bun.write(tmpbase + "output.html", "lalalala");
    expect(await Bun.file(tmpbase + "output.html").text()).toBe("lalalala");
  });

  it("Bun.write(Bun.stdout, 'Bun.write STDOUT TEST')", async () => {
    expect(await Bun.write(Bun.stdout, "\nBun.write STDOUT TEST\n\n")).toBe(24);
  });

  it("Bun.write(Bun.stderr, 'Bun.write STDERR TEST')", async () => {
    expect(await Bun.write(Bun.stderr, "\nBun.write STDERR TEST\n\n")).toBe(24);
  });

  it("Bun.write(Bun.stdout, new TextEncoder().encode('Bun.write STDOUT TEST'))", async () => {
    expect(await Bun.write(Bun.stdout, new TextEncoder().encode("\nBun.write STDOUT TEST\n\n"))).toBe(24);
  });

  it("Bun.write(Bun.stderr, 'new TextEncoder().encode(Bun.write STDERR TEST'))", async () => {
    expect(await Bun.write(Bun.stderr, new TextEncoder().encode("\nBun.write STDERR TEST\n\n"))).toBe(24);
  });

  // These tests pass by not throwing:
  it("Bun.write(Bun.stdout, Bun.file(path))", async () => {
    await Bun.write(Bun.stdout, Bun.file(path.join(import.meta.dir, "hello-world.txt")));
  });

  it("Bun.write(Bun.stderr, Bun.file(path))", async () => {
    await Bun.write(Bun.stderr, Bun.file(path.join(import.meta.dir, "hello-world.txt")));
  });

  it("Bun.file(0) survives GC", async () => {
    for (let i = 0; i < 10; i++) {
      let f = Bun.file(0);
      await gcTick();
      expect(Bun.inspect(f)).toContain("FileRef (fd: 0)");
    }
  });

  // FLAKY TEST
  // Since Bun.file is resolved lazily, this needs to specifically be checked
  it("Bun.write('output.html', HTMLRewriter.transform(Bun.file)))", async done => {
    using tmpbase = tempDir("html-rewriter", {});
    var rewriter = new HTMLRewriter();

    rewriter.on("div", {
      element(element) {
        element.setInnerContent("<blink>it worked!</blink>", { html: true });
      },
    });
    await Bun.write(tmpbase + "html-rewriter.txt.js", "<div>hello</div>");
    var input = new Response(Bun.file(tmpbase + "html-rewriter.txt.js"));
    var output = rewriter.transform(input);
    const outpath = tmpbase + `html-rewriter.${Date.now()}.html`;
    await Bun.write(outpath, output);
    expect(await Bun.file(outpath).text()).toBe("<div><blink>it worked!</blink></div>");
    done();
  });

  it("length should be limited by file size #5080", async () => {
    using tmpbase = tempDir("file-size-limit", {});
    const filename = tmpbase + "/bun.test.offset2.txt";
    await Bun.write(filename, "contents");
    const file = Bun.file(filename);
    const slice = file.slice(2, 1024);
    const contents = await slice.text();
    expect(contents).toBe("ntents");
    expect(contents.length).toBeLessThanOrEqual(file.size);
  });

  // it("#2674", async () => {
  //   const file = path.join(import.meta.dir, "big-stdout.js");

  //   const { stderr, stdout, exitCode } = Bun.spawnSync({
  //     cmd: [bunExe(), "run", file],
  //     env: bunEnv,
  //     stderr: "pipe",
  //     stdout: "pipe",
  //   });
  //   console.log(stderr?.toString());
  //   const text = stdout?.toString();
  //   expect(text?.length).toBe(300000);
  //   const error = stderr?.toString();
  //   expect(error?.length).toBeFalsy();
  //   expect(exitCode).toBe(0);
  // });

  if (process.platform === "linux") {
    describe("should work when copyFileRange is not available", () => {
      it("on large files", () => {
        using tmpbase = tempDir("copy-file-range-large", {});
        var tempdir = `${tmpbase}/fs.test.js/${Date.now()}-1/bun-write/large`;
        expect(fs.existsSync(tempdir)).toBe(false);
        expect(tempdir.includes(mkdirSync(tempdir, { recursive: true }))).toBe(true);
        var buffer = new Int32Array(1024 * 1024 * 64);
        for (let i = 0; i < buffer.length; i++) {
          buffer[i] = i % 256;
        }

        const hash = Bun.hash(buffer.buffer);
        const src = join(tempdir, "Bun.write.src.blob");
        const dest = join(tempdir, "Bun.write.dest.blob");

        try {
          fs.writeFileSync(src, buffer.buffer);

          expect(fs.existsSync(dest)).toBe(false);

          const { exitCode } = Bun.spawnSync({
            stdio: ["inherit", "inherit", "inherit"],
            cmd: [bunExe(), join(import.meta.dir, "./bun-write-exdev-fixture.js"), src, dest],
            env: {
              ...bunEnv,
              BUN_CONFIG_DISABLE_COPY_FILE_RANGE: "1",
            },
          });
          expect(exitCode).toBe(0);

          expect(Bun.hash(fs.readFileSync(dest))).toBe(hash);
        } finally {
          fs.rmSync(src, { force: true });
          fs.rmSync(dest, { force: true });
        }
      });

      it("on small files", () => {
        using tmpbase = tempDir("copy-file-range-small", {});
        const tempdir = `${tmpbase}/fs.test.js/${Date.now()}-1/bun-write/small`;
        expect(fs.existsSync(tempdir)).toBe(false);
        expect(tempdir.includes(mkdirSync(tempdir, { recursive: true }))).toBe(true);
        var buffer = new Int32Array(1 * 1024);
        for (let i = 0; i < buffer.length; i++) {
          buffer[i] = i % 256;
        }

        const hash = Bun.hash(buffer.buffer);
        const src = join(tempdir, "Bun.write.src.blob");
        const dest = join(tempdir, "Bun.write.dest.blob");

        try {
          fs.writeFileSync(src, buffer.buffer);

          expect(fs.existsSync(dest)).toBe(false);

          const { exitCode } = Bun.spawnSync({
            stdio: ["inherit", "inherit", "inherit"],
            cmd: [bunExe(), join(import.meta.dir, "./bun-write-exdev-fixture.js"), src, dest],
            env: {
              ...bunEnv,
              BUN_CONFIG_DISABLE_COPY_FILE_RANGE: "1",
            },
          });
          expect(exitCode).toBe(0);

          expect(Bun.hash(fs.readFileSync(dest))).toBe(hash);
        } finally {
          fs.rmSync(src, { force: true });
          fs.rmSync(dest, { force: true });
        }
      });
    });
  }

  describe("ENOENT", () => {
    const creates = (...opts) => {
      it("creates the directory", async () => {
        using tmpbase = tempDir("enoent-creates-dir", {});
        const dir = `${tmpbase}/fs.test.js/${Date.now()}-1/bun-write/ENOENT/${i++}`;
        const file = join(dir, "file");
        try {
          await Bun.write(file, "contents", ...opts);
          expect(fs.existsSync(file)).toBe(true);
        } finally {
          fs.rmSync(dir, { recursive: true, force: true });
        }
      });
    };

    describe("by default", () => creates());
    describe("with { createPath: true }", () => {
      creates({ createPath: true });
    });

<<<<<<< HEAD
    expect(await exited).toBe(0);
  }, 10000);
}

describe("Bun.write - writing a file to itself", () => {
  test("should work with its own Bun.file", async () => {
    const tempFilePath = join(tmpdir(), `bun-write-self-test-${Date.now()}.txt`);
    const content = "Hello, world!";

    const file = Bun.file(tempFilePath);
    await Bun.write(file, content);

    const fileContent1 = await file.text();
    expect(fileContent1).toBe(content);

    const size = await Bun.write(file, file);
    expect(size).toBe(content.length);

    const fileContent2 = await file.text();
    expect(fileContent2).toBe(content);

    fs.unlinkSync(tempFilePath);
  });

  test("should work with a different reference", async () => {
    const tempFilePath = join(tmpdir(), `bun-write-self-test-${Date.now()}-2.txt`);
    const content = "Hello, world!";

    const file1 = Bun.file(tempFilePath);
    await Bun.write(file1, content);

    const file2 = Bun.file(tempFilePath);

    const size = await Bun.write(file1, file2);
    expect(size).toBe(content.length);

    const fileContent = await file1.text();
    expect(fileContent).toBe(content);

    fs.unlinkSync(tempFilePath);
  });

  test("even with just a string path", async () => {
    const tempFilePath = join(tmpdir(), `bun-write-self-test-${Date.now()}-3.txt`);
    const content = "Hello, world!";

    const file1 = Bun.file(tempFilePath);
    await file1.write(content);

    const size = await Bun.write(tempFilePath, file1);
    expect(size).toBe(content.length);

    const fileContent = await file1.text();
    expect(fileContent).toBe(content);

    fs.unlinkSync(tempFilePath);
  });

  test("should handle same file descriptor", async () => {
    const tempFilePath = join(tmpdir(), `bun-write-self-test-${Date.now()}-4.txt`);
    const content = "Hello, world!";

    const file = Bun.file(tempFilePath);
    await Bun.write(file, content);

    const fd = fs.openSync(tempFilePath, "r+");
    const fdFile = Bun.file(fd);

    const size = await Bun.write(fdFile, fdFile);
    expect(size).toBe(content.length);

    const fileContent = await fdFile.text();
    expect(fileContent).toBe(content);

    fs.closeSync(fd);
    fs.unlinkSync(tempFilePath);
  });

  // right now it doesn't handle this case
  test.todo("should handle same file descriptor (2)", async () => {
    const tempFilePath = join(tmpdir(), `bun-write-self-test-${Date.now()}-4.txt`);
    const content = "Hello, world!";

    const file = Bun.file(tempFilePath);
    await Bun.write(file, content);

    const fd = fs.openSync(tempFilePath, "r+");
    const fdFile = Bun.file(fd);

    const size = await Bun.write(fdFile, file);
    expect(size).toBe(content.length);

    const fileContent = await fdFile.text();
    expect(fileContent).toBe(content);

    fs.closeSync(fd);
    fs.unlinkSync(tempFilePath);
  });
=======
    describe("with { createPath: false }", () => {
      it("does not create the directory", async () => {
        using tmpbase = tempDir("enoent-no-create-dir", {});
        const dir = `${tmpbase}/fs.test.js/${performance.now()}-1/bun-write/ENOENT`;
        const file = join(dir, "file");
        try {
          expect(async () => await Bun.write(file, "contents", { createPath: false })).toThrow(
            "no such file or directory",
          );
          expect(fs.existsSync(file)).toBe(false);
        } finally {
          fs.rmSync(dir, { recursive: true, force: true });
        }
      });

      it("throws when given a file descriptor", async () => {
        const file = Bun.file(123);
        expect(async () => await Bun.write(file, "contents", { createPath: true })).toThrow(
          "Cannot create a directory for a file descriptor",
        );
      });
    });
  });

  test("timed output should work", async () => {
    const producer_file = path.join(import.meta.dir, "timed-stderr-output.js");

    const producer = Bun.spawn([bunExe(), "run", producer_file], {
      stderr: "pipe",
      stdout: "inherit",
      stdin: "inherit",
    });

    let text = "";
    for await (const chunk of producer.stderr) {
      text += [...chunk].map(x => String.fromCharCode(x)).join("");
      await Bun.sleep(1000);
    }
    expect(text).toBe("0\n1\n2\n3\n4\n5\n6\n7\n8\n9\n10\n11\n12\n13\n14\n15\n16\n17\n18\n19\n20\n21\n22\n23\n24\n25\n");
  }, 25000);

  if (isWindows && !IS_UV_FS_COPYFILE_DISABLED) {
    it("Bun.write() without uv_fs_copyfile", async () => {
      const { exited } = Bun.spawn({
        cmd: [bunExe(), "test", import.meta.path],
        env: {
          ...bunEnv,
          BUN_FEATURE_FLAG_DISABLE_UV_FS_COPYFILE: "1",
        },
        stdio: ["inherit", "inherit", "inherit"],
      });

      expect(await exited).toBe(0);
    }, 10000);
  }
>>>>>>> 9ca8de6e
});<|MERGE_RESOLUTION|>--- conflicted
+++ resolved
@@ -487,106 +487,6 @@
       creates({ createPath: true });
     });
 
-<<<<<<< HEAD
-    expect(await exited).toBe(0);
-  }, 10000);
-}
-
-describe("Bun.write - writing a file to itself", () => {
-  test("should work with its own Bun.file", async () => {
-    const tempFilePath = join(tmpdir(), `bun-write-self-test-${Date.now()}.txt`);
-    const content = "Hello, world!";
-
-    const file = Bun.file(tempFilePath);
-    await Bun.write(file, content);
-
-    const fileContent1 = await file.text();
-    expect(fileContent1).toBe(content);
-
-    const size = await Bun.write(file, file);
-    expect(size).toBe(content.length);
-
-    const fileContent2 = await file.text();
-    expect(fileContent2).toBe(content);
-
-    fs.unlinkSync(tempFilePath);
-  });
-
-  test("should work with a different reference", async () => {
-    const tempFilePath = join(tmpdir(), `bun-write-self-test-${Date.now()}-2.txt`);
-    const content = "Hello, world!";
-
-    const file1 = Bun.file(tempFilePath);
-    await Bun.write(file1, content);
-
-    const file2 = Bun.file(tempFilePath);
-
-    const size = await Bun.write(file1, file2);
-    expect(size).toBe(content.length);
-
-    const fileContent = await file1.text();
-    expect(fileContent).toBe(content);
-
-    fs.unlinkSync(tempFilePath);
-  });
-
-  test("even with just a string path", async () => {
-    const tempFilePath = join(tmpdir(), `bun-write-self-test-${Date.now()}-3.txt`);
-    const content = "Hello, world!";
-
-    const file1 = Bun.file(tempFilePath);
-    await file1.write(content);
-
-    const size = await Bun.write(tempFilePath, file1);
-    expect(size).toBe(content.length);
-
-    const fileContent = await file1.text();
-    expect(fileContent).toBe(content);
-
-    fs.unlinkSync(tempFilePath);
-  });
-
-  test("should handle same file descriptor", async () => {
-    const tempFilePath = join(tmpdir(), `bun-write-self-test-${Date.now()}-4.txt`);
-    const content = "Hello, world!";
-
-    const file = Bun.file(tempFilePath);
-    await Bun.write(file, content);
-
-    const fd = fs.openSync(tempFilePath, "r+");
-    const fdFile = Bun.file(fd);
-
-    const size = await Bun.write(fdFile, fdFile);
-    expect(size).toBe(content.length);
-
-    const fileContent = await fdFile.text();
-    expect(fileContent).toBe(content);
-
-    fs.closeSync(fd);
-    fs.unlinkSync(tempFilePath);
-  });
-
-  // right now it doesn't handle this case
-  test.todo("should handle same file descriptor (2)", async () => {
-    const tempFilePath = join(tmpdir(), `bun-write-self-test-${Date.now()}-4.txt`);
-    const content = "Hello, world!";
-
-    const file = Bun.file(tempFilePath);
-    await Bun.write(file, content);
-
-    const fd = fs.openSync(tempFilePath, "r+");
-    const fdFile = Bun.file(fd);
-
-    const size = await Bun.write(fdFile, file);
-    expect(size).toBe(content.length);
-
-    const fileContent = await fdFile.text();
-    expect(fileContent).toBe(content);
-
-    fs.closeSync(fd);
-    fs.unlinkSync(tempFilePath);
-  });
-=======
     describe("with { createPath: false }", () => {
       it("does not create the directory", async () => {
         using tmpbase = tempDir("enoent-no-create-dir", {});
@@ -642,5 +542,97 @@
       expect(await exited).toBe(0);
     }, 10000);
   }
->>>>>>> 9ca8de6e
+
+  describe("writing a file to itself", () => {
+    test("should work with its own Bun.file", async () => {
+      using tmpbase = tempDir("bun-write-self-1", {});
+      const tempFilePath = join(tmpbase, `bun-write-self-test.txt`);
+      const content = "Hello, world!";
+
+      const file = Bun.file(tempFilePath);
+      await Bun.write(file, content);
+
+      const fileContent1 = await file.text();
+      expect(fileContent1).toBe(content);
+
+      const size = await Bun.write(file, file);
+      expect(size).toBe(content.length);
+
+      const fileContent2 = await file.text();
+      expect(fileContent2).toBe(content);
+    });
+
+    test("should work with a different reference", async () => {
+      using tmpbase = tempDir("bun-write-self-2", {});
+      const tempFilePath = join(tmpbase, `bun-write-self-test.txt`);
+      const content = "Hello, world!";
+
+      const file1 = Bun.file(tempFilePath);
+      await Bun.write(file1, content);
+
+      const file2 = Bun.file(tempFilePath);
+
+      const size = await Bun.write(file1, file2);
+      expect(size).toBe(content.length);
+
+      const fileContent = await file1.text();
+      expect(fileContent).toBe(content);
+    });
+
+    test("even with just a string path", async () => {
+      using tmpbase = tempDir("bun-write-self-3", {});
+      const tempFilePath = join(tmpbase, `bun-write-self-test.txt`);
+      const content = "Hello, world!";
+
+      const file1 = Bun.file(tempFilePath);
+      await file1.write(content);
+
+      const size = await Bun.write(tempFilePath, file1);
+      expect(size).toBe(content.length);
+
+      const fileContent = await file1.text();
+      expect(fileContent).toBe(content);
+    });
+
+    test("should handle same file descriptor", async () => {
+      using tmpbase = tempDir("bun-write-self-4", {});
+      const tempFilePath = join(tmpbase, `bun-write-self-test.txt`);
+      const content = "Hello, world!";
+
+      const file = Bun.file(tempFilePath);
+      await Bun.write(file, content);
+
+      const fd = fs.openSync(tempFilePath, "r+");
+      const fdFile = Bun.file(fd);
+
+      const size = await Bun.write(fdFile, fdFile);
+      expect(size).toBe(content.length);
+
+      const fileContent = await fdFile.text();
+      expect(fileContent).toBe(content);
+
+      fs.closeSync(fd);
+    });
+
+    // right now it doesn't handle this case
+    test.todo("should handle same file descriptor (2)", async () => {
+      using tmpbase = tempDir("bun-write-self-5", {});
+      const tempFilePath = join(tmpbase, `bun-write-self-test.txt`);
+      const content = "Hello, world!";
+
+      const file = Bun.file(tempFilePath);
+      await Bun.write(file, content);
+
+      const fd = fs.openSync(tempFilePath, "r+");
+      const fdFile = Bun.file(fd);
+
+      const size = await Bun.write(fdFile, file);
+      expect(size).toBe(content.length);
+
+      const fileContent = await fdFile.text();
+      expect(fileContent).toBe(content);
+
+      fs.closeSync(fd);
+    });
+  });
 });