--- conflicted
+++ resolved
@@ -272,12 +272,8 @@
   });
 
   it("Bun.file -> Response", async () => {
-<<<<<<< HEAD
+    using tmpbase = tempDir("bun-file-to-response", {});
     await using server = exampleSite("https");
-=======
-    using tmpbase = tempDir("bun-file-to-response", {});
-    using server = exampleSite("https");
->>>>>>> 29028bba
     // ensure the file doesn't already exist
     try {
       fs.unlinkSync(tmpbase + "fetch.js.out");
