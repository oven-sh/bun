// @known-failing-on-windows: panic "TODO on Windows"

import { $ } from "bun";
import { TestBuilder, redirect } from "./util";

const BUN = process.argv0;

$.nothrow();

describe("lex shell", () => {
  test("basic", () => {
    const expected = [
      { Text: "next" },
      { Delimit: {} },
      { Text: "dev" },
      { Delimit: {} },
      { Eof: {} },
    ];
    const result = JSON.parse($.lex`next dev`);
    expect(result).toEqual(expected);
  });

  test("var edgecase", () => {
    expect(JSON.parse($.lex`$PWD/test.txt`)).toEqual([
      { Var: "PWD" },
      { Text: "/test.txt" },
      { Delimit: {} },
      { Eof: {} },
    ]);
  });

  test("vars", () => {
    const expected = [
      { Text: "next" },
      { Delimit: {} },
      { Text: "dev" },
      { Delimit: {} },
      { Var: "PORT" },
      { Eof: {} },
    ];
    const result = JSON.parse($.lex`next dev $PORT`);
    expect(result).toEqual(expected);
  });

  test("quoted_var", () => {
    const expected = [
      { Text: "next" },
      { Delimit: {} },
      { Text: "dev" },
      { Delimit: {} },
      { Var: "PORT" },
      { Eof: {} },
    ];
    const result = JSON.parse($.lex`next dev "$PORT"`);
    expect(result).toEqual(expected);
  });

  test("quoted_edge_case", () => {
    const expected = [
      { Text: "next" },
      { Delimit: {} },
      { Text: "dev" },
      { Delimit: {} },
      { Text: "foo" },
      { Var: "PORT" },
      { Eof: {} },
    ];
    const result = JSON.parse($.lex`next dev foo"$PORT"`);
    expect(result).toEqual(expected);
  });

  test("quote_multi", () => {
    const expected = [
      { Text: "echo" },
      { Delimit: {} },
      { Text: "foo" },
      { Var: "NICE" },
      { Text: "good" },
      { Text: "NICE" },
      { Eof: {} },
    ];
    const result = JSON.parse($.lex`echo foo"$NICE"good"NICE"`);
    expect(result).toEqual(expected);
  });

  test("semicolon", () => {
    const expected = [
      { Text: "echo" },
      { Delimit: {} },
      { Text: "foo" },
      { Delimit: {} },
      { Semicolon: {} },
      { Text: "bar" },
      { Delimit: {} },
      { Text: "baz" },
      { Delimit: {} },
      { Semicolon: {} },
      { Text: "echo" },
      { Delimit: {} },
      { Text: "NICE;" },
      { Eof: {} },
    ];
    const result = JSON.parse($.lex`echo foo; bar baz; echo "NICE;"`);
    expect(result).toEqual(expected);
  });

  test("single_quote", () => {
    const expected = [
      { Text: "next" },
      { Delimit: {} },
      { Text: "dev" },
      { Delimit: {} },
      { Text: "hello how is it going" },
      { Delimit: {} },
      { Eof: {} },
    ];
    const result = JSON.parse($.lex`next dev 'hello how is it going'`);
    expect(result).toEqual(expected);
  });

  test("env_vars", () => {
    const expected = [
      { Text: "NAME=zack" },
      { Delimit: {} },
      { Text: "FULLNAME=" },
      { Var: "NAME" },
      { Text: " radisic" },
      { Delimit: {} },
      { Text: "LOL=" },
      { Delimit: {} },
      { Semicolon: {} },
      { Text: "echo" },
      { Delimit: {} },
      { Var: "FULLNAME" },
      { Eof: {} },
    ];
    const result = JSON.parse(
      $.lex`NAME=zack FULLNAME="$NAME radisic" LOL= ; echo $FULLNAME`,
    );
    expect(result).toEqual(expected);
  });

  test("env_vars2", () => {
    const expected = [
      {
        Text: "NAME=zack",
      },
      {
        Delimit: {},
      },
      {
        Text: "foo=",
      },
      {
        Var: "bar",
      },
      { Delimit: {} },
      {
        Text: "echo",
      },
      {
        Delimit: {},
      },
      {
        Var: "NAME",
      },
      {
        Eof: {},
      },
    ];
    const result = JSON.parse($.lex`NAME=zack foo=$bar echo $NAME`);
    expect(result).toEqual(expected);
  });

  test("env_vars exported", () => {
    const expected = [
      {
        Text: "export",
      },
      {
        Delimit: {},
      },
      {
        Text: "NAME=zack",
      },
      {
        Delimit: {},
      },
      {
        Text: "FOO=bar",
      },
      {
        Delimit: {},
      },
      {
        Text: "export",
      },
      {
        Delimit: {},
      },
      {
        Text: "NICE=lmao",
      },
      {
        Delimit: {},
      },
      {
        Eof: {},
      },
    ];
    const result = JSON.parse($.lex`export NAME=zack FOO=bar export NICE=lmao`);
    // console.log(result);
    expect(result).toEqual(expected);
  });

  test("brace_expansion", () => {
    const expected = [
      { Text: "echo" },
      { Delimit: {} },
      { BraceBegin: {} },
      { Text: "ts" },
      { Comma: {} },
      { Text: "tsx" },
      { Comma: {} },
      { Text: "js" },
      { Comma: {} },
      { Text: "jsx" },
      { BraceEnd: {} },
      { Eof: {} },
    ];
    const result = JSON.parse($.lex`echo {ts,tsx,js,jsx}`);
    expect(result).toEqual(expected);
  });

  test("op_and", () => {
    const expected = [
      { Text: "echo" },
      { Delimit: {} },
      { Text: "foo" },
      { Delimit: {} },
      { DoubleAmpersand: {} },
      { Text: "echo" },
      { Delimit: {} },
      { Text: "bar" },
      { Delimit: {} },
      { Eof: {} },
    ];
    const result = JSON.parse($.lex`echo foo && echo bar`);
    expect(result).toEqual(expected);
  });

  test("op_or", () => {
    const expected = [
      { Text: "echo" },
      { Delimit: {} },
      { Text: "foo" },
      { Delimit: {} },
      { DoublePipe: {} },
      { Text: "echo" },
      { Delimit: {} },
      { Text: "bar" },
      { Delimit: {} },
      { Eof: {} },
    ];
    const result = JSON.parse($.lex`echo foo || echo bar`);
    expect(result).toEqual(expected);
  });

  test("op_pipe", () => {
    const expected = [
      { Text: "echo" },
      { Delimit: {} },
      { Text: "foo" },
      { Delimit: {} },
      { Pipe: {} },
      { Text: "echo" },
      { Delimit: {} },
      { Text: "bar" },
      { Delimit: {} },
      { Eof: {} },
    ];
    const result = JSON.parse($.lex`echo foo | echo bar`);
    expect(result).toEqual(expected);
  });

  test("op_bg", () => {
    const expected = [
      { Text: "echo" },
      { Delimit: {} },
      { Text: "foo" },
      { Delimit: {} },
      { Ampersand: {} },
      { Text: "echo" },
      { Delimit: {} },
      { Text: "bar" },
      { Delimit: {} },
      { Eof: {} },
    ];
    const result = JSON.parse($.lex`echo foo & echo bar`);
    expect(result).toEqual(expected);
  });

  test("op_redirect", () => {
    let expected = [
      { Text: "echo" },
      { Delimit: {} },
      { Text: "foo" },
      { Delimit: {} },
      {
        Redirect: redirect({ stdout: true }),
      },
      { Text: "cat" },
      { Delimit: {} },
      { Text: "secrets.txt" },
      { Delimit: {} },
      { Eof: {} },
    ];
    let result = JSON.parse($.lex`echo foo > cat secrets.txt`);
    expect(result).toEqual(expected);

    expected = [
      { Text: "cmd1" },
      { Delimit: {} },
      {
        Redirect: {
          stdin: true,
          stdout: false,
          stderr: false,
          append: false,
          __unused: 0,
        },
      },
      { Text: "file.txt" },
      { Delimit: {} },
      { Eof: {} },
    ];
    result = $.lex`cmd1 0> file.txt`;
    expect(JSON.parse(result)).toEqual(expected);

    expected = [
      { Text: "cmd1" },
      { Delimit: {} },
      {
        Redirect: {
          stdin: false,
          stdout: true,
          stderr: false,
          append: false,
          __unused: 0,
        },
      },
      { Text: "file.txt" },
      { Delimit: {} },
      { Eof: {} },
    ];
    result = $.lex`cmd1 1> file.txt`;
    expect(JSON.parse(result)).toEqual(expected);

    expected = [
      { Text: "cmd1" },
      { Delimit: {} },
      {
        Redirect: {
          stdin: false,
          stdout: false,
          stderr: true,
          append: false,
          __unused: 0,
        },
      },
      { Text: "file.txt" },
      { Delimit: {} },
      { Eof: {} },
    ];
    result = $.lex`cmd1 2> file.txt`;
    expect(JSON.parse(result)).toEqual(expected);

    expected = [
      { Text: "cmd1" },
      { Delimit: {} },
      {
        Redirect: {
          stdin: false,
          stdout: true,
          stderr: true,
          append: false,
          __unused: 0,
        },
      },
      { Text: "file.txt" },
      { Delimit: {} },
      { Eof: {} },
    ];
    result = $.lex`cmd1 &> file.txt`;
    expect(JSON.parse(result)).toEqual(expected);

    expected = [
      { Text: "cmd1" },
      { Delimit: {} },
      {
        Redirect: {
          stdin: false,
          stdout: true,
          stderr: false,
          append: true,
          __unused: 0,
        },
      },
      { Text: "file.txt" },
      { Delimit: {} },
      { Eof: {} },
    ];
    result = $.lex`cmd1 1>> file.txt`;
    expect(JSON.parse(result)).toEqual(expected);

    expected = [
      { Text: "cmd1" },
      { Delimit: {} },
      {
        Redirect: {
          stdin: false,
          stdout: false,
          stderr: true,
          append: true,
          __unused: 0,
        },
      },
      { Text: "file.txt" },
      { Delimit: {} },
      { Eof: {} },
    ];
    result = $.lex`cmd1 2>> file.txt`;
    expect(JSON.parse(result)).toEqual(expected);

    expected = [
      { Text: "cmd1" },
      { Delimit: {} },
      {
        Redirect: {
          stdin: false,
          stdout: true,
          stderr: true,
          append: true,
          __unused: 0,
        },
      },
      { Text: "file.txt" },
      { Delimit: {} },
      { Eof: {} },
    ];
    result = $.lex`cmd1 &>> file.txt`;
    expect(JSON.parse(result)).toEqual(expected);
  });

  test("obj_ref", () => {
    const expected = [
      {
        Text: "echo",
      },
      {
        Delimit: {},
      },
      {
        Text: "foo",
      },
      {
        Delimit: {},
      },
      {
        Redirect: redirect({ stdout: true }),
      },
      {
        JSObjRef: 0,
      },
      {
        DoubleAmpersand: {},
      },
      {
        Text: "echo",
      },
      {
        Delimit: {},
      },
      {
        Text: "lmao",
      },
      {
        Delimit: {},
      },
      {
        Redirect: redirect({ stdout: true }),
      },
      {
        JSObjRef: 1,
      },
      {
        Eof: {},
      },
    ];
    const buffer = new Uint8Array(1 << 20);
    const buffer2 = new Uint8Array(1 << 20);
    const result = JSON.parse(
      $.lex`echo foo > ${buffer} && echo lmao > ${buffer2}`,
    );
    expect(result).toEqual(expected);
  });

  test("cmd_sub_dollar", () => {
    const expected = [
      {
        Text: "echo",
      },
      {
        Delimit: {},
      },
      {
        Text: "foo",
      },
      {
        Delimit: {},
      },
      {
        CmdSubstBegin: {},
      },
      {
        Text: "ls",
      },
      {
        Delimit: {},
      },
      {
        CmdSubstEnd: {},
      },
      {
        Eof: {},
      },
    ];

    const result = $.lex`echo foo $(ls)`;

    expect(JSON.parse(result)).toEqual(expected);
  });

  test("cmd_sub_dollar_nested", () => {
    const expected = [
      {
        Text: "echo",
      },
      {
        Delimit: {},
      },
      {
        Text: "foo",
      },
      {
        Delimit: {},
      },
      {
        CmdSubstBegin: {},
      },
      {
        Text: "ls",
      },
      {
        Delimit: {},
      },
      {
        CmdSubstBegin: {},
      },
      {
        Text: "ls",
      },
      {
        Delimit: {},
      },
      {
        CmdSubstEnd: {},
      },
      {
        Delimit: {},
      },
      {
        CmdSubstBegin: {},
      },
      {
        Text: "ls",
      },
      {
        Delimit: {},
      },
      {
        CmdSubstEnd: {},
      },
      {
        Delimit: {},
      },
      {
        CmdSubstEnd: {},
      },
      {
        Eof: {},
      },
    ];

    const result = $.lex`echo foo $(ls $(ls) $(ls))`;
    // console.log(JSON.parse(result));
    expect(JSON.parse(result)).toEqual(expected);
  });

  test("cmd_sub_edgecase", () => {
    const expected = [
      {
        Text: "echo",
      },
      {
        Delimit: {},
      },
      {
        CmdSubstBegin: {},
      },
      {
        Text: "FOO=bar",
      },
      {
        Delimit: {},
      },
      {
        Var: "FOO",
      },
      {
        Delimit: {},
      },
      {
        CmdSubstEnd: {},
      },
      {
        Eof: {},
      },
    ];

    const result = $.lex`echo $(FOO=bar $FOO)`;

    expect(JSON.parse(result)).toEqual(expected);
  });

  test("cmd_sub_combined_word", () => {
    const expected = [
      {
        Text: "echo",
      },
      {
        Delimit: {},
      },
      {
        CmdSubstBegin: {},
      },
      {
        Text: "FOO=bar",
      },
      {
        Delimit: {},
      },
      {
        Var: "FOO",
      },
      { Delimit: {} },
      {
        CmdSubstEnd: {},
      },
      { Text: "NICE" },
      { Delimit: {} },
      {
        Eof: {},
      },
    ];

    const result = $.lex`echo $(FOO=bar $FOO)NICE`;

    expect(JSON.parse(result)).toEqual(expected);
  });

  test("cmd_sub_backtick", () => {
    const expected = [
      {
        Text: "echo",
      },
      {
        Delimit: {},
      },
      {
        Text: "foo",
      },
      {
        Delimit: {},
      },
      {
        CmdSubstBegin: {},
      },
      {
        Text: "ls",
      },
      {
        Delimit: {},
      },
      {
        CmdSubstEnd: {},
      },
      {
        Eof: {},
      },
    ];

    const result = $.lex`echo foo \`ls\``;

    expect(JSON.parse(result)).toEqual(expected);
  });

  describe("errors", async () => {
    // This is disallowed because the js object references get turned into special vars: $__bun_0, $__bun_1, etc.
    // this will break things inside of a quote.
    test("JS object ref in quotes", async () => {
      const buffer = new Uint8Array(1);
      await TestBuilder.command`FOO=bar ${BUN} -e "console.log(process.env) > ${buffer}"`
        .error("JS object reference not allowed in double quotes")
        .run();
    });

    test("Unexpected ')'", async () => {
      await TestBuilder.command`echo )`.error("Unexpected ')'").run();
      await TestBuilder.command`echo (echo hi)`
        .error(
          "Unexpected `(`, subshells are currently not supported right now. Escape the `(` or open a GitHub issue.",
        )
        .run();
      await TestBuilder.command`echo "()"`.stdout("()\n").run();
    });

    test("Unexpected EOF", async () => {
      await TestBuilder.command`echo hi |`.error("Unexpected EOF").run();
      await TestBuilder.command`echo hi &`.error("Unexpected EOF").run();
    });

    test("Unclosed subshell", async () => {
      await TestBuilder.command`echo hi && $(echo uh oh`
        .error("Unclosed command substitution")
        .run();
      await TestBuilder.command`echo hi && $(echo uh oh)`
        .stdout("hi\n")
        .stderr("bun: command not found: uh\n")
        .exitCode(1)
        .run();

<<<<<<< HEAD
      await TestBuilder.command`echo hi && \`echo uh oh`
        .error("Unclosed command substitution")
        .run();
      await TestBuilder.command`echo hi && \`echo uh oh\``
=======
      await TestBuilder.command`echo hi && ${{ raw: "`echo uh oh" }}`.error("Unclosed command substitution").run();
      await TestBuilder.command`echo hi && ${{ raw: "`echo uh oh`" }}`
>>>>>>> 80e47126
        .stdout("hi\n")
        .stderr("bun: command not found: uh\n")
        .exitCode(1)
        .run();

      await TestBuilder.command`echo hi && (echo uh oh`
        .error("Unclosed subshell")
        .run();
      await TestBuilder.command`echo hi && (echo uh oh)`
        .error(
          "Unexpected `(`, subshells are currently not supported right now. Escape the `(` or open a GitHub issue.",
        )
        .run();
    });
  });
});<|MERGE_RESOLUTION|>--- conflicted
+++ resolved
@@ -9,13 +9,7 @@
 
 describe("lex shell", () => {
   test("basic", () => {
-    const expected = [
-      { Text: "next" },
-      { Delimit: {} },
-      { Text: "dev" },
-      { Delimit: {} },
-      { Eof: {} },
-    ];
+    const expected = [{ Text: "next" }, { Delimit: {} }, { Text: "dev" }, { Delimit: {} }, { Eof: {} }];
     const result = JSON.parse($.lex`next dev`);
     expect(result).toEqual(expected);
   });
@@ -134,9 +128,7 @@
       { Var: "FULLNAME" },
       { Eof: {} },
     ];
-    const result = JSON.parse(
-      $.lex`NAME=zack FULLNAME="$NAME radisic" LOL= ; echo $FULLNAME`,
-    );
+    const result = JSON.parse($.lex`NAME=zack FULLNAME="$NAME radisic" LOL= ; echo $FULLNAME`);
     expect(result).toEqual(expected);
   });
 
@@ -499,9 +491,7 @@
     ];
     const buffer = new Uint8Array(1 << 20);
     const buffer2 = new Uint8Array(1 << 20);
-    const result = JSON.parse(
-      $.lex`echo foo > ${buffer} && echo lmao > ${buffer2}`,
-    );
+    const result = JSON.parse($.lex`echo foo > ${buffer} && echo lmao > ${buffer2}`);
     expect(result).toEqual(expected);
   });
 
@@ -741,32 +731,21 @@
     });
 
     test("Unclosed subshell", async () => {
-      await TestBuilder.command`echo hi && $(echo uh oh`
-        .error("Unclosed command substitution")
-        .run();
+      await TestBuilder.command`echo hi && $(echo uh oh`.error("Unclosed command substitution").run();
       await TestBuilder.command`echo hi && $(echo uh oh)`
         .stdout("hi\n")
         .stderr("bun: command not found: uh\n")
         .exitCode(1)
         .run();
 
-<<<<<<< HEAD
-      await TestBuilder.command`echo hi && \`echo uh oh`
-        .error("Unclosed command substitution")
-        .run();
-      await TestBuilder.command`echo hi && \`echo uh oh\``
-=======
       await TestBuilder.command`echo hi && ${{ raw: "`echo uh oh" }}`.error("Unclosed command substitution").run();
       await TestBuilder.command`echo hi && ${{ raw: "`echo uh oh`" }}`
->>>>>>> 80e47126
         .stdout("hi\n")
         .stderr("bun: command not found: uh\n")
         .exitCode(1)
         .run();
 
-      await TestBuilder.command`echo hi && (echo uh oh`
-        .error("Unclosed subshell")
-        .run();
+      await TestBuilder.command`echo hi && (echo uh oh`.error("Unclosed subshell").run();
       await TestBuilder.command`echo hi && (echo uh oh)`
         .error(
           "Unexpected `(`, subshells are currently not supported right now. Escape the `(` or open a GitHub issue.",
