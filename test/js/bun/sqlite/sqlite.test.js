import { expect, it, describe } from "bun:test";
import { Database, constants, SQLiteError } from "bun:sqlite";
import { existsSync, fstat, realpathSync, rmSync, writeFileSync } from "fs";
import { spawnSync } from "bun";
import { bunExe } from "harness";
import { tmpdir } from "os";
import path from "path";

const tmpbase = tmpdir() + path.sep;

var encode = text => new TextEncoder().encode(text);

it("Database.open", () => {
  // in a folder which doesn't exist
  try {
    Database.open("/this/database/does/not/exist.sqlite", constants.SQLITE_OPEN_READWRITE);
    throw new Error("Expected an error to be thrown");
  } catch (error) {
    expect(error.message).toBe("unable to open database file");
  }

  // in a file which doesn't exist
  try {
    Database.open(tmpbase + `database-${Math.random()}.sqlite`, constants.SQLITE_OPEN_READWRITE);
    throw new Error("Expected an error to be thrown");
  } catch (error) {
    expect(error.message).toBe("unable to open database file");
  }

  // in a file which doesn't exist
  try {
    Database.open(tmpbase + `database-${Math.random()}.sqlite`, { readonly: true });
    throw new Error("Expected an error to be thrown");
  } catch (error) {
    expect(error.message).toBe("unable to open database file");
  }

  // in a file which doesn't exist
  try {
    Database.open(tmpbase + `database-${Math.random()}.sqlite`, { readwrite: true });
    throw new Error("Expected an error to be thrown");
  } catch (error) {
    expect(error.message).toBe("unable to open database file");
  }

  // create works
  {
    var db = Database.open(tmpbase + `database-${Math.random()}.sqlite`, {
      create: true,
    });
    db.close();
  }

  // this should not throw
  // it creates an in-memory db
  new Database().close();
});

it("upsert cross-process, see #1366", () => {
  const dir = realpathSync(tmpdir()) + "/";
  const { exitCode } = spawnSync([bunExe(), import.meta.dir + "/sqlite-cross-process.js"], {
    env: {
      SQLITE_DIR: dir,
    },
    stderr: "inherit",
  });
  expect(exitCode).toBe(0);

  const db2 = Database.open(dir + "get-persist.sqlite");

  expect(db2.query(`SELECT id FROM examples`).all()).toEqual([{ id: "hello" }, { id: "world" }]);
});

it("creates", () => {
  const db = Database.open(":memory:");
  db.exec(
    "CREATE TABLE test (id INTEGER PRIMARY KEY, name TEXT, value INTEGER, created TEXT, deci FLOAT, blobby BLOB)",
  );
  const stmt = db.prepare("INSERT INTO test (name, value, deci, created, blobby) VALUES (?, ?, ?, ?, ?)");

  stmt.run(["foo", 1, Math.fround(1.111), new Date(1995, 12, 19).toISOString(), encode("Hello World")]);
  stmt.run(["bar", 2, Math.fround(2.222), new Date(1995, 12, 19).toISOString(), encode("Hello World")]);
  stmt.run(["baz", 3, Math.fround(3.333), new Date(1995, 12, 19).toISOString(), encode("Hello World")]);

  stmt.finalize();

  const stmt2 = db.prepare("SELECT * FROM test");
  expect(JSON.stringify(stmt2.get())).toBe(
    JSON.stringify({
      id: 1,
      name: "foo",
      value: 1,
      created: new Date(1995, 12, 19).toISOString(),
      deci: Math.fround(1.111),
      blobby: encode("Hello World"),
    }),
  );

  expect(JSON.stringify(stmt2.all())).toBe(
    JSON.stringify([
      {
        id: 1,
        name: "foo",
        value: 1,
        created: new Date(1995, 12, 19).toISOString(),
        deci: Math.fround(1.111),
        blobby: encode("Hello World"),
      },
      {
        id: 2,
        name: "bar",
        value: 2,
        created: new Date(1995, 12, 19).toISOString(),
        deci: Math.fround(2.222),
        blobby: encode("Hello World"),
      },
      {
        id: 3,
        name: "baz",
        value: 3,
        created: new Date(1995, 12, 19).toISOString(),
        deci: Math.fround(3.333),
        blobby: encode("Hello World"),
      },
    ]),
  );
  expect(stmt2.run()).toBe(undefined);

  // not necessary to run but it's a good practice
  stmt2.finalize();
});

it("int52", () => {
  const db = Database.open(":memory:");
  db.exec("CREATE TABLE test (id INTEGER PRIMARY KEY, int64 INTEGER)");
  db.run("INSERT INTO test (int64) VALUES (?)", Number.MAX_SAFE_INTEGER);
  expect(db.query("SELECT * FROM test").get().int64).toBe(Number.MAX_SAFE_INTEGER);
});

it("typechecks", () => {
  const db = Database.open(":memory:");
  db.exec("CREATE TABLE test (id INTEGER PRIMARY KEY, name TEXT)");
  db.exec('INSERT INTO test (name) VALUES ("Hello")');
  db.exec('INSERT INTO test (name) VALUES ("World")');

  const q = db.prepare("SELECT * FROM test WHERE (name = ?)");

  var expectfail = val => {
    try {
      q.run([val]);
      throw new Error("Expected error");
    } catch (e) {
      expect(e.message !== "Expected error").toBe(true);
      expect(e.name).toBe("TypeError");
    }

    try {
      q.all([val]);
      throw new Error("Expected error");
    } catch (e) {
      expect(e.message !== "Expected error").toBe(true);
      expect(e.name).toBe("TypeError");
    }

    try {
      q.get([val]);
      throw new Error("Expected error");
    } catch (e) {
      expect(e.message !== "Expected error").toBe(true);
      expect(e.name).toBe("TypeError");
    }
  };

  expectfail(Symbol("oh hai"));
  expectfail(new Date());
  expectfail(class Foo {});
  expectfail(() => class Foo {});
  expectfail(new RangeError("what"));
  expectfail(new Map());
  expectfail(new Map([["foo", "bar"]]));
  expectfail(new Set());
  expectfail(new Set([1, 2, 3]));
});

it("db.query supports TypedArray", () => {
  const db = Database.open(":memory:");

  db.exec("CREATE TABLE test (id INTEGER PRIMARY KEY, blobby BLOB)");

  const stmt = db.prepare("INSERT INTO test (blobby) VALUES (?)");
  stmt.run([encode("Hello World")]);
  stmt.finalize();

  const stmt2 = db.prepare("SELECT * FROM test");
  expect(JSON.stringify(stmt2.get())).toBe(
    JSON.stringify({
      id: 1,
      blobby: encode("Hello World"),
    }),
  );

  const stmt3 = db.prepare("SELECT * FROM test WHERE (blobby = ?)");

  expect(JSON.stringify(stmt3.get([encode("Hello World")]))).toBe(
    JSON.stringify({
      id: 1,
      blobby: encode("Hello World"),
    }),
  );

  expect(JSON.stringify(db.query("SELECT * FROM test WHERE (blobby = ?)").get([encode("Hello World")]))).toBe(
    JSON.stringify({
      id: 1,
      blobby: encode("Hello World"),
    }),
  );

  expect(stmt3.get([encode("Hello World NOT")])).toBe(null);
});

it("supports serialize/deserialize", () => {
  const db = Database.open(":memory:");
  db.exec("CREATE TABLE test (id INTEGER PRIMARY KEY, name TEXT)");
  db.exec('INSERT INTO test (name) VALUES ("Hello")');
  db.exec('INSERT INTO test (name) VALUES ("World")');

  const input = db.serialize();
  const db2 = new Database(input);

  const stmt = db2.prepare("SELECT * FROM test");
  expect(JSON.stringify(stmt.get())).toBe(
    JSON.stringify({
      id: 1,
      name: "Hello",
    }),
  );

  expect(JSON.stringify(stmt.all())).toBe(
    JSON.stringify([
      {
        id: 1,
        name: "Hello",
      },
      {
        id: 2,
        name: "World",
      },
    ]),
  );
  db2.exec("insert into test (name) values ('foo')");
  expect(JSON.stringify(stmt.all())).toBe(
    JSON.stringify([
      {
        id: 1,
        name: "Hello",
      },
      {
        id: 2,
        name: "World",
      },
      {
        id: 3,
        name: "foo",
      },
    ]),
  );

  const db3 = new Database(input, { readonly: true });
  try {
    db3.exec("insert into test (name) values ('foo')");
    throw new Error("Expected error");
  } catch (e) {
    expect(e.message).toBe("attempt to write a readonly database");
  }

  // https://github.com/oven-sh/bun/issues/3712#issuecomment-1725259824
  expect(Database.deserialize(input)).toBeInstanceOf(Database);
});

it("db.query()", () => {
  const db = Database.open(":memory:");
  db.exec("CREATE TABLE test (id INTEGER PRIMARY KEY, name TEXT)");

  expect(db[Symbol.for("Bun.Database.cache.count")]).toBe(0);

  var q = db.query("SELECT * FROM test WHERE name = ?");
  expect(q.get("Hello") === null).toBe(true);

  db.exec('INSERT INTO test (name) VALUES ("Hello")');
  db.exec('INSERT INTO test (name) VALUES ("World")');

  var rows = db.query("SELECT * FROM test WHERE name = ?").all(["Hello"]);

  expect(JSON.stringify(rows)).toBe(JSON.stringify([{ id: 1, name: "Hello" }]));

  rows = db.query("SELECT * FROM test WHERE name = ?").all(["World"]);

  // if this fails, it means the query caching failed to update
  expect(JSON.stringify(rows)).toBe(JSON.stringify([{ id: 2, name: "World" }]));

  rows = db.query("SELECT * FROM test WHERE name = ?").all(["Hello"]);
  expect(JSON.stringify(rows)).toBe(JSON.stringify([{ id: 1, name: "Hello" }]));

  // check that the query is cached
  expect(db[Symbol.for("Bun.Database.cache.count")]).toBe(1);

  db.clearQueryCache();

  // check clearing the cache decremented the counter
  expect(db[Symbol.for("Bun.Database.cache.count")]).toBe(0);

  q.finalize();
  try {
    // check clearing the cache decremented the counter

    q.all(["Hello"]);
    throw new Error("Should have thrown");
  } catch (e) {
    expect(e.message !== "Should have thrown").toBe(true);
  }

  // check that invalid queries are not cached
  // and invalid queries throw
  try {
    db.query("SELECT * FROM BACON", ["Hello"]).all();
    throw new Error("Should have thrown");
  } catch (e) {
    expect(e.message !== "Should have thrown").toBe(true);
    expect(db[Symbol.for("Bun.Database.cache.count")]).toBe(0);
  }

  // check that it supports multiple arguments
  expect(JSON.stringify(db.query("SELECT * FROM test where (name = ? OR name = ?)").all(["Hello", "Fooooo"]))).toBe(
    JSON.stringify([{ id: 1, name: "Hello" }]),
  );
  expect(JSON.stringify(db.query("SELECT * FROM test where (name = ? OR name = ?)").all("Hello", "Fooooo"))).toBe(
    JSON.stringify([{ id: 1, name: "Hello" }]),
  );

  // throws if insufficeint arguments
  try {
    db.query("SELECT * FROM test where (name = ? OR name = ?)").all("Hello");
  } catch (e) {
    expect(e.message).toBe("Expected 2 values, got 1");
  }

  // named parameters
  expect(
    JSON.stringify(
      db.query("SELECT * FROM test where (name = $hello OR name = $goodbye)").all({
        $hello: "Hello",
        $goodbye: "Fooooo",
      }),
    ),
  ).toBe(JSON.stringify([{ id: 1, name: "Hello" }]));

  const domjit = db.query("SELECT * FROM test");
  (function (domjit) {
    for (let i = 0; i < 100000; i++) {
      domjit.get().name;
    }
  })(domjit);

  db.close();

  // Check that a closed database doesn't crash
  // and does throw an error when trying to run a query
  try {
    db.query("SELECT * FROM test WHERE name = ?").all(["Hello"]);
    throw new Error("Should have thrown");
  } catch (e) {
    expect(e.message !== "Should have thrown").toBe(true);
  }

  // check that we can call close multiple times
  // it should not throw so that your code doesn't break
  db.close();
  db.close();
  db.close();
});

it("db.transaction()", () => {
  const db = Database.open(":memory:");

  db.exec("CREATE TABLE cats (id INTEGER PRIMARY KEY AUTOINCREMENT, name TEXT UNIQUE, age INTEGER)");

  const insert = db.prepare("INSERT INTO cats (name, age) VALUES (@name, @age)");

  expect(db.inTransaction).toBe(false);
  const insertMany = db.transaction(cats => {
    expect(db.inTransaction).toBe(true);
    try {
      for (const cat of cats) insert.run(cat);
    } catch (exception) {
      throw exception;
    }
  });

  try {
    insertMany([
      { "@name": "Joey", "@age": 2 },
      { "@name": "Sally", "@age": 4 },
      { "@name": "Junior", "@age": 1 },
      { "@name": "Sally", "@age": 4 },
    ]);
    throw new Error("Should have thrown");
  } catch (exception) {
    expect(exception.message).toEqual("UNIQUE constraint failed: cats.name");
    expect(exception.code).toEqual("SQLITE_CONSTRAINT_UNIQUE");
    expect(exception.errno).toEqual(2067);
    expect(exception.byteOffset).toEqual(-1);
  }

  expect(db.inTransaction).toBe(false);
  expect(db.query("SELECT * FROM cats").all().length).toBe(0);

  expect(db.inTransaction).toBe(false);
  insertMany([
    { "@name": "Joey", "@age": 2 },
    { "@name": "Sally", "@age": 4 },
    { "@name": "Junior", "@age": 1 },
  ]);
  expect(db.inTransaction).toBe(false);
  expect(db.query("SELECT * FROM cats").all().length).toBe(3);
  expect(db.inTransaction).toBe(false);
});

// this bug was fixed by ensuring FinalObject has no more than 64 properties
it("inlineCapacity #987", async () => {
  const path = tmpbase + "bun-987.db";
  if (!existsSync(path)) {
    const arrayBuffer = await (await fetch("https://github.com/oven-sh/bun/files/9265429/logs.log")).arrayBuffer();
    writeFileSync(path, arrayBuffer);
  }

  const db = new Database(path);

  const query = `SELECT 
  media.mid, 
  UPPER(media.name) as name, 
  media.url, 
  media.duration, 
  time(media.duration, 'unixepoch') AS durationStr, 
  sum(totalDurations) AS totalDurations, 
  sum(logs.views) AS views, 
  total.venues, 
  total.devices, 
  SUM(CASE WHEN day = '01' THEN logs.views ELSE 0 END) as 'vi01', SUM(CASE WHEN day = '02' THEN logs.views ELSE 0 END) as 'vi02', SUM(CASE WHEN day = '03' THEN logs.views ELSE 0 END) as 'vi03', SUM(CASE WHEN day = '04' THEN logs.views ELSE 0 END) as 'vi04', SUM(CASE WHEN day = '05' THEN logs.views ELSE 0 END) as 'vi05', SUM(CASE WHEN day = '06' THEN logs.views ELSE 0 END) as 'vi06', SUM(CASE WHEN day = '07' THEN logs.views ELSE 0 END) as 'vi07', SUM(CASE WHEN day = '08' THEN logs.views ELSE 0 END) as 'vi08', SUM(CASE WHEN day = '09' THEN logs.views ELSE 0 END) as 'vi09', SUM(CASE WHEN day = '10' THEN logs.views ELSE 0 END) as 'vi10', SUM(CASE WHEN day = '11' THEN logs.views ELSE 0 END) as 'vi11', SUM(CASE WHEN day = '12' THEN logs.views ELSE 0 END) as 'vi12', SUM(CASE WHEN day = '13' THEN logs.views ELSE 0 END) as 'vi13', SUM(CASE WHEN day = '14' THEN logs.views ELSE 0 END) as 'vi14', SUM(CASE WHEN day = '15' THEN logs.views ELSE 0 END) as 'vi15', SUM(CASE WHEN day = '16' THEN logs.views ELSE 0 END) as 'vi16', SUM(CASE WHEN day = '17' THEN logs.views ELSE 0 END) as 'vi17', SUM(CASE WHEN day = '18' THEN logs.views ELSE 0 END) as 'vi18', SUM(CASE WHEN day = '19' THEN logs.views ELSE 0 END) as 'vi19', SUM(CASE WHEN day = '20' THEN logs.views ELSE 0 END) as 'vi20', SUM(CASE WHEN day = '21' THEN logs.views ELSE 0 END) as 'vi21', SUM(CASE WHEN day = '22' THEN logs.views ELSE 0 END) as 'vi22', SUM(CASE WHEN day = '23' THEN logs.views ELSE 0 END) as 'vi23', SUM(CASE WHEN day = '24' THEN logs.views ELSE 0 END) as 'vi24', SUM(CASE WHEN day = '25' THEN logs.views ELSE 0 END) as 'vi25', SUM(CASE WHEN day = '26' THEN logs.views ELSE 0 END) as 'vi26', SUM(CASE WHEN day = '27' THEN logs.views ELSE 0 END) as 'vi27', SUM(CASE WHEN day = '28' THEN logs.views ELSE 0 END) as 'vi28', SUM(CASE WHEN day = '29' THEN logs.views ELSE 0 END) as 'vi29', SUM(CASE WHEN day = '30' THEN logs.views ELSE 0 END) as 'vi30', MAX(CASE WHEN day = '01' THEN logs.venues ELSE 0 END) as 've01', MAX(CASE WHEN day = '02' THEN logs.venues ELSE 0 END) as 've02', MAX(CASE WHEN day = '03' THEN logs.venues ELSE 0 END) as 've03', MAX(CASE WHEN day = '04' THEN logs.venues ELSE 0 END) as 've04', MAX(CASE WHEN day = '05' THEN logs.venues ELSE 0 END) as 've05', MAX(CASE WHEN day = '06' THEN logs.venues ELSE 0 END) as 've06', MAX(CASE WHEN day = '07' THEN logs.venues ELSE 0 END) as 've07', MAX(CASE WHEN day = '08' THEN logs.venues ELSE 0 END) as 've08', MAX(CASE WHEN day = '09' THEN logs.venues ELSE 0 END) as 've09', MAX(CASE WHEN day = '10' THEN logs.venues ELSE 0 END) as 've10', MAX(CASE WHEN day = '11' THEN logs.venues ELSE 0 END) as 've11', MAX(CASE WHEN day = '12' THEN logs.venues ELSE 0 END) as 've12', MAX(CASE WHEN day = '13' THEN logs.venues ELSE 0 END) as 've13', MAX(CASE WHEN day = '14' THEN logs.venues ELSE 0 END) as 've14', MAX(CASE WHEN day = '15' THEN logs.venues ELSE 0 END) as 've15', MAX(CASE WHEN day = '16' THEN logs.venues ELSE 0 END) as 've16', MAX(CASE WHEN day = '17' THEN logs.venues ELSE 0 END) as 've17', MAX(CASE WHEN day = '18' THEN logs.venues ELSE 0 END) as 've18', MAX(CASE WHEN day = '19' THEN logs.venues ELSE 0 END) as 've19', MAX(CASE WHEN day = '20' THEN logs.venues ELSE 0 END) as 've20', MAX(CASE WHEN day = '21' THEN logs.venues ELSE 0 END) as 've21', MAX(CASE WHEN day = '22' THEN logs.venues ELSE 0 END) as 've22', MAX(CASE WHEN day = '23' THEN logs.venues ELSE 0 END) as 've23', MAX(CASE WHEN day = '24' THEN logs.venues ELSE 0 END) as 've24', MAX(CASE WHEN day = '25' THEN logs.venues ELSE 0 END) as 've25', MAX(CASE WHEN day = '26' THEN logs.venues ELSE 0 END) as 've26', MAX(CASE WHEN day = '27' THEN logs.venues ELSE 0 END) as 've27', MAX(CASE WHEN day = '28' THEN logs.venues ELSE 0 END) as 've28', MAX(CASE WHEN day = '29' THEN logs.venues ELSE 0 END) as 've29', MAX(CASE WHEN day = '30' THEN logs.venues ELSE 0 END) as 've30', MAX(CASE WHEN day = '01' THEN logs.devices ELSE 0 END) as 'de01', MAX(CASE WHEN day = '02' THEN logs.devices ELSE 0 END) as 'de02', MAX(CASE WHEN day = '03' THEN logs.devices ELSE 0 END) as 'de03', MAX(CASE WHEN day = '04' THEN logs.devices ELSE 0 END) as 'de04', MAX(CASE WHEN day = '05' THEN logs.devices ELSE 0 END) as 'de05', MAX(CASE WHEN day = '06' THEN logs.devices ELSE 0 END) as 'de06', MAX(CASE WHEN day = '07' THEN logs.devices ELSE 0 END) as 'de07', MAX(CASE WHEN day = '08' THEN logs.devices ELSE 0 END) as 'de08', MAX(CASE WHEN day = '09' THEN logs.devices ELSE 0 END) as 'de09', MAX(CASE WHEN day = '10' THEN logs.devices ELSE 0 END) as 'de10', MAX(CASE WHEN day = '11' THEN logs.devices ELSE 0 END) as 'de11', MAX(CASE WHEN day = '12' THEN logs.devices ELSE 0 END) as 'de12', MAX(CASE WHEN day = '13' THEN logs.devices ELSE 0 END) as 'de13', MAX(CASE WHEN day = '14' THEN logs.devices ELSE 0 END) as 'de14', MAX(CASE WHEN day = '15' THEN logs.devices ELSE 0 END) as 'de15', MAX(CASE WHEN day = '16' THEN logs.devices ELSE 0 END) as 'de16', MAX(CASE WHEN day = '17' THEN logs.devices ELSE 0 END) as 'de17', MAX(CASE WHEN day = '18' THEN logs.devices ELSE 0 END) as 'de18', MAX(CASE WHEN day = '19' THEN logs.devices ELSE 0 END) as 'de19', MAX(CASE WHEN day = '20' THEN logs.devices ELSE 0 END) as 'de20', MAX(CASE WHEN day = '21' THEN logs.devices ELSE 0 END) as 'de21', MAX(CASE WHEN day = '22' THEN logs.devices ELSE 0 END) as 'de22', MAX(CASE WHEN day = '23' THEN logs.devices ELSE 0 END) as 'de23', MAX(CASE WHEN day = '24' THEN logs.devices ELSE 0 END) as 'de24', MAX(CASE WHEN day = '25' THEN logs.devices ELSE 0 END) as 'de25', MAX(CASE WHEN day = '26' THEN logs.devices ELSE 0 END) as 'de26', MAX(CASE WHEN day = '27' THEN logs.devices ELSE 0 END) as 'de27', MAX(CASE WHEN day = '28' THEN logs.devices ELSE 0 END) as 'de28', MAX(CASE WHEN day = '29' THEN logs.devices ELSE 0 END) as 'de29', MAX(CASE WHEN day = '30' THEN logs.devices ELSE 0 END) as 'de30'
  FROM 
  (
    SELECT 
      logs.mid, 
      sum(logs.duration) AS totalDurations, 
      strftime ('%d', START, 'unixepoch', 'localtime') AS day, 
      count(*) AS views, 
      count(DISTINCT did) AS devices, 
      count(DISTINCT vid) AS venues 
    FROM 
      logs 
    WHERE strftime('%m-%Y', start, 'unixepoch', 'localtime')='06-2022'
    GROUP BY 
      day, 
      logs.mid
  ) logs 
  INNER JOIN media ON media.id = logs.mid 
  INNER JOIN (
    SELECT 
      mid, 
      count(DISTINCT vid) as venues, 
      count(DISTINCT did) as devices 
    FROM 
      logs 
    WHERE strftime('%m-%Y', start, 'unixepoch', 'localtime')='06-2022'
    GROUP by 
      mid
  ) total ON logs.mid = total.mid 
  ORDER BY 
  name`;

  expect(Object.keys(db.query(query).all()[0]).length).toBe(99);
});

it("db.defineFunction()", () => {
  const db = Database.open(":memory:");
  db.defineFunction("catNameLength", name => name.length);

<<<<<<< HEAD
  db.exec("CREATE TABLE cats (id INTEGER PRIMARY KEY AUTOINCREMENT, name TEXT UNIQUE, age INTEGER)");
=======
  db.exec("CREATE TABLE cats (id INTEGER PRIMARY KEY AUTOINCREMENT, name TEXT, age INTEGER)");
>>>>>>> be81ed23
  const insert = db.prepare("INSERT INTO cats (name, age) VALUES (@name, @age)");
  const cats = [
    { "@name": "Joey", "@age": 2 },
    { "@name": "Sally", "@age": 4 },
    { "@name": "Junior", "@age": 1 },
    { "@name": "Sally", "@age": 4 },
  ];
  for (const cat of cats) {
    insert.run(cat);
  }

  const res = db.query("SELECT catNameLength(name) AS l FROM cats").all();
  expect(res).toStrictEqual([{ "l": 4 }, { "l": 5 }, { "l": 6 }, { "l": 5 }]);
});

it("db.defineFunction() with varargs", () => {
  const db = Database.open(":memory:");
  db.defineFunction("joinStrings", { varargs: true }, (...args) => args.join(","));
<<<<<<< HEAD
  const res = db.query("SELECT joinStrings('a','b','c') AS joined FROM cats").get().joined;
=======
  const res = db.query("SELECT joinStrings('a','b','c') AS joined").get().joined;
>>>>>>> be81ed23
  expect(res).toBe("a,b,c");
});

it("db.defineFunction() with unsupported returned value", () => {
  const db = Database.open(":memory:");
  db.defineFunction("notSupported", () => ({ not: "supported" }));
  try {
    const res = db.query("SELECT notSupported()").get();
  } catch (e) {
    expect(e.message === "User-defined function returned an unsupported or invalid value").toBe(true);
    expect(e.name).toBe("TypeError");
  }
});

<<<<<<< HEAD
=======
it("db.defineFunction() with blobs", () => {
  const db = Database.open(":memory:");
  db.defineFunction("getBuffer", () => new Uint8Array([42, 2, 3, 4, 5, 6, 7, 8, 9, 10]));
  const res = db.query("SELECT getBuffer() AS b").get().b;
  expect(res).toStrictEqual(new Uint8Array([42, 2, 3, 4, 5, 6, 7, 8, 9, 10]));
});

>>>>>>> be81ed23
// https://github.com/oven-sh/bun/issues/1553
it("latin1 supplement chars", () => {
  const db = new Database();
  db.run("CREATE TABLE IF NOT EXISTS foo (id INTEGER PRIMARY KEY AUTOINCREMENT, greeting TEXT)");
  db.run("INSERT INTO foo (greeting) VALUES (?)", "Welcome to bun!");
  db.run("INSERT INTO foo (greeting) VALUES (?)", "Español");
  db.run("INSERT INTO foo (greeting) VALUES (?)", "¿Qué sucedió?");

  expect(db.query("SELECT * FROM foo").all()).toEqual([
    {
      id: 1,
      greeting: "Welcome to bun!",
    },
    {
      id: 2,
      greeting: "Español",
    },
    {
      id: 3,
      greeting: "¿Qué sucedió?",
    },
  ]);

  // test that it doesn't break when we do a structure transition
  db.query("SELECT * FROM foo").all()[0].booop = true;
  db.query("SELECT * FROM foo").all()[0].beep = true;
  expect(db.query("SELECT * FROM foo").all()).toEqual([
    {
      id: 1,
      greeting: "Welcome to bun!",
    },
    {
      id: 2,
      greeting: "Español",
    },
    {
      id: 3,
      greeting: "¿Qué sucedió?",
    },
  ]);

  expect(db.query("SELECT * FROM foo").values()).toEqual([
    [1, "Welcome to bun!"],
    [2, "Español"],
    [3, "¿Qué sucedió?"],
  ]);
  expect(db.query("SELECT * FROM foo WHERE id > 9999").all()).toEqual([]);
  expect(db.query("SELECT * FROM foo WHERE id > 9999").values()).toEqual([]);
});

it("supports FTS5", () => {
  const db = new Database();
  db.run("CREATE VIRTUAL TABLE movies USING fts5(title, tokenize='trigram')");
  const insert = db.prepare("INSERT INTO movies VALUES ($title)");
  const insertMovies = db.transaction(movies => {
    for (const movie of movies) insert.run(movie);
  });
  insertMovies([
    { $title: "The Shawshank Redemption" },
    { $title: "WarGames" },
    { $title: "Interstellar" },
    { $title: "Se7en" },
    { $title: "City of God" },
    { $title: "Spirited Away" },
  ]);
  expect(db.query("SELECT * FROM movies('game')").all()).toEqual([{ title: "WarGames" }]);
});

describe("Database.run", () => {
  it("should not throw error `not an error` when provided query containing only whitespace", () => {
    const db = Database.open(":memory:");
    db.exec("CREATE TABLE test (id INTEGER PRIMARY KEY, name TEXT)");

    expect(db[Symbol.for("Bun.Database.cache.count")]).toBe(0);

    var q = db.query("SELECT * FROM test WHERE name = ?");
    expect(q.get("Hello") === null).toBe(true);

    db.exec('INSERT INTO test (name) VALUES ("Hello")');
    db.exec('INSERT INTO test (name) VALUES ("World")');

    try {
      db.run(" ");
      expect(true).toBeFalsy();
    } catch (e) {
      expect(e.message).not.toBe("not an error");
      expect(e.message).toBe("Query contained no valid SQL statement; likely empty query.");
    }
  });
});

it("#3991", () => {
  const db = new Database(":memory:");
  db.prepare(
    `CREATE TABLE IF NOT EXISTS users (
    id TEXT PRIMARY KEY,
    xx TEXT)
`,
  ).run();

  db.prepare(
    `insert into users (id, xx) values (
    'foobar',
    '{
        "links": [{"1": {
    "2": "https://foobar.to/123",
    "3": "4"
    }}]

    }'
)`,
  ).run();

  let x = db
    .query(
      `SELECT * FROM users
        WHERE users.id = 'foobar'
        limit 1`,
    )
    .get();

  // Check we don't crash when a column with a string value greater than 64 characters is present.
  expect(x.abc).toBeUndefined();

  expect(x.id).toBe("foobar");
});

it("#5872", () => {
  const db = new Database(":memory:");
  db.run("CREATE TABLE foo (id INTEGER PRIMARY KEY AUTOINCREMENT, greeting TEXT)");
  const query = db.query("INSERT INTO foo (greeting) VALUES ($greeting);");
  const result = query.all({ $greeting: "sup" });
  expect(result).toEqual([]);
});

it("latin1 sqlite3 column name", () => {
  const db = new Database(":memory:");

  db.run("CREATE TABLE foo (id INTEGER PRIMARY KEY AUTOINCREMENT, copyright© TEXT)");

  db.run("INSERT INTO foo (id, copyright©) VALUES (?, ?)", [1, "© 2021 The Authors. All rights reserved."]);

  expect(db.query("SELECT * FROM foo").all()).toEqual([
    {
      id: 1,
      "copyright©": "© 2021 The Authors. All rights reserved.",
    },
  ]);
});

it("syntax error sets the byteOffset", () => {
  const db = new Database(":memory:");
  try {
    db.query("SELECT * FROM foo!!").all();
    throw new Error("Expected error");
  } catch (error) {
    if (process.platform === "darwin" && process.arch === "x64") {
      if (error.byteOffset === -1) {
        // older versions of macOS don't have the function which returns the byteOffset
        // we internally use a polyfill, so we need to allow that.
        return;
      }
    }

    expect(error.byteOffset).toBe(17);
  }
});

it("Missing DB throws SQLITE_CANTOPEN", () => {
  try {
    new Database("./definitely/not/found");
    expect.unreachable();
  } catch (error) {
    expect(error.code).toBe("SQLITE_CANTOPEN");
    expect(error).toBeInstanceOf(SQLiteError);
  }
});

it("empty blob", () => {
  const db = new Database(":memory:");
  db.run("CREATE TABLE foo (id INTEGER PRIMARY KEY AUTOINCREMENT, blob BLOB)");
  db.run("INSERT INTO foo (blob) VALUES (?)", [new Uint8Array()]);
  expect(db.query("SELECT * FROM foo").all()).toEqual([
    {
      id: 1,
      blob: new Uint8Array(),
    },
  ]);
});

it("multiple statements with a schema change", () => {
  const db = new Database(":memory:");
  db.run(
    `
    CREATE TABLE foo (id INTEGER PRIMARY KEY AUTOINCREMENT, name TEXT); 
    CREATE TABLE bar (id INTEGER PRIMARY KEY AUTOINCREMENT, name TEXT);

    INSERT INTO foo (name) VALUES ('foo');
    INSERT INTO foo (name) VALUES ('bar');

    INSERT INTO bar (name) VALUES ('foo');
    INSERT INTO bar (name) VALUES ('bar');
  `,
  );

  expect(db.query("SELECT * FROM foo").all()).toEqual([
    {
      id: 1,
      name: "foo",
    },
    {
      id: 2,
      name: "bar",
    },
  ]);

  expect(db.query("SELECT * FROM bar").all()).toEqual([
    {
      id: 1,
      name: "foo",
    },
    {
      id: 2,
      name: "bar",
    },
  ]);
});

it("multiple statements", () => {
  const fixtures = [
    "INSERT INTO foo (name) VALUES ('foo')",
    "INSERT INTO foo (name) VALUES ('barabc')",
    "INSERT INTO foo (name) VALUES ('!bazaspdok')",
  ];
  for (let separator of [";", ";\n", "\n;", "\r\n;", ";\r\n", ";\t", "\t;", "\r\n;"]) {
    for (let spaceOffset of [1, 0, -1]) {
      for (let spacesCount = 0; spacesCount < 8; spacesCount++) {
        const db = new Database(":memory:");
        db.run("CREATE TABLE foo (id INTEGER PRIMARY KEY AUTOINCREMENT, name TEXT)");

        const prefix = spaceOffset < 0 ? " ".repeat(spacesCount) : "";
        const suffix = spaceOffset > 0 ? " ".repeat(spacesCount) : "";
        const query = fixtures.join(prefix + separator + suffix);
        db.run(query);

        expect(db.query("SELECT * FROM foo").all()).toEqual([
          {
            id: 1,
            name: "foo",
          },
          {
            id: 2,
            name: "barabc",
          },
          {
            id: 3,
            name: "!bazaspdok",
          },
        ]);
      }
    }
  }
});

it.skipIf(
  // We use the system version, which may or may not have math functions
  process.platform === "darwin",
)("math functions", () => {
  const db = new Database(":memory:");

  expect(db.prepare("SELECT ABS(-243.5)").all()).toEqual([{ "ABS(-243.5)": 243.5 }]);
  expect(db.prepare("SELECT ACOS(0.25)").all()).toEqual([{ "ACOS(0.25)": 1.318116071652818 }]);
  expect(db.prepare("SELECT ASIN(0.25)").all()).toEqual([{ "ASIN(0.25)": 0.25268025514207865 }]);
  expect(db.prepare("SELECT ATAN(0.25)").all()).toEqual([{ "ATAN(0.25)": 0.24497866312686414 }]);
  db.exec(
    `
    CREATE TABLE num_table (value TEXT NOT NULL);
    INSERT INTO num_table values (1), (2), (6);
    `,
  );
  expect(db.prepare(`SELECT AVG(value) as value FROM num_table`).all()).toEqual([{ value: 3 }]);
  expect(db.prepare("SELECT CEILING(0.25)").all()).toEqual([{ "CEILING(0.25)": 1 }]);
  expect(db.prepare("SELECT COUNT(*) FROM num_table").all()).toEqual([{ "COUNT(*)": 3 }]);
  expect(db.prepare("SELECT COS(0.25)").all()).toEqual([{ "COS(0.25)": 0.9689124217106447 }]);
  expect(db.prepare("SELECT DEGREES(0.25)").all()).toEqual([{ "DEGREES(0.25)": 14.32394487827058 }]);
  expect(db.prepare("SELECT EXP(0.25)").all()).toEqual([{ "EXP(0.25)": 1.2840254166877414 }]);
  expect(db.prepare("SELECT FLOOR(0.25)").all()).toEqual([{ "FLOOR(0.25)": 0 }]);
  expect(db.prepare("SELECT LOG10(0.25)").all()).toEqual([{ "LOG10(0.25)": -0.6020599913279624 }]);
  expect(db.prepare("SELECT PI()").all()).toEqual([{ "PI()": 3.141592653589793 }]);
  expect(db.prepare("SELECT POWER(0.25, 3)").all()).toEqual([{ "POWER(0.25, 3)": 0.015625 }]);
  expect(db.prepare("SELECT RADIANS(0.25)").all()).toEqual([{ "RADIANS(0.25)": 0.004363323129985824 }]);
  expect(db.prepare("SELECT ROUND(0.25)").all()).toEqual([{ "ROUND(0.25)": 0 }]);
  expect(db.prepare("SELECT SIGN(0.25)").all()).toEqual([{ "SIGN(0.25)": 1 }]);
  expect(db.prepare("SELECT SIN(0.25)").all()).toEqual([{ "SIN(0.25)": 0.24740395925452294 }]);
  expect(db.prepare("SELECT SQRT(0.25)").all()).toEqual([{ "SQRT(0.25)": 0.5 }]);
  expect(db.prepare("SELECT TAN(0.25)").all()).toEqual([{ "TAN(0.25)": 0.25534192122103627 }]);
});<|MERGE_RESOLUTION|>--- conflicted
+++ resolved
@@ -435,46 +435,46 @@
 
   const db = new Database(path);
 
-  const query = `SELECT 
-  media.mid, 
-  UPPER(media.name) as name, 
-  media.url, 
-  media.duration, 
-  time(media.duration, 'unixepoch') AS durationStr, 
-  sum(totalDurations) AS totalDurations, 
-  sum(logs.views) AS views, 
-  total.venues, 
-  total.devices, 
+  const query = `SELECT
+  media.mid,
+  UPPER(media.name) as name,
+  media.url,
+  media.duration,
+  time(media.duration, 'unixepoch') AS durationStr,
+  sum(totalDurations) AS totalDurations,
+  sum(logs.views) AS views,
+  total.venues,
+  total.devices,
   SUM(CASE WHEN day = '01' THEN logs.views ELSE 0 END) as 'vi01', SUM(CASE WHEN day = '02' THEN logs.views ELSE 0 END) as 'vi02', SUM(CASE WHEN day = '03' THEN logs.views ELSE 0 END) as 'vi03', SUM(CASE WHEN day = '04' THEN logs.views ELSE 0 END) as 'vi04', SUM(CASE WHEN day = '05' THEN logs.views ELSE 0 END) as 'vi05', SUM(CASE WHEN day = '06' THEN logs.views ELSE 0 END) as 'vi06', SUM(CASE WHEN day = '07' THEN logs.views ELSE 0 END) as 'vi07', SUM(CASE WHEN day = '08' THEN logs.views ELSE 0 END) as 'vi08', SUM(CASE WHEN day = '09' THEN logs.views ELSE 0 END) as 'vi09', SUM(CASE WHEN day = '10' THEN logs.views ELSE 0 END) as 'vi10', SUM(CASE WHEN day = '11' THEN logs.views ELSE 0 END) as 'vi11', SUM(CASE WHEN day = '12' THEN logs.views ELSE 0 END) as 'vi12', SUM(CASE WHEN day = '13' THEN logs.views ELSE 0 END) as 'vi13', SUM(CASE WHEN day = '14' THEN logs.views ELSE 0 END) as 'vi14', SUM(CASE WHEN day = '15' THEN logs.views ELSE 0 END) as 'vi15', SUM(CASE WHEN day = '16' THEN logs.views ELSE 0 END) as 'vi16', SUM(CASE WHEN day = '17' THEN logs.views ELSE 0 END) as 'vi17', SUM(CASE WHEN day = '18' THEN logs.views ELSE 0 END) as 'vi18', SUM(CASE WHEN day = '19' THEN logs.views ELSE 0 END) as 'vi19', SUM(CASE WHEN day = '20' THEN logs.views ELSE 0 END) as 'vi20', SUM(CASE WHEN day = '21' THEN logs.views ELSE 0 END) as 'vi21', SUM(CASE WHEN day = '22' THEN logs.views ELSE 0 END) as 'vi22', SUM(CASE WHEN day = '23' THEN logs.views ELSE 0 END) as 'vi23', SUM(CASE WHEN day = '24' THEN logs.views ELSE 0 END) as 'vi24', SUM(CASE WHEN day = '25' THEN logs.views ELSE 0 END) as 'vi25', SUM(CASE WHEN day = '26' THEN logs.views ELSE 0 END) as 'vi26', SUM(CASE WHEN day = '27' THEN logs.views ELSE 0 END) as 'vi27', SUM(CASE WHEN day = '28' THEN logs.views ELSE 0 END) as 'vi28', SUM(CASE WHEN day = '29' THEN logs.views ELSE 0 END) as 'vi29', SUM(CASE WHEN day = '30' THEN logs.views ELSE 0 END) as 'vi30', MAX(CASE WHEN day = '01' THEN logs.venues ELSE 0 END) as 've01', MAX(CASE WHEN day = '02' THEN logs.venues ELSE 0 END) as 've02', MAX(CASE WHEN day = '03' THEN logs.venues ELSE 0 END) as 've03', MAX(CASE WHEN day = '04' THEN logs.venues ELSE 0 END) as 've04', MAX(CASE WHEN day = '05' THEN logs.venues ELSE 0 END) as 've05', MAX(CASE WHEN day = '06' THEN logs.venues ELSE 0 END) as 've06', MAX(CASE WHEN day = '07' THEN logs.venues ELSE 0 END) as 've07', MAX(CASE WHEN day = '08' THEN logs.venues ELSE 0 END) as 've08', MAX(CASE WHEN day = '09' THEN logs.venues ELSE 0 END) as 've09', MAX(CASE WHEN day = '10' THEN logs.venues ELSE 0 END) as 've10', MAX(CASE WHEN day = '11' THEN logs.venues ELSE 0 END) as 've11', MAX(CASE WHEN day = '12' THEN logs.venues ELSE 0 END) as 've12', MAX(CASE WHEN day = '13' THEN logs.venues ELSE 0 END) as 've13', MAX(CASE WHEN day = '14' THEN logs.venues ELSE 0 END) as 've14', MAX(CASE WHEN day = '15' THEN logs.venues ELSE 0 END) as 've15', MAX(CASE WHEN day = '16' THEN logs.venues ELSE 0 END) as 've16', MAX(CASE WHEN day = '17' THEN logs.venues ELSE 0 END) as 've17', MAX(CASE WHEN day = '18' THEN logs.venues ELSE 0 END) as 've18', MAX(CASE WHEN day = '19' THEN logs.venues ELSE 0 END) as 've19', MAX(CASE WHEN day = '20' THEN logs.venues ELSE 0 END) as 've20', MAX(CASE WHEN day = '21' THEN logs.venues ELSE 0 END) as 've21', MAX(CASE WHEN day = '22' THEN logs.venues ELSE 0 END) as 've22', MAX(CASE WHEN day = '23' THEN logs.venues ELSE 0 END) as 've23', MAX(CASE WHEN day = '24' THEN logs.venues ELSE 0 END) as 've24', MAX(CASE WHEN day = '25' THEN logs.venues ELSE 0 END) as 've25', MAX(CASE WHEN day = '26' THEN logs.venues ELSE 0 END) as 've26', MAX(CASE WHEN day = '27' THEN logs.venues ELSE 0 END) as 've27', MAX(CASE WHEN day = '28' THEN logs.venues ELSE 0 END) as 've28', MAX(CASE WHEN day = '29' THEN logs.venues ELSE 0 END) as 've29', MAX(CASE WHEN day = '30' THEN logs.venues ELSE 0 END) as 've30', MAX(CASE WHEN day = '01' THEN logs.devices ELSE 0 END) as 'de01', MAX(CASE WHEN day = '02' THEN logs.devices ELSE 0 END) as 'de02', MAX(CASE WHEN day = '03' THEN logs.devices ELSE 0 END) as 'de03', MAX(CASE WHEN day = '04' THEN logs.devices ELSE 0 END) as 'de04', MAX(CASE WHEN day = '05' THEN logs.devices ELSE 0 END) as 'de05', MAX(CASE WHEN day = '06' THEN logs.devices ELSE 0 END) as 'de06', MAX(CASE WHEN day = '07' THEN logs.devices ELSE 0 END) as 'de07', MAX(CASE WHEN day = '08' THEN logs.devices ELSE 0 END) as 'de08', MAX(CASE WHEN day = '09' THEN logs.devices ELSE 0 END) as 'de09', MAX(CASE WHEN day = '10' THEN logs.devices ELSE 0 END) as 'de10', MAX(CASE WHEN day = '11' THEN logs.devices ELSE 0 END) as 'de11', MAX(CASE WHEN day = '12' THEN logs.devices ELSE 0 END) as 'de12', MAX(CASE WHEN day = '13' THEN logs.devices ELSE 0 END) as 'de13', MAX(CASE WHEN day = '14' THEN logs.devices ELSE 0 END) as 'de14', MAX(CASE WHEN day = '15' THEN logs.devices ELSE 0 END) as 'de15', MAX(CASE WHEN day = '16' THEN logs.devices ELSE 0 END) as 'de16', MAX(CASE WHEN day = '17' THEN logs.devices ELSE 0 END) as 'de17', MAX(CASE WHEN day = '18' THEN logs.devices ELSE 0 END) as 'de18', MAX(CASE WHEN day = '19' THEN logs.devices ELSE 0 END) as 'de19', MAX(CASE WHEN day = '20' THEN logs.devices ELSE 0 END) as 'de20', MAX(CASE WHEN day = '21' THEN logs.devices ELSE 0 END) as 'de21', MAX(CASE WHEN day = '22' THEN logs.devices ELSE 0 END) as 'de22', MAX(CASE WHEN day = '23' THEN logs.devices ELSE 0 END) as 'de23', MAX(CASE WHEN day = '24' THEN logs.devices ELSE 0 END) as 'de24', MAX(CASE WHEN day = '25' THEN logs.devices ELSE 0 END) as 'de25', MAX(CASE WHEN day = '26' THEN logs.devices ELSE 0 END) as 'de26', MAX(CASE WHEN day = '27' THEN logs.devices ELSE 0 END) as 'de27', MAX(CASE WHEN day = '28' THEN logs.devices ELSE 0 END) as 'de28', MAX(CASE WHEN day = '29' THEN logs.devices ELSE 0 END) as 'de29', MAX(CASE WHEN day = '30' THEN logs.devices ELSE 0 END) as 'de30'
-  FROM 
+  FROM
   (
-    SELECT 
-      logs.mid, 
-      sum(logs.duration) AS totalDurations, 
-      strftime ('%d', START, 'unixepoch', 'localtime') AS day, 
-      count(*) AS views, 
-      count(DISTINCT did) AS devices, 
-      count(DISTINCT vid) AS venues 
-    FROM 
-      logs 
+    SELECT
+      logs.mid,
+      sum(logs.duration) AS totalDurations,
+      strftime ('%d', START, 'unixepoch', 'localtime') AS day,
+      count(*) AS views,
+      count(DISTINCT did) AS devices,
+      count(DISTINCT vid) AS venues
+    FROM
+      logs
     WHERE strftime('%m-%Y', start, 'unixepoch', 'localtime')='06-2022'
-    GROUP BY 
-      day, 
+    GROUP BY
+      day,
       logs.mid
-  ) logs 
-  INNER JOIN media ON media.id = logs.mid 
+  ) logs
+  INNER JOIN media ON media.id = logs.mid
   INNER JOIN (
-    SELECT 
-      mid, 
-      count(DISTINCT vid) as venues, 
-      count(DISTINCT did) as devices 
-    FROM 
-      logs 
+    SELECT
+      mid,
+      count(DISTINCT vid) as venues,
+      count(DISTINCT did) as devices
+    FROM
+      logs
     WHERE strftime('%m-%Y', start, 'unixepoch', 'localtime')='06-2022'
-    GROUP by 
+    GROUP by
       mid
-  ) total ON logs.mid = total.mid 
-  ORDER BY 
+  ) total ON logs.mid = total.mid
+  ORDER BY
   name`;
 
   expect(Object.keys(db.query(query).all()[0]).length).toBe(99);
@@ -484,11 +484,7 @@
   const db = Database.open(":memory:");
   db.defineFunction("catNameLength", name => name.length);
 
-<<<<<<< HEAD
-  db.exec("CREATE TABLE cats (id INTEGER PRIMARY KEY AUTOINCREMENT, name TEXT UNIQUE, age INTEGER)");
-=======
   db.exec("CREATE TABLE cats (id INTEGER PRIMARY KEY AUTOINCREMENT, name TEXT, age INTEGER)");
->>>>>>> be81ed23
   const insert = db.prepare("INSERT INTO cats (name, age) VALUES (@name, @age)");
   const cats = [
     { "@name": "Joey", "@age": 2 },
@@ -507,11 +503,7 @@
 it("db.defineFunction() with varargs", () => {
   const db = Database.open(":memory:");
   db.defineFunction("joinStrings", { varargs: true }, (...args) => args.join(","));
-<<<<<<< HEAD
-  const res = db.query("SELECT joinStrings('a','b','c') AS joined FROM cats").get().joined;
-=======
   const res = db.query("SELECT joinStrings('a','b','c') AS joined").get().joined;
->>>>>>> be81ed23
   expect(res).toBe("a,b,c");
 });
 
@@ -526,8 +518,6 @@
   }
 });
 
-<<<<<<< HEAD
-=======
 it("db.defineFunction() with blobs", () => {
   const db = Database.open(":memory:");
   db.defineFunction("getBuffer", () => new Uint8Array([42, 2, 3, 4, 5, 6, 7, 8, 9, 10]));
@@ -535,7 +525,6 @@
   expect(res).toStrictEqual(new Uint8Array([42, 2, 3, 4, 5, 6, 7, 8, 9, 10]));
 });
 
->>>>>>> be81ed23
 // https://github.com/oven-sh/bun/issues/1553
 it("latin1 supplement chars", () => {
   const db = new Database();
@@ -730,7 +719,7 @@
   const db = new Database(":memory:");
   db.run(
     `
-    CREATE TABLE foo (id INTEGER PRIMARY KEY AUTOINCREMENT, name TEXT); 
+    CREATE TABLE foo (id INTEGER PRIMARY KEY AUTOINCREMENT, name TEXT);
     CREATE TABLE bar (id INTEGER PRIMARY KEY AUTOINCREMENT, name TEXT);
 
     INSERT INTO foo (name) VALUES ('foo');
