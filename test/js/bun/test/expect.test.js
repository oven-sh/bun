// @ts-check

/** This file is meant to be runnable in Jest, Vitest, and Bun:
 *  `bun test test/js/bun/test/expect.test.js`
 *  `bunx vitest test/js/bun/test/expect.test.js`
 *  `NODE_OPTIONS=--experimental-vm-modules npx jest test/js/bun/test/expect.test.js`
 */

// import these functions typed with the bun:test types,
// so this test can also be used to detect issues with the "bun:test" type definitions
import test_interop from "./test-interop.js";
var { isBun, test, it, describe, expect, jest, vi, mock, bunTest, spyOn } = await test_interop();
const isJest = !vi;
const isVitest = vi && !isBun;
const hasJestExtended = !isVitest;

const test_skipIf = (/** @type {boolean} */ cond) => (cond ? test.skip : test);

/** Helper function which just type-casts to any */
const ANY = (/** @type {any} */ arg) => arg;

describe("expect()", () => {
  if (typeof Bun !== "undefined") {
    test("()", () => {
      const { withoutAggressiveGC } = require("harness");

      withoutAggressiveGC(() => {
        expect();

        for (let i = 0; i < 5000; i++) {
          expect();
        }
      });
    });
  }

  const expectFailure = (/** @type {() => unknown} */ asyncFn) => {
    return expect(async () => {
      try {
        await asyncFn();
      } catch (e) {
        throw new Error(/** @type {any} */ (e).message);
      }
    });
  };

  test("rejects", async () => {
    await expect(Promise.reject(4)).rejects.toBe(4);
    await expect(Promise.reject(4)).rejects.not.toBe(5);
    await expect(Promise.reject(4.2)).rejects.toBeCloseTo(4.2, 5);
    await expect(Promise.reject(3)).rejects.not.toBeCloseTo(4.2, 5);
    await expect(Promise.reject({ a: 1, b: 2 })).rejects.toMatchObject({ a: 1 });
    await expect(Promise.reject({ a: 1, b: 2 })).rejects.not.toMatchObject({ c: 1 });
    await expect(Promise.reject(new Error("rejectMessage"))).rejects.toMatchObject({ message: "rejectMessage" });
    await expect(Promise.reject(new Error())).rejects.toThrow();

    // not receiving a rejected promise -> should throw
    if (isBun) {
      // Should fail with "Received promise resolved instead of rejected"
      await expectFailure(() => expect(Promise.resolve(4)).rejects.toBe(4)).toThrow();
      // Should fail with "Matcher error: received value must be a promise or a function returning a promise"
      await expectFailure(() => expect(4).rejects.toBe(4)).toThrow();
    }

    // Different task
    await expect(
      new Promise((_, reject) => {
        setTimeout(() => reject(1), 0);
      }),
    ).rejects.toBe(1);
  });

  test("resolves", async () => {
    await expect(Promise.resolve(4)).resolves.toBe(4);
    await expect(Promise.resolve(4)).resolves.not.toBe(5);
    await expect(Promise.resolve(4.2)).resolves.toBeCloseTo(4.2, 5);
    await expect(Promise.resolve(3)).resolves.not.toBeCloseTo(4.2, 5);
    await expect(Promise.resolve({ a: 1, b: 2 })).resolves.toMatchObject({ a: 1 });
    await expect(Promise.resolve({ a: 1, b: 2 })).resolves.not.toMatchObject({ c: 1 });
    await expect(
      Promise.resolve(() => {
        throw new Error();
      }),
    ).resolves.toThrow();
    await expect(Promise.resolve(new Error())).resolves.toThrow();

    // not receiving a resolved promise -> should throw
    if (isBun) {
      // @ts-expect-error: Should fail with "Received promise rejected instead of resolve"
      await expectFailure(() => expect(Promise.reject(4)).resolves.toBe(4)).toThrow();
      // Should fail with "Matcher error: received value must be a promise or a function returning a promise"
      await expectFailure(() => expect(4).resolves.toBe(4)).toThrow();
    }

    // Different task
    await expect(
      new Promise(resolve => {
        setTimeout(() => resolve(1), 0);
      }),
    ).resolves.toBe(1);
  });

  test("can call without an argument", () => {
    expect().toBe(undefined);
  });

  test("toStrictEqual() vs toEqual()", () => {
    expect([1, , 3]).toEqual([1, , 3]);
    expect({}).toEqual({});
    expect({}).toStrictEqual({});
    expect({}).toEqual({ a: undefined });
    expect({}).not.toStrictEqual({ a: undefined });

    class C {
      hi = 34;
    }
    class D {
      hi = 34;
    }
    let c = new C();
    let d = new D();

    expect(d).toEqual(c);
    expect(d).not.toStrictEqual(c);
    // @ts-expect-error
    expect({ a: 1, b: undefined }).toEqual({ a: 1 });
    // @ts-expect-error
    expect({ a: 1 }).toEqual({ a: 1, b: undefined });
    expect({ a: 1, b: undefined }).toEqual({ a: 1, b: undefined });

    expect({ a: 1, b: undefined }).not.toStrictEqual({ a: 1 });
    expect({ a: 1 }).not.toStrictEqual({ a: 1, b: undefined });
    expect({ a: 1, b: undefined }).toStrictEqual({ a: 1, b: undefined });

    expect({ a: 1, b: null }).not.toEqual({ a: 1 });
    expect({ a: 1 }).not.toEqual({ a: 1, b: null });
    expect({ a: 1, b: null }).toEqual({ a: 1, b: null });

    expect({ a: 1 }).not.toEqual({ a: true });
    expect({ a: 1 }).not.toEqual({ a: "1" });
    expect({ a: 1 }).not.toEqual({ a: 1, b: 2 });
    expect({ a: 1, b: 2 }).not.toEqual({ a: 1 });
    expect({ a: 1 }).not.toStrictEqual({ a: true });
    expect({ a: 1 }).not.toStrictEqual({ a: "1" });
    expect({ a: 1 }).not.toStrictEqual({ a: 1, b: 2 });
    expect({ a: 1, b: 2 }).not.toStrictEqual({ a: 1 });
    expect({ a: 1 }).toStrictEqual({ a: 1 });

    expect([1, undefined, 3]).toEqual([1, undefined, 3]);
    expect([1, undefined, 3]).toStrictEqual([1, undefined, 3]);
    expect([1, undefined, 3]).not.toEqual([1, 2, 3]);
    expect([1, undefined, 3]).not.toStrictEqual([1, 2, 3]);
    expect([1, undefined, 3]).not.toEqual([1, 2]);
    expect([1, undefined, 3]).not.toStrictEqual([1, 2]);
    expect([1, undefined, 3]).not.toEqual([1]);
    expect([1, undefined, 3]).not.toStrictEqual([1]);
    expect([1, undefined, 3]).not.toEqual([]);
    expect([1, undefined, 3]).not.toStrictEqual([]);
    expect([1, undefined, 3]).not.toEqual([1, 3]);
    expect([1, undefined, 3]).not.toStrictEqual([1, 3]);

    expect([1, null, 3]).toEqual([1, null, 3]);
    expect([1, null, 3]).toStrictEqual([1, null, 3]);
    expect([1, null, 3]).not.toEqual([1, 2, 3]);
    expect([1, null, 3]).not.toStrictEqual([1, 2, 3]);
    expect([1, null, 3]).not.toEqual([1, 2]);
    expect([1, null, 3]).not.toStrictEqual([1, 2]);
    expect([1, null, 3]).not.toEqual([1]);
    expect([1, null, 3]).not.toStrictEqual([1]);
    expect([1, null, 3]).not.toEqual([]);
    expect([1, null, 3]).not.toStrictEqual([]);
    expect([1, null, 3]).not.toEqual([1, 3]);
    expect([1, null, 3]).not.toStrictEqual([1, 3]);

    expect([, 1]).toEqual([, 1]);
    expect([, 1]).toStrictEqual([, 1]);
    expect([, 1]).not.toEqual([1]);
    expect([1]).not.toEqual([, 1]);
    expect([, 1]).not.toStrictEqual([1]);
    expect([1]).not.toStrictEqual([, 1]);
    expect([, 1]).toEqual([undefined, 1]);
    expect([, 1]).not.toStrictEqual([undefined, 1]);
    expect([, 1]).not.toEqual([null, 1]);
    expect([, 1]).not.toStrictEqual([null, 1]);
    expect([undefined, 1]).toEqual([, 1]);
    expect([undefined, 1]).not.toStrictEqual([, 1]);
    expect([null, 1]).not.toEqual([, 1]);
    expect([null, 1]).not.toStrictEqual([, 1]);
    expect([undefined, 1]).toEqual([undefined, 1]);
    expect([undefined, 1]).toStrictEqual([undefined, 1]);

    expect([0, , 2]).toEqual([0, undefined, 2]);
    expect([, "boo2"]).toEqual([undefined, "boo2"]);
    expect([, "boo"]).toEqual([, "boo"]);
    expect([, 1]).toEqual([undefined, 1]);

    const s1 = Symbol("test1");
    const s2 = Symbol("test2");

    let a = ANY({ a: 1, b: 2 });
    let b = ANY({ a: 1, b: 2 });
    a[s1] = 1;
    b[s1] = 1;
    a[s2] = undefined;
    b[s2] = null;
    expect(a).not.toEqual(b);
    class F extends String {
      constructor() {
        super();
      }
    }

    let f = new F();
    let j = new String("hello");
    expect(f).not.toEqual(j);
    class LaCroix {
      constructor(/** @type {string} */ flavor) {
        this.flavor = flavor;
      }
    }
    expect(new LaCroix("pamplemousse")).not.toStrictEqual({
      flavor: "pamplemousse",
    });
    expect(new LaCroix("pamplemousse")).toEqual({ flavor: "pamplemousse" });

    expect([, 1]).not.toStrictEqual([undefined, 1]);

    expect([0, , 2]).toEqual([0, undefined, 2]);
    expect([, "boo2"]).toEqual([undefined, "boo2"]);
    expect([, "boo"]).toEqual([, "boo"]);
    expect([, 1]).toEqual([undefined, 1]);
  });

  describe("BigInt", () => {
    it("compares correctly (literal)", () => {
      expect(42n).toBe(42n);
    });

    it("compares correctly (object)", () => {
      expect(BigInt(42n)).toBe(BigInt(42n));
      expect(42n).toBe(BigInt(42n));
      if (isBun) expect(BigInt(Bun.inspect(42n).substring(0, 2))).toBe(BigInt(42n));
      expect(BigInt(42n).valueOf()).toBe(BigInt(42n));
    });
  });

  function f1() {
    return "hello!";
  }
  function f2() {
    return "hey!";
  }
  test("deepEquals regex", () => {
    expect(/a/imu).toEqual(/a/imu);
    expect(/a/imu).not.toEqual(/ab/imu);

    expect(new RegExp("s", "g")).toEqual(new RegExp("s", "g"));
    expect(new RegExp("s", "g")).not.toEqual(new RegExp("s", "i"));
  });

  test("deepEquals works with accessors", () => {
    {
      let l1 = [1, undefined, 2];
      let l2 = [1, undefined, 2];
      Object.defineProperty(l1, 6, { get: () => 1 });
      Object.defineProperty(l2, 6, { get: () => 1 });
      expect(l1).toEqual(l2);
      expect(l1).toStrictEqual(l2);
    }
    {
      let l1 = [1, , 2];
      let l2 = [1, undefined, 2];
      Object.defineProperty(l1, 6, { get: () => 1 });
      Object.defineProperty(l2, 6, { get: () => 2 });
      expect(l1).toEqual(l2);
      expect(l1).not.toStrictEqual(l2);
    }
    {
      let l1 = [1, , 2];
      let l2 = [1, , 2];
      Object.defineProperty(l1, "hi", { get: () => 4 });
      Object.defineProperty(l2, "hi", { get: () => 5 });
      expect(l1).toEqual(l2);
      expect(l1).toStrictEqual(l2);
    }

    {
      let l1 = [1, , 2];
      let l2 = [1, , 2];
      Object.defineProperty(l1, "hi", { set: () => 4 });
      Object.defineProperty(l2, "hi", { set: () => 5 });
      expect(l1).toEqual(l2);
      expect(l1).toStrictEqual(l2);
    }

    {
      let o1 = { a: 1, c: undefined, b: 2 };
      let o2 = { a: 1, c: undefined, b: 2 };
      Object.defineProperty(o1, 6, { get: () => 1 });
      Object.defineProperty(o2, 6, { get: () => 1 });
      expect(o1).toEqual(o2);
      expect(o1).toStrictEqual(o2);
    }
    {
      let o1 = { a: 1, c: undefined, b: 2 };
      let o2 = { a: 1, c: undefined, b: 2 };
      Object.defineProperty(o1, 6, { get: () => 1 });
      Object.defineProperty(o2, 6, { get: () => 2 });
      expect(o1).toEqual(o2);
      expect(o1).toStrictEqual(o2);
    }
    {
      let o1 = { a: 1, c: undefined, b: 2 };
      let o2 = { a: 1, c: undefined, b: 2 };
      Object.defineProperty(o1, "hi", { get: () => 4 });
      Object.defineProperty(o2, "hi", { get: () => 5 });
      expect(o1).toEqual(o2);
      expect(o1).toStrictEqual(o2);
    }

    {
      let o1 = { a: 1, c: undefined, b: 2 };
      let o2 = { a: 1, c: undefined, b: 2 };
      Object.defineProperty(o1, "hi", { set: () => 4 });
      Object.defineProperty(o2, "hi", { set: () => 5 });
      expect(o1).toEqual(o2);
      expect(o1).toStrictEqual(o2);
    }
  });

  // Doesn't work on jest because of https://github.com/jestjs/jest/issues/10788
  if (isBun) {
    test("deepEquals works with proxies", () => {
      /** Helper identity function that just prevents implicit-any type errors */
      const _ = (/** @type {ProxyHandler<any>} */ arg) => arg;

      {
        let p1 = new Proxy({ a: 1, b: 2 }, {});
        let p2 = new Proxy({ a: 1, b: 2 }, {});
        expect(p1).toEqual(p2);
        expect(p1).toStrictEqual(p2);
        let p3 = new Proxy({ a: 1, b: 2 }, {});
        let p4 = new Proxy({ a: 1, b: 3 }, {});
        expect(p3).not.toEqual(p4);
        expect(p3).not.toStrictEqual(p4);
      }
      {
        let t1 = { a: 1, b: 2 };
        let h1 = _({ get: (t, k) => t[k] });
        let p1 = new Proxy(t1, h1);
        let t2 = { a: 1, b: 2 };
        let h2 = _({ get: (t, k) => 0 });
        let p2 = new Proxy(t2, h2);
        expect(p1).not.toEqual(p2);
        expect(p1).not.toStrictEqual(p2);
      }
      {
        let t1 = { a: 1, b: 2 };
        let h1 = _({ get: (t, k) => t[k] + 2 });
        let p1 = new Proxy(t1, h1);
        let t2 = { a: 1, b: 2 };
        let h2 = _({ get: (t, k) => t[k] + 2 });
        let p2 = new Proxy(t2, h2);
        expect(p1).toEqual(p2);
        expect(p1).toStrictEqual(p2);
      }
      {
        let t1 = { a: 1, b: 2 };
        let h1 = _({ get: (t, k) => t[k] + 2 });
        let p1 = new Proxy(t1, h1);
        let t2 = { a: 1, b: 2 };
        let h2 = _({ get: (t, k) => t[k] + 3 });
        let p2 = new Proxy(t2, h2);
        expect(p1).not.toEqual(p2);
        expect(p1).not.toStrictEqual(p2);
      }
      {
        // same handlers, different targets
        let t1 = { a: 1, b: 2 };
        let t2 = { a: 1, b: 2 };
        let h1 = _({ get: (t, k) => t[k] + 2 });
        let p1 = new Proxy(t1, h1);
        let p2 = new Proxy(t2, h1);
        expect(p1).toEqual(p2);
        expect(p1).toStrictEqual(p2);
      }
      {
        // same targets, different handlers
        let t1 = { a: 1, b: 2 };
        let h1 = _({ get: (t, k) => t[k] + 2 });
        let h2 = _({ get: (t, k) => t[k] + 3 });
        let p1 = new Proxy(t1, h1);
        let p2 = new Proxy(t1, h2);
        expect(p1).not.toEqual(p2);
        expect(p1).not.toStrictEqual(p2);
      }
      {
        // property with object
        let t1 = { a: { b: 3 } };
        let h1 = _({ get: (t, k) => t[k] });
        let p1 = new Proxy(t1, h1);

        let t2 = { a: { b: 3 } };
        let h2 = _({ get: (t, k) => t[k] });
        let p2 = new Proxy(t2, h2);

        expect(p1).toEqual(p2);
        expect(p1).toStrictEqual(p2);

        let t3 = { a: { b: 3 } };
        let h3 = _({ get: (t, k) => t[k] });
        let p3 = new Proxy(t3, h3);

        let t4 = { a: { b: 4 } };
        let h4 = _({ get: (t, k) => t[k] });
        let p4 = new Proxy(t4, h4);

        expect(p3).not.toEqual(p4);
        expect(p3).not.toStrictEqual(p4);
      }
      {
        // proxy object equals itself
        let t1 = { a: 1, b: 2 };
        let h1 = _({ get: (t, k) => t[k] + 2 });
        let p1 = new Proxy(t1, h1);
        expect(p1).toEqual(p1);
        expect(p1).toStrictEqual(p1);
      }
      {
        let t1 = { a: 1, b: 2 };
        let h1 = _({ get: (t, k) => k });
        let p1 = new Proxy(t1, h1);

        let t2 = { a: 1, b: 2 };
        let h2 = _({ get: (t, k) => k });
        let p2 = new Proxy(t2, h2);

        expect(p1).toEqual(p2);
        expect(p1).toStrictEqual(p2);
      }
    });
  }

  test("deepEquals works with sets/maps/dates/strings", () => {
    const f = Symbol.for("foo");

    let a = new Set();
    a.add([1, 2, 3]);
    a.add("hello");
    a.add({ a: 1 });
    a.add(89);

    let b = new Set();
    b.add(89);
    b.add({ a: 1 });
    b.add("hello");
    b.add([1, 2, 3]);

    expect(a).toEqual(b);
    expect(b).toEqual(a);
    expect(b).toEqual(b);

    let obj = {};
    var c = new Set();
    obj.c = c;
    obj.x = obj;
    c.add(obj);
    expect(obj).toEqual(obj);

    let o1 = { a: new Set() };
    o1.a.add(o1);
    expect(o1).toEqual(o1);

    let o2 = new Set();
    let o3 = {};
    o3.x = o3;
    o2.add(o3);
    expect(o2).toEqual(o2);

    var d = new Date();
    var e = new Date(d);
    ANY(e)[f] = "hello";

    expect(d).toEqual(e);
    expect(e).toEqual(d);

    class Date2 extends Date {
      constructor() {
        // @ts-ignore
        super(...arguments);
      }
    }

    class Date3 extends Date2 {
      constructor() {
        super(...arguments);
      }
    }

    let d2 = new Date2();
    let e2 = new Date(d2);
    ANY(d2)[f] = "hello";
    expect(d2).toEqual(e2);
    expect(e2).toEqual(d2);

    let d3 = new Date3();
    let e3 = new Date(d3);
    ANY(d3)[f] = "hello";
    expect(d3).toEqual(e3);
    expect(e3).toEqual(d3);

    let d4 = new Date();
    let e4 = new Date3(d4);
    ANY(d4)[f] = "hello";
    expect(d4).toEqual(e4);
    expect(e4).toEqual(d4);

    let d5 = new Date2();
    let e5 = new Date3(d5);
    ANY(d5)[f] = "hello";
    expect(d5).toEqual(e5);
    expect(e5).toEqual(d5);

    expect(new String("a")).not.toEqual(new String("b"));

    var s1 = new String("a");
    var s2 = new String("a");
    ANY(s1)[f] = "hello";
    expect(s1).toEqual(s2);

    class String2 extends String {
      constructor() {
        super(...arguments);
      }
    }

    class String3 extends String2 {
      constructor() {
        super(...arguments);
      }
    }

    let string4 = {};
    string4.__proto__ = String3.prototype;

    var s3 = new String2("a");
    var s4 = new String2("a");
    ANY(s3)[f] = "hello";
    expect(s3).toEqual(s4);

    var s5 = new String("a");
    var s6 = new String3("a");
    expect(s6).not.toEqual(s5);
    expect(s5).not.toEqual(s6);

    var s7 = new String2("a");
    var s8 = new String3("a");
    expect(s7).not.toEqual(s8);
    expect(s8).not.toEqual(s7);

    var s9 = new String2("a");
    // @ts-ignore
    var s10 = new string4.constructor("a");
    expect(s9).not.toEqual(s10);
    expect(s10).not.toEqual(s9);

    class F2 extends Function {}
    class F3 extends F2 {}

    var f1 = new Function();
    var f2 = new F2();
    var f3 = new F3();
    expect(f1).not.toEqual(f2);
    expect(f2).not.toEqual(f1);
    expect(f2).not.toEqual(f3);
    expect(f3).not.toEqual(f2);
  });

  describe("deepEquals with asymmetric matchers", () => {
    it("should accept any string", () => {
      expect({ name: "alice" }).toEqual({ name: expect.any(String) });
      expect({ name: "bob" }).toEqual({ name: expect.any(String) });
      expect({ name: "charlie" }).toEqual({ name: expect.any(String) });
    });

    it("should accept any number", () => {
      expect({ age: 42 }).toEqual({ age: expect.any(Number) });
      expect({ age: 69 }).toEqual({ age: expect.any(Number) });
      expect({ age: 73 }).toEqual({ age: expect.any(Number) });
    });

    it("should accept any boolean", () => {
      expect({ active: false }).toEqual({ active: expect.any(Boolean) });
      expect({ active: true }).toEqual({ active: expect.any(Boolean) });
    });

    it("should not match the wrong constructors", () => {
      function f() {
        return 32;
      }
      Object.defineProperty(f, "name", { value: "String" });
      expect({ a: "123" }).toEqual({ a: expect.any(String) });
      expect({ a: "123" }).not.toEqual({ a: expect.any(f) });

      function g() {
        return 32;
      }
      Object.defineProperty(g, "name", { value: "BigInt" });
      expect({ a: 123n }).toEqual({ a: expect.any(BigInt) });
      expect({ a: 123n }).not.toEqual({ a: expect.any(g) });
    });
  });

  test("toThrow", () => {
    expect(() => {
      throw new Error("hello");
    }).toThrow("hello");

    var err = new Error("bad");
    expect(() => {
      throw err;
    }).toThrow(err);

    expect(() => {
      throw new Error("good");
    }).toThrow();

    expect(() => {
      throw new Error("foo");
    }).toThrow(/oo/);

    expect(() =>
      expect(() => {
        throw new Error("bar");
      }).toThrow(/baz/),
    ).toThrow("/baz/");

    expect(() => {
      return true;
    }).not.toThrow();

    expect(() => {
      return true;
    }).not.toThrow(err);

    const weirdThings = [
      () => /watttt/g,
      () => BigInt(123),
      () => -42,
      () => NaN,
      () => Infinity,
      () => -Infinity,
      () => undefined,
      () => null,
      () => true,
      () => false,
      () => 0,
      () => 1,
      () => "",
      () => "hello",
      () => {},
      () => [],
      () => new Date(),
      () => new Error(),
      () => new RegExp("foo"),
      () => new Map(),
      () => new Set(),
      () => Promise.resolve(),
      vi && (() => Promise.reject(Symbol("123"))), // on jest it causes an UnhandledPromiseRejection
      () => Symbol("123"),
    ];
    for (const weirdThing of weirdThings) {
      if (weirdThing) {
        expect(() => {
          throw weirdThing();
        }).toThrow();
      }
    }

    if (!isJest) {
      err.message = "null";
      expect(() => {
        throw null;
      }).toThrow(err);
    }
  });

  test("deepEquals derived strings and strings", () => {
    let a = new String("hello");
    let b = "hello";
    expect(a).toEqual(a);
    expect(b).toEqual(b);
    expect(a).not.toEqual(b);
    expect(b).not.toEqual(a);

    class F extends String {
      constructor() {
        super();
      }
    }

    let f = new F();
    expect(f).toEqual(f);
    expect(f).not.toEqual(b);
    expect(b).not.toEqual(f);

    let j = new String("hello");
    expect(f).not.toEqual(j);

    class G extends String {
      constructor() {
        super();
        this.x = 0;
      }
    }

    let g = new G();
    expect(g).not.toEqual(f);
    expect(f).not.toEqual(g);
    expect(g).toEqual(g);
    expect(g).not.toEqual(b);
    expect(b).not.toEqual(g);
    expect(g).not.toEqual(a);
  });

  test("deepEquals and typed arrays", () => {
    expect(new Uint8Array([0, 255])).not.toEqual(new Uint8ClampedArray([0, 255]));
    expect(new Int8Array([0, -1])).not.toEqual(new Uint8Array([0, 255]));
    expect(new Float32Array([0])).not.toEqual(new Uint8Array([0, 0, 0, 0]));
  });

  test("deepEquals throw getters", () => {
    let a = {
      get x() {
        throw new Error("a");
      },
    };

    let b = {
      get x() {
        return 3;
      },
    };

    try {
      expect(a).not.toEqual(b);
    } catch (e) {
      expect(ANY(e).message).toContain("a");
    }

    class B {
      get x() {
        throw new Error("b");
      }
    }

    class C {
      get x() {
        return 3;
      }
    }

    expect(() => {
      expect(new B()).not.toEqual(new C());
    }).toThrow();

    let o = [
      {
        get x() {
          throw new Error("c");
        },
      },
    ];

    let p = [
      {
        get x() {
          return 3;
        },
      },
    ];

    try {
      expect(o).not.toEqual(p);
    } catch (e) {
      expect(ANY(e).message).toContain("c");
    }

    const s = Symbol("s");
    let q = {
      get x() {
        throw new Error("d");
      },
    };
    ANY(q)[s] = 3;

    let r = {
      get x() {
        return 3;
      },
    };
    ANY(r)[s] = 3;

    try {
      expect(q).not.toEqual(r);
    } catch (e) {
      expect(ANY(e).message).toContain("d");
    }
  });

  test("deepEquals large object", () => {
    let o = ANY({});
    for (let i = 0; i < 65; i++) {
      o["bun" + i] = i;
    }
    expect(o).toEqual(o);
    let b = ANY({});
    for (let i = 0; i < 63; i++) {
      b["bun" + i] = i;
    }
    expect(b).toEqual(b);
    expect(o).not.toEqual(b);
    expect(b).not.toEqual(o);

    let c = { d: [Array(o)] };
    let d = { d: [Array(b)] };
    expect(c).toEqual(c);
    expect(d).toEqual(d);
    expect(c).not.toEqual(d);
    expect(d).not.toEqual(c);

    let e = { d: [Array(o), Array(o)] };
    let f = { d: [Array(b), Array(b)] };
    expect(e).toEqual(e);
    expect(f).toEqual(f);
    expect(e).not.toEqual(f);
    expect(f).not.toEqual(e);

    let p = ANY([]);
    p[0] = {};
    for (let i = 0; i < 1000; i++) {
      p[0]["bun" + i] = i;
    }
    let q = ANY([]);
    q[0] = {};
    for (let i = 0; i < 1000; i++) {
      q[0]["bun" + i] = i;
    }
    expect(p).toEqual(p);
    expect(q).toEqual(q);

    q[0].bun789 = 788;
    expect(p).not.toEqual(q);
    expect(q).not.toEqual(p);

    let r = ANY({ d: {} });
    let s = ANY({ d: {} });
    for (let i = 0; i < 1000; i++) {
      r.d["bun" + i] = i;
      s.d["bun" + i] = i;
    }

    expect(r).toEqual(r);
    expect(s).toEqual(s);

    r.d.bun790 = 791;
    expect(r).not.toEqual(s);
    expect(s).not.toEqual(r);

    let t = ANY([]);
    t[5] = {};
    let u = ANY([]);
    u[5] = {};
    for (let i = 0; i < 1000; i++) {
      t[5]["bun" + i] = i;
    }
    for (let i = 0; i < 30; i++) {
      u[5]["bun" + i] = i;
    }
    expect(t).toEqual(t);
    expect(u).toEqual(u);
    expect(t).not.toEqual(u);
    expect(u).not.toEqual(t);

    let v = ANY({ j: {} });
    let w = ANY({ j: {} });
    for (let i = 0; i < 1000; i++) {
      v.j["bun" + i] = i;
      w.j["bun" + i] = i;
    }

    expect(v).toEqual(v);
    expect(w).toEqual(w);

    v.j.bun999 = 1000;
    expect(v).not.toEqual(w);
    expect(w).not.toEqual(v);
    expect(v).toEqual(v);

    v.j.bun999 = 999;
    w.j.bun0 = 1;
    expect(v).not.toEqual(w);
    expect(w).not.toEqual(v);
    expect(v).toEqual(v);
    expect(w).toEqual(w);
  });

  test("deepEquals - Date", () => {
    let d = new Date();
    expect(d).toEqual(d);
    let b = d;
    expect(b).toEqual(d);
    d.setFullYear(1998);
    expect(b).toEqual(d);
    expect(b).not.toEqual(new Date());

    var date = new Date();
    date.setFullYear(1995);
    expect(new Date()).not.toEqual(date);
  });

  test("deepEquals toString and functions", () => {
    expect({ toString: f1 }).toEqual({
      toString: f1,
    });
    expect({ toString: f1 }).not.toEqual({
      toString: f2,
    });

    expect(f1).toEqual(f1);
    expect(f1).not.toEqual(f2);
  });

  test("deepEquals set and map", () => {
    let e = new Map();
    e.set("a", 1);
    e.set("b", 2);
    e.set("c", 3);
    e.set(8, 6);

    let d = new Map();
    d.set("a", 1);
    d.set("b", 2);
    d.set("c", 3);
    d.set(8, 6);

    expect(e).toEqual(d);
    expect(d).toEqual(e);

    let f = new Map();
    f.set("a", 1);
    f.set("b", 2);
    f.set("c", 3);
    f.set(8, 7);
    expect(e).not.toEqual(f);

    let g = new Map();
    g.set({ a: { b: { c: 89 } } }, 1);

    let h = new Map();
    h.set({ a: { b: { c: 89 } } }, 1);
    expect(g).toEqual(h);

    let i = new Map();
    i.set({ a: { b: { c: 89 } } }, 1);
    i.set({ a: { b: { c: 89 } } }, 1);
    expect(g).not.toEqual(i);

    let j = new Map();
    j.set({ a: { b: { c: 89 } } }, 1);
    j.set({ a: { b: { c: 89 } } }, 1);
    expect(i).toEqual(j);

    let p = new Map();
    p.set({ a: { b: { c: 90 } } }, 1);
    expect(p).not.toEqual(g);

    let q = new Map();
    q.set({ a: { b: { c: 90 } } }, { a: { b: 45 } });

    let r = new Map();
    r.set({ a: { b: { c: 90 } } }, { a: { b: 45 } });
    expect(q).toEqual(r);

    let s = new Map();
    s.set({ a: { b: { c: 90 } } }, { a: { b: 49 } });
    expect(q).not.toEqual(s);

    const u = { a: 1, b: 2 };

    let a = new Set();
    a.add({ a: 1 });
    a.add([1, 2, 3]);
    a.add("hello");
    a.add(89);

    let b = new Set();
    b.add({ a: 1 });
    b.add("hello");
    b.add([1, 2, 3]);
    b.add(89);
    expect(a).toEqual(b);
    expect(b).toEqual(a);
    let c = new Set();
    c.add(89);
    c.add("hello");
    c.add({ a: 1 });
    c.add([1, 2, 3, 4]);
    expect(a).not.toEqual(c);
  });

  test("deepEquals - symbols", () => {
    const x = [5, 6];
    x[99] = 7;

    const y = [5, 6];
    y[99] = 7;

    expect(x).toEqual(y);

    const s1 = Symbol("test1");
    const s2 = Symbol("test2");

    /** @type {any} */
    const o = { a: 1 };
    o[s1] = 45;
    o[99] = 99;
    o[s2] = 3;

    /** @type {any} */
    const k = { a: 1 };
    k[99] = 99;
    k[s2] = 3;
    k[s1] = 45;

    expect(o).toEqual(k);
  });

  test("deepEquals should not segfault", () => {
    const obj = { ...Object.fromEntries(Object.entries([1, 2, 3, 4])), length: 4 };
    expect(() => {
      expect(obj).toEqual([1, 2, 3, 4]);
    }).toThrow();
    expect(() => {
      // @ts-expect-error
      expect([1, 2, 3, 4]).toEqual(obj);
    }).toThrow();
  });

  test_skipIf(isJest)("deepEquals URLs", () => {
    const equals = [
      [
        [new URL("https://example.com"), new URL("https://example.com")],
        [new URL("https://example.com"), new URL("https://example.com/")],
        [Object.fromEntries(Object.entries(new URL("https://example.com"))), new URL("https://example.com/")],
      ],
    ];
    const not = [
      [new URL("https://example.com"), new URL("https://example.com/1")],
      [new URL("https://example.com"), new URL("https://example.com/1")],
    ];

    for (let [first, second] of equals) {
      expect(first).toEqual(second);
      expect(second).toEqual(first);

      expect(first).toStrictEqual(second);
      expect(second).toStrictEqual(first);
    }

    for (let [first, second] of not) {
      expect(first).not.toEqual(second);
      expect(second).not.toEqual(first);

      expect(first).not.toStrictEqual(second);
      expect(second).not.toStrictEqual(first);
    }

    expect(Object.fromEntries(Object.entries(new URL("https://example.com")))).not.toStrictEqual(
      new URL("https://example.com/"),
    );
  });

  test("toEqual objects and arrays", () => {
    {
      let obj = { 0: 4, 1: 3, length: 2 };
      expect(Array.from(obj)).toEqual([4, 3]);
      expect(Array.from(obj)).toStrictEqual([4, 3]);
    }
    {
      let obj = { 0: 4, 1: 3, length: 4 };
      expect(Array.from(obj)).toEqual([4, 3]);
      expect(Array.from(obj)).not.toStrictEqual([4, 3]);
      // @ts-expect-error
      expect(Array.from(obj)).toEqual([4, 3, undefined, undefined]);
      // @ts-expect-error
      expect(Array.from(obj)).toStrictEqual([4, 3, undefined, undefined]);
      // @ts-expect-error
      expect(Array.from(obj)).toEqual([4, 3, , ,]);
      expect(Array.from(obj)).not.toStrictEqual([4, 3, , ,]);
    }
    {
      let a1 = [1, undefined, 3, , 4, null];
      let a2 = [1, undefined, 3, , 4, null, , ,];
      expect(a1).toEqual(a2);
      expect(a1).not.toStrictEqual(a2);
      expect(a2).toEqual(a1);
      expect(a2).not.toStrictEqual(a1);
    }
    {
      let a1 = [, , , , , , , , , , , ,];
      let a2 = [undefined];
      expect(a1).toEqual(a2);
      expect(a1).not.toStrictEqual(a2);
      expect(a2).toEqual(a1);
      expect(a2).not.toStrictEqual(a1);
    }
    {
      const a = [1];
      const b = [1];
      expect(a).toEqual(b);
      Object.preventExtensions(b);
      expect(a).toEqual(b);
      Object.preventExtensions(a);
      expect(a).toEqual(b);
    }
    {
      let o1 = { 1: 4, 6: 3 };
      let o2 = { 1: 4, 6: 3 };
      expect(o1).toEqual(o2);
      expect(o1).toStrictEqual(o2);
    }
    {
      let o1 = { 1: 4, 6: 2 };
      let o2 = { 1: 4, 6: 3 };
      expect(o1).not.toEqual(o2);
      expect(o1).not.toStrictEqual(o2);
    }

    {
      let o1 = { a: 1, 3: 0 };
      let o2 = { a: 1, 3: 0 };
      expect(o1).toEqual(o2);
      expect(o1).toStrictEqual(o2);
    }
    {
      let o1 = { a: 1, 3: 0 };
      let o2 = { a: 1, 3: 1 };
      expect(o1).not.toEqual(o2);
      expect(o1).not.toStrictEqual(o2);
    }
    {
      let o1 = { a: {}, 4: { b: 3, c: { 9: 2 } } };
      let o2 = { a: {}, 4: { b: 3, c: { 9: 2 } } };
      expect(o1).toEqual(o2);
      expect(o1).toStrictEqual(o2);
    }
    {
      let o1 = { a: {}, 4: { b: 3, c: { 9: 2 } } };
      let o2 = { a: {}, 4: { b: 3, c: { 9: 3 } } };
      expect(o1).not.toEqual(o2);
      expect(o1).not.toStrictEqual(o2);
    }

    {
      let o1 = { a: 1, b: 2, c: 3 };
      let o2 = { a: 1, b: 2, c: 3, 0: 1 };
      expect(o1).not.toEqual(o2);
      expect(o1).not.toStrictEqual(o2);
    }

    {
      let o1 = { a: 1, b: 2, c: 3, 0: 1 };
      let o2 = { a: 1, b: 2, c: 3 };
      expect(o1).not.toEqual(o2);
      expect(o1).not.toStrictEqual(o2);
    }

    expect("hello").toEqual("hello");
    const s1 = Symbol("test1");
    const s2 = Symbol("test2");

    expect({ a: 1, b: 2 }).toEqual({ b: 2, a: 1 });
    expect([1, 2, 3]).toEqual([1, 2, 3]);
    expect({ a: 1, b: 2 }).not.toEqual({ b: 2, a: 1, c: 3 });
    expect([1, 2, 3]).not.toEqual([1, 2, 3, 4]);
    expect({ a: 1, b: 2, c: 3 }).not.toEqual({ a: 1, b: 2 });
    expect([1, 2, 3, 4]).not.toEqual([1, 2, 3]);

    /** @type {any} */ let a;
    /** @type {any} */ let b;
    /** @type {any} */ let c;
    /** @type {any} */ let d;

    a = [{ a: 1 }, { b: 2, c: 3, d: 4 }, { e: 5, f: 6 }];
    b = [{ a: 1 }, { b: 2, c: 3, d: 4 }, { e: 5, f: 6 }];
    expect(a).toEqual(b);
    expect(b).toEqual(a);
    a[0].a = 2;
    expect(a).not.toEqual(b);
    expect(b).not.toEqual(a);

    c = { [Symbol("test")]: 1 };
    d = { [Symbol("test")]: 1 };
    expect(c).not.toEqual(d);
    expect(d).not.toEqual(c);

    a = { [s1]: 1 };
    a[s1] = 1;
    b = { [s2]: 1 };
    b[s2] = 1;
    expect(a).not.toEqual(b);
    expect(b).not.toEqual(a);

    a = {};
    b = {};
    a[s1] = 1;
    b[s1] = 1;
    expect(a).toEqual(b);

    a = {};
    b = {};
    a[s1] = 1;
    b[s1] = 2;
    expect(a).not.toEqual(b);

    a = {};
    b = {};
    a[s1] = 1;
    b[s1] = 1;
    a[s2] = 2;
    b[s2] = 2;
    expect(a).toEqual(b);

    a = {};
    b = {};
    a[s1] = 1;
    b[s1] = 1;
    a[s2] = 2;
    b[s2] = 3;
    expect(a).not.toEqual(b);

    a = { a: 1, b: 2 };
    b = { a: 1, b: 2 };
    a[s1] = 1;
    b[s1] = 1;
    expect(a).toEqual(b);

    a = { a: 2, b: 2 };
    b = { a: 1, b: 2 };
    a[s1] = 1;
    b[s1] = 1;
    expect(a).not.toEqual(b);

    // do the same tests for arrays
    a = [{ a: 1 }, { b: 2, c: 3, d: 4 }, { e: 5, f: 6 }];
    b = [{ a: 1 }, { b: 2, c: 3, d: 4 }, { e: 5, f: 6 }];
    expect(a).toEqual(b);
    expect(b).toEqual(a);
    a[0].a = 2;
    expect(a).not.toEqual(b);
    expect(b).not.toEqual(a);

    a = [1, 2, 3];
    b = [1, 2, 3];
    a[s1] = 1;
    b[s1] = 1;
    expect(a).toEqual(b);

    a = [1, 2, 3];
    b = [1, 2, 3];
    a[s1] = 1;
    b[s1] = 2;
    expect(a).not.toEqual(b);

    a = [1, 2, 3];
    b = [1, 2, 3];
    a[s1] = 1;
    b[s1] = 1;
    a[s2] = 2;
    b[s2] = 2;
    expect(a).toEqual(b);

    a = [1, 2, 3];
    b = [1, 2, 3];
    a[s1] = 1;
    b[s1] = 1;
    a[s2] = 2;
    b[s2] = 3;
    expect(a).not.toEqual(b);

    a = [1, 2, 3];
    b = [1, 2, 3];
    a[s1] = 1;
    b[s1] = 1;
    expect(a).toEqual(b);

    a = [2, 2, 3];
    b = [1, 2, 3];
    a[s1] = 1;
    b[s1] = 1;
    expect(a).not.toEqual(b);

    // do the same tests for objects and arrays with null and undefined
    a = { a: 1, b: 2 };
    b = { a: 1, b: 2 };
    a[s1] = 1;
    b[s1] = 1;
    a[s2] = null;
    b[s2] = undefined;
    expect(a).not.toEqual(b);

    a = { a: 1, b: 2 };
    b = { a: 1, b: 2 };
    a[s1] = 1;
    b[s1] = 1;
    a[s2] = undefined;
    b[s2] = null;
    expect(a).not.toEqual(b);

    a = { a: 1, b: 2 };
    b = { a: 1, b: 2 };
    a[s1] = 1;
    b[s1] = 1;
    a[s2] = null;
    b[s2] = null;
    expect(a).toEqual(b);

    a = { a: 1, b: 2 };
    b = { a: 1, b: 2 };
    a[s1] = 1;
    b[s1] = 1;
    a[s2] = undefined;
    b[s2] = undefined;
    expect(a).toEqual(b);

    a = [1, 2, 3];
    b = [1, 2, 3];
    a[s1] = 1;
    b[s1] = 1;
    a[s2] = null;
    b[s2] = undefined;
    expect(a).not.toEqual(b);

    a = [1, 2, 3];
    b = [1, 2, 3];
    a[s1] = 1;
    b[s1] = 1;
    a[s2] = undefined;
    b[s2] = null;
    expect(a).not.toEqual(b);

    a = [1, 2, 3];
    b = [1, 2, 3];
    a[s1] = 1;
    b[s1] = 1;
    a[s2] = null;
    b[s2] = null;
    expect(a).toEqual(b);

    a = [1, 2, 3];
    b = [1, 2, 3];
    a[s1] = 1;
    b[s1] = 1;
    a[s2] = undefined;
    b[s2] = undefined;
    expect(a).toEqual(b);

    // similar tests for indexed objects
    a = { 0: 1, 1: 2, 2: 3 };
    b = { 0: 1, 1: 2, 2: 3 };
    a[s1] = 1;
    b[s1] = 1;
    expect(a).toEqual(b);

    a = { 0: 1, 1: 2, 2: 3 };
    b = { 0: 1, 1: 2, 2: 3 };
    a[s1] = 1;
    b[s1] = 1;
    a[s2] = 2;
    b[s2] = 3;
    expect(a).not.toEqual(b);

    a = { 0: 1, 1: 3, 2: 3 };
    b = { 0: 1, 1: 2, 2: 3 };
    a[s1] = 1;
    b[s1] = 1;
    a[s2] = 2;
    b[s2] = 2;
    expect(a).not.toEqual(b);

    a = [1, 2, 3];
    b = [1, 2, 3, 4];
    expect(a).not.toEqual(b);

    a = [1, 2, 3, 4];
    b = [1, 2, 3];
    expect(a).not.toEqual(b);

    a = { a: 1, b: 2 };
    b = { a: 1, b: 2, c: 3 };
    expect(a).not.toEqual(b);

    a = { a: 1, b: 2, c: 3 };
    b = { a: 1, b: 2 };
    expect(a).not.toEqual(b);

    const array1 = [1, 2, 3];
    expect(array1).toEqual(expect.arrayContaining([]));
    expect(array1).toEqual(expect.arrayContaining([1, 2]));
    expect(array1).not.toEqual(expect.arrayContaining([1, 2, 4]));

    const array2 = [{ a: 1, b: 2 }, { a: { a: 1 } }];
    expect(array2).toEqual(expect.arrayContaining([{ a: 1, b: 2 }]));
    expect(array2).toEqual(expect.arrayContaining([{ a: { a: 1 } }]));
    expect(array2).not.toEqual(expect.arrayContaining([{ a: 2, b: 3 }]));
  });

  test("symbol based keys in arrays are processed correctly", () => {
    const mySymbol = Symbol("test");

    /** @type {any} */
    const actual1 = [];
    actual1[mySymbol] = 3;

    /** @type {any} */
    const actual2 = [];
    actual2[mySymbol] = 4;

    /** @type {any} */
    const expected = [];
    expected[mySymbol] = 3;

    expect(actual2).not.toEqual(expected);
    expect(actual1).toEqual(expected);
  });

  test("non-enumerable members should be skipped during equal", () => {
    const actual = {
      x: 3,
    };
    Object.defineProperty(actual, "test", {
      enumerable: false,
      value: 5,
    });
    expect(actual).toEqual({ x: 3 });
  });

  test("non-enumerable symbolic members should be skipped during equal", () => {
    const actual = {
      x: 3,
    };
    const mySymbol = Symbol("test");
    Object.defineProperty(actual, mySymbol, {
      enumerable: false,
      value: 5,
    });
    expect(actual).toEqual({ x: 3 });
  });

  test("properties with the same circularity are equal", () => {
    const a = {};
    a.x = a;
    const b = {};
    b.x = b;
    expect(a).toEqual(b);
    expect(b).toEqual(a);

    const c = {
      x: a,
    };
    const d = {
      x: b,
    };

    expect(d).toEqual(c);
    expect(c).toEqual(d);
  });

  test("toEqual() - arrays", () => {
    expect([1, 2, 3]).toEqual([1, 2, 3]);
    expect([1, 2, 3, 4]).not.toEqual([1, 2, 3]);
  });

  test("toEqual() - private class fields", () => {
    class A {
      #three = 3;
      set three(value) {
        this.#three = value;
      }

      get three() {
        return this.#three;
      }
    }

    class B {
      #three = 3;
      set three(value) {
        this.#three = value;
      }

      get three() {
        return this.#three;
      }
    }

    let a1 = new A();
    let a2 = new A();
    a1.three = 4;
    expect(a1).toEqual(a2);
    expect(a2).toEqual(a1);

    let a3 = ANY(new A());
    let a4 = ANY(new A());
    a3.three = 4;
    // use indexed properties for slow path
    a3[1] = 2;
    a4[1] = 2;
    expect(a3).toEqual(a4);
    expect(a4).toEqual(a3);

    let b1 = ANY(new B());
    let a5 = ANY(new A());
    expect(b1).toEqual(a5);
    expect(a5).toEqual(b1);

    b1.three = 4;
    expect(b1).toEqual(a5);
    expect(a5).toEqual(b1);

    b1[1] = 2;
    expect(b1).not.toEqual(a5);
    expect(a5).not.toEqual(b1);

    a5[1] = 2;
    expect(b1).toEqual(a5);
    expect(a5).toEqual(b1);
  });

  test("properties with different circularity are not equal", () => {
    const a = {};
    a.x = { y: a };
    const b = {};
    const bx = {};
    b.x = bx;
    bx.y = bx;
    expect(a).not.toEqual(b);
    expect(b).not.toEqual(a);

    const c = {};
    c.x = a;
    const d = {};
    d.x = b;
    expect(c).not.toEqual(d);
    expect(d).not.toEqual(c);
  });

  test("are not equal if circularity is not on the same property", () => {
    const a = {};
    const b = {};
    a.a1 = a;
    b.a1 = {};
    b.a1.a1 = a;

    expect(a).not.toEqual(b);
    expect(b).not.toEqual(a);

    const c = {};
    c.x = { x: c };
    const d = {};
    d.x = d;

    expect(d).not.toEqual(c);
    expect(c).not.toEqual(d);
  });

  test("random isEqual tests", () => {
    expect(1).toEqual(1);
    expect(1).not.toEqual(2);
    expect(1).not.toEqual("1");
    expect(1).not.toEqual(true);
    expect(1).not.toEqual(false);
    expect(1).not.toEqual(null);
    expect(1).not.toEqual(undefined);
    expect(1).not.toEqual({});
    expect(1).not.toEqual([]);
    expect(1).not.toEqual([1]);
    expect(1).not.toEqual([1, 2]);
    expect(1).not.toEqual([1, 2, 3]);
    expect(1).not.toEqual([1, 2, 3, 4]);
    expect(1).not.toEqual([1, 2, 3, 4, 5]);
    expect(1).not.toEqual([1, 2, 3, 4, 5, 6]);
    expect(1).not.toEqual([1, 2, 3, 4, 5, 6, 7]);
    expect(1).not.toEqual([1, 2, 3, 4, 5, 6, 7, 8]);
    expect(1).not.toEqual([1, 2, 3, 4, 5, 6, 7, 8, 9]);
    expect(1).not.toEqual([1, 2, 3, 4, 5, 6, 7, 8, 9, 10]);
    expect(1).not.toEqual([1, 2, 3, 4, 5, 6, 7, 8, 9, 10, 11]);
    expect(1).not.toEqual([1, 2, 3, 4, 5, 6, 7, 8, 9, 10, 11, 12]);
    expect(1).not.toEqual([1, 2, 3, 4, 5, 6, 7, 8, 9, 10, 11, 12, 13]);
    expect(1).not.toEqual([1, 2, 3, 4, 5, 6, 7, 8]);

    // test toEquals for objects with getters and setters

    expect([]).toEqual([]);
    expect([1]).toEqual([1]);
    expect([1, 2]).toEqual([1, 2]);
    expect([1, 2, 3]).toEqual([1, 2, 3]);
    expect({}).toEqual({});
    expect({}).not.toEqual([]);
    expect([]).not.toEqual({});

    const obj = {
      get a() {
        return 1;
      },
    };
    expect(obj).toEqual({ a: 1 });
    expect({ a: 1 }).toEqual(obj);
    expect(obj).not.toEqual({ a: 2 });
    expect({ a: 2 }).not.toEqual(obj);

    {
      let a = new Set();
      a.add([1, 2, 3]);
      a.add("hello");
      a.add({ a: 1 });
      a.add(89);
      let b = new Set();
      b.add(89);
      b.add({ a: 1 });
      b.add("hello");
      b.add([1, 2, 3]);
      expect(a).toEqual(b);
      expect(b).toEqual(a);
      let c = new Set();
      c.add(89);
      c.add("helo");
      c.add({ a: 1 });
      c.add([1, 2, 3]);
      expect(a).not.toEqual(c);
    }

    {
      let a = new Map();
      a.set(1, 89);
      a.set("hello", 2);
      a.set({ a: 1 }, 3);
      a.set([1, 2, 3], 4);
      let b = new Map();
      b.set(1, 89);
      b.set("hello", 2);
      b.set({ a: 1 }, 3);
      b.set([1, 2, 3], 4);
      expect(a).toEqual(b);
      expect(b).toEqual(a);
      let c = new Map();
      c.set({ a: 1 }, 3);
      c.set(1, 80);
      c.set([1, 2, 3], 4);
      c.set("hello", 2);
      expect(a).not.toEqual(c);
    }

    {
      let a = new Set();
      a.add(89);
      a.add("hello");
      a.add({ a: 1 });
      a.add([1, 2, 3]);
      a.add(a);
      let b = new Set();
      b.add(89);
      b.add("hello");
      b.add(b);
      b.add({ a: 1 });
      b.add([1, 2, 3]);
      expect(a).toEqual(b);
      expect(b).toEqual(a);
    }
  });
  test("toHaveProperty() - emojis", () => {
    expect({ "👍": "thumbs up" }).toHaveProperty("👍", "thumbs up");
    expect({ "👩‍👩‍👧‍👧": "family" }).toHaveProperty("👩‍👩‍👧‍👧", "family");
    expect({ "😶‍🌫️": "fog" }).toHaveProperty("😶‍🌫️", "fog");
    expect({ "👩‍❤️‍👨": "couple" }).toHaveProperty("👩‍❤️‍👨", "couple");
    expect({ "👩‍❤️‍👨‍👨‍👧‍👧": "family" }).toHaveProperty("👩‍❤️‍👨‍👨‍👧‍👧", "family");
    expect({ "👩‍❤️‍👨‍👨‍👧": "family" }).toHaveProperty("👩‍❤️‍👨‍👨‍👧", "family");
    expect({ "👩‍❤️‍👨‍👨‍👧": "family" }).not.toHaveProperty("👩‍❤️‍👨‍👨‍👧‍👧", "family");

    // emojis in array
    expect(["👍", "👎"]).toHaveProperty("0", "👍");
    expect(["👍", "👎"]).toHaveProperty("1", "👎");
    expect(["👍", "👎"]).not.toHaveProperty("0", "👎");
    expect(["👍", "👎"]).not.toHaveProperty("1", "👍");
    expect(["👩‍❤️‍👨‍👨‍👧‍👧"]).toHaveProperty("0", "👩‍❤️‍👨‍👨‍👧‍👧");
    expect(["👩‍❤️‍👨‍👨‍👧‍👧"]).toHaveProperty([0], "👩‍❤️‍👨‍👨‍👧‍👧");
    expect(["😶‍🌫️"]).toHaveProperty([0], "😶‍🌫️");
  });

  test("toHaveProperty() - dot and bracket notation edge cases", () => {
    expect({ a: 1 }).not.toHaveProperty(".");
    expect({ a: 1 }).not.toHaveProperty("]");
    expect({ a: 1 }).not.toHaveProperty("[");
    expect({ a: 1 }).not.toHaveProperty("[]");
    expect({ a: 1 }).not.toHaveProperty("[[]]");
    expect({ a: 1 }).not.toHaveProperty("[[");
    expect({ a: 1 }).not.toHaveProperty("]]");
    expect({ a: 1 }).not.toHaveProperty("[]]");
    expect({ a: 1 }).not.toHaveProperty("[[]");
    expect({ a: 1 }).not.toHaveProperty(".]");
    expect({ a: 1 }).not.toHaveProperty(".[");
    expect({ "": 1 }).toHaveProperty("[.", 1);
    expect({ a: 1 }).not.toHaveProperty("[.");
    expect({ a: 1 }).not.toHaveProperty("].");
    expect({ a: 1 }).not.toHaveProperty("].[");
    expect({ a: 1 }).not.toHaveProperty("].]");
    expect({ a: 1 }).not.toHaveProperty("[.]");
    expect({ a: 1 }).not.toHaveProperty("[.[");

    expect([1]).toHaveProperty("[0]", 1);
    expect([1]).toHaveProperty("[0][", 1);
    expect([1]).toHaveProperty("[0]]", 1);
    expect([1]).toHaveProperty("[0][[", 1);
    expect([1]).toHaveProperty("[][[[0]", 1);
    expect([1]).toHaveProperty("[][[[]][[][][.0", 1);
    expect([1]).toHaveProperty("[][[[]][[][][.[][[][[[][][0", 1);
    expect([1]).not.toHaveProperty("......1.............", 1);
    expect([1]).not.toHaveProperty("......0.............", 1);
    expect([1]).not.toHaveProperty(".0", 1);
    expect([1]).not.toHaveProperty("0.", 1);
    expect([{ "": 1 }]).toHaveProperty("0.", 1);
    expect({ "": { "": 1 } }).toHaveProperty(".", 1);
    expect({ "": { "": { "": 1 } } }).toHaveProperty("..", 1);
    expect({ "": { "": { "": 1 } } }).not.toHaveProperty(".", 1);
    expect({ "": { "": { "": 1 } } }).not.toHaveProperty("...", 1);
    expect({ "": { "": { "": 1 } } }).not.toHaveProperty("....", 1);
    expect([1]).toHaveProperty("0.[[[][][]][[[][[]]]]", 1);
    expect([1]).not.toHaveProperty("[0].", 1);
    expect([1]).toHaveProperty("0", 1);
    expect([1]).toHaveProperty("[].0", 1);
    expect([1]).toHaveProperty("[.0", 1);
    expect([1]).toHaveProperty("].0", 1);
    expect([1]).toHaveProperty("0[]][[[]", 1);
    expect([1]).toHaveProperty("[[]][[[][][0", 1);
    expect([1]).toHaveProperty("0", 1);
    expect([1]).toHaveProperty("0.[", 1);
    expect([1]).not.toHaveProperty("0........[", 1);
    expect([1]).not.toHaveProperty("0..[", 1);
    expect([1]).not.toHaveProperty(".0", 1);
    expect([1]).toHaveProperty("[].0", 1);
    expect([1]).not.toHaveProperty("[]..0", 1);
    expect([1]).toHaveProperty("[.][.[[.]]]]].[.[].].]]]]].].].0", 1);
    expect([1]).not.toHaveProperty("[.][.[[.]]]]].[.[].].]]0]]].].].", 1);
    expect([1]).toHaveProperty("[.][.[[.]]]]].[.[].].]]0]]].].]", 1);
    expect([1]).not.toHaveProperty("[.][.[[..]]]]].[.[].].]]0]]].].]", 1);
    expect([1]).toHaveProperty("[.][.[[.]]]]].[.[].].0.]]]]].].]", 1);
    expect([1]).not.toHaveProperty("[.][.[[.]]]]].[.[].].0.]]] ]].].]", 1);
    expect([1]).not.toHaveProperty("0      ", 1);
    expect([1]).not.toHaveProperty("   0      ", 1);
    expect([1]).not.toHaveProperty("   0[]      ", 1);
    expect([1]).not.toHaveProperty("   0]      ", 1);
    expect([1]).not.toHaveProperty(" .[0]", 1);

    expect({ "": 1 }).not.toHaveProperty(".", 1);
    expect({ "": 1 }).not.toHaveProperty("]", 1);
    expect({ "": 1 }).not.toHaveProperty("[", 1);
    expect({ "": 1 }).toHaveProperty("", 1);

    expect({ "": 1 }).not.toHaveProperty("..", 1);
    expect({ "": { "": 1 } }).not.toHaveProperty("..", 1);
    expect([{ "": 1 }]).toHaveProperty("0.", 1);
    expect([{ "": 1 }]).not.toHaveProperty(".0.", 1);
    expect({ "": [1] }).toHaveProperty(".0", 1);
    expect({ "": [1] }).not.toHaveProperty("..0", 1);
    expect([{ "": 1 }]).not.toHaveProperty("0..", 1);
    expect([{ "": { "": 1 } }]).toHaveProperty("0..", 1);

    expect([1]).not.toHaveProperty("[0].", 1);
    expect([1]).not.toHaveProperty("[0][0]", 1);
    expect({ a: [1] }).toHaveProperty("a[[[[[[[[[0]]]", 1);
    expect({ "[[[": 0 }).not.toHaveProperty("[[[", 0);
  });

  test("toHaveProperty() - with string or array", () => {
    const a = new Array(["a", "b", "c"]);
    expect(a).toHaveProperty("0.1", "b");
    const b = new Array("a", "b", "c");
    expect({ a: { b: { c: 1 } } }).toHaveProperty(b);
    const c = {
      a: { b: 1 },
      "a.b": 2,
    };
    const d = new Array("a.b");
    expect(c).toHaveProperty(d, 2);
    const houseForSale = {
      bath: true,
      bedrooms: 4,
      kitchen: {
        amenities: ["oven", "stove", "washer"],
        area: 20,
        wallColor: "white",
        "nice.oven": true,
      },
      livingroom: {
        amenities: [
          {
            couch: [
              ["large", { dimensions: [20, 20] }],
              ["small", { dimensions: [10, 10] }],
            ],
          },
        ],
      },
      sunroom: "yes",
      "ceiling.height": 20,
      "entrance.window": 3,
      entrance: { window: 5 },
    };
    expect(houseForSale).toHaveProperty("entrance.window", 5);
    expect(houseForSale).toHaveProperty(["entrance", "window"], 5);
    expect(houseForSale).toHaveProperty(["entrance.window"], 3);
    expect(houseForSale).toHaveProperty("bath");
    expect(houseForSale).not.toHaveProperty("jacuzzi");
    // expect(houseForSale).toHaveProperty("jacuzzi");
    // expect(houseForSale).not.toHaveProperty("bath");
    expect(houseForSale).toHaveProperty("bath", true);
    expect(houseForSale).not.toHaveProperty("bath", false);
    // expect(houseForSale).toHaveProperty("bath", false);
    // expect(houseForSale).not.toHaveProperty("bath", true);
    expect(houseForSale).toHaveProperty("bedrooms", 4);
    expect(houseForSale).toHaveProperty(["sunroom"], "yes");
    expect(houseForSale).toHaveProperty("kitchen.area", 20);
    expect(houseForSale).toHaveProperty("kitchen.amenities", ["oven", "stove", "washer"]);
    expect(houseForSale).not.toHaveProperty(["kitchen", "area"], 21);
    expect(houseForSale).toHaveProperty(["kitchen", "area"], 20);
    expect(houseForSale).not.toHaveProperty(["kitchen", "area"], 29);
    expect(houseForSale).toHaveProperty(["kitchen", "amenities"], ["oven", "stove", "washer"]);
    expect(houseForSale).toHaveProperty("kitchen.amenities[2]", "washer");
    expect(houseForSale).toHaveProperty(["kitchen", "amenities", 1], "stove");
    expect(houseForSale).toHaveProperty(["kitchen", "amenities", 0], "oven");
    expect(houseForSale).toHaveProperty("livingroom.amenities[0].couch[0][1].dimensions[0]", 20);
    expect(houseForSale).toHaveProperty(["kitchen", "nice.oven"]);
    expect(houseForSale).not.toHaveProperty(["kitchen", "open"]);
    expect(houseForSale).toHaveProperty(["ceiling.height"], 20);
    expect({ a: { b: 1 } }).toHaveProperty("a.b");
    expect({ a: [2, 3, 4] }).toHaveProperty("a.0");
    expect({ a: [2, 3, 4] }).toHaveProperty("a.1");
    expect({ a: [2, 3, 4] }).toHaveProperty("a.2");
    expect({ a: [2, 3, 4] }).toHaveProperty("a[1]");
    expect([2, 3, 4]).toHaveProperty("1");
    expect([2, 3, 4]).toHaveProperty("[1]");
    expect([2, [6, 9], 4]).toHaveProperty("1.1");
    expect([2, [6, 9], 4]).toHaveProperty("1[1]");
    expect([2, [6, 9], 4]).toHaveProperty("[1].1");
    expect([2, [6, 9], 4]).toHaveProperty("[1][1]");
    expect([2, [6, 9], 4]).toHaveProperty([0], 2);
    expect({ a: { b: 1 } }).toHaveProperty("a.b");
    expect({ a: [1, 2, [3, { b: 1 }]] }).toHaveProperty("a.2.1.b");
    expect({ a: [1, 2, [3, { b: 1 }]] }).toHaveProperty("a");
    expect({ a: [1, 2, [3, { b: 1 }]] }).toHaveProperty("a[2][1].b");
    expect({ a: [1, 2, [3, { b: 1 }]] }).toHaveProperty("a[2][1]");
    expect({ a: [1, 2, [3, { b: 1 }]] }).not.toHaveProperty("a[2][1].c");
    expect("test").toHaveProperty("length");
    expect({}).toHaveProperty("constructor");
    expect({}).toHaveProperty("constructor.name");
    expect({}).toHaveProperty("constructor.name", "Object");
    expect(new Date()).toHaveProperty("getTime");
  });

  test("toHaveProperty() - all", () => {
    expect({ a: 1 }).toHaveProperty("a");
    expect({ a: 1 }).toHaveProperty("a", 1);
    expect({ a: 1 }).not.toHaveProperty("b");
    expect({ a: 1 }).not.toHaveProperty("a", 2);

    // test with object with property "a" with all types of values (including undefined)
    expect({ a: undefined }).toHaveProperty("a");
    expect({ a: null }).toHaveProperty("a");
    expect({ a: 0 }).toHaveProperty("a");
    expect({ a: false }).toHaveProperty("a");
    expect({ a: "" }).toHaveProperty("a");
    expect({ a: {} }).toHaveProperty("a");
    expect({ a: [] }).toHaveProperty("a");
    expect({ a: () => {} }).toHaveProperty("a");

    // test with object with property "a" with all types of values (including undefined)
    expect({ a: undefined }).toHaveProperty("a", undefined);
    expect({ a: null }).toHaveProperty("a", null);
    expect({ a: 0 }).toHaveProperty("a", 0);
    expect({ a: false }).toHaveProperty("a", false);
    expect({ a: "" }).toHaveProperty("a", "");
    expect({ a: {} }).toHaveProperty("a", {});
    expect({ a: [] }).toHaveProperty("a", []);
    expect({ a: () => {} }).not.toHaveProperty("a", () => {});

    // test with object with property "a" with all types of values (including undefined)

    expect({ a: undefined }).not.toHaveProperty("a", null);
    expect({ a: null }).not.toHaveProperty("a", undefined);
    expect({ a: 0 }).not.toHaveProperty("a", null);
    expect({ a: false }).not.toHaveProperty("a", null);
    expect({ a: "" }).not.toHaveProperty("a", null);
    expect({ a: {} }).not.toHaveProperty("a", null);
    expect({ a: [] }).not.toHaveProperty("a", null);
    expect({ a: () => {} }).not.toHaveProperty("a", null);

    expect({ a: undefined }).not.toHaveProperty("a", 0);
    expect({ a: null }).not.toHaveProperty("a", 0);
    expect({ a: 0 }).not.toHaveProperty("a", 1);
    expect({ a: false }).not.toHaveProperty("a", 0);
    expect({ a: "" }).not.toHaveProperty("a", 0);
    expect({ a: {} }).not.toHaveProperty("a", 0);
    expect({ a: [] }).not.toHaveProperty("a", 0);
    expect({ a: () => {} }).not.toHaveProperty("a", 0);

    expect({ a: undefined }).not.toHaveProperty("a", false);
    expect({ a: null }).not.toHaveProperty("a", false);
    expect({ a: 0 }).not.toHaveProperty("a", false);
    expect({ a: false }).not.toHaveProperty("a", true);
    expect({ a: "" }).not.toHaveProperty("a", false);
    expect({ a: {} }).not.toHaveProperty("a", false);
    expect({ a: [] }).not.toHaveProperty("a", false);
    expect({ a: () => {} }).not.toHaveProperty("a", false);

    expect({ a: undefined }).not.toHaveProperty("a", "");
    expect({ a: null }).not.toHaveProperty("a", "");
    expect({ a: 0 }).not.toHaveProperty("a", "");
    expect({ a: false }).not.toHaveProperty("a", "");
    expect({ a: "" }).not.toHaveProperty("a", "a");
    expect({ a: {} }).not.toHaveProperty("a", "");
    expect({ a: [] }).not.toHaveProperty("a", "");
    expect({ a: () => {} }).not.toHaveProperty("a", "");

    expect({ a: undefined }).not.toHaveProperty("a", {});
    expect({ a: null }).not.toHaveProperty("a", {});
    expect({ a: 0 }).not.toHaveProperty("a", {});
    expect({ a: false }).not.toHaveProperty("a", {});
    expect({ a: "" }).not.toHaveProperty("a", {});
    expect({ a: {} }).not.toHaveProperty("a", { a: 1 });
    expect({ a: [] }).not.toHaveProperty("a", {});
    expect({ a: () => {} }).not.toHaveProperty("a", {});

    // test object with property "a" with value set, map, string
    // @ts-expect-error
    expect({ a: new Map([{ a: 1 }, { b: 2 }, { c: 3 }]) }).toHaveProperty("a", new Map([{ c: 3 }, { b: 2 }, { a: 1 }]));
    expect({ a: new Set([1, 2, 3]) }).toHaveProperty("a", new Set([3, 2, 1]));
    expect({ a: new String("a") }).toHaveProperty("a", new String("a"));
    expect({ a: new String("a") }).not.toHaveProperty("a", "a");
    expect({ a: new String("a") }).not.toHaveProperty("a", "b");
    expect({ a: new String("a") }).not.toHaveProperty("a", new String("b"));
    expect({ a: new String("a") }).not.toHaveProperty("a", new Number(1));
    expect({ a: new String("a") }).not.toHaveProperty("a", new Boolean(true));
    expect({ a: new String("a") }).not.toHaveProperty("a", new Boolean(false));
    expect({ a: new String("a") }).not.toHaveProperty("a", new Object());
    expect({ a: new String("a") }).not.toHaveProperty("a", new Array());
    expect({ a: new String("a") }).not.toHaveProperty("a", new Function());
    expect({ a: new String("a") }).not.toHaveProperty("a", new Date());
    expect({ a: new String("a") }).not.toHaveProperty("a", new RegExp("."));
    expect({ a: new String("a") }).not.toHaveProperty("a", new Error());
    expect({ a: new String("a") }).not.toHaveProperty("a", new Promise(() => {}));
    expect({ a: new String("a") }).not.toHaveProperty("a", new WeakSet());
    expect({ a: new String("a") }).not.toHaveProperty("a", new WeakMap());
    expect({ a: new String("a") }).not.toHaveProperty("a", Symbol("a"));
    expect({ a: new String("a") }).not.toHaveProperty("a", new Int8Array());
    expect({ a: new String("a") }).not.toHaveProperty("a", new Uint8Array());
    expect({ a: new String("a") }).not.toHaveProperty("a", new Uint8ClampedArray());
    expect({ a: new String("a") }).not.toHaveProperty("a", new Int16Array());
    expect({ a: new String("a") }).not.toHaveProperty("a", new Uint16Array());
    expect({ a: new String("a") }).not.toHaveProperty("a", new Int32Array());
    expect({ a: new String("a") }).not.toHaveProperty("a", new Uint32Array());
    expect({ a: new String("a") }).not.toHaveProperty("a", new Float32Array());
    expect({ a: new String("a") }).not.toHaveProperty("a", new Float64Array());
    expect({ a: new String("a") }).not.toHaveProperty("a", new BigInt64Array());
    expect({ a: new String("a") }).not.toHaveProperty("a", new BigUint64Array());
    expect({ a: new String("a") }).not.toHaveProperty("a", new ArrayBuffer(1));
    expect({ a: new String("a") }).not.toHaveProperty("a", new SharedArrayBuffer(1));
    expect({ a: new String("a") }).not.toHaveProperty("a", new DataView(new ArrayBuffer(1)));

    // test property equality with sets, maps, objects, arrays, and String
    // @ts-expect-error
    expect({ a: new Map([{ a: 1 }, { b: 2 }, { c: 3 }]) }).toHaveProperty("a", new Map([{ a: 1 }, { b: 2 }, { c: 3 }]));
    expect({ a: new Set([1, 2, 3]) }).toHaveProperty("a", new Set([1, 2, 3]));
    expect({ a: { a: 1, b: 2, c: 3 } }).toHaveProperty("a", { a: 1, b: 2, c: 3 });
    expect({ a: [1, 2, 3] }).toHaveProperty("a", [1, 2, 3]);
    expect({ a: "a" }).toHaveProperty("a", "a");
    expect({ a: new String("a") }).toHaveProperty("a", new String("a"));
    expect({ a: new String("a") }).not.toHaveProperty("a", "a");
  });

  test.todo("toHaveProperty() - null or undefined", () => {
    expect(() => expect(null).toHaveProperty("length")).toThrow();
    expect(() => expect(null).not.toHaveProperty("length")).toThrow();
    expect(() => expect(undefined).toHaveProperty("length")).toThrow();
    expect(() => expect(undefined).not.toHaveProperty("length")).toThrow();
  });

  test("toBe()", () => {
    const a = 1;
    const b = 1;
    expect(a).toBe(a);
    expect(a).toBe(b);
    expect(a).toBe(1);
    expect(1).toBe(a);
    expect(b).toBe(a);

    const c = { a: 1 };
    const d = { a: 1 };
    expect(c).toBe(c);
    expect(c).not.toBe(d);
    expect(c).not.toBe({ a: 1 });
    expect({ a: 1 }).not.toBe(c);
    expect(d).not.toBe(c);

    expect(1).toBe(1);
    // expect(1).not.toBe(1);

    expect(1).not.toBe(2);
    expect(1).not.toBe("1");
    expect("hello test").toBe("hello test");
    expect("hello test").not.toBe("hello test2");
  });

  test("toHaveLength()", () => {
    expect({ length: Number.MAX_SAFE_INTEGER }).toHaveLength(Number.MAX_SAFE_INTEGER);
    expect("123").toHaveLength(3);
    expect([1, 2, 3]).toHaveLength(3);
    expect([1, 2, 3]).not.toHaveLength(2);
    expect("123").not.toHaveLength(2);
    expect({ length: 3 }).toHaveLength(3);
    expect({ length: 3 }).not.toHaveLength(2);
    expect({ length: 3 }).not.toHaveLength(Number.MAX_SAFE_INTEGER);
    expect({ length: Number.MAX_SAFE_INTEGER }).not.toHaveLength(Number.MAX_SAFE_INTEGER - 1);
    expect({ length: 3.3 }).not.toHaveLength(3);
    expect("123").not.toHaveLength(-0);
  });

  if (isBun) {
    test("toHaveLength() extended", () => {
      // Headers
      expect(new Headers()).toHaveLength(0);
      expect(new Headers({ a: "1" })).toHaveLength(1);

      // FormData
      const form = new FormData();
      expect(form).toHaveLength(0);
      form.append("a", "1");
      expect(form).toHaveLength(1);

      // URLSearchParams
      expect(new URLSearchParams()).toHaveLength(0);
      expect(new URLSearchParams("a=1")).toHaveLength(1);
      expect(new URLSearchParams([["a", "1"]])).toHaveLength(1);

      // files
      const thisFile = Bun.file(__filename);
      const thisFileSize = thisFile.size;

      expect(thisFile).toHaveLength(thisFileSize);
      expect(thisFile).toHaveLength(Bun.file(__filename).size);

      // empty file should have length 0
      require("fs").writeFileSync("/tmp/empty.txt", "");
      expect(Bun.file("/tmp/empty.txt")).toHaveLength(0);

      // if a file doesn't exist, it should throw (not return 0 size)
      expect(() => expect(Bun.file("/does-not-exist/file.txt")).toHaveLength(0)).toThrow();

      // Blob
      expect(new Blob(ANY([1, 2, 3]))).toHaveLength(3);
      expect(new Blob()).toHaveLength(0);

      // Set
      expect(new Set()).toHaveLength(0);
      expect(new Set([1, 2, 3])).toHaveLength(3);

      // Map
      expect(new Map()).toHaveLength(0);
      expect(new Map([["a", 1]])).toHaveLength(1);

      // WeakMap
      expect(new WeakMap([[globalThis, 1]])).toHaveLength(1);
    });
  }

  test.each([
    ["hello", "h"],
    ["hello", "hello"],
    [new String("hello"), "h"],
    [new String("hello"), "hello"],
    ["emoji: 😃", "😃"],
    ["😄", "😄"],
    ["", ""],
    [[1, 2, 3], 1],
    [["a", "b", "c"], "c"],
    [[null, undefined], undefined],
    [[1n, "abc", null, -1n, undefined], -1n],
    [[Symbol.for("a")], Symbol.for("a")],
    [new Set([1, 2, 3]), 1],
    [new Set(["a", "b", "c"]), "c"],
    [new Uint8Array([1, 2, 3]), 1],
    [new BigInt64Array([1n, 2n, 3n]), 2n],
    [
      {
        *[Symbol.iterator]() {
          yield 1;
          yield 2;
          yield 3;
        },
      },
      3,
    ],
  ])("expect(%p).toContain(%p)", (value, expected) => {
    expect(value).toContain(expected);
  });

  test.each([
    ["hello", "a"],
    ["hello", "hello?"],
    ["hello", ""],
    [new String("hello"), "a"],
    [new String("hello"), "hello?"],
    [new String("hello"), ""],
    ["emoji: 😃", "😄"],
    [[1, 2, 3], -1],
    [[1, 2, 3], 1n],
    [["a", "b", "c"], "d"],
    [[Symbol.for("a")], Symbol("a")],
    [new Set([1, 2, 3]), 6],
    [new Set(["a", "b", "c"]), "f"],
    [new Uint8Array([1, 2, 3]), 0],
    [new BigInt64Array([1n, 2n, 3n]), 1],
    [
      {
        *[Symbol.iterator]() {
          yield 1;
          yield 2;
          yield 3;
        },
      },
      6,
    ],
  ])("expect(%p).not.toContain(%p)", (value, expected) => {
    expect(value).not.toContain(expected);
  });

  test.each([
    ["hello", "h"],
    ["hello", "hello"],
    [new String("hello"), "h"],
    [new String("hello"), "hello"],
    ["emoji: 😃", "😃"],
    ["😄", "😄"],
    ["", ""],
    [[1, 2, 3], 1],
    [[{ a: 1 }, { b: 2 }, { c: 3 }], { c: 3 }],
    [[{}], {}],
    [["a", "b", "c"], "c"],
    [
      [
        [1, 2, 3],
        [4, 5, 6],
        [7, 8, 9],
      ],
      [7, 8, 9],
    ],
    [[null, undefined], undefined],
    [[1n, "abc", null, -1n, undefined], -1n],
    [[Symbol.for("a")], Symbol.for("a")],
    [new Set([1, 2, 3]), 1],
    [new Set([[], { a: 1 }, new Headers()]), new Headers()],
    [new Set(["a", "b", "c"]), "c"],
    [new Set([new Map([[1, 2]])]), new Map([[1, 2]])],
    [new Uint8Array([1, 2, 3]), 1],
    [new BigInt64Array([1n, 2n, 3n]), 2n],
    [
      {
        *[Symbol.iterator]() {
          yield new Map();
          yield {
            a: 1,
            b: new Map(),
          };
          yield null;
        },
      },
      {
        a: 1,
        b: new Map(),
      },
    ],
  ])("expect(%p).toContainEqual(%p)", (value, expected) => {
    expect(value).toContainEqual(expected);
  });

  test.each([
    ["hello", "a"],
    ["hello", "hello?"],
    ["hello", ""],
    [new String("hello"), "a"],
    [new String("hello"), "hello?"],
    [new String("hello"), ""],
    ["emoji: 😃", "😄"],
    [[1, 2, 3], -1],
    [[{ a: 1 }, { b: 2 }, { c: 3 }], { c: 1 }],
    [[], {}],
    [[{}, { a: 1 }], { d: 4 }],
    [[1, 2, 3], 1n],
    [["a", "b", "c"], "d"],
    [[Symbol.for("a")], Symbol("a")],
    [new Set([1, 2, 3]), 6],
    [new Set([{ a: 1 }, { b: 2 }, { c: 3 }]), { d: 4 }],
    [new Set([]), {}],
    [new Set(["a", "b", "c"]), "f"],
    [new Uint8Array([1, 2, 3]), 0],
    [new BigInt64Array([1n, 2n, 3n]), 1],
    [
      {
        *[Symbol.iterator]() {
          yield 1;
          yield 2;
          yield 3;
        },
      },
      6,
    ],
    [
      {
        *[Symbol.iterator]() {
          yield [1, 2, 3];
        },
      },
      [1, 2, 4],
    ],
    [
      {
        *[Symbol.iterator]() {},
      },
      {},
    ],
  ])("expect(%p).not.toContainEqual(%p)", (value, expected) => {
    expect(value).not.toContainEqual(expected);
  });

  test("toContainKey", () => {
    const o = { a: "foo", b: "bar", c: "baz" };
    expect(o).toContainKey("a");
    expect(o).toContainKey("b");
    expect(o).toContainKey("c");
    expect(o).not.toContainKey("z");
    expect(o).not.toContainKey({ a: "foo" });
  });

<<<<<<< HEAD
  test("toContainAnyKeys", () => {
    expect({ a: "hello", b: "world" }).toContainAnyKeys(["a"]);
    expect({ a: "hello", b: "world" }).toContainAnyKeys(["a", "c"]);
    expect({ 1: "test", 2: "test2" }).toContainAnyKeys([1]);
    expect({ a: "hello", b: "world" }).toContainAnyKeys(["b"]);
    expect({ a: "hello", b: "world" }).toContainAnyKeys(["b", "c"]);
    expect({ a: "hello", b: "world" }).not.toContainAnyKeys(["c"]);
=======
  test("toContainKeys", () => {
    expect({ a: "foo", b: "bar", c: "baz" }).toContainKeys(["a", "b"]);
    expect({ a: "foo", b: "bar", c: "baz" }).toContainKeys(["a", "b", "c"]);
    expect({ a: "foo", 1: "test" }).toContainKeys(["a", 1]);
    expect({ a: "foo", b: "bar", c: "baz" }).not.toContainKeys(["a", "b", "e"]);
    expect({ a: "foo", b: "bar", c: "baz" }).not.toContainKeys(["z"]);
>>>>>>> e103b53c
  });

  test("toBeTruthy()", () => {
    expect("test").toBeTruthy();
    expect(true).toBeTruthy();
    expect(1).toBeTruthy();
    expect({}).toBeTruthy();
    expect([]).toBeTruthy();
    expect(() => {}).toBeTruthy();
    // expect(() => {}).not.toBeTruthy();
    expect(0.5).toBeTruthy();
    expect(new Map()).toBeTruthy();

    expect("").not.toBeTruthy();
    expect(0).not.toBeTruthy();
    expect(-0).not.toBeTruthy();
    expect(NaN).not.toBeTruthy();
    expect(0n).not.toBeTruthy();
    expect(0.0e1).not.toBeTruthy();
    expect(false).not.toBeTruthy();
    expect(null).not.toBeTruthy();
    expect(undefined).not.toBeTruthy();
  });

  test("toBeUndefined()", () => {
    expect(undefined).toBeUndefined();
    expect(() => expect(undefined).not.toBeUndefined()).toThrow();
    expect(null).not.toBeUndefined();
    expect(0).not.toBeUndefined();
    expect("hello defined").not.toBeUndefined();
  });

  test("toBeNull()", () => {
    expect(null).toBeNull();
    // expect(null).not.toBeNull();

    expect(undefined).not.toBeNull();
    expect(0).not.toBeNull();
    expect("hello not null").not.toBeNull();
  });

  test("toBeDefined()", () => {
    expect(0).toBeDefined();
    expect("hello defined").toBeDefined();
    expect(null).toBeDefined();
    // expect(null).not.toBeDefined();

    expect(undefined).not.toBeDefined();
  });

  test("toBeFalsy()", () => {
    expect("").toBeFalsy();
    expect(0).toBeFalsy();
    expect(-0).toBeFalsy();
    expect(NaN).toBeFalsy();
    expect(0n).toBeFalsy();
    expect(false).toBeFalsy();
    expect(null).toBeFalsy();
    expect(undefined).toBeFalsy();
    expect(() => expect("").not.toBeFalsy()).toThrow();
    expect(() => expect(0).not.toBeFalsy()).toThrow();
    expect(() => expect(-0).not.toBeFalsy()).toThrow();
    expect(() => expect(NaN).not.toBeFalsy()).toThrow();
    expect(() => expect(0n).not.toBeFalsy()).toThrow();
    expect(() => expect(false).not.toBeFalsy()).toThrow();
    expect(() => expect(null).not.toBeFalsy()).toThrow();
    expect(() => expect(undefined).not.toBeFalsy()).toThrow();

    expect("hello not falsy").not.toBeFalsy();
    expect(1).not.toBeFalsy();
    expect(true).not.toBeFalsy();
    expect({}).not.toBeFalsy();
    expect([]).not.toBeFalsy();
    expect(() => {}).not.toBeFalsy();
    expect(() => expect("hello not falsy").toBeFalsy()).toThrow();
    expect(() => expect(1).toBeFalsy()).toThrow();
    expect(() => expect(true).toBeFalsy()).toThrow();
    expect(() => expect({}).toBeFalsy()).toThrow();
    expect(() => expect([]).toBeFalsy()).toThrow();
    expect(() => expect(() => {}).toBeFalsy()).toThrow();
  });

  test("toBeGreaterThan()", () => {
    expect(3n).toBeGreaterThan(2);
    expect(Number.MAX_VALUE).not.toBeGreaterThan(Number.MAX_VALUE);
    expect(1).not.toBeGreaterThan(BigInt(Number.MAX_VALUE));
    expect(1).not.toBeGreaterThan(Number.MAX_SAFE_INTEGER);
    expect(1).not.toBeGreaterThan(BigInt(Number.MAX_SAFE_INTEGER));
    expect(Number.MAX_SAFE_INTEGER).not.toBeGreaterThan(Number.MAX_SAFE_INTEGER);
    expect(BigInt(Number.MAX_SAFE_INTEGER)).not.toBeGreaterThan(BigInt(Number.MAX_SAFE_INTEGER));

    expect(Infinity).toBeGreaterThan(-Infinity);
    expect(-Infinity).not.toBeGreaterThan(Infinity);

    expect(NaN).not.toBeGreaterThan(NaN);
    expect(NaN).not.toBeGreaterThan(-Infinity);

    expect(10).toBeGreaterThan(9);
    expect(10).not.toBeGreaterThan(10);
    expect(10).not.toBeGreaterThan(11);
    expect(10).not.toBeGreaterThan(Infinity);
    expect(10).toBeGreaterThan(-Infinity);
    expect(10).not.toBeGreaterThan(NaN);
    expect(10).toBeGreaterThan(0);
    expect(10).toBeGreaterThan(-0);
    expect(10).toBeGreaterThan(0.1);
    expect(10).toBeGreaterThan(-0.1);
    expect(10).toBeGreaterThan(0.9);
    expect(10).toBeGreaterThan(-0.9);
    expect(10).toBeGreaterThan(1);
    expect(10).toBeGreaterThan(-1);
    // switch the order
    expect(9).not.toBeGreaterThan(10);
    expect(10).not.toBeGreaterThan(10);
    expect(11).toBeGreaterThan(10);
    expect(Infinity).toBeGreaterThan(10);
    expect(-Infinity).not.toBeGreaterThan(10);
    expect(NaN).not.toBeGreaterThan(10);
    expect(0).not.toBeGreaterThan(10);
    expect(-0).not.toBeGreaterThan(10);
    expect(0.1).not.toBeGreaterThan(10);
    expect(-0.1).not.toBeGreaterThan(10);
    expect(0.9).not.toBeGreaterThan(10);
    expect(-0.9).not.toBeGreaterThan(10);
    expect(1).not.toBeGreaterThan(10);
    expect(-1).not.toBeGreaterThan(10);

    // same tests but use bigints
    expect(10n).toBeGreaterThan(9n);
    expect(10n).not.toBeGreaterThan(10n);
    expect(10n).not.toBeGreaterThan(11n);
    expect(10n).not.toBeGreaterThan(Infinity);
    expect(10n).toBeGreaterThan(-Infinity);
    expect(10n).not.toBeGreaterThan(NaN);
    expect(10n).toBeGreaterThan(0n);
    expect(10n).toBeGreaterThan(-0n);
    expect(10n).toBeGreaterThan(1n);
    expect(10n).toBeGreaterThan(-1n);
    // switch the order
    expect(9n).not.toBeGreaterThan(10n);
    expect(10n).not.toBeGreaterThan(10n);
    expect(11n).toBeGreaterThan(10n);
    expect(Infinity).toBeGreaterThan(10n);
    expect(-Infinity).not.toBeGreaterThan(10n);
    expect(NaN).not.toBeGreaterThan(10n);
    expect(0n).not.toBeGreaterThan(10n);
    expect(-0n).not.toBeGreaterThan(10n);
    expect(1n).not.toBeGreaterThan(10n);
    expect(-1n).not.toBeGreaterThan(10n);

    // use bigints and numbers
    expect(10n).toBeGreaterThan(9);
    expect(10n).not.toBeGreaterThan(10);
    expect(10n).not.toBeGreaterThan(11);
    expect(10n).not.toBeGreaterThan(Infinity);
    expect(10n).toBeGreaterThan(-Infinity);
    expect(10n).not.toBeGreaterThan(NaN);
    expect(10n).toBeGreaterThan(0);
    expect(10n).toBeGreaterThan(-0);
    expect(10n).toBeGreaterThan(0.1);
    expect(10n).toBeGreaterThan(-0.1);
    expect(10n).toBeGreaterThan(0.9);
    expect(10n).toBeGreaterThan(-0.9);
    expect(10n).toBeGreaterThan(1);
    expect(10n).toBeGreaterThan(-1);
    // switch the order
    expect(9n).not.toBeGreaterThan(10);
    expect(10n).not.toBeGreaterThan(10);
    expect(11n).toBeGreaterThan(10);
    expect(Infinity).toBeGreaterThan(10n);
    expect(-Infinity).not.toBeGreaterThan(10n);
    expect(NaN).not.toBeGreaterThan(10n);
    expect(0n).not.toBeGreaterThan(10);
    expect(-0n).not.toBeGreaterThan(10);
    expect(1n).not.toBeGreaterThan(10);
    expect(-1n).not.toBeGreaterThan(10);

    expect(1n).not.toBeGreaterThan(1);
    expect(1n).not.toBeGreaterThan(Number.MAX_SAFE_INTEGER);
    expect(1n).not.toBeGreaterThan(Number.MAX_VALUE);
    expect(1).not.toBeGreaterThan(1n);
    expect(Number.MAX_SAFE_INTEGER).toBeGreaterThan(1n);
    expect(Number.MAX_VALUE).toBeGreaterThan(1n);

    expect(BigInt(Number.MAX_SAFE_INTEGER)).toBeGreaterThan(1n);
    expect(BigInt(Number.MAX_VALUE)).toBeGreaterThan(1n);
    expect(1n).not.toBeGreaterThan(BigInt(Number.MAX_SAFE_INTEGER));
    expect(1n).not.toBeGreaterThan(BigInt(Number.MAX_VALUE));

    expect(BigInt(Number.MAX_SAFE_INTEGER)).toBeGreaterThan(1);
    expect(BigInt(Number.MAX_VALUE)).toBeGreaterThan(1);
    expect(1).not.toBeGreaterThan(BigInt(Number.MAX_SAFE_INTEGER));
  });

  test("toBeGreaterThanOrEqual()", () => {
    expect(Number.MAX_VALUE).toBeGreaterThanOrEqual(Number.MAX_VALUE);
    expect(1).not.toBeGreaterThanOrEqual(Number.MAX_SAFE_INTEGER);
    expect(1).not.toBeGreaterThanOrEqual(BigInt(Number.MAX_SAFE_INTEGER));
    expect(1).not.toBeGreaterThanOrEqual(BigInt(Number.MAX_VALUE));
    expect(Number.MAX_SAFE_INTEGER).toBeGreaterThanOrEqual(Number.MAX_SAFE_INTEGER);
    expect(BigInt(Number.MAX_SAFE_INTEGER)).toBeGreaterThanOrEqual(BigInt(Number.MAX_SAFE_INTEGER));

    expect(Infinity).toBeGreaterThanOrEqual(-Infinity);
    expect(-Infinity).not.toBeGreaterThanOrEqual(Infinity);

    expect(NaN).not.toBeGreaterThanOrEqual(NaN);
    expect(NaN).not.toBeGreaterThanOrEqual(-Infinity);

    expect(10).toBeGreaterThanOrEqual(9);
    expect(10).toBeGreaterThanOrEqual(10);
    expect(10).not.toBeGreaterThanOrEqual(11);
    expect(10).not.toBeGreaterThanOrEqual(Infinity);
    expect(10).toBeGreaterThanOrEqual(-Infinity);
    expect(10).not.toBeGreaterThanOrEqual(NaN);
    expect(10).toBeGreaterThanOrEqual(0);
    expect(10).toBeGreaterThanOrEqual(-0);
    expect(10).toBeGreaterThanOrEqual(0.1);
    expect(10).toBeGreaterThanOrEqual(-0.1);
    expect(10).toBeGreaterThanOrEqual(0.9);
    expect(10).toBeGreaterThanOrEqual(-0.9);
    expect(10).toBeGreaterThanOrEqual(1);
    expect(10).toBeGreaterThanOrEqual(-1);
    // switch the order
    expect(9).not.toBeGreaterThanOrEqual(10);
    expect(10).toBeGreaterThanOrEqual(10);
    expect(11).toBeGreaterThanOrEqual(10);
    expect(Infinity).toBeGreaterThanOrEqual(10);
    expect(-Infinity).not.toBeGreaterThanOrEqual(10);
    expect(NaN).not.toBeGreaterThanOrEqual(10);
    expect(0).not.toBeGreaterThanOrEqual(10);
    expect(-0).not.toBeGreaterThanOrEqual(10);
    expect(0.1).not.toBeGreaterThanOrEqual(10);
    expect(-0.1).not.toBeGreaterThanOrEqual(10);
    expect(0.9).not.toBeGreaterThanOrEqual(10);
    expect(-0.9).not.toBeGreaterThanOrEqual(10);
    expect(1).not.toBeGreaterThanOrEqual(10);
    expect(-1).not.toBeGreaterThanOrEqual(10);

    // same tests but use bigints
    expect(10n).toBeGreaterThanOrEqual(9n);
    expect(10n).toBeGreaterThanOrEqual(10n);
    expect(10n).not.toBeGreaterThanOrEqual(11n);
    expect(10n).not.toBeGreaterThanOrEqual(Infinity);
    expect(10n).toBeGreaterThanOrEqual(-Infinity);
    expect(10n).not.toBeGreaterThanOrEqual(NaN);
    expect(10n).toBeGreaterThanOrEqual(0n);
    expect(10n).toBeGreaterThanOrEqual(-0n);
    expect(10n).toBeGreaterThanOrEqual(1n);
    expect(10n).toBeGreaterThanOrEqual(-1n);
    // switch the order
    expect(9n).not.toBeGreaterThanOrEqual(10n);
    expect(10n).toBeGreaterThanOrEqual(10n);
    expect(11n).toBeGreaterThanOrEqual(10n);
    expect(Infinity).toBeGreaterThanOrEqual(10n);
    expect(-Infinity).not.toBeGreaterThanOrEqual(10n);
    expect(NaN).not.toBeGreaterThanOrEqual(10n);
    expect(0n).not.toBeGreaterThanOrEqual(10n);
    expect(-0n).not.toBeGreaterThanOrEqual(10n);
    expect(1n).not.toBeGreaterThanOrEqual(10n);
    expect(-1n).not.toBeGreaterThanOrEqual(10n);

    // use bigints and numbers
    expect(10n).toBeGreaterThanOrEqual(9);
    expect(10n).toBeGreaterThanOrEqual(10);
    expect(10n).not.toBeGreaterThanOrEqual(11);
    expect(10n).not.toBeGreaterThanOrEqual(Infinity);
    expect(10n).toBeGreaterThanOrEqual(-Infinity);
    expect(10n).not.toBeGreaterThanOrEqual(NaN);
    expect(10n).toBeGreaterThanOrEqual(0);
    expect(10n).toBeGreaterThanOrEqual(-0);
    expect(10n).toBeGreaterThanOrEqual(0.1);
    expect(10n).toBeGreaterThanOrEqual(-0.1);
    expect(10n).toBeGreaterThanOrEqual(0.9);
    expect(10n).toBeGreaterThanOrEqual(-0.9);
    expect(10n).toBeGreaterThanOrEqual(1);
    expect(10n).toBeGreaterThanOrEqual(-1);
    // switch the order
    expect(9n).not.toBeGreaterThanOrEqual(10);
    expect(10n).toBeGreaterThanOrEqual(10);
    expect(11n).toBeGreaterThanOrEqual(10);
    expect(Infinity).toBeGreaterThanOrEqual(10n);
    expect(-Infinity).not.toBeGreaterThanOrEqual(10n);
    expect(NaN).not.toBeGreaterThanOrEqual(10n);
    expect(0n).not.toBeGreaterThanOrEqual(10);
    expect(-0n).not.toBeGreaterThanOrEqual(10);
    expect(1n).not.toBeGreaterThanOrEqual(10);
    expect(-1n).not.toBeGreaterThanOrEqual(10);

    expect(1n).toBeGreaterThanOrEqual(1);
    expect(1n).not.toBeGreaterThanOrEqual(Number.MAX_SAFE_INTEGER);
    expect(1n).not.toBeGreaterThanOrEqual(Number.MAX_VALUE);
    expect(1).toBeGreaterThanOrEqual(1n);
    expect(Number.MAX_SAFE_INTEGER).toBeGreaterThanOrEqual(1n);
    expect(Number.MAX_VALUE).toBeGreaterThanOrEqual(1n);

    expect(1).not.toBeGreaterThanOrEqual(BigInt(Number.MAX_VALUE));
  });

  test("toBeLessThan()", () => {
    expect(3n).not.toBeLessThan(2);
    expect(Number.MAX_VALUE).not.toBeLessThan(Number.MAX_VALUE);
    expect(1).toBeLessThan(BigInt(Number.MAX_VALUE));
    expect(1).toBeLessThan(Number.MAX_SAFE_INTEGER);
    expect(1).toBeLessThan(BigInt(Number.MAX_SAFE_INTEGER));
    expect(Number.MAX_SAFE_INTEGER).not.toBeLessThan(Number.MAX_SAFE_INTEGER);
    expect(BigInt(Number.MAX_SAFE_INTEGER)).not.toBeLessThan(BigInt(Number.MAX_SAFE_INTEGER));

    expect(Number.MAX_VALUE).not.toBeLessThan(BigInt(Number.MAX_VALUE));

    expect(NaN).not.toBeLessThan(NaN);
    expect(NaN).not.toBeLessThan(-Infinity);

    expect(10).not.toBeLessThan(9);
    expect(10).not.toBeLessThan(10);
    expect(10).toBeLessThan(11);
    expect(10).toBeLessThan(Infinity);
    expect(10).not.toBeLessThan(-Infinity);
    expect(10).not.toBeLessThan(NaN);
    expect(10).not.toBeLessThan(0);
    expect(10).not.toBeLessThan(-0);
    expect(10).not.toBeLessThan(0.1);
    expect(10).not.toBeLessThan(-0.1);
    expect(10).not.toBeLessThan(0.9);
    expect(10).not.toBeLessThan(-0.9);
    expect(10).not.toBeLessThan(1);
    expect(10).not.toBeLessThan(-1);
    // switch the order
    expect(9).toBeLessThan(10);
    expect(10).not.toBeLessThan(10);
    expect(11).not.toBeLessThan(10);
    expect(Infinity).not.toBeLessThan(10);
    expect(-Infinity).toBeLessThan(10);
    expect(NaN).not.toBeLessThan(10);
    expect(0).toBeLessThan(10);
    expect(-0).toBeLessThan(10);
    expect(0.1).toBeLessThan(10);
    expect(-0.1).toBeLessThan(10);
    expect(0.9).toBeLessThan(10);
    expect(-0.9).toBeLessThan(10);
    expect(1).toBeLessThan(10);
    expect(-1).toBeLessThan(10);

    // same tests but use bigints
    expect(10n).not.toBeLessThan(9n);
    expect(10n).not.toBeLessThan(10n);
    expect(10n).toBeLessThan(11n);
    expect(10n).toBeLessThan(Infinity);
    expect(10n).not.toBeLessThan(-Infinity);
    expect(10n).not.toBeLessThan(NaN);
    expect(10n).not.toBeLessThan(0n);
    expect(10n).not.toBeLessThan(-0n);
    expect(10n).not.toBeLessThan(1n);
    expect(10n).not.toBeLessThan(-1n);
    // switch the order
    expect(9n).toBeLessThan(10n);
    expect(10n).not.toBeLessThan(10n);
    expect(11n).not.toBeLessThan(10n);
    expect(Infinity).not.toBeLessThan(10n);
    expect(-Infinity).toBeLessThan(10n);
    expect(NaN).not.toBeLessThan(10n);
    expect(0n).toBeLessThan(10n);
    expect(-0n).toBeLessThan(10n);
    expect(1n).toBeLessThan(10n);
    expect(-1n).toBeLessThan(10n);

    // use bigints and numbers
    expect(10n).not.toBeLessThan(9);
    expect(10n).not.toBeLessThan(10);
    expect(10n).toBeLessThan(11);
    expect(10n).toBeLessThan(Infinity);
    expect(10n).not.toBeLessThan(-Infinity);
    expect(10n).not.toBeLessThan(NaN);
    expect(10n).not.toBeLessThan(0);
    expect(10n).not.toBeLessThan(-0);
    expect(10n).not.toBeLessThan(0.1);
    expect(10n).not.toBeLessThan(-0.1);
    expect(10n).not.toBeLessThan(0.9);
    expect(10n).not.toBeLessThan(-0.9);
    expect(10n).not.toBeLessThan(1);
    expect(10n).not.toBeLessThan(-1);
    // switch the order
    expect(9n).toBeLessThan(10);
    expect(10n).not.toBeLessThan(10);
    expect(11n).not.toBeLessThan(10);
    expect(Infinity).not.toBeLessThan(10n);
    expect(-Infinity).toBeLessThan(10n);
    expect(NaN).not.toBeLessThan(10n);
    expect(0n).toBeLessThan(10);
    expect(-0n).toBeLessThan(10);
    expect(1n).toBeLessThan(10);
    expect(-1n).toBeLessThan(10);

    expect(1n).not.toBeLessThan(1);
    expect(1n).toBeLessThan(Number.MAX_SAFE_INTEGER);
    expect(1n).toBeLessThan(Number.MAX_VALUE);
    expect(1).not.toBeLessThan(1n);
    expect(Number.MAX_SAFE_INTEGER).not.toBeLessThan(1n);
    expect(Number.MAX_VALUE).not.toBeLessThan(1n);

    expect(BigInt(Number.MAX_SAFE_INTEGER)).not.toBeLessThan(1n);
    expect(BigInt(Number.MAX_VALUE)).not.toBeLessThan(1n);
    expect(1n).toBeLessThan(BigInt(Number.MAX_SAFE_INTEGER));
    expect(1n).toBeLessThan(BigInt(Number.MAX_VALUE));

    expect(BigInt(Number.MAX_SAFE_INTEGER)).not.toBeLessThan(1);
    expect(BigInt(Number.MAX_VALUE)).not.toBeLessThan(1);
    expect(1).toBeLessThan(BigInt(Number.MAX_SAFE_INTEGER));
  });

  test("toBeLessThanOrEqual()", () => {
    expect(3n).not.toBeLessThanOrEqual(2);
    expect(Number.MAX_VALUE).toBeLessThanOrEqual(Number.MAX_VALUE);
    expect(1).toBeLessThanOrEqual(BigInt(Number.MAX_VALUE));
    expect(1).toBeLessThanOrEqual(Number.MAX_SAFE_INTEGER);
    expect(1).toBeLessThanOrEqual(BigInt(Number.MAX_SAFE_INTEGER));
    expect(Number.MAX_SAFE_INTEGER).toBeLessThanOrEqual(Number.MAX_SAFE_INTEGER);
    expect(BigInt(Number.MAX_SAFE_INTEGER)).toBeLessThanOrEqual(BigInt(Number.MAX_SAFE_INTEGER));

    expect(Number.MAX_VALUE).toBeLessThanOrEqual(BigInt(Number.MAX_VALUE));
    expect(BigInt(Number.MAX_VALUE)).toBeLessThanOrEqual(Number.MAX_VALUE);

    expect(NaN).not.toBeLessThanOrEqual(NaN);
    expect(NaN).not.toBeLessThanOrEqual(-Infinity);

    expect(10).not.toBeLessThanOrEqual(9);
    expect(10).toBeLessThanOrEqual(10);
    expect(10).toBeLessThanOrEqual(11);
    expect(10).toBeLessThanOrEqual(Infinity);
    expect(10).not.toBeLessThanOrEqual(-Infinity);
    expect(10).not.toBeLessThanOrEqual(NaN);
    expect(10).not.toBeLessThanOrEqual(0);
    expect(10).not.toBeLessThanOrEqual(-0);
    expect(10).not.toBeLessThanOrEqual(0.1);
    expect(10).not.toBeLessThanOrEqual(-0.1);
    expect(10).not.toBeLessThanOrEqual(0.9);
    expect(10).not.toBeLessThanOrEqual(-0.9);
    expect(10).not.toBeLessThanOrEqual(1);
    expect(10).not.toBeLessThanOrEqual(-1);
    // switch the order
    expect(9).toBeLessThanOrEqual(10);
    expect(10).toBeLessThanOrEqual(10);
    expect(11).not.toBeLessThanOrEqual(10);
    expect(Infinity).not.toBeLessThanOrEqual(10);
    expect(-Infinity).toBeLessThanOrEqual(10);
    expect(NaN).not.toBeLessThanOrEqual(10);
    expect(0).toBeLessThanOrEqual(10);
    expect(-0).toBeLessThanOrEqual(10);
    expect(0.1).toBeLessThanOrEqual(10);
    expect(-0.1).toBeLessThanOrEqual(10);
    expect(0.9).toBeLessThanOrEqual(10);
    expect(-0.9).toBeLessThanOrEqual(10);
    expect(1).toBeLessThanOrEqual(10);
    expect(-1).toBeLessThanOrEqual(10);

    // same tests but use bigints
    expect(10n).not.toBeLessThanOrEqual(9n);
    expect(10n).toBeLessThanOrEqual(10n);
    expect(10n).toBeLessThanOrEqual(11n);
    expect(10n).toBeLessThanOrEqual(Infinity);
    expect(10n).not.toBeLessThanOrEqual(-Infinity);
    expect(10n).not.toBeLessThanOrEqual(NaN);
    expect(10n).not.toBeLessThanOrEqual(0n);
    expect(10n).not.toBeLessThanOrEqual(-0n);
    expect(10n).not.toBeLessThanOrEqual(1n);
    expect(10n).not.toBeLessThanOrEqual(-1n);
    // switch the order
    expect(9n).toBeLessThanOrEqual(10n);
    expect(10n).toBeLessThanOrEqual(10n);
    expect(11n).not.toBeLessThanOrEqual(10n);
    expect(Infinity).not.toBeLessThanOrEqual(10n);
    expect(-Infinity).toBeLessThanOrEqual(10n);
    expect(NaN).not.toBeLessThanOrEqual(10n);
    expect(0n).toBeLessThanOrEqual(10n);
    expect(-0n).toBeLessThanOrEqual(10n);
    expect(1n).toBeLessThanOrEqual(10n);
    expect(-1n).toBeLessThanOrEqual(10n);

    // use bigints and numbers
    expect(10n).not.toBeLessThanOrEqual(9);
    expect(10n).toBeLessThanOrEqual(10);
    expect(10n).toBeLessThanOrEqual(11);
    expect(10n).toBeLessThanOrEqual(Infinity);
    expect(10n).not.toBeLessThanOrEqual(-Infinity);
    expect(10n).not.toBeLessThanOrEqual(NaN);
    expect(10n).not.toBeLessThanOrEqual(0);
    expect(10n).not.toBeLessThanOrEqual(-0);
    expect(10n).not.toBeLessThanOrEqual(0.1);
    expect(10n).not.toBeLessThanOrEqual(-0.1);
    expect(10n).not.toBeLessThanOrEqual(0.9);
    expect(10n).not.toBeLessThanOrEqual(-0.9);
    expect(10n).not.toBeLessThanOrEqual(1);
    expect(10n).not.toBeLessThanOrEqual(-1);
    // switch the order
    expect(9n).toBeLessThanOrEqual(10);
    expect(10n).toBeLessThanOrEqual(10);
    expect(11n).not.toBeLessThanOrEqual(10);
    expect(Infinity).not.toBeLessThanOrEqual(10n);
    expect(-Infinity).toBeLessThanOrEqual(10n);
    expect(NaN).not.toBeLessThanOrEqual(10n);
    expect(0n).toBeLessThanOrEqual(10);
    expect(-0n).toBeLessThanOrEqual(10);
    expect(1n).toBeLessThanOrEqual(10);
    expect(-1n).toBeLessThanOrEqual(10);

    expect(1n).toBeLessThanOrEqual(1);
    expect(1n).toBeLessThanOrEqual(Number.MAX_SAFE_INTEGER);
    expect(1n).toBeLessThanOrEqual(Number.MAX_VALUE);
    expect(1).toBeLessThanOrEqual(1n);
    expect(Number.MAX_SAFE_INTEGER).not.toBeLessThanOrEqual(1n);
    expect(Number.MAX_VALUE).not.toBeLessThanOrEqual(1n);

    expect(BigInt(Number.MAX_SAFE_INTEGER)).not.toBeLessThanOrEqual(1n);
    expect(BigInt(Number.MAX_VALUE)).not.toBeLessThanOrEqual(1n);
    expect(1n).toBeLessThanOrEqual(BigInt(Number.MAX_SAFE_INTEGER));
    expect(1n).toBeLessThanOrEqual(BigInt(Number.MAX_VALUE));

    expect(BigInt(Number.MAX_SAFE_INTEGER)).not.toBeLessThanOrEqual(1);
    expect(BigInt(Number.MAX_VALUE)).not.toBeLessThanOrEqual(1);
    expect(1).toBeLessThanOrEqual(BigInt(Number.MAX_SAFE_INTEGER));
  });

  describe("toMatchObject", () => {
    if (isBun) {
      test("with Bun.deepMatch", () => {
        expect(Bun.deepMatch({ a: 1, b: 2 }, { a: 1 })).toBe(false);
        expect(Bun.deepMatch({ a: 1 }, { a: 1, b: 2 })).toBe(true);
      });
    }
    test("with expect matcher", () => {
      const f = Symbol.for("foo");
      const b = Symbol.for("bar");

      class Number2 extends Number {
        constructor(/** @type {unknown} */ value) {
          super(value);
        }
      }
      class Number3 extends Number2 {
        constructor(/** @type {unknown} */ value) {
          super(value);
        }
      }

      class Boolean2 extends Boolean {
        constructor(/** @type {unknown} */ value) {
          super(value);
        }
      }
      expect({ [f]: 2 }).toMatchObject({ [f]: 2 });
      expect({ [f]: 2 }).toMatchObject({ [f]: expect.anything() });
      expect({ [f]: new Date() }).toMatchObject({ [f]: expect.any(Date) });
      expect({ [f]: new Date() }).not.toMatchObject({ [f]: expect.any(RegExp) });
      expect({ [f]: 3 }).not.toMatchObject({ [f]: 5 });
      expect({ [f]: 3 }).not.toMatchObject({ [b]: 3 });
      expect({}).toMatchObject({});
      expect([5]).toMatchObject([5]);
      expect([5]).not.toMatchObject([4]);
      expect(() => {
        // @ts-expect-error
        expect({}).toMatchObject();
      }).toThrow();
      expect(() => {
        // @ts-expect-error
        expect(true).toMatchObject(true);
      }).toThrow();
      expect(() => {
        // @ts-expect-error
        expect(true).toMatchObject(true);
      }).toThrow();
      expect(() => {
        // @ts-expect-error
        expect(1).toMatchObject(1);
      }).toThrow();
      expect(() => {
        // @ts-expect-error
        expect("a").toMatchObject("a");
      }).toThrow();
      expect(() => {
        // @ts-expect-error
        expect(null).toMatchObject(null);
      }).toThrow();
      expect(() => {
        // @ts-expect-error
        expect(undefined).toMatchObject(undefined);
      }).toThrow();
      expect(() => {
        // @ts-expect-error
        expect(Symbol()).toMatchObject(Symbol());
      }).toThrow();
      expect(() => {
        // @ts-expect-error
        expect(BigInt(1)).toMatchObject(BigInt(1));
      }).toThrow();
      expect([]).toMatchObject([]);
      expect([1]).toMatchObject([1]);
      expect([1, 2]).toMatchObject([1, 2]);
      expect(() => {
        expect([1]).toMatchObject([1, 2]);
      }).toThrow();
      expect(() => {
        expect([1, 2]).toMatchObject([1]);
      }).toThrow();
      expect([]).toMatchObject({});
      expect([1]).toMatchObject({});
      expect([1, 2]).toMatchObject({ 0: 1, 1: 2 });
      expect([1, 2]).not.toMatchObject({ 0: 2 });
      expect(() => {
        expect({}).toMatchObject([]);
      }).toThrow();
      expect({ a: 1 }).toMatchObject({});
      expect({ a: 1 }).toMatchObject({ a: expect.anything() });
      expect({ a: 1, b: 2 }).toMatchObject({ a: 1 });
      expect({ a: 1, b: 2 }).toMatchObject({ a: 1, b: 2 });
      expect({ a: 1, b: 2 }).toMatchObject({ b: 2 });
      expect({ a: 1, b: 2 }).toMatchObject({ b: 2, a: 1 });
      expect({ a: 1, b: 2 }).toMatchObject({ a: 1, b: 2 });
      expect({}).not.toMatchObject({ a: 1 });
      expect({ a: 89 }).not.toMatchObject({ b: 90 });
      expect({ a: 1, b: 2 }).not.toMatchObject({ a: 1, b: 3 });
      expect({ a: 1, b: 2 }).not.toMatchObject({ a: 1, b: 2, c: 4 });
      expect({ a: new Date(), b: "jj" }).not.toMatchObject({ b: expect.any(Number) });
      expect({ a: "123" }).not.toMatchObject({ a: expect.stringContaining("4") });
      class DString extends String {
        constructor(/** @type {string} */ str) {
          super(str);
        }
      }
      expect({ a: "hello world" }).toMatchObject({ a: expect.stringContaining("wor") });
      expect({ a: "hello world" }).not.toMatchObject({ a: expect.stringContaining("wol") });
      expect({ a: "hello String" }).toMatchObject({ a: expect.stringContaining(new String("Str")) });
      expect({ a: "hello String" }).not.toMatchObject({ a: expect.stringContaining(new String("Strs")) });
      expect({ a: "hello derived String" }).toMatchObject({ a: expect.stringContaining(new DString("riv")) });
      expect({ a: "hello derived String" }).not.toMatchObject({ a: expect.stringContaining(new DString("rivd")) });
      expect({ a: "hello world" }).toMatchObject({ a: expect.stringMatching("wor") });
      expect({ a: "hello world" }).not.toMatchObject({ a: expect.stringMatching("word") });
      expect({ a: "hello world" }).toMatchObject({ a: "hello world" });
      expect({ a: "hello world" }).toMatchObject({ a: expect.stringMatching(/wor/) });
      expect({ a: "hello world" }).not.toMatchObject({ a: expect.stringMatching(/word/) });
      expect({ a: expect.stringMatching("wor") }).toMatchObject({ a: "hello world" });
      expect({ a: expect.stringMatching("word") }).not.toMatchObject({ a: "hello world" });
      expect({ a: expect.stringMatching(/wor/) }).toMatchObject({ a: "hello world" });
      expect({ a: expect.stringMatching(/word/) }).not.toMatchObject({ a: "hello world" });
      expect({ a: expect.stringMatching(/word/) }).toMatchObject({ a: "hello word" });
      expect({ a: [1, 2, 3] }).toMatchObject({ a: [1, 2, 3] });
      expect({ a: [1, 2, 3] }).toMatchObject({ a: [1, 2, 3] });
      expect({ a: [1, 2, 4] }).not.toMatchObject({ a: [1, 2, 3] });

      expect({ a: [1, 2, 3] }).toMatchObject({ a: expect.arrayContaining([1, 2]) });
      expect({ a: [1, 2, 3] }).not.toMatchObject({ a: expect.arrayContaining([4]) });
      expect({ a: ["hello", "world"] }).toMatchObject({ a: expect.arrayContaining([]) });
      expect({ a: ["hello", "world"] }).toMatchObject({ a: expect.arrayContaining(["world"]) });
      expect({ a: ["hello", "world"] }).not.toMatchObject({ a: expect.arrayContaining(["hello", "mars"]) });

      expect([]).toMatchObject([]);
      expect([]).toMatchObject({});
      expect({}).not.toMatchObject([]);
      expect({ a: 1 }).toMatchObject({});
      expect({ a: 1 }).toMatchObject({ a: 1 });

      expect({ a: 1 }).toMatchObject({ a: expect.anything() });
      expect({ a: null }).not.toMatchObject({ a: expect.anything() });
      expect({ a: undefined }).not.toMatchObject({ a: expect.anything() });

      expect({ a: new Date() }).toMatchObject({ a: expect.any(Date) });
      expect({ a: new Date() }).not.toMatchObject({ a: expect.any(RegExp) });
      expect({ a: new RegExp("a", "g") }).toMatchObject({ a: expect.any(RegExp) });
      expect({ a: /a/g }).toMatchObject({ a: expect.any(RegExp) });

      expect({
        first: new Boolean2(false),
        a: {
          4: [3, 2, 2],
          j: new Date(),
          b: {
            c: {
              num: 1,
              d: {
                e: {
                  bigint: 123n,
                  f: {
                    g: {
                      h: {
                        i: new Number3(2),
                        bool: true,
                      },
                      compare: "compare",
                    },
                  },
                  ignore1: 234,
                  ignore2: {
                    ignore3: 23421,
                    ignore4: {
                      ignore5: {
                        ignore6: "hello",
                        ignore7: "done",
                      },
                    },
                  },
                },
              },
              string1: "hello",
              string2: "hello",
              string3: "hello",
            },
          },
        },
      }).toMatchObject({
        first: expect.any(Boolean2),
        a: {
          4: [3, 2, expect.any(Number)],

          j: expect.any(Date),
          b: {
            c: {
              num: expect.any(Number),
              string1: expect.anything(),
              string2: expect.stringContaining("ll"),
              string3: expect.stringMatching(/ll/),
              d: {
                e: {
                  bigint: expect.any(BigInt),
                  f: {
                    g: {
                      compare: "compare",
                      h: {
                        i: expect.any(Number3),
                        bool: expect.any(Boolean),
                      },
                    },
                  },
                },
              },
            },
          },
        },
      });

      /** @type {any} */
      var a1 = [1];
      a1[f] = 99;
      expect(a1).not.toMatchObject([1]);
      expect([1]).not.toMatchObject(a1);
      expect({ 1: 1 }).not.toMatchObject(a1);
      expect(a1).not.toMatchObject({ 1: 1 });
      expect(a1).toMatchObject(a1);
    });
  });

  describe("toMatch()", () => {
    const tests = [
      {
        label: "reguler expression",
        value: "123",
        matched: /123/,
      },
      {
        label: "reguler expression object",
        value: "123",
        matched: new RegExp("123"),
      },
      {
        label: "substring",
        value: "123",
        matched: "12",
      },
      {
        label: "substring emojis",
        value: "👍👎",
        matched: "👍",
      },
      {
        label: "substring UTF-16",
        value: "😀 😃 😄 😁 😆 😅 😂 🤣 🥲 ☺️ 😊 😇 🙂",
        matched: "🥲 ☺️ 😊",
      },
    ];
    for (const { label, value, matched } of tests) {
      test(label, () => expect(value).toMatch(matched));
    }
  });

  test_skipIf(isJest)("toBeNaN()", () => {
    expect(NaN).toBeNaN();
    expect(() => expect(NaN).not.toBeNaN()).toThrow();
    expect(0).not.toBeNaN();
    expect("hello not NaN").not.toBeNaN();
  });

  describe("toBeEmpty()", () => {
    const values = [
      {
        label: `""`,
        value: "",
      },
      {
        label: `[]`,
        value: [],
      },
      {
        label: `{}`,
        value: {},
      },
      {
        label: `new Set()`,
        value: new Set(),
      },
      {
        label: `new Map()`,
        value: new Map(),
      },
      {
        label: `new String()`,
        value: new String(),
      },
      {
        label: `new Array()`,
        value: new Array(),
      },
      {
        label: `new Uint8Array()`,
        value: new Uint8Array(),
      },
      {
        label: `new Object()`,
        value: new Object(),
      },
      {
        label: `Buffer.from("")`,
        value: Buffer.from(""),
      },
      {
        label: `new Headers()`,
        value: new Headers(),
      },
      {
        label: `new URLSearchParams()`,
        value: new URLSearchParams(),
      },
      {
        label: `new FormData()`,
        value: new FormData(),
      },
      {
        label: `(function* () {})()`,
        value: (function* () {})(),
      },
    ];
    if (isBun) {
      values.push({
        label: `Bun.file()`,
        value: Bun.file("/tmp/empty.txt"),
      });
    }
    for (const { label, value } of values) {
      test(label, () => {
        if (value instanceof Blob) {
          require("fs").writeFileSync("/tmp/empty.txt", "");
        }
        expect(value).toBeEmpty();
      });
    }
  });

  describe("not.toBeEmpty()", () => {
    /** @type {any[]} */
    const values = [
      {
        label: `" "`,
        value: " ",
      },
      {
        label: `[""]`,
        value: [""],
      },
      {
        label: `[undefined]`,
        value: [undefined],
      },
      {
        label: `{ "": "" }`,
        value: { "": "" },
      },
      {
        label: `new Set([""])`,
        value: new Set([""]),
      },
      {
        label: `new Map([["", ""]])`,
        value: new Map([["", ""]]),
      },
      {
        label: `new String(" ")`,
        value: new String(" "),
      },
      {
        label: `new Array(1)`,
        value: new Array(1),
      },
      {
        label: `new Uint8Array(1)`,
        value: new Uint8Array(1),
      },
      {
        label: `Buffer.from(" ")`,
        value: Buffer.from(" "),
      },
      {
        label: `new Headers({...})`,
        value: new Headers({
          a: "b",
          c: "d",
        }),
      },
      {
        label: `URL.searchParams`,
        value: new URL("https://example.com?d=e&f=g").searchParams,
      },
      {
        label: `FormData`,
        value: (() => {
          var a = new FormData();
          a.append("a", "b");
          a.append("c", "d");
          return a;
        })(),
      },
      {
        label: `generator function`,
        value: (function* () {
          yield "123";
        })(),
      },
    ];
    if (isBun) {
      values.push({
        label: `Bun.file()`,
        value: Bun.file(__filename),
      });
    }
    for (const { label, value } of values) {
      test(label, () => {
        expect(value).not.toBeEmpty();
      });
    }
  });

  test("toBeEmptyObject()", () => {
    // Map and Set are not considered as object in jest-extended
    // https://github.com/jestjs/jest/blob/main/packages/jest-get-type/src/index.ts#L26
    expect(new Map().set("a", 1)).not.toBeEmptyObject();
    expect(new Map()).not.toBeEmptyObject();
    expect(new Set()).not.toBeEmptyObject();
    expect(new Set().add("1")).not.toBeEmptyObject();
    expect([]).toBeEmptyObject();
    expect({}).toBeEmptyObject();
    expect([1, 2]).not.toBeEmptyObject();
    expect({ a: "hello" }).not.toBeEmptyObject();
    expect(true).not.toBeEmptyObject();
    expect("notAnObject").not.toBeEmptyObject();

    const object1 = {};

    Object.defineProperty(object1, "property1", {
      value: 42,
    });

    // Object.keys for non-enumerable properties returns an empty array
    // jest-extended returns true for non enumerable object
    expect(object1).toBeEmptyObject();

    // jest-extended return false for Symbol
    expect(Symbol("a")).not.toBeEmptyObject();
    expect(Symbol()).not.toBeEmptyObject();

    // jest-extended return false for Date
    expect(new Date()).not.toBeEmptyObject();

    // jest-extended return false for RegExp
    expect(/(foo|bar)/g).not.toBeEmptyObject();
  });

  test("toBeNil()", () => {
    expect(null).toBeNil();
    expect(undefined).toBeNil();
    expect(false).not.toBeNil();
    expect(0).not.toBeNil();
    expect("").not.toBeNil();
    expect([]).not.toBeNil();
    expect(true).not.toBeNil();
    expect({}).not.toBeNil();
  });

  test_skipIf(isJest)("toBeTypeOf()", () => {
    expect("Bun! 🫓").toBeTypeOf("string");
    expect(0).toBeTypeOf("number");
    expect(true).toBeTypeOf("boolean");
    expect([]).toBeTypeOf("object");
    expect({}).toBeTypeOf("object");
    expect(null).toBeTypeOf("object");
    expect(undefined).toBeTypeOf("undefined");
    expect(() => {}).toBeTypeOf("function");
    expect(function () {}).toBeTypeOf("function");
    expect(async () => {}).toBeTypeOf("function");
    expect(async function () {}).toBeTypeOf("function");
    expect(function* () {}).toBeTypeOf("function");
    expect(class {}).toBeTypeOf("function");
    expect(new Array()).toBeTypeOf("object");
    expect(BigInt(5)).toBeTypeOf("bigint");
    expect(/(foo|bar)/g).toBeTypeOf("object");
    expect(new RegExp("(foo|bar)", "g")).toBeTypeOf("object");
    expect(new Date()).toBeTypeOf("object");

    expect("Bun!").not.toBeTypeOf("number");
    expect(0).not.toBeTypeOf("string");
    expect(true).not.toBeTypeOf("number");
    expect([]).not.toBeTypeOf("string");
    expect({}).not.toBeTypeOf("number");
    expect(null).not.toBeTypeOf("string");
    expect(undefined).not.toBeTypeOf("boolean");
    expect(() => {}).not.toBeTypeOf("string");
    expect(function () {}).not.toBeTypeOf("boolean");
    expect(async () => {}).not.toBeTypeOf("object");
    expect(class {}).not.toBeTypeOf("bigint");
    expect(/(foo|bar)/g).not.toBeTypeOf("string");
    expect(new RegExp("(foo|bar)", "g")).not.toBeTypeOf("number");
    expect(new Date()).not.toBeTypeOf("string");
  });

  test("toBeBoolean()", () => {
    expect(true).toBeBoolean();
    expect(false).toBeBoolean();
    expect(0).not.toBeBoolean();
    expect(1).not.toBeBoolean();
    expect("").not.toBeBoolean();
    expect({}).not.toBeBoolean();
  });

  test("toBeTrue()", () => {
    if (!hasJestExtended) return;
    expect(true).toBeTrue();
    expect(false).not.toBeTrue();
    expect(0).not.toBeTrue();
    expect(1).not.toBeTrue();
    expect("").not.toBeTrue();
    expect({}).not.toBeTrue();
  });

  test("toBeFalse()", () => {
    expect(false).toBeFalse();
    expect(true).not.toBeFalse();
    expect(0).not.toBeFalse();
    expect(1).not.toBeFalse();
    expect("").not.toBeFalse();
    expect({}).not.toBeFalse();
  });

  test("toBeNumber()", () => {
    expect(0).toBeNumber();
    expect(1).toBeNumber();
    expect(1.23).toBeNumber();
    expect(Infinity).toBeNumber();
    expect(-Infinity).toBeNumber();
    expect(NaN).toBeNumber();
    expect("").not.toBeNumber();
    expect({}).not.toBeNumber();
  });

  test("toBeInteger()", () => {
    expect(0).toBeInteger();
    expect(1).toBeInteger();
    expect(1.23).not.toBeInteger();
    expect(Infinity).not.toBeInteger();
    expect(-Infinity).not.toBeInteger();
    expect(NaN).not.toBeInteger();
    expect("").not.toBeInteger();
    expect({}).not.toBeInteger();
  });

  test("toBeObject()", () => {
    expect({}).toBeObject();
    expect(class A {}).toBeObject();
    expect([]).toBeObject();
    expect(new Set()).toBeObject();
    expect(new Map()).toBeObject();
    expect(new Array(0)).toBeObject();
    expect({ e: 1, e2: 2 }).toBeObject();
    expect("notAnObject").not.toBeObject();
    expect(1).not.toBeObject();
    expect(NaN).not.toBeObject();
    expect(undefined).not.toBeObject();
  });

  test("toBeFinite()", () => {
    expect(0).toBeFinite();
    expect(1).toBeFinite();
    expect(1.23).toBeFinite();
    expect(Infinity).not.toBeFinite();
    expect(-Infinity).not.toBeFinite();
    expect(NaN).not.toBeFinite();
    expect("").not.toBeFinite();
    expect({}).not.toBeFinite();
  });

  test("toBePositive()", () => {
    expect(1).toBePositive();
    expect(1.23).toBePositive();
    expect(Infinity).not.toBePositive();
    expect(0).not.toBePositive();
    expect(-Infinity).not.toBePositive();
    expect(NaN).not.toBePositive();
    expect("").not.toBePositive();
    expect({}).not.toBePositive();
  });

  test("toBeNegative()", () => {
    expect(-1).toBeNegative();
    expect(-1.23).toBeNegative();
    expect(-Infinity).not.toBeNegative();
    expect(0).not.toBeNegative();
    expect(Infinity).not.toBeNegative();
    expect(NaN).not.toBeNegative();
    expect("").not.toBeNegative();
    expect({}).not.toBeNegative();
  });

  test("toBeWithin()", () => {
    expect(0).toBeWithin(0, 1);
    expect(3.14).toBeWithin(3, 3.141);
    expect(-25).toBeWithin(-100, 0);
    expect(0).not.toBeWithin(1, 2);
    expect(3.14).not.toBeWithin(3.1, 3.14);
    expect(99).not.toBeWithin(99, 99);
    expect(100).not.toBeWithin(99, 100);
    expect(NaN).not.toBeWithin(0, 1);
    // expect("").not.toBeWithin(0, 1);
    expect({}).not.toBeWithin(0, 1);
    expect(Infinity).not.toBeWithin(-Infinity, Infinity);
  });

  test("toEqualIgnoringWhitespace()", () => {
    expect("hello world").toEqualIgnoringWhitespace("hello world");
    expect(" hello world ").toEqualIgnoringWhitespace("hello world");
    expect(" h e l l o w o r l d ").toEqualIgnoringWhitespace("hello world");
    expect("  hello\nworld  ").toEqualIgnoringWhitespace("hello\nworld");
    expect(`h
    e
    l
    l
    o`).toEqualIgnoringWhitespace("hello");
    expect(`Lorem ipsum dolor sit amet, consectetur adipiscing elit. Donec nec posuere felis. Aliquam tincidunt elit a nunc hendrerit maximus. Morbi semper tristique lectus, eget ullamcorper velit ullamcorper non. Aenean nibh augue, ultrices id ornare quis, eleifend id metus. Aliquam erat volutpat. Proin maximus, ligula at consequat venenatis, sapien odio auctor mi, sit amet placerat augue odio et orci. Vivamus tempus hendrerit tortor, et interdum est semper malesuada. Ut venenatis iaculis felis eget euismod. Suspendisse sed nisi eget massa fringilla rhoncus non quis enim. Mauris feugiat pellentesque justo, at sagittis augue sollicitudin vel. Pellentesque porttitor consequat mi nec varius. Praesent aliquet at justo nec finibus. Donec ut lorem eu ex dignissim pulvinar at sit amet sem. Ut fringilla sit amet dolor vitae convallis. Ut faucibus a purus sit amet fermentum.
    Sed sit amet tortor magna. Pellentesque laoreet lorem at pulvinar efficitur. Nulla dictum nibh ac gravida semper. Duis tempus elit in ipsum feugiat porttitor.`).toEqualIgnoringWhitespace(
      `Lorem ipsum dolor sit amet, consectetur adipiscing elit. Donec nec posuere felis. Aliquam tincidunt elit a nunc hendrerit maximus. Morbi semper tristique lectus, eget ullamcorper velit ullamcorper non. Aenean nibh augue, ultrices id ornare quis, eleifend id metus. Aliquam erat volutpat. Proin maximus, ligula at consequat venenatis, sapien odio auctor mi, sit amet placerat augue odio et orci. Vivamus tempus hendrerit tortor, et interdum est semper malesuada. Ut venenatis iaculis felis eget euismod. Suspendisse sed nisi eget massa fringilla rhoncus non quis enim. Mauris feugiat pellentesque justo, at sagittis augue sollicitudin vel. Pellentesque porttitor consequat mi nec varius. Praesent aliquet at justo nec finibus. Donec ut lorem eu ex dignissim pulvinar at sit amet sem. Ut fringilla sit amet dolor vitae convallis. Ut faucibus a purus sit amet fermentum. Sed sit amet tortor magna. Pellentesque laoreet lorem at pulvinar efficitur. Nulla dictum nibh ac gravida semper. Duis tempus elit in ipsum feugiat porttitor.`,
    );

    expect("hello world").not.toEqualIgnoringWhitespace("hello world!");
    expect(() => {
      // @ts-expect-error
      expect({}).not.toEqualIgnoringWhitespace({});
    }).toThrow();
  });

  test("toBeSymbol()", () => {
    expect(Symbol()).toBeSymbol();
    expect(Symbol("")).toBeSymbol();
    expect(Symbol.iterator).toBeSymbol();
    expect("").not.toBeSymbol();
    expect({}).not.toBeSymbol();
  });

  test("toBeFunction()", () => {
    expect(() => {}).toBeFunction();
    expect(function () {}).toBeFunction();
    expect(async function () {}).toBeFunction();
    expect(async () => {}).toBeFunction();
    expect(function* () {}).toBeFunction();
    expect(async function* () {}).toBeFunction();
    expect("").not.toBeFunction();
    expect({}).not.toBeFunction();
    expect(null).not.toBeFunction();
  });

  test("toBeDate()", () => {
    expect(new Date()).toBeDate();
    expect(new Date(0)).toBeDate();
    expect(new Date("2021-01-01")).toBeDate();
    expect("2021-01-01").not.toBeDate();
    expect({}).not.toBeDate();
    expect(null).not.toBeDate();
  });

  test("toBeValidDate()", () => {
    expect(new Date()).toBeValidDate();
    expect(new Date(-1)).toBeValidDate();
    expect("2021-01-01").not.toBeValidDate();
    expect({}).not.toBeValidDate();
    expect(null).not.toBeValidDate();
  });

  test("toBeString()", () => {
    expect("").toBeString();
    expect("123").toBeString();
    expect(new String()).toBeString();
    expect(new String("123")).toBeString();
    expect(123).not.toBeString();
    expect({}).not.toBeString();
  });

  test("toInclude()", () => {
    expect("123").toInclude("1");
    expect("abc").toInclude("abc");
    expect(" 123 ").toInclude(" ");
    expect("").toInclude("");
    expect("bob").not.toInclude("alice");
  });

  test("toStartWith()", () => {
    expect("123").toStartWith("1");
    expect("abc").toStartWith("abc");
    expect(" 123 ").toStartWith(" ");
    expect(" ").toStartWith("");
    expect("").toStartWith("");
    expect("bob").not.toStartWith("alice");
  });

  test("toEndWith()", () => {
    expect("123").toEndWith("3");
    expect("abc").toEndWith("abc");
    expect(" 123 ").toEndWith(" ");
    expect(" ").toEndWith("");
    expect("").toEndWith("");
    expect("bob").not.toEndWith("alice");
  });

  describe("asymmetric matchers", () => {
    test("expect.any", () => {
      class Thing {}

      expect(expect.any(String)).toEqual("jest");
      expect(expect.any(Number)).toEqual(1);
      expect(expect.any(Function)).toEqual(() => {});
      expect(expect.any(Boolean)).toEqual(true);
      expect(expect.any(BigInt)).toEqual(1n);
      expect(expect.any(Symbol)).toEqual(Symbol());
      expect(expect.any(Object)).toEqual({});
      //expect(expect.any(Object)).toEqual(null); // TODO: succeeds on jest, fails on bun
      expect(expect.any(Array)).toEqual([]);
      expect(expect.any(Thing)).toEqual(new Thing());
    });

    test("expect.any on primitive wrapper classes", () => {
      expect(expect.any(String)).toEqual(new String("jest"));
      expect(expect.any(Number)).toEqual(new Number(1));
      expect(expect.any(Function)).toEqual(new Function("() => {}"));
      expect(expect.any(Boolean)).toEqual(new Boolean(true));
      expect(expect.any(BigInt)).toEqual(Object(1n));
      expect(expect.any(Symbol)).toEqual(Object(Symbol()));
    });

    //test('Any.toAsymmetricMatcher()', () => {
    //  expect(expect.any(Number).toAsymmetricMatcher()).toBe('Any<Number>');
    //});

    //test('Any.toAsymmetricMatcher() with function name', () => {
    //  for (const [name, fn] of /** @type {const} */ ([
    //    ['someFunc', function someFunc() {}],
    //    ['$someFunc', function $someFunc() {}],
    //    [
    //      '$someFunc2',
    //      (function () {
    //        function $someFunc2() {}
    //        Object.defineProperty($someFunc2, 'name', {value: ''});
    //        return $someFunc2;
    //      })(),
    //    ],
    //    [
    //      '$someAsyncFunc',
    //      (function () {
    //        async function $someAsyncFunc() {}
    //        Object.defineProperty($someAsyncFunc, 'name', {value: ''});
    //        return $someAsyncFunc;
    //      })(),
    //    ],
    //    [
    //      '$someGeneratorFunc',
    //      (function () {
    //        function* $someGeneratorFunc() {}
    //        Object.defineProperty($someGeneratorFunc, 'name', {value: ''});
    //        return $someGeneratorFunc;
    //      })(),
    //    ],
    //    [
    //      '$someFuncWithFakeToString',
    //      (function () {
    //        function $someFuncWithFakeToString() {}
    //        $someFuncWithFakeToString.toString = () => 'Fake to string';
    //        return $someFuncWithFakeToString;
    //      })(),
    //    ],
    //  ])) {
    //    expect(expect.any(fn).toAsymmetricMatcher()).toBe(`Any<${name}>`);
    //  }
    //});

    test("Any throws when called with empty constructor", () => {
      // @ts-expect-error: Testing runtime error
      expect(() => expect.any()).toThrow(
        "any() expects to be passed a constructor function. Please pass one or use anything() to match any object.",
      );
    });

    test("Anything matches any type", () => {
      expect(expect.anything()).toEqual("jest");
      expect(expect.anything()).toEqual(1);
      expect(expect.anything()).toEqual(() => {});
      expect(expect.anything()).toEqual(true);
      expect(expect.anything()).toEqual({});
      expect(expect.anything()).toEqual([]);
    });

    test("Anything does not match null and undefined", () => {
      expect(expect.anything()).not.toEqual(null);
      expect(expect.anything()).not.toEqual(undefined);
    });

    //test('Anything.toAsymmetricMatcher()', () => {
    //  expect(expect.anything().toAsymmetricMatcher()).toBe('Anything');
    //});

    test("ArrayContaining matches", () => {
      expect(expect.arrayContaining([])).toEqual(["foo", "bar"]);
      expect(expect.arrayContaining(["foo"])).toEqual(["foo"]);
      expect(expect.arrayContaining(["foo"])).toEqual(["foo", "bar"]);
    });

    test("ArrayContaining does not match", () => {
      // we differ in jest on these cases: bun will fail matching non-array expected values, while jest doesn't
      if (isBun) {
        expect(expect.arrayContaining([])).not.toEqual(42);
        expect(expect.arrayContaining([])).not.toEqual("jest");
        expect(expect.arrayContaining([])).not.toEqual({});
        expect(expect.arrayContaining(["foo"])).not.toEqual(42);
      }
      expect(expect.arrayContaining(["foo"])).not.toEqual("foo");
      expect(expect.arrayContaining(["foo"])).not.toEqual(["bar"]);
    });

    test("ArrayContaining throws for non-arrays", () => {
      expect(() => {
        // @ts-expect-error: Testing runtime error
        expect(expect.arrayContaining("foo")).toEqual([]);
      }).toThrow(/*"You must provide an array to ArrayContaining, not 'string'."*/);
    });

    test("ArrayNotContaining matches", () => {
      if (isBun) {
        expect(expect.not.arrayContaining([])).toEqual(42);
        expect(expect.not.arrayContaining([])).toEqual("jest");
        expect(expect.not.arrayContaining([])).toEqual({});
        expect(expect.not.arrayContaining(["foo"])).toEqual(42);
      }
      expect(expect.not.arrayContaining(["foo"])).toEqual("foo");
      expect(expect.not.arrayContaining(["foo"])).toEqual(["bar"]);
    });

    test("ArrayNotContaining does not match", () => {
      expect(expect.not.arrayContaining([])).not.toEqual(["foo"]);
      expect(expect.not.arrayContaining(["foo"])).not.toEqual(["foo"]);
      expect(expect.not.arrayContaining(["foo"])).not.toEqual(["foo", "bar"]);
    });

    test("ArrayNotContaining throws for non-arrays", () => {
      expect(() => {
        // @ts-expect-error: Testing runtime error
        expect(expect.not.arrayContaining("foo")).toEqual([]);
      }).toThrow(/*"You must provide an array to ArrayNotContaining, not 'string'."*/);
    });

    test("ObjectContaining matches", () => {
      // we differ in jest on these cases: bun will fail matching non-object expected values, while jest doesn't
      const foo = Symbol("foo");
      expect(expect.objectContaining({ foo: "foo" })).toEqual({ foo: "foo", jest: "jest" });
      expect(expect.objectContaining({ foo: undefined })).toEqual({ foo: undefined });
      expect(expect.objectContaining({ first: expect.objectContaining({ second: {} }) })).toEqual({
        first: { second: {} },
      });
      expect(expect.objectContaining({ foo: Buffer.from("foo") })).toEqual({
        foo: Buffer.from("foo"),
        jest: "jest",
      });
      expect(expect.objectContaining({ [foo]: "foo" })).toEqual({ [foo]: "foo" });
    });

    test("ObjectContaining does not match", () => {
      const foo = Symbol("foo");
      const bar = Symbol("bar");
      if (isBun) {
        // bun behaves differently to jest on these cases on purpose
        expect(expect.objectContaining({})).not.toEqual(null);
        expect(expect.objectContaining({})).not.toEqual(undefined);
        expect(expect.objectContaining({})).not.toEqual(42);
        expect(expect.objectContaining({})).not.toEqual("jest");
      }
      expect(expect.objectContaining({ foo: "foo" })).not.toEqual(42);
      expect(expect.objectContaining({ foo: "foo" })).not.toEqual("jest");
      expect(expect.objectContaining({ foo: "foo" })).not.toEqual({ bar: "bar" });
      expect(expect.objectContaining({ foo: "foo" })).not.toEqual({ foo: "foox" });
      expect(expect.objectContaining({ foo: undefined })).not.toEqual({});
      expect(expect.objectContaining({ first: { second: {}, third: {} } })).not.toEqual({
        first: { second: {} },
      });
      expect(expect.objectContaining({ first: { second: {} } })).not.toEqual({
        first: { second: {}, third: {} },
      });
      expect(
        expect.objectContaining({
          answer: 42,
          foo: { bar: "baz", foobar: "qux" },
        }),
      ).not.toEqual({ foo: { bar: "baz" } }),
        expect(expect.objectContaining({ [foo]: "foo" })).not.toEqual({ [bar]: "bar" });
    });

    test("ObjectContaining matches defined properties", () => {
      const definedPropertyObject = {};
      Object.defineProperty(definedPropertyObject, "foo", { get: () => "bar" });
      expect(expect.objectContaining({ foo: "bar" })).toEqual(definedPropertyObject);
    });

    test("ObjectContaining matches prototype properties", () => {
      const prototypeObject = { foo: "bar" };
      let obj;

      if (Object.create) {
        obj = Object.create(prototypeObject);
      } else {
        function Foo() {}
        Foo.prototype = prototypeObject;
        Foo.prototype.constructor = Foo;
        obj = new (ANY(Foo))();
      }
      expect(expect.objectContaining({ foo: "bar" })).toEqual(obj);
    });

    test("ObjectContaining throws for non-objects", () => {
      expect(() => {
        // @ts-expect-error: Testing runtime error
        expect(expect.objectContaining(1337)).toEqual();
      }).toThrow(/*"You must provide an object to ObjectContaining, not 'number'."*/);
    });

    test("ObjectContaining does not mutate the sample", () => {
      const sample = { foo: { bar: {} } };
      const sample_json = JSON.stringify(sample);
      expect({ foo: { bar: {} } }).toEqual(expect.objectContaining(sample));
      expect(JSON.stringify(sample)).toEqual(sample_json);
    });

    test("ObjectNotContaining matches", () => {
      const foo = Symbol("foo");
      const bar = Symbol("bar");

      if (isBun) {
        // bun behaves differently to jest on these cases on purpose
        expect(expect.not.objectContaining({})).toEqual("jest");
        expect(expect.not.objectContaining({})).toEqual(null);
        expect(expect.not.objectContaining({})).toEqual(undefined);
      }
      expect(expect.not.objectContaining({ [foo]: "foo" })).toEqual({ [bar]: "bar" });
      expect(expect.not.objectContaining({ foo: "foo" })).toEqual({ bar: "bar" });
      expect(expect.not.objectContaining({ foo: "foo" })).toEqual({ foo: "foox" });
      expect(expect.not.objectContaining({ foo: undefined })).toEqual({});
      expect(
        expect.not.objectContaining({
          first: expect.not.objectContaining({ second: {} }),
        }),
      ).toEqual({ first: { second: {} } });
      expect(expect.not.objectContaining({ first: { second: {}, third: {} } })).toEqual({
        first: { second: {} },
      });
      expect(expect.not.objectContaining({ first: { second: {} } })).toEqual({
        first: { second: {}, third: {} },
      });
      expect(expect.not.objectContaining({ foo: "foo", jest: "jest" })).toEqual({
        foo: "foo",
      });
    });

    test("ObjectNotContaining does not match", () => {
      expect(expect.not.objectContaining({})).not.toEqual({});
      expect(expect.not.objectContaining({ foo: "foo" })).not.toEqual({
        foo: "foo",
        jest: "jest",
      });
      expect(expect.not.objectContaining({ foo: undefined })).not.toEqual({ foo: undefined });
      expect(expect.not.objectContaining({ first: { second: {} } })).not.toEqual({
        first: { second: {} },
      });
      expect(
        expect.not.objectContaining({
          first: expect.objectContaining({ second: {} }),
        }),
      ).not.toEqual({ first: { second: {} } });
    });

    test("ObjectNotContaining inverts ObjectContaining", () => {
      for (const [sample, received] of /** @type {const} */ ([
        [{}, null],
        [{ foo: "foo" }, { foo: "foo", jest: "jest" }],
        [{ foo: "foo", jest: "jest" }, { foo: "foo" }],
        [{ foo: undefined }, { foo: undefined }],
        [{ foo: undefined }, {}],
        [{ first: { second: {} } }, { first: { second: {} } }],
        [{ first: expect.objectContaining({ second: {} }) }, { first: { second: {} } }],
        [{ first: expect.not.objectContaining({ second: {} }) }, { first: { second: {} } }],
        [{}, { foo: undefined }],
      ])) {
        let errs = 0;
        try {
          expect(expect.objectContaining(sample)).toEqual(received);
        } catch (_) {
          errs += 1;
        }
        try {
          expect(expect.not.objectContaining(sample)).toEqual(received);
        } catch (_) {
          errs += 1;
        }
        expect(errs).toBe(1); // either contains or not-contains should throw, but not both nor none
      }
    });

    test("ObjectNotContaining throws for non-objects", () => {
      expect(() => {
        // @ts-expect-error: Testing runtime error
        expect(expect.not.objectContaining(1337)).toEqual();
      }).toThrow(/*"You must provide an object to ObjectNotContaining, not 'number'."*/);
    });

    test("StringContaining matches string against string", () => {
      expect(expect.stringContaining("en*")).toEqual("queen*");
      expect(expect.stringContaining("en")).not.toEqual("queue");
    });

    test("StringContaining throws if expected value is not string", () => {
      expect(() => {
        // @ts-expect-error: Testing runtime error
        expect(expect.stringContaining([1])).toEqual("queen");
      }).toThrow(/*"Expected is not a string"*/);
    });

    test("StringContaining returns false if received value is not string", () => {
      expect(expect.stringContaining("en*")).not.toEqual(1);
    });

    test("StringNotContaining matches string against string", () => {
      expect(expect.not.stringContaining("en*")).not.toEqual("queen*");
      expect(expect.not.stringContaining("en")).toEqual("queue");
    });

    test("StringNotContaining throws if expected value is not string", () => {
      expect(() => {
        // @ts-expect-error: Testing runtime error
        expect(expect.not.stringContaining([1])).toEqual("queen");
      }).toThrow(/*"Expected is not a string"*/);
    });

    test("StringNotContaining returns true if received value is not string", () => {
      expect(expect.not.stringContaining("en*")).toEqual(1);
    });

    test("StringMatching matches string against regexp", () => {
      expect(expect.stringMatching(/en/)).toEqual("queen");
      expect(expect.stringMatching(/en/)).not.toEqual("queue");
    });

    test("StringMatching matches string against string", () => {
      expect(expect.stringMatching("en")).toEqual("queen");
      expect(expect.stringMatching("en")).not.toEqual("queue");
    });

    test("StringMatching throws if expected value is neither string nor regexp", () => {
      expect(() => {
        // @ts-expect-error: Testing runtime error
        expect(expect.stringMatching([1])).toEqual("queen");
      }).toThrow(/*"Expected is not a String or a RegExp"*/);
    });

    test("StringMatching returns false if received value is not string", () => {
      expect(expect.stringMatching("en")).not.toEqual(1);
    });

    test("StringMatching returns false even if coerced non-string received value matches pattern", () => {
      expect(expect.stringMatching("null")).not.toEqual(null);
    });

    test("StringNotMatching matches string against regexp", () => {
      expect(expect.not.stringMatching(/en/)).not.toEqual("queen");
      expect(expect.not.stringMatching(/en/)).toEqual("queue");
    });

    test("StringNotMatching matches string against string", () => {
      expect(expect.not.stringMatching("en")).not.toEqual("queen");
      expect(expect.not.stringMatching("en")).toEqual("queue");
    });

    test("StringNotMatching throws if expected value is neither string nor regexp", () => {
      expect(() => {
        // @ts-expect-error: Testing runtime error
        expect(expect.not.stringMatching([1])).toEqual("queen");
      }).toThrow(/*"Expected is not a String or a RegExp"*/);
    });

    test("StringNotMatching returns true if received value is not string", () => {
      expect(expect.not.stringMatching("en")).toEqual(1);
    });

    describe("closeTo", () => {
      for (const [expected, received] of [
        [0, 0],
        [0, 0.001],
        [1.23, 1.229],
        [1.23, 1.226],
        [1.23, 1.225],
        [1.23, 1.234],
        [Infinity, Infinity],
        [-Infinity, -Infinity],
      ]) {
        test(`${expected} closeTo ${received} return true`, () => {
          expect(expect.closeTo(expected)).toEqual(received);
        });
        test(`${expected} notCloseTo ${received} return false`, () => {
          expect(expect.not.closeTo(expected)).not.toEqual(received);
        });
      }

      for (const [expected, received] of [
        [0, 0.01],
        [1, 1.23],
        [1.23, 1.224_999_9],
        [Infinity, -Infinity],
        [Infinity, 1.23],
        [-Infinity, -1.23],
      ]) {
        test(`${expected} closeTo ${received} return false`, () => {
          expect(expect.closeTo(expected)).not.toEqual(received);
        });
        test(`${expected} notCloseTo ${received} return true`, () => {
          expect(expect.not.closeTo(expected)).toEqual(received);
        });
      }

      for (const [expected, received, precision] of [
        [0, 0.1, 0],
        [0, 0.0001, 3],
        [0, 0.000_004, 5],
        [2.000_000_2, 2, 5],
      ]) {
        test(`${expected} closeTo ${received} with precision ${precision} return true`, () => {
          expect(expect.closeTo(expected, precision)).toEqual(received);
        });
        test(`${expected} notCloseTo ${received} with precision ${precision} return false`, () => {
          expect(expect.not.closeTo(expected, precision)).not.toEqual(received);
        });
      }

      for (const [expected, received, precision] of [
        [3.141_592e-7, 3e-7, 8],
        [56_789, 51_234, -4],
      ]) {
        test(`${expected} closeTo ${received} with precision ${precision} return false`, () => {
          expect(expect.closeTo(expected, precision)).not.toEqual(received);
        });
        test(`${expected} notCloseTo ${received} with precision ${precision} return true`, () => {
          expect(expect.not.closeTo(expected, precision)).toEqual(received);
        });
      }

      test("closeTo throw if expected is not number", () => {
        expect(() => {
          // @ts-expect-error: Testing runtime error
          expect.closeTo("a");
        }).toThrow(/*"Expected is not a Number"*/);
      });

      test("notCloseTo throw if expected is not number", () => {
        try {
          // @ts-expect-error: Testing runtime error
          expect.not.closeTo("a");
        } catch (e) {}
        expect(() => {
          // @ts-expect-error: Testing runtime error
          expect.not.closeTo("a");
        }).toThrow(/*"Expected is not a Number"*/);
      });

      test("closeTo throw if precision is not number", () => {
        expect(() => {
          // @ts-expect-error: Testing runtime error
          expect.closeTo(1, "a");
        }).toThrow(/*"Precision is not a Number"*/);
      });

      test("notCloseTo throw if precision is not number", () => {
        expect(() => {
          // @ts-expect-error: Testing runtime error
          expect.not.closeTo(1, "a");
        }).toThrow(/*"Precision is not a Number"*/);
      });

      test("closeTo return false if received is not number", () => {
        expect(expect.closeTo(1)).not.toEqual("a");
      });

      test("notCloseTo return false if received is not number", () => {
        expect(expect.not.closeTo(1)).not.toEqual("a");
      });
    });
  });

  describe("async asymmetric matching", () => {
    if (isBun) {
      test("expect.rejectsTo", async () => {
        await expect(Promise.reject("1")).toEqual(expect.rejectsTo.stringContaining("1"));
        await expect(Promise.reject("2")).toEqual(expect.not.rejectsTo.stringContaining("1"));
        await expect({ a: Promise.reject("1") }).toEqual({ a: expect.rejectsTo.stringContaining("1") });
        await expect({ a: Promise.reject("1") }).toEqual({ a: expect.not.rejectsTo.stringContaining("2") });
        await expect(Promise.reject(new Error("rejectMessage"))).rejects.toMatchObject({ message: "rejectMessage" });

        // a resolved promise should not match
        await expect(Promise.resolve("a")).not.toEqual(expect.rejectsTo.stringContaining("a"));

        // a non-promise value should not match
        await expect("a").not.toEqual(expect.rejectsTo.stringContaining("a"));

        // Different task
        await expect(
          new Promise((_, reject) => {
            setTimeout(() => reject("a"), 0);
          }),
        ).toEqual(expect.rejectsTo.stringContaining("a"));
      });

      test("expect.resolvesTo", async () => {
        await expect(Promise.resolve("1")).toEqual(expect.resolvesTo.stringContaining("1"));
        await expect(Promise.resolve("2")).toEqual(expect.not.resolvesTo.stringContaining("1"));
        await expect({ a: Promise.resolve("1") }).toEqual({ a: expect.resolvesTo.stringContaining("1") });
        await expect({ a: Promise.resolve("1") }).toEqual({ a: expect.not.resolvesTo.stringContaining("2") });
        await expect(
          Promise.resolve(() => {
            throw new Error();
          }),
        ).resolves.toThrow();

        // a rejected promise should not match
        await expect(Promise.reject("a")).not.toEqual(expect.resolvesTo.stringContaining("a"));

        // a non-promise value should not match
        await expect("a").not.toEqual(expect.rejectsTo.stringContaining("a"));

        // Different task
        await expect(
          new Promise(resolve => {
            setTimeout(() => resolve("a"), 0);
          }),
        ).toEqual(expect.resolvesTo.stringContaining("a"));
      });
    }
  });

  describe("object matching", () => {
    // tests of expect.objectContaining vs expect().toMatchObject

    test("objectContaining, with nested object, containing full props/values", () => {
      expect({ position: { x: 0, y: 0 } }).toEqual(
        expect.objectContaining({
          position: {
            x: expect.any(Number),
            y: expect.any(Number),
          },
        }),
      );
    });

    test("objectContaining, with nested object, containing partial props/values", () => {
      expect({ position: { x: 0, y: 0 } }).not.toEqual(
        expect.objectContaining({
          position: {
            x: expect.any(Number),
          },
        }),
      );
    });

    test("objectContaining, with nested object, also declared with objectContaining, containing partial props/values", () => {
      expect({ position: { x: 0, y: 0 } }).toEqual(
        expect.objectContaining({
          position: expect.objectContaining({
            x: expect.any(Number),
          }),
        }),
      );
    });

    test("toMatchObject, with nested object, containing full props/values", () => {
      expect({ position: { x: 0, y: 0 } }).toMatchObject({
        position: {
          x: expect.any(Number),
          y: expect.any(Number),
        },
      });
    });

    test("toMatchObject, with nested object, containing partial props/values", () => {
      expect({ position: { x: 0, y: 0 } }).toMatchObject({
        position: {
          x: expect.any(Number),
        },
      });
    });

    test("Array of dates", async () => {
      const obj = new Date("2020-01-01T00:00:00.001Z");
      const parsed = JSON.parse(JSON.stringify([obj, obj])).map(a => new Date(a));
      expect(parsed).toEqual([obj, obj]);
    });
  });
});<|MERGE_RESOLUTION|>--- conflicted
+++ resolved
@@ -2251,7 +2251,6 @@
     expect(o).not.toContainKey({ a: "foo" });
   });
 
-<<<<<<< HEAD
   test("toContainAnyKeys", () => {
     expect({ a: "hello", b: "world" }).toContainAnyKeys(["a"]);
     expect({ a: "hello", b: "world" }).toContainAnyKeys(["a", "c"]);
@@ -2259,14 +2258,14 @@
     expect({ a: "hello", b: "world" }).toContainAnyKeys(["b"]);
     expect({ a: "hello", b: "world" }).toContainAnyKeys(["b", "c"]);
     expect({ a: "hello", b: "world" }).not.toContainAnyKeys(["c"]);
-=======
+  });
+
   test("toContainKeys", () => {
     expect({ a: "foo", b: "bar", c: "baz" }).toContainKeys(["a", "b"]);
     expect({ a: "foo", b: "bar", c: "baz" }).toContainKeys(["a", "b", "c"]);
     expect({ a: "foo", 1: "test" }).toContainKeys(["a", 1]);
     expect({ a: "foo", b: "bar", c: "baz" }).not.toContainKeys(["a", "b", "e"]);
     expect({ a: "foo", b: "bar", c: "baz" }).not.toContainKeys(["z"]);
->>>>>>> e103b53c
   });
 
   test("toBeTruthy()", () => {
