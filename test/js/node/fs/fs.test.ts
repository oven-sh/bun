<<<<<<< HEAD
=======
import { describe, expect, it, spyOn } from "bun:test";
import { dirname, resolve, relative } from "node:path";
import { promisify } from "node:util";
import { bunEnv, bunExe, gc, getMaxFD, isIntelMacOS, isWindows, tempDirWithFiles } from "harness";
import { isAscii } from "node:buffer";
import fs, {
  closeSync,
  existsSync,
  mkdirSync,
  openSync,
  readdirSync,
  readFile,
  readFileSync,
  readSync,
  writeFileSync,
  writeSync,
  statSync,
  lstatSync,
  copyFileSync,
  rmSync,
  rmdir,
  rmdirSync,
  renameSync,
  createReadStream,
  createWriteStream,
  promises,
  unlinkSync,
  mkdtempSync,
  mkdtemp,
  constants,
  Dirent,
  Stats,
  realpathSync,
  readlinkSync,
  symlinkSync,
  writevSync,
  readvSync,
  fstatSync,
  fdatasyncSync,
  openAsBlob,
} from "node:fs";

import _promises, { type FileHandle } from "node:fs/promises";

import { tmpdir } from "node:os";
import { join } from "node:path";

import { ReadStream as ReadStream_, WriteStream as WriteStream_ } from "./export-from.js";
import { Dir, ReadStream as ReadStreamStar_, WriteStream as WriteStreamStar_, fdatasync } from "./export-star-from.js";
import { spawnSync } from "bun";

const Buffer = globalThis.Buffer || Uint8Array;

if (!import.meta.dir) {
  //@ts-expect-error
  import.meta.dir = ".";
}

function mkdirForce(path: string) {
  if (!existsSync(path)) mkdirSync(path, { recursive: true });
}

it("fs.openAsBlob", async () => {
  expect((await openAsBlob(import.meta.path)).size).toBe(statSync(import.meta.path).size);
});

it("writing to 1, 2 are possible", () => {
  expect(fs.writeSync(1, Buffer.from("\nhello-stdout-test\n"))).toBe(19);
  expect(fs.writeSync(2, Buffer.from("\nhello-stderr-test\n"))).toBe(19);
});

// TODO: port node.js tests for these
it("fs.readv returns object", async done => {
  const fd = await promisify(fs.open)(import.meta.path, "r");
  const buffers = [Buffer.alloc(10), Buffer.alloc(10)];
  fs.readv(fd, buffers, 0, (err, bytesRead, output) => {
    promisify(fs.close)(fd);
    if (err) {
      done(err);
      return;
    }

    expect(bytesRead).toBe(20);
    expect(output).toEqual(buffers);
    done();
  });
});

it("fs.writev returns object", async done => {
  const outpath = tempDirWithFiles("fswritevtest", { "a.txt": "b" });
  const fd = await promisify(fs.open)(join(outpath, "b.txt"), "w");
  const buffers = [Buffer.alloc(10), Buffer.alloc(10)];
  fs.writev(fd, buffers, 0, (err, bytesWritten, output) => {
    promisify(fs.close)(fd);
    if (err) {
      done(err);
      return;
    }

    expect(bytesWritten).toBe(20);
    expect(output).toEqual(buffers);
    done();
  });
});

describe("FileHandle", () => {
  it("FileHandle#read returns object", async () => {
    await using fd = await fs.promises.open(__filename);
    const buf = Buffer.alloc(10);
    expect(await fd.read(buf, 0, 10, 0)).toEqual({ bytesRead: 10, buffer: buf });
  });

  it("FileHandle#readv returns object", async () => {
    await using fd = await fs.promises.open(__filename);
    const buffers = [Buffer.alloc(10), Buffer.alloc(10)];
    expect(await fd.readv(buffers, 0)).toEqual({ bytesRead: 20, buffers });
  });

  it("FileHandle#write throws EBADF when closed", async () => {
    let handle: FileHandle;
    let spy;
    {
      await using fd = await fs.promises.open(__filename);
      handle = fd;
      spy = spyOn(handle, "close");
      const buffers = [Buffer.alloc(10), Buffer.alloc(10)];
      expect(await fd.readv(buffers, 0)).toEqual({ bytesRead: 20, buffers });
    }
    expect(handle.close).toHaveBeenCalled();
    expect(async () => await handle.read(Buffer.alloc(10))).toThrow("Bad file descriptor");
  });

  it("FileHandle#write returns object", async () => {
    await using fd = await fs.promises.open(`${tmpdir()}/${Date.now()}.writeFile.txt`, "w");
    const buf = Buffer.from("test");
    expect(await fd.write(buf, 0, 4, 0)).toEqual({ bytesWritten: 4, buffer: buf });
  });

  it("FileHandle#writev returns object", async () => {
    await using fd = await fs.promises.open(`${tmpdir()}/${Date.now()}.writeFile.txt`, "w");
    const buffers = [Buffer.from("test"), Buffer.from("test")];
    expect(await fd.writev(buffers, 0)).toEqual({ bytesWritten: 8, buffers });
  });

  it("FileHandle#readFile returns buffer", async () => {
    await using fd = await fs.promises.open(__filename);
    const buf = await fd.readFile();
    expect(buf instanceof Buffer).toBe(true);
  });

  it("FileHandle#readableWebStream", async () => {
    await using fd = await fs.promises.open(__filename);
    const stream = fd.readableWebStream();
    const reader = stream.getReader();
    const chunk = await reader.read();
    expect(chunk.value instanceof Uint8Array).toBe(true);
    reader.releaseLock();
  });

  it("FileHandle#createReadStream", async () => {
    await using fd = await fs.promises.open(__filename);
    const readable = fd.createReadStream();
    const data = await new Promise(resolve => {
      let data = "";
      readable.on("data", chunk => {
        data += chunk;
      });
      readable.on("end", () => {
        resolve(data);
      });
    });

    expect(data).toBe(readFileSync(__filename, "utf8"));
  });

  it("FileHandle#writeFile", async () => {
    const path = `${tmpdir()}/${Date.now()}.writeFile.txt`;
    await using fd = await fs.promises.open(path, "w");
    await fd.writeFile("File written successfully");
    expect(readFileSync(path, "utf8")).toBe("File written successfully");
  });

  it("FileHandle#createWriteStream", async () => {
    const path = `${tmpdir()}/${Date.now()}.createWriteStream.txt`;
    {
      await using fd = await fs.promises.open(path, "w");
      const stream = fd.createWriteStream();

      await new Promise((resolve, reject) => {
        stream.on("error", e => {
          reject(e);
        });

        stream.on("finish", () => {
          resolve(true);
        });

        stream.write("Test file written successfully");
        stream.end();
      });
    }

    expect(readFileSync(path, "utf8")).toBe("Test file written successfully");
  });

  it("FileHandle#createWriteStream fixture 2", async () => {
    const path = `${tmpdir()}/${Date.now()}.createWriteStream.txt`;
    {
      await using fd = await fs.promises.open(path, "w");
      const stream = fd.createWriteStream();

      await new Promise((resolve, reject) => {
        stream.on("error", e => {
          reject(e);
        });

        stream.on("close", () => {
          resolve(true);
        });

        stream.write("Test file written successfully");
        stream.end();
      });
    }

    expect(readFileSync(path, "utf8")).toBe("Test file written successfully");
  });
});

it("fdatasyncSync", () => {
  const temp = tmpdir();
  const fd = openSync(join(temp, "test.blob"), "w", 0o664);
  fdatasyncSync(fd);
  closeSync(fd);
});

it("fdatasync", done => {
  const temp = tmpdir();
  const fd = openSync(join(temp, "test.blob"), "w", 0o664);
  fdatasync(fd, function () {
    done(...arguments);
    closeSync(fd);
  });
});

it("Dirent.name setter", () => {
  const dirent = Object.create(Dirent.prototype);
  expect(dirent.name).toBeUndefined();
  dirent.name = "hello";
  expect(dirent.name).toBe("hello");
});

it("writeFileSync in append should not truncate the file", () => {
  const path = join(tmpdir(), "writeFileSync-should-not-append-" + (Date.now() * 10000).toString(16));
  var str = "";
  writeFileSync(path, "---BEGIN---");
  str += "---BEGIN---";
  for (let i = 0; i < 10; i++) {
    const line = "Line #" + i;
    str += line;
    writeFileSync(path, line, { flag: "a" });
  }
  expect(readFileSync(path, "utf8")).toBe(str);
});

it("await readdir #3931", async () => {
  const { exitCode } = spawnSync({
    cmd: [bunExe(), join(import.meta.dir, "./repro-3931.js")],
    env: bunEnv,
    cwd: import.meta.dir,
  });
  expect(exitCode).toBe(0);
});

it("writeFileSync NOT in append SHOULD truncate the file", () => {
  const path = join(tmpdir(), "writeFileSync-should-not-append-" + (Date.now() * 10000).toString(16));

  for (let options of [{ flag: "w" }, { flag: undefined }, {}, undefined]) {
    writeFileSync(path, "---BEGIN---", options);
    var str = "---BEGIN---";
    expect(readFileSync(path, "utf8")).toBe(str);
    for (let i = 0; i < 10; i++) {
      const line = "Line #" + i;
      str = line;
      writeFileSync(path, line, options);
      expect(readFileSync(path, "utf8")).toBe(str);
    }
  }
});

describe("copyFileSync", () => {
  it("should work for files < 128 KB", () => {
    const tempdir = `${tmpdir()}/fs.test.js/${Date.now()}/1234/hi`;
    expect(existsSync(tempdir)).toBe(false);
    expect(tempdir.includes(mkdirSync(tempdir, { recursive: true })!)).toBe(true);

    // that don't exist
    copyFileSync(import.meta.path, tempdir + "/copyFileSync.js");
    expect(existsSync(tempdir + "/copyFileSync.js")).toBe(true);
    expect(readFileSync(tempdir + "/copyFileSync.js", "utf-8")).toBe(readFileSync(import.meta.path, "utf-8"));

    // that do exist
    copyFileSync(tempdir + "/copyFileSync.js", tempdir + "/copyFileSync.js1");
    writeFileSync(tempdir + "/copyFileSync.js1", "hello");
    copyFileSync(tempdir + "/copyFileSync.js1", tempdir + "/copyFileSync.js");

    expect(readFileSync(tempdir + "/copyFileSync.js", "utf-8")).toBe("hello");
  });

  it("should work for files > 128 KB ", () => {
    const tempdir = `${tmpdir()}/fs.test.js/${Date.now()}-1/1234/hi`;
    expect(existsSync(tempdir)).toBe(false);
    expect(tempdir.includes(mkdirSync(tempdir, { recursive: true })!)).toBe(true);
    var buffer = new Int32Array(128 * 1024);
    for (let i = 0; i < buffer.length; i++) {
      buffer[i] = i % 256;
    }

    const hash = Bun.hash(buffer.buffer);
    writeFileSync(tempdir + "/copyFileSync.src.blob", buffer.buffer);

    expect(existsSync(tempdir + "/copyFileSync.dest.blob")).toBe(false);
    expect(existsSync(tempdir + "/copyFileSync.src.blob")).toBe(true);
    copyFileSync(tempdir + "/copyFileSync.src.blob", tempdir + "/copyFileSync.dest.blob");

    expect(Bun.hash(readFileSync(tempdir + "/copyFileSync.dest.blob"))).toBe(hash);
    buffer[0] = 255;
    writeFileSync(tempdir + "/copyFileSync.src.blob", buffer.buffer);
    copyFileSync(tempdir + "/copyFileSync.src.blob", tempdir + "/copyFileSync.dest.blob");
    expect(Bun.hash(readFileSync(tempdir + "/copyFileSync.dest.blob"))).toBe(Bun.hash(buffer.buffer));
  });

  it("constants are right", () => {
    expect(fs.constants.COPYFILE_EXCL).toBe(1);
    expect(fs.constants.COPYFILE_FICLONE).toBe(2);
    expect(fs.constants.COPYFILE_FICLONE_FORCE).toBe(4);
  });

  it("FICLONE option does not error ever", () => {
    const tempdir = `${tmpdir()}/fs.test.js/${Date.now()}.FICLONE/1234/hi`;
    expect(existsSync(tempdir)).toBe(false);
    expect(tempdir.includes(mkdirSync(tempdir, { recursive: true })!)).toBe(true);

    // that don't exist
    copyFileSync(import.meta.path, tempdir + "/copyFileSync.js", fs.constants.COPYFILE_FICLONE);
    copyFileSync(import.meta.path, tempdir + "/copyFileSync.js", fs.constants.COPYFILE_FICLONE);
    copyFileSync(import.meta.path, tempdir + "/copyFileSync.js", fs.constants.COPYFILE_FICLONE);
  });

  it("COPYFILE_EXCL works", () => {
    const tempdir = `${tmpdir()}/fs.test.js/${Date.now()}.COPYFILE_EXCL/1234/hi`;
    expect(existsSync(tempdir)).toBe(false);
    expect(tempdir.includes(mkdirSync(tempdir, { recursive: true })!)).toBe(true);

    // that don't exist
    copyFileSync(import.meta.path, tempdir + "/copyFileSync.js", fs.constants.COPYFILE_EXCL);
    expect(() => {
      copyFileSync(import.meta.path, tempdir + "/copyFileSync.js", fs.constants.COPYFILE_EXCL);
    }).toThrow();
  });

  if (process.platform === "linux") {
    describe("should work when copyFileRange is not available", () => {
      it("on large files", () => {
        const tempdir = `${tmpdir()}/fs.test.js/${Date.now()}-1/1234/large`;
        expect(existsSync(tempdir)).toBe(false);
        expect(tempdir.includes(mkdirSync(tempdir, { recursive: true })!)).toBe(true);
        var buffer = new Int32Array(128 * 1024);
        for (let i = 0; i < buffer.length; i++) {
          buffer[i] = i % 256;
        }

        const hash = Bun.hash(buffer.buffer);
        const src = tempdir + "/copyFileSync.src.blob";
        const dest = tempdir + "/copyFileSync.dest.blob";

        writeFileSync(src, buffer.buffer);
        try {
          expect(existsSync(dest)).toBe(false);

          const { exitCode } = spawnSync({
            stdio: ["inherit", "inherit", "inherit"],
            cmd: [bunExe(), join(import.meta.dir, "./fs-fixture-copyFile-no-copy_file_range.js"), src, dest],
            env: {
              ...bunEnv,
              BUN_CONFIG_DISABLE_COPY_FILE_RANGE: "1",
            },
          });
          expect(exitCode).toBe(0);

          expect(Bun.hash(readFileSync(dest))).toBe(hash);
        } finally {
          rmSync(src, { force: true });
          rmSync(dest, { force: true });
        }
      });

      it("on small files", () => {
        const tempdir = `${tmpdir()}/fs.test.js/${Date.now()}-1/1234/small`;
        expect(existsSync(tempdir)).toBe(false);
        expect(tempdir.includes(mkdirSync(tempdir, { recursive: true })!)).toBe(true);
        var buffer = new Int32Array(1 * 1024);
        for (let i = 0; i < buffer.length; i++) {
          buffer[i] = i % 256;
        }

        const hash = Bun.hash(buffer.buffer);
        const src = tempdir + "/copyFileSync.src.blob";
        const dest = tempdir + "/copyFileSync.dest.blob";

        try {
          writeFileSync(src, buffer.buffer);

          expect(existsSync(dest)).toBe(false);

          const { exitCode } = spawnSync({
            stdio: ["inherit", "inherit", "inherit"],
            cmd: [bunExe(), join(import.meta.dir, "./fs-fixture-copyFile-no-copy_file_range.js"), src, dest],
            env: {
              ...bunEnv,
              BUN_CONFIG_DISABLE_COPY_FILE_RANGE: "1",
            },
          });
          expect(exitCode).toBe(0);

          expect(Bun.hash(readFileSync(dest))).toBe(hash);
        } finally {
          rmSync(src, { force: true });
          rmSync(dest, { force: true });
        }
      });
    });
  }
});

describe("mkdirSync", () => {
  it("should create a directory", () => {
    const tempdir = `${tmpdir()}/fs.test.js/${Date.now()}.mkdirSync/1234/hi`;
    expect(existsSync(tempdir)).toBe(false);
    expect(tempdir.includes(mkdirSync(tempdir, { recursive: true })!)).toBe(true);
    expect(existsSync(tempdir)).toBe(true);
  });

  it("throws for invalid options", () => {
    const path = `${tmpdir()}/${Date.now()}.rm.dir2/foo/bar`;

    expect(() =>
      mkdirSync(
        path,
        // @ts-expect-error
        { recursive: "lalala" },
      ),
    ).toThrow("recursive must be a boolean");
  });
});

it("readdirSync on import.meta.dir", () => {
  const dirs = readdirSync(import.meta.dir);
  expect(dirs.length > 0).toBe(true);
  var match = false;
  gc(true);
  for (let i = 0; i < dirs.length; i++) {
    if (dirs[i] === import.meta.file) {
      match = true;
    }
  }
  gc(true);
  expect(match).toBe(true);
});

it("promises.readdir on a large folder", async () => {
  const huge = join(tmpdir(), "huge-folder-" + Math.random().toString(32));
  rmSync(huge, { force: true, recursive: true });
  mkdirSync(huge, { recursive: true });
  for (let i = 0; i < 128; i++) {
    writeFileSync(join(huge, "file-" + i), "");
  }
  for (let j = 0; j < 4; j++) {
    const promises = await Promise.all([
      fs.promises.readdir(huge),
      fs.promises.readdir(huge),
      fs.promises.readdir(huge),
      fs.promises.readdir(huge),
    ]);

    for (let chunk of promises) {
      expect(chunk).toHaveLength(128);
      chunk.sort();

      let count = 0;
      for (let i = 0; i < 128; i++) {
        const current = chunk[i];
        if (!current.startsWith("file-")) {
          throw new Error("invalid file name");
        }

        const num = parseInt(current.slice(5));
        // @ts-expect-error
        count += !!(num >= 0 && num < 128);
      }

      expect(count).toBe(128);
    }
  }
  rmSync(huge, { force: true, recursive: true });
});

it("promises.readFile", async () => {
  expect(await fs.promises.readFile(import.meta.path, "utf-8")).toEqual(readFileSync(import.meta.path, "utf-8"));
  expect(await fs.promises.readFile(import.meta.path, { encoding: "latin1" })).toEqual(
    readFileSync(import.meta.path, { encoding: "latin1" }),
  );

  // We do this 20 times to check for any GC issues.
  for (let i = 0; i < 20; i++) {
    try {
      await fs.promises.readFile("/i-dont-exist", "utf-8");
      expect.unreachable();
    } catch (e: any) {
      expect(e).toBeInstanceOf(Error);
      expect(e.message).toBe("No such file or directory");
      expect(e.code).toBe("ENOENT");
      expect(e.errno).toBe(-2);
      expect(e.path).toBe("/i-dont-exist");
    }
  }
});

describe("promises.readFile", async () => {
  const nodeOutput = [
    {
      "encoding": "utf8",
      "text": "ascii",
      "correct": {
        "type": "Buffer",
        "data": [97, 115, 99, 105, 105],
      },
      "out": "ascii",
    },
    {
      "encoding": "utf8",
      "text": "utf16 🍇 🍈 🍉 🍊 🍋",
      "correct": {
        "type": "Buffer",
        "data": [
          117, 116, 102, 49, 54, 32, 240, 159, 141, 135, 32, 240, 159, 141, 136, 32, 240, 159, 141, 137, 32, 240, 159,
          141, 138, 32, 240, 159, 141, 139,
        ],
      },
      "out": "utf16 🍇 🍈 🍉 🍊 🍋",
    },
    {
      "encoding": "utf8",
      "text": "👍",
      "correct": {
        "type": "Buffer",
        "data": [240, 159, 145, 141],
      },
      "out": "👍",
    },
    {
      "encoding": "utf-8",
      "text": "ascii",
      "correct": {
        "type": "Buffer",
        "data": [97, 115, 99, 105, 105],
      },
      "out": "ascii",
    },
    {
      "encoding": "utf-8",
      "text": "utf16 🍇 🍈 🍉 🍊 🍋",
      "correct": {
        "type": "Buffer",
        "data": [
          117, 116, 102, 49, 54, 32, 240, 159, 141, 135, 32, 240, 159, 141, 136, 32, 240, 159, 141, 137, 32, 240, 159,
          141, 138, 32, 240, 159, 141, 139,
        ],
      },
      "out": "utf16 🍇 🍈 🍉 🍊 🍋",
    },
    {
      "encoding": "utf-8",
      "text": "👍",
      "correct": {
        "type": "Buffer",
        "data": [240, 159, 145, 141],
      },
      "out": "👍",
    },
    {
      "encoding": "utf16le",
      "text": "ascii",
      "correct": {
        "type": "Buffer",
        "data": [97, 0, 115, 0, 99, 0, 105, 0, 105, 0],
      },
      "out": "ascii",
    },
    {
      "encoding": "utf16le",
      "text": "utf16 🍇 🍈 🍉 🍊 🍋",
      "correct": {
        "type": "Buffer",
        "data": [
          117, 0, 116, 0, 102, 0, 49, 0, 54, 0, 32, 0, 60, 216, 71, 223, 32, 0, 60, 216, 72, 223, 32, 0, 60, 216, 73,
          223, 32, 0, 60, 216, 74, 223, 32, 0, 60, 216, 75, 223,
        ],
      },
      "out": "utf16 🍇 🍈 🍉 🍊 🍋",
    },
    {
      "encoding": "utf16le",
      "text": "👍",
      "correct": {
        "type": "Buffer",
        "data": [61, 216, 77, 220],
      },
      "out": "👍",
    },
    {
      "encoding": "latin1",
      "text": "ascii",
      "correct": {
        "type": "Buffer",
        "data": [97, 115, 99, 105, 105],
      },
      "out": "ascii",
    },
    {
      "encoding": "latin1",
      "text": "utf16 🍇 🍈 🍉 🍊 🍋",
      "correct": {
        "type": "Buffer",
        "data": [117, 116, 102, 49, 54, 32, 60, 71, 32, 60, 72, 32, 60, 73, 32, 60, 74, 32, 60, 75],
      },
      "out": "utf16 <G <H <I <J <K",
    },
    {
      "encoding": "latin1",
      "text": "👍",
      "correct": {
        "type": "Buffer",
        "data": [61, 77],
      },
      "out": "=M",
    },
    {
      "encoding": "binary",
      "text": "ascii",
      "correct": {
        "type": "Buffer",
        "data": [97, 115, 99, 105, 105],
      },
      "out": "ascii",
    },
    {
      "encoding": "binary",
      "text": "utf16 🍇 🍈 🍉 🍊 🍋",
      "correct": {
        "type": "Buffer",
        "data": [117, 116, 102, 49, 54, 32, 60, 71, 32, 60, 72, 32, 60, 73, 32, 60, 74, 32, 60, 75],
      },
      "out": "utf16 <G <H <I <J <K",
    },
    {
      "encoding": "binary",
      "text": "👍",
      "correct": {
        "type": "Buffer",
        "data": [61, 77],
      },
      "out": "=M",
    },
    {
      "encoding": "base64",
      "text": "ascii",
      "correct": {
        "type": "Buffer",
        "data": [106, 199, 34],
      },
      "out": "asci",
    },
    {
      "encoding": "hex",
      "text": "ascii",
      "correct": {
        "type": "Buffer",
        "data": [],
      },
      "out": "",
    },
    {
      "encoding": "hex",
      "text": "utf16 🍇 🍈 🍉 🍊 🍋",
      "correct": {
        "type": "Buffer",
        "data": [],
      },
      "out": "",
    },
    {
      "encoding": "hex",
      "text": "👍",
      "correct": {
        "type": "Buffer",
        "data": [],
      },
      "out": "",
    },
  ];

  it("& fs.promises.writefile encodes & decodes", async () => {
    const results = [];
    for (let encoding of [
      "utf8",
      "utf-8",
      "utf16le",
      "latin1",
      "binary",
      "base64",
      /* TODO: "base64url", */ "hex",
    ] as const) {
      for (let text of ["ascii", "utf16 🍇 🍈 🍉 🍊 🍋", "👍"]) {
        if (encoding === "base64" && !isAscii(Buffer.from(text)))
          // TODO: output does not match Node.js, and it's not a problem with readFile specifically.
          continue;
        const correct = Buffer.from(text, encoding);
        const outfile = join(
          tmpdir(),
          "promises.readFile-" + Date.now() + "-" + Math.random().toString(32) + "-" + encoding + ".txt",
        );
        writeFileSync(outfile, correct);
        const out = await fs.promises.readFile(outfile, encoding);
        {
          const { promise, resolve, reject } = Promise.withResolvers();

          fs.readFile(outfile, encoding, (err, data) => {
            if (err) reject(err);
            else resolve(data);
          });

          expect(await promise).toEqual(out);
        }

        expect(fs.readFileSync(outfile, encoding)).toEqual(out);
        await promises.rm(outfile, { force: true });

        expect(await promises.writeFile(outfile, text, encoding)).toBeUndefined();
        expect(await promises.readFile(outfile, encoding)).toEqual(out);
        promises.rm(outfile, { force: true });

        results.push({
          encoding,
          text,
          correct,
          out,
        });
      }
    }

    expect(JSON.parse(JSON.stringify(results, null, 2))).toEqual(nodeOutput);
  });
});

it("promises.readFile - UTF16 file path", async () => {
  const filename = `superduperduperdupduperdupersuperduperduperduperduperduperdupersuperduperduperduperduperduperdupersuperduperduperdupe-Bun-👍-${Date.now()}-${
    (Math.random() * 1024000) | 0
  }.txt`;
  const dest = join(tmpdir(), filename);
  await fs.promises.copyFile(import.meta.path, dest);
  const expected = readFileSync(import.meta.path, "utf-8");
  Bun.gc(true);
  for (let i = 0; i < 100; i++) {
    expect(await fs.promises.readFile(dest, "utf-8")).toEqual(expected);
  }
  Bun.gc(true);
});

it("promises.readFile - atomized file path", async () => {
  const filename = `superduperduperdupduperdupersuperduperduperduperduperduperdupersuperduperduperduperduperduperdupersuperduperduperdupe-Bun-👍-${Date.now()}-${
    (Math.random() * 1024000) | 0
  }.txt`;
  const destInput = join(tmpdir(), filename);
  // Force it to become an atomized string by making it a property access
  const dest: string = (
    {
      [destInput]: destInput,
      boop: 123,
    } as const
  )[destInput] as string;
  await fs.promises.copyFile(import.meta.path, dest);
  const expected = readFileSync(import.meta.path, "utf-8");
  Bun.gc(true);
  for (let i = 0; i < 100; i++) {
    expect(await fs.promises.readFile(dest, "utf-8")).toEqual(expected);
  }
  Bun.gc(true);
});

it("promises.readFile with buffer as file path", async () => {
  for (let i = 0; i < 10; i++)
    expect(await fs.promises.readFile(Buffer.from(import.meta.path), "utf-8")).toEqual(
      readFileSync(import.meta.path, "utf-8"),
    );
});

it("promises.readdir on a large folder withFileTypes", async () => {
  const huge = join(tmpdir(), "huge-folder-" + Math.random().toString(32));
  rmSync(huge, { force: true, recursive: true });
  mkdirSync(huge, { recursive: true });
  let withFileTypes = { withFileTypes: true } as const;
  for (let i = 0; i < 128; i++) {
    writeFileSync(join(huge, "file-" + i), "");
  }
  for (let j = 0; j < 4; j++) {
    const promises = await Promise.all([
      fs.promises.readdir(huge, withFileTypes),
      fs.promises.readdir(huge, withFileTypes),
      fs.promises.readdir(huge, withFileTypes),
      fs.promises.readdir(huge, withFileTypes),
    ]);

    for (let chunk of promises) {
      expect(chunk).toHaveLength(128);
      chunk.sort();

      let count = 0;
      for (let i = 0; i < 128; i++) {
        const current = chunk[i].name;
        if (!current.startsWith("file-")) {
          throw new Error("invalid file name");
        }

        const num = parseInt(current.slice(5));
        // @ts-expect-error
        count += !!(num >= 0 && num < 128);
      }

      expect(count).toBe(128);
    }
  }
  rmSync(huge, { force: true, recursive: true });
});

it("statSync throwIfNoEntry", () => {
  expect(statSync("/tmp/404/not-found/ok", { throwIfNoEntry: false })).toBeUndefined();
  expect(lstatSync("/tmp/404/not-found/ok", { throwIfNoEntry: false })).toBeUndefined();
});

it("statSync throwIfNoEntry: true", () => {
  expect(() => statSync("/tmp/404/not-found/ok", { throwIfNoEntry: true })).toThrow("No such file or directory");
  expect(() => statSync("/tmp/404/not-found/ok")).toThrow("No such file or directory");
  expect(() => lstatSync("/tmp/404/not-found/ok", { throwIfNoEntry: true })).toThrow("No such file or directory");
  expect(() => lstatSync("/tmp/404/not-found/ok")).toThrow("No such file or directory");
});

it("stat == statSync", async () => {
  const sync = statSync(import.meta.path);
  const async = await promises.stat(import.meta.path);
  expect(Object.entries(sync)).toEqual(Object.entries(async));
});

// https://github.com/oven-sh/bun/issues/1887
it("mkdtempSync, readdirSync, rmdirSync and unlinkSync with non-ascii", () => {
  const tempdir = mkdtempSync(`${tmpdir()}/emoji-fruit-🍇 🍈 🍉 🍊 🍋`);
  expect(existsSync(tempdir)).toBe(true);
  writeFileSync(tempdir + "/non-ascii-👍.txt", "hello");
  const dirs = readdirSync(tempdir);
  expect(dirs.length > 0).toBe(true);
  var match = false;
  gc(true);
  for (let i = 0; i < dirs.length; i++) {
    if (dirs[i].endsWith("non-ascii-👍.txt")) {
      match = true;
      break;
    }
  }
  gc(true);
  expect(match).toBe(true);
  unlinkSync(tempdir + "/non-ascii-👍.txt");
  expect(existsSync(tempdir + "/non-ascii-👍.txt")).toBe(false);
  rmdirSync(tempdir);
  expect(existsSync(tempdir)).toBe(false);
});

it("mkdtempSync() empty name", () => {
  // @ts-ignore-next-line
  const tempdir = mkdtempSync();
  expect(existsSync(tempdir)).toBe(true);
  writeFileSync(tempdir + "/non-ascii-👍.txt", "hello");
  const dirs = readdirSync(tempdir);
  expect(dirs.length > 0).toBe(true);
  var match = false;
  gc(true);
  for (let i = 0; i < dirs.length; i++) {
    if (dirs[i].endsWith("non-ascii-👍.txt")) {
      match = true;
      break;
    }
  }
  gc(true);
  expect(match).toBe(true);
  unlinkSync(tempdir + "/non-ascii-👍.txt");
  expect(existsSync(tempdir + "/non-ascii-👍.txt")).toBe(false);
  rmdirSync(tempdir);
  expect(existsSync(tempdir)).toBe(false);
});

it("mkdtempSync() non-exist dir #2568", () => {
  try {
    expect(mkdtempSync("/tmp/hello/world")).toBeFalsy();
  } catch (err: any) {
    expect(err?.errno).toBe(-2);
  }
});

it("mkdtemp() non-exist dir #2568", done => {
  mkdtemp("/tmp/hello/world", (err, folder) => {
    try {
      expect(err?.errno).toBe(-2);
      expect(folder).toBeUndefined();
      done();
    } catch (e) {
      done(e);
    }
  });
});

it("readdirSync on import.meta.dir with trailing slash", () => {
  const dirs = readdirSync(import.meta.dir + "/");
  expect(dirs.length > 0).toBe(true);
  // this file should exist in it
  var match = false;
  for (let i = 0; i < dirs.length; i++) {
    if (dirs[i] === import.meta.file) {
      match = true;
    }
  }
  expect(match).toBe(true);
});

it("readdirSync works on empty directories", () => {
  const path = `${tmpdir()}/fs-test-empty-dir-${(Math.random() * 100000 + 100).toString(32)}`;
  mkdirSync(path, { recursive: true });
  expect(readdirSync(path).length).toBe(0);
});

it("readdirSync works on directories with under 32 files", () => {
  const path = `${tmpdir()}/fs-test-one-dir-${(Math.random() * 100000 + 100).toString(32)}`;
  mkdirSync(path, { recursive: true });
  writeFileSync(`${path}/a`, "a");
  const results = readdirSync(path);
  expect(results.length).toBe(1);
  expect(results[0]).toBe("a");
});

it("readdirSync throws when given a file path", () => {
  try {
    readdirSync(import.meta.path);
    throw new Error("should not get here");
  } catch (exception: any) {
    expect(exception.name).toBe("ENOTDIR");
  }
});

it("readdirSync throws when given a path that doesn't exist", () => {
  try {
    readdirSync(import.meta.path + "/does-not-exist/really");
    throw new Error("should not get here");
  } catch (exception: any) {
    // the correct error to return in this case is actually ENOENT (which we do on windows),
    // but on posix we return ENOTDIR
    expect(exception.name).toMatch(/ENOTDIR|ENOENT/);
  }
});

it("readdirSync throws when given a file path with trailing slash", () => {
  try {
    readdirSync(import.meta.path + "/");
    throw new Error("should not get here");
  } catch (exception: any) {
    expect(exception.name).toBe("ENOTDIR");
  }
});

describe("readSync", () => {
  const firstFourBytes = new Uint32Array(new TextEncoder().encode("File").buffer)[0];

  it("works on large files", () => {
    const dest = join(tmpdir(), "readSync-large-file.txt");
    rmSync(dest, { force: true });

    const writefd = openSync(dest, "w");
    writeSync(writefd, Buffer.from([0x10]), 0, 1, 4_900_000_000);
    closeSync(writefd);

    const fd = openSync(dest, "r");
    const out = Buffer.alloc(1);
    const bytes = readSync(fd, out, 0, 1, 4_900_000_000);
    expect(bytes).toBe(1);
    expect(out[0]).toBe(0x10);
    closeSync(fd);
    rmSync(dest, { force: true });
  });

  it("works with bigint on read", () => {
    const dest = join(tmpdir(), "readSync-large-file-bigint.txt");
    rmSync(dest, { force: true });

    const writefd = openSync(dest, "w");
    writeSync(writefd, Buffer.from([0x10]), 0, 1, 400);
    closeSync(writefd);

    const fd = openSync(dest, "r");
    const out = Buffer.alloc(1);
    const bytes = readSync(fd, out, 0, 1, 400n as any);
    expect(bytes).toBe(1);
    expect(out[0]).toBe(0x10);
    closeSync(fd);
    rmSync(dest, { force: true });
  });

  it("works with a position set to 0", () => {
    const fd = openSync(import.meta.dir + "/readFileSync.txt", "r");
    const four = new Uint8Array(4);

    {
      const count = readSync(fd, four, 0, 4, 0);
      const u32 = new Uint32Array(four.buffer)[0];
      expect(u32).toBe(firstFourBytes);
      expect(count).toBe(4);
    }
    closeSync(fd);
  });
  it("works without position set", () => {
    const fd = openSync(import.meta.dir + "/readFileSync.txt", "r");
    const four = new Uint8Array(4);
    {
      const count = readSync(fd, four);
      const u32 = new Uint32Array(four.buffer)[0];
      expect(u32).toBe(firstFourBytes);
      expect(count).toBe(4);
    }
    closeSync(fd);
  });
});

it("writevSync", () => {
  var fd = openSync(`${tmpdir()}/writevSync.txt`, "w");
  fs.ftruncateSync(fd, 0);
  const buffers = [new Uint8Array([1, 2, 3]), new Uint8Array([4, 5, 6]), new Uint8Array([7, 8, 9])];
  const result = writevSync(fd, buffers);
  expect(result).toBe(9);
  closeSync(fd);

  fd = openSync(`${tmpdir()}/writevSync.txt`, "r");
  const buf = new Uint8Array(9);
  readSync(fd, buf, 0, 9, 0);
  expect(buf).toEqual(new Uint8Array([1, 2, 3, 4, 5, 6, 7, 8, 9]));
});

it("pwritevSync", () => {
  var fd = openSync(`${tmpdir()}/pwritevSync.txt`, "w");
  fs.ftruncateSync(fd, 0);
  writeSync(fd, "lalalala", 0);
  const buffers = [new Uint8Array([1, 2, 3]), new Uint8Array([4, 5, 6]), new Uint8Array([7, 8, 9])];
  const result = writevSync(fd, buffers, "lalalala".length);
  expect(result).toBe(9);
  closeSync(fd);

  const out = readFileSync(`${tmpdir()}/pwritevSync.txt`);
  expect(out.slice(0, "lalalala".length).toString()).toBe("lalalala");
  expect(out.slice("lalalala".length)).toEqual(new Uint8Array([1, 2, 3, 4, 5, 6, 7, 8, 9]));
});

it("readvSync", () => {
  var fd = openSync(`${tmpdir()}/readv.txt`, "w");
  fs.ftruncateSync(fd, 0);

  const buf = new Uint8Array([1, 2, 3, 4, 5, 6, 7, 8, 9]);
  writeSync(fd, buf, 0, 9, 0);
  closeSync(fd);

  var fd = openSync(`${tmpdir()}/readv.txt`, "r");
  const buffers = [new Uint8Array(3), new Uint8Array(3), new Uint8Array(3)];
  const result = readvSync(fd, buffers);
  expect(result).toBe(9);
  expect(buffers[0]).toEqual(new Uint8Array([1, 2, 3]));
  expect(buffers[1]).toEqual(new Uint8Array([4, 5, 6]));
  expect(buffers[2]).toEqual(new Uint8Array([7, 8, 9]));
  closeSync(fd);
});

it("preadv", () => {
  var fd = openSync(join(tmpdir(), "preadv.txt"), "w");
  fs.ftruncateSync(fd, 0);

  const buf = new Uint8Array([1, 2, 3, 4, 5, 6, 7, 8, 9, 10, 11, 12]);
  writeSync(fd, buf, 0, buf.byteLength, 0);
  closeSync(fd);

  var fd = openSync(`${tmpdir()}/preadv.txt`, "r");
  const buffers = [new Uint8Array(3), new Uint8Array(3), new Uint8Array(3)];
  const result = readvSync(fd, buffers, 3);
  expect(result).toBe(9);
  expect(buffers[0]).toEqual(new Uint8Array([4, 5, 6]));
  expect(buffers[1]).toEqual(new Uint8Array([7, 8, 9]));
  expect(buffers[2]).toEqual(new Uint8Array([10, 11, 12]));
});

describe("writeSync", () => {
  it("works with bigint", () => {
    const dest = join(tmpdir(), "writeSync-large-file-bigint.txt");
    rmSync(dest, { force: true });

    const writefd = openSync(dest, "w");
    writeSync(writefd, Buffer.from([0x10]), 0, 1, 400n as any);
    closeSync(writefd);

    const fd = openSync(dest, "r");
    const out = Buffer.alloc(1);
    const bytes = readSync(fd, out, 0, 1, 400 as any);
    expect(bytes).toBe(1);
    expect(out[0]).toBe(0x10);
    closeSync(fd);
    rmSync(dest, { force: true });
  });

  it("works with a position set to 0", () => {
    const fd = openSync(import.meta.dir + "/writeFileSync.txt", "w+");
    {
      const count = writeSync(fd, new TextEncoder().encode("File"), 0, 4, 0);
      expect(count).toBe(4);
    }
    closeSync(fd);
  });
  it("works without position set", () => {
    const fd = openSync(import.meta.dir + "/writeFileSync.txt", "w+");
    {
      const count = writeSync(fd, new TextEncoder().encode("File"));
      expect(count).toBe(4);
    }
    closeSync(fd);
  });
});

describe("readFileSync", () => {
  it("works", () => {
    gc();
    const text = readFileSync(import.meta.dir + "/readFileSync.txt", "utf8");
    gc();
    expect(text).toBe("File read successfully");
    gc();
  });

  it("works with a file url", () => {
    gc();
    const text = readFileSync(new URL("./readFileSync.txt", import.meta.url), "utf8");
    gc();
    expect(text).toBe("File read successfully");
  });

  it("works with a file path which contains spaces", async () => {
    gc();
    const outpath = join(tmpdir(), "read file sync with space characters " + Math.random().toString(32) + " .txt");
    await Bun.write(outpath, Bun.file(Bun.fileURLToPath(new URL("./readFileSync.txt", import.meta.url))));
    const text = readFileSync(outpath, "utf8");
    gc();
    expect(text).toBe("File read successfully");
  });

  it("works with a file URL which contains spaces", async () => {
    gc();
    const outpath = join(tmpdir(), "read file sync with space characters " + Math.random().toString(32) + " .txt");
    await Bun.write(outpath, Bun.file(Bun.fileURLToPath(new URL("./readFileSync.txt", import.meta.url))));
    // on windows constructing a file url from an absolute path containing a drive letter will not add the "file:///" prefix
    // node.js has the same behavior, not sure what makes the most sense here
    const url = isWindows ? new URL("file:///" + outpath) : new URL(outpath, import.meta.url);
    const text = readFileSync(url, "utf8");
    gc();
    expect(text).toBe("File read successfully");
  });

  it.skipIf(isWindows)("works with special posix files in the filesystem", () => {
    const text = readFileSync("/dev/null", "utf8");
    gc();
    expect(text).toBe("");

    if (process.platform === "linux") {
      const text = readFileSync("/proc/filesystems");
      gc();
      expect(text.length > 0).toBe(true);
    }
  });

  it("returning Buffer works", () => {
    const text = readFileSync(import.meta.dir + "/readFileSync.txt");
    const encoded = [
      70, 105, 108, 101, 32, 114, 101, 97, 100, 32, 115, 117, 99, 99, 101, 115, 115, 102, 117, 108, 108, 121,
    ];
    for (let i = 0; i < encoded.length; i++) {
      expect(text[i]).toBe(encoded[i]);
    }
  });
});

describe("readFile", () => {
  it("works", async () => {
    gc();
    await new Promise((resolve, reject) => {
      readFile(import.meta.dir + "/readFileSync.txt", "utf8", (err, text) => {
        gc();
        expect(text).toBe("File read successfully");
        resolve(true);
      });
    });
  });

  it("returning Buffer works", async () => {
    gc();
    await new Promise((resolve, reject) => {
      gc();
      readFile(import.meta.dir + "/readFileSync.txt", (err, text) => {
        const encoded = [
          70, 105, 108, 101, 32, 114, 101, 97, 100, 32, 115, 117, 99, 99, 101, 115, 115, 102, 117, 108, 108, 121,
        ];
        gc();
        for (let i = 0; i < encoded.length; i++) {
          expect(text[i]).toBe(encoded[i]);
        }
        resolve(true);
      });
    });
  });
});

describe("writeFileSync", () => {
  it("works", () => {
    const path = `${tmpdir()}/${Date.now()}.writeFileSync.txt`;
    writeFileSync(path, "File written successfully", "utf8");

    expect(readFileSync(path, "utf8")).toBe("File written successfully");
  });
  it("write file with mode, issue #3740", () => {
    const path = `${tmpdir()}/${Date.now()}.writeFileSyncWithMode.txt`;
    writeFileSync(path, "bun", { mode: 33188 });
    const stat = fs.statSync(path);
    expect(stat.mode).toBe(isWindows ? 33206 : 33188);
  });
  it("returning Buffer works", () => {
    const buffer = new Buffer([
      70, 105, 108, 101, 32, 119, 114, 105, 116, 116, 101, 110, 32, 115, 117, 99, 99, 101, 115, 115, 102, 117, 108, 108,
      121,
    ]);
    const path = `${tmpdir()}/${Date.now()}.blob.writeFileSync.txt`;
    writeFileSync(path, buffer);
    const out = readFileSync(path);

    for (let i = 0; i < buffer.length; i++) {
      expect(buffer[i]).toBe(out[i]);
    }
  });
  it("returning ArrayBuffer works", () => {
    const buffer = new Buffer([
      70, 105, 108, 101, 32, 119, 114, 105, 116, 116, 101, 110, 32, 115, 117, 99, 99, 101, 115, 115, 102, 117, 108, 108,
      121,
    ]);
    const path = `${tmpdir()}/${Date.now()}.blob2.writeFileSync.txt`;
    writeFileSync(path, buffer);
    const out = readFileSync(path);

    for (let i = 0; i < buffer.length; i++) {
      expect(buffer[i]).toBe(out[i]);
    }
  });
});

function triggerDOMJIT(target: fs.Stats, fn: (..._: any[]) => any, result: any) {
  for (let i = 0; i < 9999; i++) {
    if (fn.apply(target) !== result) {
      throw new Error("DOMJIT failed");
    }
  }
}

describe("lstat", () => {
  it("file metadata is correct", () => {
    const fileStats = lstatSync(join(import.meta.dir, "fs-stream.js"));
    expect(fileStats.isSymbolicLink()).toBe(false);
    expect(fileStats.isFile()).toBe(true);
    expect(fileStats.isDirectory()).toBe(false);

    triggerDOMJIT(fileStats, fileStats.isFile, true);
    triggerDOMJIT(fileStats, fileStats.isDirectory, false);
    triggerDOMJIT(fileStats, fileStats.isSymbolicLink, false);
  });

  it("folder metadata is correct", () => {
    const path = join(import.meta.dir, "../../../../test");
    const fileStats = lstatSync(path);
    expect(fileStats.isSymbolicLink()).toBe(false);
    expect(fileStats.isFile()).toBe(false);
    expect(fileStats.isDirectory()).toBe(true);

    triggerDOMJIT(fileStats, fileStats.isFile, false);
    triggerDOMJIT(fileStats, fileStats.isDirectory, true);
    triggerDOMJIT(fileStats, fileStats.isSymbolicLink, false);
  });

  it("symlink metadata is correct", () => {
    const link = join(tmpdir(), `fs-stream.link${Math.random().toString(32)}.js`);
    symlinkSync(join(import.meta.dir, "fs-stream.js"), link);
    const linkStats = lstatSync(link);
    expect(linkStats.isSymbolicLink()).toBe(true);
    expect(linkStats.isFile()).toBe(false);
    expect(linkStats.isDirectory()).toBe(false);

    triggerDOMJIT(linkStats, linkStats.isFile, false);
    triggerDOMJIT(linkStats, linkStats.isDirectory, false);
    triggerDOMJIT(linkStats, linkStats.isSymbolicLink, true);
  });
});

it("symlink", () => {
  const actual = join(tmpdir(), Math.random().toString(32) + "-fs-symlink.txt");
  try {
    unlinkSync(actual);
  } catch (e) {}

  symlinkSync(import.meta.path, actual);

  expect(realpathSync(actual)).toBe(realpathSync(import.meta.path));
});

it("readlink", () => {
  const actual = join(tmpdir(), Math.random().toString(32) + "-fs-readlink.txt");
  try {
    unlinkSync(actual);
  } catch (e) {}

  symlinkSync(import.meta.path, actual);

  expect(readlinkSync(actual)).toBe(realpathSync(import.meta.path));
});

it.if(isWindows)("symlink on windows with forward slashes", async () => {
  const r = join(tmpdir(), Math.random().toString(32));
  await fs.promises.rm(join(r, "files/2024"), { recursive: true, force: true });
  await fs.promises.mkdir(join(r, "files/2024"), { recursive: true });
  await fs.promises.writeFile(join(r, "files/2024/123.txt"), "text");
  await fs.promises.symlink("files/2024/123.txt", join(r, "file-sym.txt"));
  expect(await fs.promises.readlink(join(r, "file-sym.txt"))).toBe("files\\2024\\123.txt");
});

it("realpath async", async () => {
  const actual = join(tmpdir(), Math.random().toString(32) + "-fs-realpath.txt");
  try {
    unlinkSync(actual);
  } catch (e) {}

  symlinkSync(import.meta.path, actual);

  expect(await promises.realpath(actual)).toBe(realpathSync(import.meta.path));
  const tasks = new Array(500);
  for (let i = 0; i < 500; i++) {
    const current = actual + i;
    tasks[i] = promises.realpath(current).then(
      () => {
        throw new Error("should not get here");
      },
      e => {
        expect(e?.path).toBe(current);
      },
    );
  }
  await Promise.all(tasks);

  const { promise, resolve, reject } = Promise.withResolvers();
  fs.realpath(actual, (err, path) => {
    err ? reject(err) : resolve(path);
  });
  expect(await promise).toBe(realpathSync(import.meta.path));
}, 30_000);

describe("stat", () => {
  it("file metadata is correct", () => {
    const fileStats = statSync(join(import.meta.dir, "fs-stream.js"));
    expect(fileStats.isSymbolicLink()).toBe(false);
    expect(fileStats.isFile()).toBe(true);
    expect(fileStats.isDirectory()).toBe(false);

    triggerDOMJIT(fileStats, fileStats.isFile, true);
    triggerDOMJIT(fileStats, fileStats.isDirectory, false);
    triggerDOMJIT(fileStats, fileStats.isSymbolicLink, false);
  });

  it("folder metadata is correct", () => {
    const path = join(import.meta.dir, "../../../../test");
    const fileStats = statSync(path);
    expect(fileStats.isSymbolicLink()).toBe(false);
    expect(fileStats.isFile()).toBe(false);
    expect(fileStats.isDirectory()).toBe(true);
    expect(typeof fileStats.dev).toBe("number");
    expect(typeof fileStats.ino).toBe("number");
    expect(typeof fileStats.mode).toBe("number");
    expect(typeof fileStats.nlink).toBe("number");
    expect(typeof fileStats.uid).toBe("number");
    expect(typeof fileStats.gid).toBe("number");
    expect(typeof fileStats.rdev).toBe("number");
    expect(typeof fileStats.size).toBe("number");
    expect(typeof fileStats.blksize).toBe("number");
    expect(typeof fileStats.blocks).toBe("number");
    expect(typeof fileStats.atimeMs).toBe("number");
    expect(typeof fileStats.mtimeMs).toBe("number");
    expect(typeof fileStats.ctimeMs).toBe("number");
    expect(typeof fileStats.birthtimeMs).toBe("number");
    expect(typeof fileStats.atime).toBe("object");
    expect(typeof fileStats.mtime).toBe("object");
    expect(typeof fileStats.ctime).toBe("object");
    expect(typeof fileStats.birthtime).toBe("object");

    triggerDOMJIT(fileStats, fileStats.isFile, false);
    triggerDOMJIT(fileStats, fileStats.isDirectory, true);
    triggerDOMJIT(fileStats, fileStats.isSymbolicLink, false);
  });

  it("stat returns ENOENT", () => {
    try {
      statSync("${tmpdir()}/doesntexist");
      throw "statSync should throw";
    } catch (e: any) {
      expect(e.code).toBe("ENOENT");
    }

    try {
      statSync("");
      throw "statSync should throw";
    } catch (e: any) {
      expect(e.code).toBe("ENOENT");
    }
  });
});

describe("exist", () => {
  it("should return false with invalid path", () => {
    expect(existsSync("/pathNotExist")).toBe(false);
  });

  it("should return false with empty string", () => {
    expect(existsSync("")).toBe(false);
  });
});

describe("fs.exists", () => {
  it("should throw TypeError with invalid argument", done => {
    let err = undefined;
    try {
      // @ts-ignore
      fs.exists(import.meta.path);
    } catch (e) {
      err = e;
    }
    try {
      expect(err).not.toBeUndefined();
      expect(err).toBeInstanceOf(TypeError);
      // @ts-ignore
      expect(err.code).toStrictEqual("ERR_INVALID_ARG_TYPE");
      done();
    } catch (e) {
      done(e);
    }
  });
  it("should return false with invalid path", done => {
    fs.exists(`${tmpdir()}/test-fs-exists-${Date.now()}`, exists => {
      try {
        expect(exists).toBe(false);
        done();
      } catch (e) {
        done(e);
      }
    });
  });
  it("should return true with existed path", done => {
    fs.exists(import.meta.path, exists => {
      try {
        expect(exists).toBe(true);
        done();
      } catch (e) {
        done(e);
      }
    });
  });
  it("should work with util.promisify when path exists", async () => {
    const fsexists = promisify(fs.exists);
    expect(await fsexists(import.meta.path)).toBe(true);
  });
  it("should work with util.promisify when path doesn't exist", async () => {
    const fsexists = promisify(fs.exists);
    expect(await fsexists(`${tmpdir()}/test-fs-exists-${Date.now()}`)).toBe(false);
  });
});

describe("rm", () => {
  it("removes a file", () => {
    const path = `${tmpdir()}/${Date.now()}.rm.txt`;
    writeFileSync(path, "File written successfully", "utf8");
    expect(existsSync(path)).toBe(true);
    rmSync(path);
    expect(existsSync(path)).toBe(false);
  });

  it("removes a dir", () => {
    const path = `${tmpdir()}/${Date.now()}.rm.dir`;
    try {
      mkdirSync(path);
    } catch (e) {}
    expect(existsSync(path)).toBe(true);
    rmSync(path, { recursive: true });
    expect(existsSync(path)).toBe(false);
  });

  it("removes a dir recursively", () => {
    const path = `${tmpdir()}/${Date.now()}.rm.dir/foo/bar`;
    try {
      mkdirSync(path, { recursive: true });
    } catch (e) {}
    expect(existsSync(path)).toBe(true);
    rmSync(join(path, "../../"), { recursive: true });
    expect(existsSync(path)).toBe(false);
  });
});

describe("rmdir", () => {
  it("does not remove a file", done => {
    const path = `${tmpdir()}/${Date.now()}.rm.txt`;
    writeFileSync(path, "File written successfully", "utf8");
    expect(existsSync(path)).toBe(true);
    rmdir(path, err => {
      try {
        expect(err).toBeDefined();
        expect("ENOENT ENOTDIR EPERM").toContain(err!.code);
        expect(existsSync(path)).toBe(true);
      } catch (e) {
        return done(e);
      } finally {
        done();
      }
    });
  });

  it("removes a dir", done => {
    const path = `${tmpdir()}/${Date.now()}.rm.dir`;
    try {
      mkdirSync(path);
    } catch (e) {}
    expect(existsSync(path)).toBe(true);
    rmdir(path, err => {
      if (err) return done(err);
      expect(existsSync(path)).toBe(false);
      done();
    });
  });

  it("removes a dir x 512", async () => {
    var queue = new Array(512);
    var paths = new Array(512);
    for (let i = 0; i < 512; i++) {
      const path = `${tmpdir()}/${Date.now()}.rm.dir${i}`;
      try {
        mkdirSync(path);
      } catch (e) {}
      paths[i] = path;
      queue[i] = promises.rmdir(path);
    }

    await Promise.all(queue);

    for (let i = 0; i < 512; i++) {
      expect(existsSync(paths[i])).toBe(false);
    }
  });
  it("does not remove a dir with a file in it", async () => {
    const path = `${tmpdir()}/${Date.now()}.rm.dir`;
    try {
      mkdirSync(path);
      writeFileSync(`${path}/file.txt`, "File written successfully", "utf8");
    } catch (e) {}
    expect(existsSync(path + "/file.txt")).toBe(true);
    try {
      await promises.rmdir(path);
    } catch (err) {
      expect("ENOTEMPTY EPERM").toContain(err!.code);
    }

    expect(existsSync(path + "/file.txt")).toBe(true);

    await promises.rmdir(path, { recursive: true });
    expect(existsSync(path + "/file.txt")).toBe(false);
  });
  it("removes a dir recursively", done => {
    const path = `${tmpdir()}/${Date.now()}.rm.dir/foo/bar`;
    try {
      mkdirSync(path, { recursive: true });
    } catch (e) {}
    expect(existsSync(path)).toBe(true);
    rmdir(join(path, "../../"), { recursive: true }, err => {
      try {
        expect(existsSync(path)).toBe(false);
        done(err);
      } catch (e) {
        return done(e);
      } finally {
        done();
      }
    });
  });
});

describe("rmdirSync", () => {
  it("does not remove a file", () => {
    const path = `${tmpdir()}/${Date.now()}.rm.txt`;
    writeFileSync(path, "File written successfully", "utf8");
    expect(existsSync(path)).toBe(true);
    expect(() => {
      rmdirSync(path);
    }).toThrow();
    expect(existsSync(path)).toBe(true);
  });
  it("removes a dir", () => {
    const path = `${tmpdir()}/${Date.now()}.rm.dir`;
    try {
      mkdirSync(path);
    } catch (e) {}
    expect(existsSync(path)).toBe(true);
    rmdirSync(path);
    expect(existsSync(path)).toBe(false);
  });
  it("removes a dir recursively", () => {
    const path = `${tmpdir()}/${Date.now()}.rm.dir/foo/bar`;
    try {
      mkdirSync(path, { recursive: true });
    } catch (e) {}
    expect(existsSync(path)).toBe(true);
    rmdirSync(join(path, "../../"), { recursive: true });
    expect(existsSync(path)).toBe(false);
  });
});

describe("createReadStream", () => {
  it("works (1 chunk)", async () => {
    return await new Promise((resolve, reject) => {
      var stream = createReadStream(import.meta.dir + "/readFileSync.txt", {});

      stream.on("error", e => {
        reject(e);
      });

      stream.on("data", chunk => {
        expect(chunk instanceof Buffer).toBe(true);
        expect(chunk.length).toBe("File read successfully".length);
        expect(chunk.toString()).toBe("File read successfully");
      });

      stream.on("close", () => {
        resolve(true);
      });
    });
  });

  it("works (22 chunk)", async () => {
    var stream = createReadStream(import.meta.dir + "/readFileSync.txt", {
      highWaterMark: 1,
    });

    var data = readFileSync(import.meta.dir + "/readFileSync.txt", "utf8");
    var i = 0;
    return await new Promise(resolve => {
      stream.on("data", chunk => {
        expect(chunk instanceof Buffer).toBe(true);
        expect(chunk.length).toBe(22);
        expect(chunk.toString()).toBe(data);
      });

      stream.on("end", () => {
        resolve(true);
      });
    });
  });

  // TODO - highWaterMark is just a hint, not a guarantee. it doesn't make sense to test for exact chunk sizes
  it.skip("works (highWaterMark 1, 512 chunk)", async () => {
    var stream = createReadStream(import.meta.dir + "/readLargeFileSync.txt", {
      highWaterMark: 1,
    });

    var data = readFileSync(import.meta.dir + "/readLargeFileSync.txt", "utf8");
    var i = 0;
    return await new Promise(resolve => {
      stream.on("data", chunk => {
        expect(chunk instanceof Buffer).toBe(true);
        expect(chunk.length).toBe(512);
        expect(chunk.toString()).toBe(data.slice(i, i + 512));
        i += 512;
      });

      stream.on("end", () => {
        resolve(true);
      });
    });
  });

  it.skip("works (512 chunk)", async () => {
    var stream = createReadStream(import.meta.dir + "/readLargeFileSync.txt", {
      highWaterMark: 512,
    });

    var data = readFileSync(import.meta.dir + "/readLargeFileSync.txt", "utf8");
    var i = 0;
    return await new Promise(resolve => {
      stream.on("data", chunk => {
        expect(chunk instanceof Buffer).toBe(true);
        expect(chunk.length).toBe(512);
        expect(chunk.toString()).toBe(data.slice(i, i + 512));
        i += 512;
      });

      stream.on("end", () => {
        resolve(true);
      });
    });
  });

  it.skip("works with larger highWaterMark (1024 chunk)", async () => {
    var stream = createReadStream(import.meta.dir + "/readLargeFileSync.txt", {
      highWaterMark: 1024,
    });

    var data = readFileSync(import.meta.dir + "/readLargeFileSync.txt", "utf8");
    var i = 0;
    return await new Promise(resolve => {
      stream.on("data", chunk => {
        expect(chunk instanceof Buffer).toBe(true);
        expect(chunk.length).toBe(1024);
        expect(chunk.toString()).toBe(data.slice(i, i + 1024));
        i += 1024;
      });

      stream.on("end", () => {
        resolve(true);
      });
    });
  });

  it("works with very large file", async () => {
    const tempFile = tmpdir() + "/" + "large-file" + Date.now() + ".txt";
    await Bun.write(Bun.file(tempFile), "big data big data big data".repeat(10000));
    var stream = createReadStream(tempFile, {
      highWaterMark: 512,
    });

    var data = readFileSync(tempFile, "utf8");
    var i = 0;
    return await new Promise(resolve => {
      stream.on("data", chunk => {
        expect(chunk instanceof Buffer).toBe(true);
        expect(chunk.toString()).toBe(data.slice(i, i + chunk.length));
        i += chunk.length;
      });
      stream.on("end", () => {
        expect(i).toBe("big data big data big data".repeat(10000).length);
        rmSync(tempFile);
        resolve(true);
      });
    });
  });

  it("should emit open", done => {
    const ws = createReadStream(join(import.meta.dir, "readFileSync.txt"));
    ws.on("open", data => {
      expect(data).toBeDefined();
      done();
    });
  });

  it("should call close callback", done => {
    const ws = createReadStream(join(import.meta.dir, "readFileSync.txt"));
    ws.close(err => {
      expect(err).toBeDefined();
      expect(err?.message).toContain("Premature close");
      done();
    });
  });
});

describe("fs.WriteStream", () => {
  it("should be exported", () => {
    expect(fs.WriteStream).toBeDefined();
  });

  it("should be constructable", () => {
    // @ts-ignore-next-line
    const stream = new fs.WriteStream("test.txt");
    expect(stream instanceof fs.WriteStream).toBe(true);
  });

  it("should be able to write to a file", done => {
    const pathToDir = `${tmpdir()}/${Date.now()}`;
    mkdirForce(pathToDir);
    const path = join(pathToDir, `fs-writestream-test.txt`);

    // @ts-ignore-next-line
    const stream = new fs.WriteStream(path, { flags: "w+" });
    stream.write("Test file written successfully");
    stream.end();

    stream.on("error", e => {
      done(e instanceof Error ? e : new Error(e));
    });

    stream.on("finish", () => {
      expect(readFileSync(path, "utf8")).toBe("Test file written successfully");
      done();
    });
  });

  it("should work if re-exported by name", () => {
    // @ts-ignore-next-line
    const stream = new WriteStream_("test.txt");
    expect(stream instanceof WriteStream_).toBe(true);
    expect(stream instanceof WriteStreamStar_).toBe(true);
    expect(stream instanceof fs.WriteStream).toBe(true);
  });

  it("should work if re-exported by name, called without new", () => {
    // @ts-ignore-next-line
    const stream = WriteStream_("test.txt");
    expect(stream instanceof WriteStream_).toBe(true);
    expect(stream instanceof WriteStreamStar_).toBe(true);
    expect(stream instanceof fs.WriteStream).toBe(true);
  });

  it("should work if re-exported, as export * from ...", () => {
    // @ts-ignore-next-line
    const stream = new WriteStreamStar_("test.txt");
    expect(stream instanceof WriteStream_).toBe(true);
    expect(stream instanceof WriteStreamStar_).toBe(true);
    expect(stream instanceof fs.WriteStream).toBe(true);
  });

  it("should work if re-exported, as export * from..., called without new", () => {
    // @ts-ignore-next-line
    const stream = WriteStreamStar_("test.txt");
    expect(stream instanceof WriteStream_).toBe(true);
    expect(stream instanceof WriteStreamStar_).toBe(true);
    expect(stream instanceof fs.WriteStream).toBe(true);
  });

  it("should be able to write to a file with re-exported WriteStream", done => {
    const pathToDir = `${tmpdir()}/${Date.now()}`;
    mkdirForce(pathToDir);
    const path = join(pathToDir, `fs-writestream-re-exported-test.txt`);
    // @ts-ignore-next-line
    const stream = new WriteStream_(path, { flags: "w+" });
    stream.write("Test file written successfully");
    stream.end();

    stream.on("error", e => {
      done(e instanceof Error ? e : new Error(e));
    });

    stream.on("finish", () => {
      expect(readFileSync(path, "utf8")).toBe("Test file written successfully");
      done();
    });
  });

  it("should use fd if provided", () => {
    const path = join(tmpdir(), `not-used-${Date.now()}.txt`);
    expect(existsSync(path)).toBe(false);
    // @ts-ignore-next-line
    const ws = new WriteStream_(path, {
      fd: 2,
    });
    // @ts-ignore-next-line
    expect(ws.fd).toBe(2);
    expect(existsSync(path)).toBe(false);
  });
});

describe("fs.ReadStream", () => {
  it("should be exported", () => {
    expect(fs.ReadStream).toBeDefined();
  });

  it("should be constructable", () => {
    // @ts-ignore-next-line
    const stream = new fs.ReadStream("test.txt");
    expect(stream instanceof fs.ReadStream).toBe(true);
  });

  it("should be able to read from a file", done => {
    const pathToDir = `${tmpdir()}/${Date.now()}`;
    mkdirForce(pathToDir);
    const path = join(pathToDir, `fs-readstream-test.txt`);

    writeFileSync(path, "Test file written successfully", {
      encoding: "utf8",
      flag: "w+",
    });
    // @ts-ignore-next-line
    const stream = new fs.ReadStream(path);
    stream.setEncoding("utf8");
    stream.on("error", e => {
      done(e instanceof Error ? e : new Error(e));
    });

    let data = "";

    stream.on("data", chunk => {
      data += chunk;
    });

    stream.on("end", () => {
      expect(data).toBe("Test file written successfully");
      done();
    });
  });

  it("should work if re-exported by name", () => {
    // @ts-ignore-next-line
    const stream = new ReadStream_("test.txt");
    expect(stream instanceof ReadStream_).toBe(true);
    expect(stream instanceof ReadStreamStar_).toBe(true);
    expect(stream instanceof fs.ReadStream).toBe(true);
  });

  it("should work if re-exported by name, called without new", () => {
    // @ts-ignore-next-line
    const stream = ReadStream_("test.txt");
    expect(stream instanceof ReadStream_).toBe(true);
    expect(stream instanceof ReadStreamStar_).toBe(true);
    expect(stream instanceof fs.ReadStream).toBe(true);
  });

  it("should work if re-exported as export * from ...", () => {
    // @ts-ignore-next-line
    const stream = new ReadStreamStar_("test.txt");
    expect(stream instanceof ReadStreamStar_).toBe(true);
    expect(stream instanceof ReadStream_).toBe(true);
    expect(stream instanceof fs.ReadStream).toBe(true);
  });

  it("should work if re-exported as export * from ..., called without new", () => {
    // @ts-ignore-next-line
    const stream = ReadStreamStar_("test.txt");
    expect(stream instanceof ReadStreamStar_).toBe(true);
    expect(stream instanceof ReadStream_).toBe(true);
    expect(stream instanceof fs.ReadStream).toBe(true);
  });

  it("should be able to read from a file, with re-exported ReadStream", done => {
    const pathToDir = `${tmpdir()}/${Date.now()}`;
    mkdirForce(pathToDir);
    const path = join(pathToDir, `fs-readstream-re-exported-test.txt`);

    writeFileSync(path, "Test file written successfully", {
      encoding: "utf8",
      flag: "w+",
    });

    // @ts-ignore-next-line
    const stream = new ReadStream_(path);
    stream.setEncoding("utf8");
    stream.on("error", e => {
      done(e instanceof Error ? e : new Error(e));
    });

    let data = "";

    stream.on("data", chunk => {
      data += chunk;
    });

    stream.on("end", () => {
      expect(data).toBe("Test file written successfully");
      done();
    });
  });

  it("should use fd if provided", () => {
    const path = join(tmpdir(), `not-used-${Date.now()}.txt`);
    expect(existsSync(path)).toBe(false);
    // @ts-ignore-next-line
    const ws = new ReadStream_(path, {
      fd: 0,
    });
    // @ts-ignore-next-line
    expect(ws.fd).toBe(0);
    expect(existsSync(path)).toBe(false);
  });
});

describe("createWriteStream", () => {
  it("simple write stream finishes", async () => {
    const path = `${tmpdir()}/fs.test.js/${Date.now()}.createWriteStream.txt`;
    const stream = createWriteStream(path);
    stream.write("Test file written successfully");
    stream.end();

    return await new Promise((resolve, reject) => {
      stream.on("error", e => {
        reject(e);
      });

      stream.on("finish", () => {
        expect(readFileSync(path, "utf8")).toBe("Test file written successfully");
        resolve(true);
      });
    });
  });

  it("writing null throws ERR_STREAM_NULL_VALUES", async () => {
    const path = `${tmpdir()}/fs.test.js/${Date.now()}.createWriteStreamNulls.txt`;
    const stream = createWriteStream(path);
    try {
      stream.write(null);
      expect(() => {}).toThrow(Error);
    } catch (exception: any) {
      expect(exception.code).toBe("ERR_STREAM_NULL_VALUES");
    }
  });

  it("writing null throws ERR_STREAM_NULL_VALUES (objectMode: true)", async () => {
    const path = `${tmpdir()}/fs.test.js/${Date.now()}.createWriteStreamNulls.txt`;
    const stream = createWriteStream(path, {
      // @ts-ignore-next-line
      objectMode: true,
    });
    try {
      stream.write(null);
      expect(() => {}).toThrow(Error);
    } catch (exception: any) {
      expect(exception.code).toBe("ERR_STREAM_NULL_VALUES");
    }
  });

  it("writing false throws ERR_INVALID_ARG_TYPE", async () => {
    const path = `${tmpdir()}/fs.test.js/${Date.now()}.createWriteStreamFalse.txt`;
    const stream = createWriteStream(path);
    try {
      stream.write(false);
      expect(() => {}).toThrow(Error);
    } catch (exception: any) {
      expect(exception.code).toBe("ERR_INVALID_ARG_TYPE");
    }
  });

  it("writing false throws ERR_INVALID_ARG_TYPE (objectMode: true)", async () => {
    const path = `${tmpdir()}/fs.test.js/${Date.now()}.createWriteStreamFalse.txt`;
    const stream = createWriteStream(path, {
      // @ts-ignore-next-line
      objectMode: true,
    });
    try {
      stream.write(false);
      expect(() => {}).toThrow(Error);
    } catch (exception: any) {
      expect(exception.code).toBe("ERR_INVALID_ARG_TYPE");
    }
  });

  it("writing in append mode should not truncate the file", async () => {
    const path = `${tmpdir()}/fs.test.js/${Date.now()}.createWriteStreamAppend.txt`;
    const stream = createWriteStream(path, {
      // @ts-ignore-next-line
      flags: "a",
    });
    stream.write("first line\n");
    stream.end();

    await new Promise((resolve, reject) => {
      stream.on("error", e => {
        reject(e);
      });

      stream.on("finish", () => {
        resolve(true);
      });
    });

    const stream2 = createWriteStream(path, {
      // @ts-ignore-next-line
      flags: "a",
    });
    stream2.write("second line\n");
    stream2.end();

    return await new Promise((resolve, reject) => {
      stream2.on("error", e => {
        reject(e);
      });

      stream2.on("finish", () => {
        expect(readFileSync(path, "utf8")).toBe("first line\nsecond line\n");
        resolve(true);
      });
    });
  });

  it("should emit open and call close callback", done => {
    const ws = createWriteStream(join(tmpdir(), "fs"));
    ws.on("open", data => {
      expect(data).toBeDefined();
      done();
    });
  });

  it("should call close callback", done => {
    const ws = createWriteStream(join(tmpdir(), "fs"));
    ws.close(err => {
      expect(err).toBeUndefined();
      done();
    });
  });

  it("should call callbacks in the correct order", done => {
    const ws = createWriteStream(join(tmpdir(), "fs"));
    let counter = 0;
    ws.on("open", () => {
      expect(counter++).toBe(1);
    });

    ws.close(() => {
      expect(counter++).toBe(3);
      done();
    });

    const rs = createReadStream(join(import.meta.dir, "readFileSync.txt"));
    rs.on("open", () => {
      expect(counter++).toBe(0);
    });

    rs.close(() => {
      expect(counter++).toBe(2);
    });
  });
});

describe("fs/promises", () => {
  const { exists, mkdir, readFile, rmdir, stat, writeFile } = promises;

  it("should not segfault on exception", async () => {
    try {
      await stat("foo/bar");
    } catch (e) {}
  });

  it("readFile", async () => {
    const data = await readFile(import.meta.dir + "/readFileSync.txt", "utf8");
    expect(data).toBe("File read successfully");
  });

  it("writeFile", async () => {
    const path = `${tmpdir()}/fs.test.js/${Date.now()}.writeFile.txt`;
    await writeFile(path, "File written successfully");
    expect(readFileSync(path, "utf8")).toBe("File written successfully");
  });

  it("readdir()", async () => {
    const files = await promises.readdir(import.meta.dir);
    expect(files.length).toBeGreaterThan(0);
  });

  it("readdir(path, {recursive: true}) produces the same result as Node.js", async () => {
    const full = resolve(import.meta.dir, "../");
    const [bun, subprocess] = await Promise.all([
      (async function () {
        console.time("readdir(path, {recursive: true})");
        const files = await promises.readdir(full, { recursive: true });
        files.sort();
        console.timeEnd("readdir(path, {recursive: true})");
        return files;
      })(),
      (async function () {
        const subprocess = Bun.spawn({
          cmd: [
            "node",
            "-e",
            `process.stdout.write(JSON.stringify(require("fs").readdirSync(${JSON.stringify(
              full,
            )}, { recursive: true }).sort()), null, 2)`,
          ],
          cwd: process.cwd(),
          stdout: "pipe",
          stderr: "inherit",
          stdin: "inherit",
        });
        await subprocess.exited;
        return subprocess;
      })(),
    ]);

    expect(subprocess.exitCode).toBe(0);
    const text = await new Response(subprocess.stdout).text();
    const node = JSON.parse(text);
    expect(bun).toEqual(node as string[]);
  }, 100000);

  for (let withFileTypes of [false, true] as const) {
    const warmup = 1;
    const iterCount = 200;
    const full = resolve(import.meta.dir, "../");

    const doIt = async () => {
      for (let i = 0; i < warmup; i++) {
        await promises.readdir(full, { withFileTypes });
      }

      const maxFD = getMaxFD();

      const pending = new Array(iterCount);
      for (let i = 0; i < iterCount; i++) {
        pending[i] = promises.readdir(full, { recursive: true, withFileTypes });
      }

      const results = await Promise.all(pending);
      for (let i = 0; i < iterCount; i++) {
        results[i].sort();
      }
      expect(results[0].length).toBeGreaterThan(0);
      for (let i = 1; i < iterCount; i++) {
        expect(results[i]).toEqual(results[0]);
      }

      if (!withFileTypes) {
        expect(results[0]).toContain(relative(full, import.meta.path));
      }

      const newMaxFD = getMaxFD();
      expect(maxFD).toBe(newMaxFD); // assert we do not leak file descriptors
    };

    const fail = async () => {
      const notfound = isWindows ? "C:\\notfound\\for\\sure" : "/notfound/for/sure";

      const maxFD = getMaxFD();

      const pending = new Array(iterCount);
      for (let i = 0; i < iterCount; i++) {
        pending[i] = promises.readdir(join(notfound, `${i}`), { recursive: true, withFileTypes });
      }

      const results = await Promise.allSettled(pending);
      for (let i = 0; i < iterCount; i++) {
        expect(results[i].status).toBe("rejected");
        expect(results[i].reason!.code).toBe("ENOENT");
        expect(results[i].reason!.path).toBe(join(notfound, `${i}`));
      }

      const newMaxFD = getMaxFD();
      expect(maxFD).toBe(newMaxFD); // assert we do not leak file descriptors
    };

    if (withFileTypes) {
      describe("withFileTypes", () => {
        it("readdir(path, {recursive: true} should work x 100", doIt, 10_000);
        it("readdir(path, {recursive: true} should fail x 100", fail, 10_000);
      });
    } else {
      it("readdir(path, {recursive: true} should work x 100", doIt, 10_000);
      it("readdir(path, {recursive: true} should fail x 100", fail, 10_000);
    }
  }

  it("readdir() no args doesnt segfault", async () => {
    const fizz = [
      [],
      [Symbol("ok")],
      [Symbol("ok"), Symbol("ok")],
      [Symbol("ok"), Symbol("ok"), Symbol("ok")],
      [Infinity, -NaN, -Infinity],
      "\0\0\0\0",
      "\r\n",
    ];
    for (const args of fizz) {
      try {
        // check it doens't segfault when called with invalid arguments
        await promises.readdir(...(args as [any, ...any[]]));
      } catch (e) {
        // check that producing the error doesn't cause any crashes
        Bun.inspect(e);
      }
    }
  });

  describe("rmdir", () => {
    it("removes a file", async () => {
      const path = `${tmpdir()}/${Date.now()}.rm.txt`;
      await writeFile(path, "File written successfully", "utf8");
      expect(await exists(path)).toBe(true);
      try {
        await rmdir(path);
        expect(() => {}).toThrow();
      } catch (err: any) {
        expect("ENOTDIR EPERM ENOENT").toContain(err.code);
        expect(await exists(path)).toBe(true);
      }
    });

    it("removes a dir", async () => {
      const path = `${tmpdir()}/${Date.now()}.rm.dir`;
      try {
        await mkdir(path);
      } catch (e) {}
      expect(await exists(path)).toBe(true);
      await rmdir(path);
      expect(await exists(path)).toBe(false);
    });
    it("removes a dir recursively", async () => {
      const path = `${tmpdir()}/${Date.now()}.rm.dir/foo/bar`;
      try {
        await mkdir(path, { recursive: true });
      } catch (e) {}
      expect(await exists(path)).toBe(true);
      await rmdir(join(path, "../../"), { recursive: true });
      expect(await exists(path)).toBe(false);
    });
  });

  it("opendir should have a path property, issue#4995", async () => {
    expect((await fs.promises.opendir(".")).path).toBe(".");

    const { promise, resolve } = Promise.withResolvers<Dir>();
    fs.opendir(".", (err, dir) => {
      resolve(dir);
    });

    expect((await promise).path).toBe(".");
  });
});

it("fstat on a large file", () => {
  var dest: string = "",
    fd;
  try {
    dest = `${tmpdir()}/fs.test.js/${Math.trunc(Math.random() * 10000000000).toString(32)}.stat.txt`;
    mkdirSync(dirname(dest), { recursive: true });
    const bigBuffer = new Uint8Array(1024 * 1024 * 1024);
    fd = openSync(dest, "w");
    let offset = 0;
    while (offset < 5 * 1024 * 1024 * 1024) {
      offset += writeSync(fd, bigBuffer, 0, bigBuffer.length, offset);
    }
    fdatasyncSync(fd);
    expect(fstatSync(fd).size).toEqual(offset);
  } finally {
    if (fd) closeSync(fd);
    unlinkSync(dest);
  }
}, 20_000);

it("fs.constants", () => {
  if (isWindows) {
    expect(constants).toEqual({
      UV_FS_SYMLINK_DIR: 1,
      UV_FS_SYMLINK_JUNCTION: 2,
      O_RDONLY: 0,
      O_WRONLY: 1,
      O_RDWR: 2,
      UV_DIRENT_UNKNOWN: 0,
      UV_DIRENT_FILE: 1,
      UV_DIRENT_DIR: 2,
      UV_DIRENT_LINK: 3,
      UV_DIRENT_FIFO: 4,
      UV_DIRENT_SOCKET: 5,
      UV_DIRENT_CHAR: 6,
      UV_DIRENT_BLOCK: 7,
      S_IFMT: 61440,
      S_IFREG: 32768,
      S_IFDIR: 16384,
      S_IFCHR: 8192,
      S_IFIFO: 4096,
      S_IFLNK: 40960,
      O_CREAT: 256,
      O_EXCL: 1024,
      UV_FS_O_FILEMAP: 536870912,
      O_TRUNC: 512,
      O_APPEND: 8,
      S_IRUSR: 256,
      S_IWUSR: 128,
      F_OK: 0,
      R_OK: 4,
      W_OK: 2,
      X_OK: 1,
      UV_FS_COPYFILE_EXCL: 1,
      COPYFILE_EXCL: 1,
      UV_FS_COPYFILE_FICLONE: 2,
      COPYFILE_FICLONE: 2,
      UV_FS_COPYFILE_FICLONE_FORCE: 4,
      COPYFILE_FICLONE_FORCE: 4,
    } as any);
    return;
  }
  expect(constants).toBeDefined();
  expect(constants.F_OK).toBeDefined();
  expect(constants.R_OK).toBeDefined();
  expect(constants.W_OK).toBeDefined();
  expect(constants.X_OK).toBeDefined();
  expect(constants.O_RDONLY).toBeDefined();
  expect(constants.O_WRONLY).toBeDefined();
  expect(constants.O_RDWR).toBeDefined();
  expect(constants.O_CREAT).toBeDefined();
  expect(constants.O_EXCL).toBeDefined();
  expect(constants.O_NOCTTY).toBeDefined();
  expect(constants.O_TRUNC).toBeDefined();
  expect(constants.O_APPEND).toBeDefined();
  expect(constants.O_DIRECTORY).toBeDefined();
  // expect(constants.O_NOATIME).toBeDefined();
  expect(constants.O_NOFOLLOW).toBeDefined();
  expect(constants.O_SYNC).toBeDefined();
  expect(constants.O_DSYNC).toBeDefined();
  if (process.platform === "darwin") expect(constants.O_SYMLINK).toBeDefined();
  // expect(constants.O_DIRECT).toBeDefined();
  expect(constants.O_NONBLOCK).toBeDefined();
  expect(constants.S_IFMT).toBeDefined();
  expect(constants.S_IFREG).toBeDefined();
  expect(constants.S_IFDIR).toBeDefined();
  expect(constants.S_IFCHR).toBeDefined();
  expect(constants.S_IFBLK).toBeDefined();
  expect(constants.S_IFIFO).toBeDefined();
  expect(constants.S_IFLNK).toBeDefined();
  expect(constants.S_IFSOCK).toBeDefined();
  expect(constants.S_IRWXU).toBeDefined();
  expect(constants.S_IRUSR).toBeDefined();
  expect(constants.S_IWUSR).toBeDefined();
  expect(constants.S_IXUSR).toBeDefined();
  expect(constants.S_IRWXG).toBeDefined();
  expect(constants.S_IRGRP).toBeDefined();
  expect(constants.S_IWGRP).toBeDefined();
  expect(constants.S_IXGRP).toBeDefined();
  expect(constants.S_IRWXO).toBeDefined();
  expect(constants.S_IROTH).toBeDefined();
  expect(constants.S_IWOTH).toBeDefined();
});

it("fs.promises.constants", () => {
  expect(promises.constants).toBeDefined();
  expect(promises.constants).toBe(fs.constants);
});

it("fs.Dirent", () => {
  expect(Dirent).toBeDefined();
});

it("fs.Stats", () => {
  expect(Stats).toBeDefined();
});

it("repro 1516: can use undefined/null to specify default flag", () => {
  const path = `${tmpdir()}/repro_1516.txt`;
  writeFileSync(path, "b", { flag: undefined });
  // @ts-ignore-next-line
  expect(readFileSync(path, { encoding: "utf8", flag: null })).toBe("b");
  rmSync(path);
});

it("existsSync with invalid path doesn't throw", () => {
  expect(existsSync(null as any)).toBe(false);
  expect(existsSync(123 as any)).toBe(false);
  expect(existsSync(undefined as any)).toBe(false);
  expect(existsSync({ invalid: 1 } as any)).toBe(false);
});

describe("utimesSync", () => {
  it("works", () => {
    const tmp = join(tmpdir(), "utimesSync-test-file-" + Math.random().toString(36).slice(2));
    writeFileSync(tmp, "test");
    const prevStats = fs.statSync(tmp);
    const prevModifiedTime = prevStats.mtime;
    const prevAccessTime = prevStats.atime;

    prevModifiedTime.setMilliseconds(0);
    prevAccessTime.setMilliseconds(0);

    prevModifiedTime.setFullYear(1996);
    prevAccessTime.setFullYear(1996);

    // Get the current time to change the timestamps
    const newModifiedTime = new Date();
    const newAccessTime = new Date();

    newModifiedTime.setMilliseconds(0);
    newAccessTime.setMilliseconds(0);

    fs.utimesSync(tmp, newAccessTime, newModifiedTime);

    const newStats = fs.statSync(tmp);

    expect(newStats.mtime).toEqual(newModifiedTime);
    expect(newStats.atime).toEqual(newAccessTime);

    fs.utimesSync(tmp, prevAccessTime, prevModifiedTime);

    const finalStats = fs.statSync(tmp);

    expect(finalStats.mtime).toEqual(prevModifiedTime);
    expect(finalStats.atime).toEqual(prevAccessTime);
  });

  it("accepts a Number(value).toString()", () => {
    const tmp = join(tmpdir(), "utimesSync-test-file2-" + Math.random().toString(36).slice(2));
    writeFileSync(tmp, "test");
    const prevStats = fs.statSync(tmp);
    const prevModifiedTime = prevStats.mtime;
    const prevAccessTime = prevStats.atime;

    prevModifiedTime.setMilliseconds(0);
    prevAccessTime.setMilliseconds(0);

    prevModifiedTime.setFullYear(1996);
    prevAccessTime.setFullYear(1996);

    // Get the current time to change the timestamps
    const newModifiedTime = new Date();
    const newAccessTime = new Date();

    newModifiedTime.setMilliseconds(0);
    newAccessTime.setMilliseconds(0);

    fs.utimesSync(tmp, newAccessTime.getTime() / 1000 + "", newModifiedTime.getTime() / 1000 + "");

    const newStats = fs.statSync(tmp);

    expect(newStats.mtime).toEqual(newModifiedTime);
    expect(newStats.atime).toEqual(newAccessTime);

    fs.utimesSync(tmp, prevAccessTime.getTime() / 1000 + "", prevModifiedTime.getTime() / 1000 + "");

    const finalStats = fs.statSync(tmp);

    expect(finalStats.mtime).toEqual(prevModifiedTime);
    expect(finalStats.atime).toEqual(prevAccessTime);
  });

  // TODO: make this work on Windows
  it.skipIf(isWindows)("works after 2038", () => {
    const tmp = join(tmpdir(), "utimesSync-test-file-" + Math.random().toString(36).slice(2));
    writeFileSync(tmp, "test");
    const prevStats = fs.statSync(tmp);
    const prevModifiedTime = prevStats.mtime;
    const prevAccessTime = prevStats.atime;

    prevModifiedTime.setMilliseconds(0);
    prevAccessTime.setMilliseconds(0);

    prevModifiedTime.setFullYear(1996);
    prevAccessTime.setFullYear(1996);

    // Get the current time to change the timestamps
    const newModifiedTime = new Date("2045-04-30 19:32:12.333");
    const newAccessTime = new Date("2098-01-01 00:00:00");

    fs.utimesSync(tmp, newAccessTime, newModifiedTime);

    const newStats = fs.statSync(tmp);

    expect(newStats.mtime).toEqual(newModifiedTime);
    expect(newStats.atime).toEqual(newAccessTime);

    fs.utimesSync(tmp, prevAccessTime, prevModifiedTime);

    const finalStats = fs.statSync(tmp);

    expect(finalStats.mtime).toEqual(prevModifiedTime);
    expect(finalStats.atime).toEqual(prevAccessTime);
  });
});

it("createReadStream on a large file emits readable event correctly", () => {
  return new Promise<void>((resolve, reject) => {
    const tmp = mkdtempSync(`${tmpdir()}/readable`);
    // write a 10mb file
    writeFileSync(`${tmp}/large.txt`, "a".repeat(10 * 1024 * 1024));
    var stream = createReadStream(`${tmp}/large.txt`);
    var ended = false;
    var timer: Timer;
    stream.on("readable", () => {
      const v = stream.read();
      if (ended) {
        clearTimeout(timer);
        reject(new Error("readable emitted after end"));
      } else if (v == null) {
        ended = true;
        timer = setTimeout(() => {
          resolve();
        }, 20);
      }
    });
  });
});

describe("fs.write", () => {
  it("should work with (fd, buffer, offset, length, position, callback)", done => {
    const path = `${tmpdir()}/bun-fs-write-1-${Date.now()}.txt`;
    const fd = fs.openSync(path, "w");
    const buffer = Buffer.from("bun");
    fs.write(fd, buffer, 0, buffer.length, 0, err => {
      try {
        expect(err).toBeNull();
        expect(readFileSync(path, "utf8")).toStrictEqual("bun");
      } catch (e) {
        return done(e);
      } finally {
        unlinkSync(path);
        closeSync(fd);
      }
      done();
    });
  });

  it("should work with (fd, buffer, offset, length, callback)", done => {
    const path = `${tmpdir()}/bun-fs-write-2-${Date.now()}.txt`;
    const fd = fs.openSync(path, "w");
    const buffer = Buffer.from("bun");
    fs.write(fd, buffer, 0, buffer.length, (err, written, buffer) => {
      try {
        expect(err).toBeNull();
        expect(written).toBe(3);
        expect(buffer.slice(0, written).toString()).toStrictEqual("bun");
        expect(Buffer.isBuffer(buffer)).toBe(true);
        expect(readFileSync(path, "utf8")).toStrictEqual("bun");
      } catch (e) {
        return done(e);
      } finally {
        unlinkSync(path);
        closeSync(fd);
      }
      done();
    });
  });

  it("should work with (fd, string, position, encoding, callback)", done => {
    const path = `${tmpdir()}/bun-fs-write-3-${Date.now()}.txt`;
    const fd = fs.openSync(path, "w");
    const string = "bun";
    fs.write(fd, string, 0, "utf8", (err, written, string) => {
      try {
        expect(err).toBeNull();
        expect(written).toBe(3);
        expect(string.slice(0, written).toString()).toStrictEqual("bun");
        expect(string).toBeTypeOf("string");
        expect(readFileSync(path, "utf8")).toStrictEqual("bun");
      } catch (e) {
        return done(e);
      } finally {
        unlinkSync(path);
        closeSync(fd);
      }
      done();
    });
  });

  it("should work with (fd, string, position, callback)", done => {
    const path = `${tmpdir()}/bun-fs-write-4-${Date.now()}.txt`;
    const fd = fs.openSync(path, "w");
    const string = "bun";
    fs.write(fd, string, 0, (err, written, string) => {
      try {
        expect(err).toBeNull();
        expect(written).toBe(3);
        expect(string.slice(0, written).toString()).toStrictEqual("bun");
        expect(string).toBeTypeOf("string");
        expect(readFileSync(path, "utf8")).toStrictEqual("bun");
      } catch (e) {
        return done(e);
      } finally {
        unlinkSync(path);
        closeSync(fd);
      }
      done();
    });
  });

  it("should work with util.promisify", async () => {
    const path = `${tmpdir()}/bun-fs-write-5-${Date.now()}.txt`;
    const fd = fs.openSync(path, "w");
    const string = "bun";
    const fswrite = promisify(fs.write);
    const ret = await fswrite(fd, string, 0);
    expect(typeof ret === "object").toBeTrue();
    expect(ret.bytesWritten === 3).toBeTrue();
    expect(ret.buffer === string).toBeTrue();
    expect(readFileSync(path, "utf8")).toStrictEqual("bun");
    fs.closeSync(fd);
  });
});

describe("fs.read", () => {
  it("should work with (fd, callback)", done => {
    const path = `${tmpdir()}/bun-fs-read-1-${Date.now()}.txt`;
    fs.writeFileSync(path, "bun");

    const fd = fs.openSync(path, "r");
    fs.read(fd, (err, bytesRead, buffer) => {
      try {
        expect(err).toBeNull();
        expect(bytesRead).toBe(3);
        expect(buffer).toStrictEqual(Buffer.concat([Buffer.from("bun"), Buffer.alloc(16381)]));
      } catch (e) {
        return done(e);
      } finally {
        unlinkSync(path);
        closeSync(fd);
      }
      done();
    });
  });
  it("should work with (fd, options, callback)", done => {
    const path = `${tmpdir()}/bun-fs-read-2-${Date.now()}.txt`;
    fs.writeFileSync(path, "bun");

    const fd = fs.openSync(path, "r");
    const buffer = Buffer.alloc(16);
    fs.read(fd, { buffer: buffer }, (err, bytesRead, buffer) => {
      try {
        expect(err).toBeNull();
        expect(bytesRead).toBe(3);
        expect(buffer.slice(0, bytesRead).toString()).toStrictEqual("bun");
      } catch (e) {
        return done(e);
      } finally {
        unlinkSync(path);
        closeSync(fd);
      }
      done();
    });
  });
  it("should work with (fd, buffer, offset, length, position, callback)", done => {
    const path = `${tmpdir()}/bun-fs-read-3-${Date.now()}.txt`;
    fs.writeFileSync(path, "bun");

    const fd = fs.openSync(path, "r");
    const buffer = Buffer.alloc(16);
    fs.read(fd, buffer, 0, buffer.length, 0, (err, bytesRead, buffer) => {
      try {
        expect(err).toBeNull();
        expect(bytesRead).toBe(3);
        expect(buffer.slice(0, bytesRead).toString()).toStrictEqual("bun");
      } catch (e) {
        return done(e);
      } finally {
        unlinkSync(path);
        closeSync(fd);
      }
      done();
    });
  });
  it("should work with offset", done => {
    const path = `${tmpdir()}/bun-fs-read-4-${Date.now()}.txt`;
    fs.writeFileSync(path, "bun");

    const fd = fs.openSync(path, "r");
    const buffer = Buffer.alloc(16);
    fs.read(fd, buffer, 1, buffer.length - 1, 0, (err, bytesRead, buffer) => {
      try {
        expect(err).toBeNull();
        expect(bytesRead).toBe(3);
        expect(buffer.slice(1, bytesRead + 1).toString()).toStrictEqual("bun");
      } catch (e) {
        return done(e);
      } finally {
        unlinkSync(path);
        closeSync(fd);
      }
      done();
    });
  });
  it("should work with position", done => {
    const path = `${tmpdir()}/bun-fs-read-5-${Date.now()}.txt`;
    fs.writeFileSync(path, "bun");

    const fd = fs.openSync(path, "r");
    const buffer = Buffer.alloc(16);
    fs.read(fd, buffer, 0, buffer.length, 1, (err, bytesRead, buffer) => {
      try {
        expect(err).toBeNull();
        expect(bytesRead).toBe(2);
        expect(buffer.slice(0, bytesRead).toString()).toStrictEqual("un");
      } catch (e) {
        return done(e);
      } finally {
        unlinkSync(path);
        closeSync(fd);
      }
      done();
    });
  });
  it("should work with both position and offset", done => {
    const path = `${tmpdir()}/bun-fs-read-6-${Date.now()}.txt`;
    fs.writeFileSync(path, "bun");

    const fd = fs.openSync(path, "r");
    const buffer = Buffer.alloc(16);
    fs.read(fd, buffer, 1, buffer.length - 1, 1, (err, bytesRead, buffer) => {
      try {
        expect(err).toBeNull();
        expect(bytesRead).toBe(2);
        expect(buffer.slice(1, bytesRead + 1).toString()).toStrictEqual("un");
      } catch (e) {
        return done(e);
      } finally {
        unlinkSync(path);
        closeSync(fd);
      }
      done();
    });
  });
  it("should work with util.promisify", async () => {
    const path = `${tmpdir()}/bun-fs-read-6-${Date.now()}.txt`;
    fs.writeFileSync(path, "bun bun bun bun");

    const fd = fs.openSync(path, "r");
    const buffer = Buffer.alloc(15);
    const fsread = promisify(fs.read) as any;

    const ret = await fsread(fd, buffer, 0, 15, 0);
    expect(typeof ret === "object").toBeTrue();
    expect(ret.bytesRead === 15).toBeTrue();
    expect(buffer.slice().toString() === "bun bun bun bun").toBeTrue();
    fs.closeSync(fd);
  });
});

it("new Stats", () => {
  // @ts-expect-error
  const stats = new Stats(1, 2, 3, 4, 5, 6, 7, 8, 9, 10, 11, 12, 13, 14);
  expect(stats).toBeDefined();
  // dev, mode, nlink, uid, gid, rdev, blksize, ino, size, blocks, atimeMs, mtimeMs, ctimeMs, birthtimeMs
  expect(stats.dev).toBe(1);
  expect(stats.mode).toBe(2);
  expect(stats.nlink).toBe(3);
  expect(stats.uid).toBe(4);
  expect(stats.gid).toBe(5);
  expect(stats.rdev).toBe(6);
  expect(stats.blksize).toBe(7);
  expect(stats.ino).toBe(8);
  expect(stats.size).toBe(9);
  expect(stats.blocks).toBe(10);
  expect(stats.atimeMs).toBe(11);
  expect(stats.mtimeMs).toBe(12);
  expect(stats.ctimeMs).toBe(13);
  expect(stats.birthtimeMs).toBe(14);
  expect(stats.atime).toEqual(new Date(11));
  expect(stats.mtime).toEqual(new Date(12));
  expect(stats.ctime).toEqual(new Date(13));
  expect(stats.birthtime).toEqual(new Date(14));
});

/// TODO: why is `.ino` wrong on x86_64 MacOS?
(isIntelMacOS ? it.todo : it)("BigIntStats", () => {
  const withoutBigInt = statSync(import.meta.path, { bigint: false });
  const withBigInt = statSync(import.meta.path, { bigint: true });

  expect(withoutBigInt.isFile() === withBigInt.isFile()).toBe(true);
  expect(withoutBigInt.isDirectory() === withBigInt.isDirectory()).toBe(true);
  expect(withoutBigInt.isBlockDevice() === withBigInt.isBlockDevice()).toBe(true);
  expect(withoutBigInt.isCharacterDevice() === withBigInt.isCharacterDevice()).toBe(true);
  expect(withoutBigInt.isSymbolicLink() === withBigInt.isSymbolicLink()).toBe(true);
  expect(withoutBigInt.isFIFO() === withBigInt.isFIFO()).toBe(true);
  expect(withoutBigInt.isSocket() === withBigInt.isSocket()).toBe(true);

  const expectclose = (a: bigint, b: bigint) => expect(Math.abs(Number(a - b))).toBeLessThan(1000);

  expectclose(BigInt(withoutBigInt.dev), withBigInt.dev);
  expectclose(BigInt(withoutBigInt.ino), withBigInt.ino);
  expectclose(BigInt(withoutBigInt.mode), withBigInt.mode);
  expectclose(BigInt(withoutBigInt.nlink), withBigInt.nlink);
  expectclose(BigInt(withoutBigInt.uid), withBigInt.uid);
  expectclose(BigInt(withoutBigInt.gid), withBigInt.gid);
  expectclose(BigInt(withoutBigInt.rdev), withBigInt.rdev);
  expectclose(BigInt(withoutBigInt.size), withBigInt.size);
  expectclose(BigInt(withoutBigInt.blksize), withBigInt.blksize);
  expectclose(BigInt(withoutBigInt.blocks), withBigInt.blocks);
  expectclose(BigInt(Math.floor(withoutBigInt.atimeMs)), withBigInt.atimeMs);
  expectclose(BigInt(Math.floor(withoutBigInt.mtimeMs)), withBigInt.mtimeMs);
  expectclose(BigInt(Math.floor(withoutBigInt.ctimeMs)), withBigInt.ctimeMs);
  expectclose(BigInt(Math.floor(withoutBigInt.birthtimeMs)), withBigInt.birthtimeMs);

  expect(withBigInt.atime.getTime()).toEqual(withoutBigInt.atime.getTime());
  expect(withBigInt.mtime.getTime()).toEqual(withoutBigInt.mtime.getTime());
  expect(withBigInt.ctime.getTime()).toEqual(withoutBigInt.ctime.getTime());
  expect(withBigInt.birthtime.getTime()).toEqual(withoutBigInt.birthtime.getTime());
});

it("test syscall errno, issue#4198", () => {
  const path = `${tmpdir()}/non-existent-${Date.now()}.txt`;
  expect(() => openSync(path, "r")).toThrow("No such file or directory");
  expect(() => readSync(2147483640, Buffer.alloc(0))).toThrow("Bad file descriptor");
  expect(() => readlinkSync(path)).toThrow("No such file or directory");
  expect(() => realpathSync(path)).toThrow("No such file or directory");
  expect(() => readFileSync(path)).toThrow("No such file or directory");
  expect(() => renameSync(path, `${path}.2`)).toThrow("No such file or directory");
  expect(() => statSync(path)).toThrow("No such file or directory");
  expect(() => unlinkSync(path)).toThrow("No such file or directory");
  expect(() => rmSync(path)).toThrow("No such file or directory");
  expect(() => rmdirSync(path)).toThrow("No such file or directory");
  expect(() => closeSync(2147483640)).toThrow("Bad file descriptor");

  mkdirSync(path);
  expect(() => mkdirSync(path)).toThrow("File or folder exists");
  expect(() => unlinkSync(path)).toThrow(
    (
      {
        "darwin": "Operation not permitted",
        "linux": "Is a directory",
        "win32": "Operation not permitted",
      } as any
    )[process.platform],
  );
  rmdirSync(path);
});

it.if(isWindows)("writing to windows hidden file is possible", () => {
  const temp = tmpdir();
  writeFileSync(join(temp, "file.txt"), "FAIL");
  const status = Bun.spawnSync(["cmd", "/C", "attrib +h file.txt"], {
    stdio: ["ignore", "ignore", "ignore"],
    cwd: temp,
  });
  expect(status.exitCode).toBe(0);
  writeFileSync(join(temp, "file.txt"), "Hello World");
  const content = readFileSync(join(temp, "file.txt"), "utf8");
  expect(content).toBe("Hello World");
});

it("fs.ReadStream allows functions", () => {
  // @ts-expect-error
  expect(() => new fs.ReadStream(".", function lol() {})).not.toThrow();
  // @ts-expect-error
  expect(() => new fs.ReadStream(".", {})).not.toThrow();
});

describe.if(isWindows)("windows path handling", () => {
  // dont call `it` because these paths wont make sense
  // the `it` in this branch makes something be printed on posix'
  if (!isWindows) return it("works", () => {});

  const file = import.meta.path.slice(3);
  const drive = import.meta.path[0];
  const filenames = [
    `${drive}:\\${file}`,
    `\\\\127.0.0.1\\${drive}$\\${file}`,
    `\\\\LOCALHOST\\${drive}$\\${file}`,
    `\\\\.\\${drive}:\\${file}`,
    `\\\\?\\${drive}:\\${file}`,
    `\\\\.\\UNC\\LOCALHOST\\${drive}$\\${file}`,
    `\\\\?\\UNC\\LOCALHOST\\${drive}$\\${file}`,
    `\\\\127.0.0.1\\${drive}$\\${file}`,
  ];

  for (const filename of filenames) {
    it(`Can read '${filename}' with node:fs`, async () => {
      const stats = await fs.promises.stat(filename);
      expect(stats.size).toBeGreaterThan(0);
    });

    it(`Can read '${filename}' with Bun.file`, async () => {
      const stats = await Bun.file(filename).text();
      expect(stats.length).toBeGreaterThan(0);
    });
  }
});
>>>>>>> 8a12c299
<|MERGE_RESOLUTION|>--- conflicted
+++ resolved
@@ -1,5 +1,3 @@
-<<<<<<< HEAD
-=======
 import { describe, expect, it, spyOn } from "bun:test";
 import { dirname, resolve, relative } from "node:path";
 import { promisify } from "node:util";
@@ -2972,5 +2970,4 @@
       expect(stats.length).toBeGreaterThan(0);
     });
   }
-});
->>>>>>> 8a12c299
+});