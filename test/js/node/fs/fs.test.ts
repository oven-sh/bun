--- conflicted
+++ resolved
@@ -3021,15 +3021,6 @@
   expect(await _promises.exists(new Array(16).fill(new Array(64).fill("a")).join("/"))).toBeFalse();
 });
 
-<<<<<<< HEAD
-it("readdirSync should not crash on symlink loops", () => {
-  expect(readdirSync(join(import.meta.dirname, "./fixtures/readdir-loop"), { recursive: true }).length).toBe(166);
-});
-
-it("readdir should not crash on symlink loops", async () => {
-  // prettier-ignore
-  expect((await promisify(readdir)(join(import.meta.dirname, "./fixtures/readdir-loop"), { recursive: true })).length).toBe(166);
-=======
 it("promises.fdatasync with a bad fd should include that in the error thrown", async () => {
   try {
     await _promises.fdatasync(500);
@@ -3039,5 +3030,13 @@
     return;
   }
   expect.unreachable();
->>>>>>> 74c6bd41
+});
+
+it("readdirSync should not crash on symlink loops", () => {
+  expect(readdirSync(join(import.meta.dirname, "./fixtures/readdir-loop"), { recursive: true }).length).toBe(166);
+});
+
+it("readdir should not crash on symlink loops", async () => {
+  // prettier-ignore
+  expect((await promisify(readdir)(join(import.meta.dirname, "./fixtures/readdir-loop"), { recursive: true })).length).toBe(166);
 });