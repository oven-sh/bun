/**
 * @note this file patches `node:test` via the require cache.
 */
import { hideFromStackTrace } from "harness";
import assertNode from "node:assert";

type DoneCb = (err?: Error) => any;
function noop() {}
export function createTest(path: string) {
  const { expect, test, it, describe, beforeAll, afterAll, beforeEach, afterEach, mock } = Bun.jest(path);

  hideFromStackTrace(expect);

  // Assert
  const strictEqual = (...args: Parameters<typeof assertNode.strictEqual>) => {
    assertNode.strictEqual(...args);
    expect(true).toBe(true);
  };

  const notStrictEqual = (...args: Parameters<typeof assertNode.notStrictEqual>) => {
    assertNode.notStrictEqual(...args);
    expect(true).toBe(true);
  };

  const deepStrictEqual = (...args: Parameters<typeof assertNode.deepStrictEqual>) => {
    assertNode.deepStrictEqual(...args);
    expect(true).toBe(true);
  };

  const throws = (...args: Parameters<typeof assertNode.throws>) => {
    assertNode.throws(...args);
    expect(true).toBe(true);
  };

  const ok = (...args: Parameters<typeof assertNode.ok>) => {
    assertNode.ok(...args);
    expect(true).toBe(true);
  };

  const ifError = (...args: Parameters<typeof assertNode.ifError>) => {
    assertNode.ifError(...args);
    expect(true).toBe(true);
  };

  const match = (...args: Parameters<typeof assertNode.match>) => {
    assertNode.match(...args);
    expect(true).toBe(true);
  };

  interface NodeAssert {
    (args: any): void;
    strictEqual: typeof strictEqual;
    deepStrictEqual: typeof deepStrictEqual;
    notStrictEqual: typeof notStrictEqual;
    throws: typeof throws;
    ok: typeof ok;
    ifError: typeof ifError;
    match: typeof match;
  }
  const assert = function (...args: any[]) {
    // @ts-ignore
    assertNode(...args);
  } as NodeAssert;

  hideFromStackTrace(strictEqual);
  hideFromStackTrace(notStrictEqual);
  hideFromStackTrace(deepStrictEqual);
  hideFromStackTrace(throws);
  hideFromStackTrace(ok);
  hideFromStackTrace(ifError);
  hideFromStackTrace(match);
  hideFromStackTrace(assert);

  Object.assign(assert, {
    strictEqual,
    deepStrictEqual,
    notStrictEqual,
    throws,
    ok,
    ifError,
    match,
  });

  // End assert

  const createCallCheckCtx = (done: DoneCb) => {
    var timers: Timer[] = [];
    const createDone = createDoneDotAll(done, undefined, timers);

    // const mustCallChecks = [];

    // failed.forEach(function (context) {
    //   console.log(
    //     "Mismatched %s function calls. Expected %s, actual %d.",
    //     context.name,
    //     context.messageSegment,
    //     context.actual
    //   );
    //   console.log(context.stack.split("\n").slice(2).join("\n"));
    // });

    // TODO: Implement this to be exact only
    function mustCall(fn?: (...args: any[]) => any, exact?: number) {
      return mustCallAtLeast(fn!, exact!);
    }

    function closeTimers() {
      timers.forEach(t => clearTimeout(t));
    }

    function mustNotCall(reason: string = "function should not have been called", optionalCb?: (err?: any) => void) {
      const localDone = createDone();
      timers.push(setTimeout(() => localDone(), 200));

      return () => {
        closeTimers();
        if (optionalCb) optionalCb.apply(undefined, reason ? [reason] : []);

        done(new Error(reason));
      };
    }

    function mustSucceed(fn: () => any, exact?: number) {
      return mustCall(function (err, ...args) {
        ifError(err);
        // @ts-ignore
        if (typeof fn === "function") return fn(...(args as []));
      }, exact);
    }

    function mustCallAtLeast(fn: unknown, minimum: number) {
      return _mustCallInner(fn, minimum, "minimum");
    }

    function _mustCallInner(fn: unknown, criteria = 1, field: string) {
      // @ts-ignore
      if (process._exiting) throw new Error("Cannot use common.mustCall*() in process exit handler");
      if (typeof fn === "number") {
        criteria = fn;
        fn = noop;
      } else if (fn === undefined) {
        fn = noop;
      }

      if (typeof criteria !== "number") throw new TypeError(`Invalid ${field} value: ${criteria}`);

      let actual = 0;
      let expected = criteria;

      // mustCallChecks.push(context);
      const done = createDone();
      const _return = (...args: any[]) => {
        try {
          // @ts-ignore
          const result = fn(...args);
          actual++;
          if (actual >= expected) {
            closeTimers();
            done();
          }

          return result;
        } catch (err) {
          if (err instanceof Error) done(err);
          else if (err?.toString) done(new Error(err?.toString()));
          else {
            console.error("Unknown error", err);
            done(new Error("Unknown error"));
          }
          closeTimers();
        }
      };
      // Function instances have own properties that may be relevant.
      // Let's replicate those properties to the returned function.
      // Refs: https://tc39.es/ecma262/#sec-function-instances
      Object.defineProperties(_return, {
        name: {
          value: fn.name,
          writable: false,
          enumerable: false,
          configurable: true,
        },
        length: {
          value: fn.length,
          writable: false,
          enumerable: false,
          configurable: true,
        },
      });
      return _return;
    }
    return {
      mustSucceed,
      mustCall,
      mustCallAtLeast,
      mustNotCall,
      closeTimers,
    };
  };

  function createDoneDotAll(done: DoneCb, globalTimeout?: number, timers: Timer[] = []) {
    let toComplete = 0;
    let completed = 0;
    const globalTimer = globalTimeout
      ? (timers.push(
          setTimeout(() => {
            console.log("Global Timeout");
            done(new Error("Timed out!"));
          }, globalTimeout),
        ),
        timers[timers.length - 1])
      : undefined;
    function createDoneCb(timeout?: number) {
      toComplete += 1;
      const timer =
        timeout !== undefined
          ? (timers.push(
              setTimeout(() => {
                console.log("Timeout");
                done(new Error("Timed out!"));
              }, timeout),
            ),
            timers[timers.length - 1])
          : timeout;
      return (result?: Error) => {
        if (timer) clearTimeout(timer);
        if (globalTimer) clearTimeout(globalTimer);
        if (result instanceof Error) {
          done(result);
          return;
        }
        completed += 1;
        if (completed === toComplete) {
          done();
        }
      };
    }
    return createDoneCb;
  }

  return {
    expect,
    test,
    it,
    describe,
    beforeAll,
    afterAll,
    beforeEach,
    afterEach,
    createDoneDotAll,
    strictEqual,
    notStrictEqual,
    deepStrictEqual,
    throws,
    ok,
    ifError,
    createCallCheckCtx,
    match,
    assert,
    mock,
  };
}

declare namespace Bun {
  function jest(path: string): typeof import("bun:test");
<<<<<<< HEAD
}

const normalized = os.platform() === "win32" ? Bun.main.replaceAll("\\", "/") : Bun.main;
if (normalized.includes("node/test/parallel")) {
  function createMockNodeTestModule() {
    interface TestError extends Error {
      testStack: string[];
    }
    type Context = {
      filename: string;
      testStack: string[];
      failures: Error[];
      successes: number;
      addFailure(err: unknown): TestError;
      recordSuccess(): void;
    };
    const contexts: Record</* requiring file */ string, Context> = {};

    // @ts-ignore
    let activeSuite: Context = undefined;

    function createContext(key: string): Context {
      return {
        filename: key, // duplicate for ease-of-use
        // entered each time describe, it, etc is called
        testStack: [],
        failures: [],
        successes: 0,
        addFailure(err: unknown) {
          const error: TestError = (err instanceof Error ? err : new Error(err as any)) as any;
          error.testStack = this.testStack;
          const testMessage = `Test failed: ${this.testStack.join(" > ")}`;
          error.message = testMessage + "\n" + error.message;
          this.failures.push(error);
          console.error(error);
          return error;
        },
        recordSuccess() {
          const fullname = this.testStack.join(" > ");
          console.log("✅ Test passed:", fullname);
          this.successes++;
        },
      };
    }

    function getContext() {
      const key: string = Bun.main; // module.parent?.filename ?? require.main?.filename ?? __filename;
      return (activeSuite = contexts[key] ??= createContext(key));
    }

    async function test(
      label: string | Function,
      optionsOrFn: Record<string, any> | Function,
      fn?: Function | undefined,
    ) {
      let options = optionsOrFn;
      if (arguments.length === 2) {
        assertNode.equal(typeof optionsOrFn, "function", "Second argument to test() must be a function.");
        fn = optionsOrFn as Function;
        options = {};
      }
      if (typeof fn !== "function" && typeof label === "function") {
        fn = label;
        label = fn.name;
        options = {};
      }

      const ctx = getContext();
      const { skip } = options;

      if (skip) return;
      try {
        ctx.testStack.push(label as string);
        await fn();
        ctx.recordSuccess();
      } catch (err) {
        const error = ctx.addFailure(err);
        throw error;
      } finally {
        ctx.testStack.pop();
      }
    }

    function describe(labelOrFn: string | Function, maybeFnOrOptions?: Function, maybeFn?: Function) {
      const [label, fn] =
        typeof labelOrFn == "function" ? [labelOrFn.name, labelOrFn] : [labelOrFn, maybeFn ?? maybeFnOrOptions];
      if (typeof fn !== "function") throw new TypeError("Second argument to describe() must be a function.");

      getContext().testStack.push(label);
      try {
        fn();
      } catch (e) {
        getContext().addFailure(e);
        throw e;
      } finally {
        getContext().testStack.pop();
      }

      const failures = getContext().failures.length;
      const successes = getContext().successes;
      console.error(`describe("${label}") finished with ${successes} passed and ${failures} failed tests.`);
      if (failures > 0) {
        throw new Error(`${failures} tests failed.`);
      }
    }

    return {
      test,
      it: test,
      describe,
      suite: describe,
    };
  }

  // Previously, we patched require.cache["node:test"] to be a mock. However,
  // #18266 fixed a bug where that patching was not supposed to work.
  // Patch via replacing the require function itself.
  const Module = require("node:module");
  const originalRequire = Module.prototype.require;
  let test: any = null;
  Module.prototype.require = function (...args: any[]) {
    if (args[0] === "node:test") {
      return test ??= createMockNodeTestModule();
    }
    return originalRequire.apply(this, args);
  };
  require.cache["node:test"] ??= {
    get exports() {
      return test ??= createMockNodeTestModule();
    },
    loaded: true,
    isPreloading: false,
    id: "node:test",
    parent: require.main,
    filename: "node:test",
    children: [],
    path: "node:test",
    paths: [],
    require,
  };
=======
>>>>>>> 6e1f1c4d
}<|MERGE_RESOLUTION|>--- conflicted
+++ resolved
@@ -263,147 +263,4 @@
 
 declare namespace Bun {
   function jest(path: string): typeof import("bun:test");
-<<<<<<< HEAD
-}
-
-const normalized = os.platform() === "win32" ? Bun.main.replaceAll("\\", "/") : Bun.main;
-if (normalized.includes("node/test/parallel")) {
-  function createMockNodeTestModule() {
-    interface TestError extends Error {
-      testStack: string[];
-    }
-    type Context = {
-      filename: string;
-      testStack: string[];
-      failures: Error[];
-      successes: number;
-      addFailure(err: unknown): TestError;
-      recordSuccess(): void;
-    };
-    const contexts: Record</* requiring file */ string, Context> = {};
-
-    // @ts-ignore
-    let activeSuite: Context = undefined;
-
-    function createContext(key: string): Context {
-      return {
-        filename: key, // duplicate for ease-of-use
-        // entered each time describe, it, etc is called
-        testStack: [],
-        failures: [],
-        successes: 0,
-        addFailure(err: unknown) {
-          const error: TestError = (err instanceof Error ? err : new Error(err as any)) as any;
-          error.testStack = this.testStack;
-          const testMessage = `Test failed: ${this.testStack.join(" > ")}`;
-          error.message = testMessage + "\n" + error.message;
-          this.failures.push(error);
-          console.error(error);
-          return error;
-        },
-        recordSuccess() {
-          const fullname = this.testStack.join(" > ");
-          console.log("✅ Test passed:", fullname);
-          this.successes++;
-        },
-      };
-    }
-
-    function getContext() {
-      const key: string = Bun.main; // module.parent?.filename ?? require.main?.filename ?? __filename;
-      return (activeSuite = contexts[key] ??= createContext(key));
-    }
-
-    async function test(
-      label: string | Function,
-      optionsOrFn: Record<string, any> | Function,
-      fn?: Function | undefined,
-    ) {
-      let options = optionsOrFn;
-      if (arguments.length === 2) {
-        assertNode.equal(typeof optionsOrFn, "function", "Second argument to test() must be a function.");
-        fn = optionsOrFn as Function;
-        options = {};
-      }
-      if (typeof fn !== "function" && typeof label === "function") {
-        fn = label;
-        label = fn.name;
-        options = {};
-      }
-
-      const ctx = getContext();
-      const { skip } = options;
-
-      if (skip) return;
-      try {
-        ctx.testStack.push(label as string);
-        await fn();
-        ctx.recordSuccess();
-      } catch (err) {
-        const error = ctx.addFailure(err);
-        throw error;
-      } finally {
-        ctx.testStack.pop();
-      }
-    }
-
-    function describe(labelOrFn: string | Function, maybeFnOrOptions?: Function, maybeFn?: Function) {
-      const [label, fn] =
-        typeof labelOrFn == "function" ? [labelOrFn.name, labelOrFn] : [labelOrFn, maybeFn ?? maybeFnOrOptions];
-      if (typeof fn !== "function") throw new TypeError("Second argument to describe() must be a function.");
-
-      getContext().testStack.push(label);
-      try {
-        fn();
-      } catch (e) {
-        getContext().addFailure(e);
-        throw e;
-      } finally {
-        getContext().testStack.pop();
-      }
-
-      const failures = getContext().failures.length;
-      const successes = getContext().successes;
-      console.error(`describe("${label}") finished with ${successes} passed and ${failures} failed tests.`);
-      if (failures > 0) {
-        throw new Error(`${failures} tests failed.`);
-      }
-    }
-
-    return {
-      test,
-      it: test,
-      describe,
-      suite: describe,
-    };
-  }
-
-  // Previously, we patched require.cache["node:test"] to be a mock. However,
-  // #18266 fixed a bug where that patching was not supposed to work.
-  // Patch via replacing the require function itself.
-  const Module = require("node:module");
-  const originalRequire = Module.prototype.require;
-  let test: any = null;
-  Module.prototype.require = function (...args: any[]) {
-    if (args[0] === "node:test") {
-      return test ??= createMockNodeTestModule();
-    }
-    return originalRequire.apply(this, args);
-  };
-  require.cache["node:test"] ??= {
-    get exports() {
-      return test ??= createMockNodeTestModule();
-    },
-    loaded: true,
-    isPreloading: false,
-    id: "node:test",
-    parent: require.main,
-    filename: "node:test",
-    children: [],
-    path: "node:test",
-    paths: [],
-    require,
-  };
-=======
->>>>>>> 6e1f1c4d
 }