--- conflicted
+++ resolved
@@ -1,14 +1,14 @@
 /**
  * @note this file patches `node:test` via the require cache.
  */
-import {AnyFunction} from "bun";
-import {hideFromStackTrace} from "harness";
+import { AnyFunction } from "bun";
+import { hideFromStackTrace } from "harness";
 import assertNode from "node:assert";
 
 type DoneCb = (err?: Error) => any;
 function noop() {}
 export function createTest(path: string) {
-  const {expect, test, it, describe, beforeAll, afterAll, beforeEach, afterEach, mock} = Bun.jest(path);
+  const { expect, test, it, describe, beforeAll, afterAll, beforeEach, afterEach, mock } = Bun.jest(path);
 
   hideFromStackTrace(expect);
 
@@ -204,11 +204,11 @@
     let completed = 0;
     const globalTimer = globalTimeout
       ? (timers.push(
-        setTimeout(() => {
-          console.log("Global Timeout");
-          done(new Error("Timed out!"));
-        }, globalTimeout),
-      ),
+          setTimeout(() => {
+            console.log("Global Timeout");
+            done(new Error("Timed out!"));
+          }, globalTimeout),
+        ),
         timers[timers.length - 1])
       : undefined;
     function createDoneCb(timeout?: number) {
@@ -216,11 +216,11 @@
       const timer =
         timeout !== undefined
           ? (timers.push(
-            setTimeout(() => {
-              console.log("Timeout");
-              done(new Error("Timed out!"));
-            }, timeout),
-          ),
+              setTimeout(() => {
+                console.log("Timeout");
+                done(new Error("Timed out!"));
+              }, timeout),
+            ),
             timers[timers.length - 1])
           : timeout;
       return (result?: Error) => {
@@ -268,7 +268,6 @@
 
 if (Bun.main.includes("node/test/parallel")) {
   function createMockNodeTestModule() {
-
     interface TestError extends Error {
       testStack: string[];
     }
@@ -279,8 +278,8 @@
       successes: number;
       addFailure(err: unknown): TestError;
       recordSuccess(): void;
-    }
-    const contexts: Record</* requiring file */ string, Context> = {}
+    };
+    const contexts: Record</* requiring file */ string, Context> = {};
 
     // @ts-ignore
     let activeSuite: Context = undefined;
@@ -297,11 +296,6 @@
           error.testStack = this.testStack;
           const testMessage = `Test failed: ${this.testStack.join(" > ")}`;
           error.message = testMessage + "\n" + error.message;
-<<<<<<< HEAD
-          if (!error.stack) Error.captureStackTrace(error);
-
-=======
->>>>>>> 834b6436
           this.failures.push(error);
           console.error(error);
           return error;
@@ -310,45 +304,20 @@
           const fullname = this.testStack.join(" > ");
           console.log("✅ Test passed:", fullname);
           this.successes++;
-        }
-      }
+        },
+      };
     }
 
     function getContext() {
-      const key: string = Bun.main;// module.parent?.filename ?? require.main?.filename ?? __filename;
-<<<<<<< HEAD
-      activeSuite = (contexts[key] ??= createContext(key));
-      return activeSuite
-    }
-
-    function test(label: string | Function, fn?: Function | undefined) {
-=======
-      return activeSuite = (contexts[key] ??= createContext(key));
+      const key: string = Bun.main; // module.parent?.filename ?? require.main?.filename ?? __filename;
+      return (activeSuite = contexts[key] ??= createContext(key));
     }
 
     async function test(label: string | Function, fn?: Function | undefined) {
->>>>>>> 834b6436
       if (typeof fn !== "function" && typeof label === "function") {
         fn = label;
         label = fn.name;
       }
-<<<<<<< HEAD
-      if (typeof label !== "string" && typeof fn !== "function") {
-        throw new TypeError(`First argument to test() must be a string or a function. Got ${typeof label}, ${typeof fn}`);
-      }
-      const ctx = getContext();
-      if (!ctx) throw new Error("invarian violation: test context is undefined.");
-      try {
-        ctx.testStack.push(label as string);
-        const res = fn();
-        if (res instanceof Promise) {
-          throw new Error("test() does not support async functions right now.");
-          process.exit(1);
-        }
-        ctx.recordSuccess();
-      } catch (err) {
-        ctx.addFailure(err);
-=======
       const ctx = getContext();
       try {
         ctx.testStack.push(label as string);
@@ -357,14 +326,13 @@
       } catch (err) {
         const error = ctx.addFailure(err);
         throw error;
->>>>>>> 834b6436
       } finally {
         ctx.testStack.pop();
       }
     }
 
     function describe(labelOrFn: string | Function, maybeFn?: Function) {
-      const [label, fn] = (typeof labelOrFn == "function" ? [labelOrFn.name, labelOrFn] : [labelOrFn, maybeFn]);
+      const [label, fn] = typeof labelOrFn == "function" ? [labelOrFn.name, labelOrFn] : [labelOrFn, maybeFn];
       if (typeof fn !== "function") throw new TypeError("Second argument to describe() must be a function.");
 
       getContext().testStack.push(label);
@@ -372,7 +340,7 @@
         fn();
       } catch (e) {
         getContext().addFailure(e);
-        throw e
+        throw e;
       } finally {
         getContext().testStack.pop();
       }
@@ -383,14 +351,12 @@
       if (failures > 0) {
         throw new Error(`${failures} tests failed.`);
       }
-
     }
 
     return {
       test,
       describe,
-    }
-
+    };
   }
 
   require.cache["node:test"] ??= {
