// @ts-nocheck
import http, {
  createServer,
  request,
  get,
  Agent,
  globalAgent,
  Server,
  validateHeaderName,
  validateHeaderValue,
  ServerResponse,
  IncomingMessage,
  OutgoingMessage,
} from "node:http";
import https, { createServer as createHttpsServer } from "node:https";
import { EventEmitter } from "node:events";
import { createServer as createHttpsServer } from "node:https";
import { createTest } from "node-harness";
import url from "node:url";
import { tmpdir } from "node:os";
import { spawnSync } from "node:child_process";
import nodefs from "node:fs";
import * as path from "node:path";
import { unlinkSync } from "node:fs";
import { PassThrough } from "node:stream";
const { describe, expect, it, beforeAll, afterAll, createDoneDotAll, mock } = createTest(import.meta.path);
import { bunExe } from "bun:harness";
import { bunEnv, disableAggressiveGCScope, tmpdirSync, randomPort } from "harness";
import * as stream from "node:stream";
import * as zlib from "node:zlib";

function listen(server: Server, protocol: string = "http"): Promise<URL> {
  return new Promise((resolve, reject) => {
    const timeout = setTimeout(() => reject("Timed out"), 5000).unref();
    server.listen({ port: 0 }, (err, hostname, port) => {
      clearTimeout(timeout);

      if (err) {
        reject(err);
      } else {
        resolve(new URL(`${protocol}://${hostname}:${port}`));
      }
    });
  });
}

describe("node:http", () => {
  describe("createServer", async () => {
    it("hello world", async () => {
      try {
        var server = createServer((req, res) => {
          expect(req.url).toBe("/hello?world");
          res.writeHead(200, { "Content-Type": "text/plain" });
          res.end("Hello World");
        });
        const url = await listen(server);
        const res = await fetch(new URL("/hello?world", url));
        expect(await res.text()).toBe("Hello World");
      } catch (e) {
        throw e;
      } finally {
        server.close();
      }
    });
    it("is not marked encrypted (#5867)", async () => {
      try {
        var server = createServer((req, res) => {
          expect(req.connection.encrypted).toBe(undefined);
          res.writeHead(200, { "Content-Type": "text/plain" });
          res.end("Hello World");
        });
        const url = await listen(server);
        const res = await fetch(new URL("", url));
        expect(await res.text()).toBe("Hello World");
      } catch (e) {
        throw e;
      } finally {
        server.close();
      }
    });
    it("request & response body streaming (large)", async () => {
      try {
        const bodyBlob = new Blob(["hello world", "hello world".repeat(9000)]);
        const input = await bodyBlob.text();

        var server = createServer((req, res) => {
          res.writeHead(200, { "Content-Type": "text/plain" });
          req.on("data", chunk => {
            res.write(chunk);
          });

          req.on("end", () => {
            res.end();
          });
        });
        const url = await listen(server);
        const res = await fetch(url, {
          method: "POST",
          body: bodyBlob,
        });

        const out = await res.text();
        expect(out).toBe(input);
      } finally {
        server.close();
      }
    });

    it("request & response body streaming (small)", async () => {
      try {
        const bodyBlob = new Blob(["hello world", "hello world".repeat(4)]);

        const input = await bodyBlob.text();

        var server = createServer((req, res) => {
          res.writeHead(200, { "Content-Type": "text/plain" });
          req.on("data", chunk => {
            res.write(chunk);
          });

          req.on("end", () => {
            res.end();
          });
        });
        const url = await listen(server);
        const res = await fetch(url, {
          method: "POST",
          body: bodyBlob,
        });

        const out = await res.text();
        expect(out).toBe(input);
      } finally {
        server.close();
      }
    });

    it("listen should return server", async () => {
      const server = createServer();
      const listenResponse = server.listen(0);
      expect(listenResponse instanceof Server).toBe(true);
      expect(listenResponse).toBe(server);
      listenResponse.close();
    });

    it("listen callback should be bound to server", async () => {
      const server = createServer();
      const { resolve, reject, promise } = Promise.withResolvers();
      server.listen(0, function () {
        try {
          expect(this === server).toBeTrue();
          resolve();
        } catch (e) {
          reject();
        }
      });
      await promise;
      server.close();
    });

    it("should use the provided port", async () => {
      const server = http.createServer(() => {});
      const random_port = randomPort();
      server.listen(random_port);
      const { port } = server.address();
      expect(port).toEqual(random_port);
      server.close();
    });

    it("should assign a random port when undefined", async () => {
      const server1 = http.createServer(() => {});
      const server2 = http.createServer(() => {});
      server1.listen(undefined);
      server2.listen(undefined);
      const { port: port1 } = server1.address();
      const { port: port2 } = server2.address();
      expect(port1).not.toEqual(port2);
      expect(port1).toBeWithin(1024, 65535);
      server1.close();
      server2.close();
    });

    it("option method should be uppercase (#7250)", async () => {
      try {
        var server = createServer((req, res) => {
          expect(req.method).toBe("OPTIONS");
          res.writeHead(204, {});
          res.end();
        });
        const url = await listen(server);
        const res = await fetch(url, {
          method: "OPTIONS",
        });
        expect(res.status).toBe(204);
      } finally {
        server.close();
      }
    });
  });

  describe("response", () => {
    test("set-cookie works with getHeader", () => {
      const res = new ServerResponse({});
      res.setHeader("Set-Cookie", ["swag=true", "yolo=true"]);
      expect(res.getHeader("Set-Cookie")).toEqual(["swag=true", "yolo=true"]);
    });
    test("set-cookie works with getHeaders", () => {
      const res = new ServerResponse({});
      res.setHeader("Set-Cookie", ["swag=true", "yolo=true"]);
      res.setHeader("test", "test");
      expect(res.getHeaders()).toEqual({
        "set-cookie": ["swag=true", "yolo=true"],
        "test": "test",
      });
    });
  });

  describe("request", () => {
    function runTest(done: Function, callback: (server: Server, port: number, done: (err?: Error) => void) => void) {
      let timer;
      const server = createServer((req, res) => {
        if (req.headers.__proto__ !== {}.__proto__) {
          throw new Error("Headers should inherit from Object.prototype");
        }
        const reqUrl = new URL(req.url!, `http://${req.headers.host}`);
        if (reqUrl.pathname) {
          if (reqUrl.pathname === "/redirect") {
            // Temporary redirect
            res.writeHead(301, {
              Location: `http://localhost:${server.port}/redirected`,
            });
            res.end("Got redirect!\n");
            return;
          }
          if (reqUrl.pathname === "/multi-chunk-response") {
            res.writeHead(200, { "Content-Type": "text/plain" });
            const toWrite = "a".repeat(512);
            for (let i = 0; i < 4; i++) {
              res.write(toWrite);
            }
            res.end();
            return;
          }
          if (reqUrl.pathname === "/multiple-set-cookie") {
            expect(req.headers.cookie).toBe("foo=bar; bar=baz");
            res.setHeader("Set-Cookie", ["foo=bar", "bar=baz"]);
            res.end("OK");
            return;
          }
          if (reqUrl.pathname === "/redirected") {
            res.writeHead(404, { "Content-Type": "text/plain" });
            res.end("Not Found");
            return;
          }
          if (reqUrl.pathname === "/lowerCaseHeaders") {
            res.writeHead(200, { "content-type": "text/plain", "X-Custom-Header": "custom_value" });
            res.end("Hello World");
            return;
          }
          if (reqUrl.pathname.includes("timeout")) {
            if (timer) clearTimeout(timer);
            timer = setTimeout(() => {
              res.end("Hello World");
              timer = null;
            }, 3000);
            return;
          }
          if (reqUrl.pathname === "/pathTest") {
            res.end("Path correct!\n");
            return;
          }
          if (reqUrl.pathname === "/customWriteHead") {
            function createWriteHead(prevWriteHead, listener) {
              let fired = false;
              return function writeHead() {
                if (!fired) {
                  fired = true;
                  listener.call(this);
                }
                return prevWriteHead.apply(this, arguments);
              };
            }

            function addPoweredBy() {
              if (!this.getHeader("X-Powered-By")) {
                this.setHeader("X-Powered-By", "Bun");
              }
            }

            res.writeHead = createWriteHead(res.writeHead, addPoweredBy);
            res.setHeader("Content-Type", "text/plain");
            res.end("Hello World");
            return;
          }
          if (reqUrl.pathname === "/uploadFile") {
            let requestData = Buffer.alloc(0);
            req.on("data", chunk => {
              requestData = Buffer.concat([requestData, chunk]);
            });
            req.on("end", () => {
              res.writeHead(200, { "Content-Type": "text/plain" });
              res.write(requestData);
              res.end();
            });
            return;
          }
        }

        res.writeHead(200, { "Content-Type": "text/plain" });

        if (req.headers["x-test"]) {
          res.write(`x-test: ${req.headers["x-test"]}\n`);
        }

        // Check for body
        if (req.method === "POST") {
          req.on("data", chunk => {
            res.write(chunk);
          });

          req.on("end", () => {
            res.write("POST\n");
            res.end("Hello World");
          });
        } else {
          if (req.headers["X-Test"] !== undefined) {
            res.write(`X-Test: test\n`);
          }
          res.write("Maybe GET maybe not\n");
          res.end("Hello World");
        }
      });
      server.listen({ port: 0 }, (_, __, port) => {
        var _done = (...args) => {
          server.close();
          done(...args);
        };
        callback(server, port, _done);
      });
    }

    // it.only("check for expected fields", done => {
    //   runTest((server, port) => {
    //     const req = request({ host: "localhost", port, method: "GET" }, res => {
    //       console.log("called");
    //       res.on("end", () => {
    //         console.log("here");
    //         server.close();
    //         done();
    //       });
    //       res.on("error", err => {
    //         server.close();
    //         done(err);
    //       });
    //     });
    //     expect(req.path).toEqual("/");
    //     expect(req.method).toEqual("GET");
    //     expect(req.host).toEqual("localhost");
    //     expect(req.protocol).toEqual("http:");
    //     req.end();
    //   });
    // });

    it("should not insert extraneous accept-encoding header", async done => {
      try {
        let headers;
        var server = createServer((req, res) => {
          headers = req.headers;
          req.on("data", () => {});
          req.on("end", () => {
            res.end();
          });
        });
        const url = await listen(server);
        await fetch(url, { decompress: false });
        expect(headers["accept-encoding"]).toBeFalsy();
        done();
      } catch (e) {
        done(e);
      } finally {
        server.close();
      }
    });

    it("multiple Set-Cookie headers works #6810", done => {
      runTest(done, (server, port, done) => {
        const req = request(`http://localhost:${port}/multiple-set-cookie`, res => {
          let data = "";
          res.setEncoding("utf8");
          res.on("data", chunk => {
            data += chunk;
          });
          res.on("end", () => {
            expect(res.headers["set-cookie"]).toEqual(["foo=bar", "bar=baz"]);
            done();
          });
          res.on("error", err => done(err));
        });
        req.setHeader("Cookie", ["foo=bar; bar=baz"]);
        req.end();
      });
    });

    it("should make a standard GET request when passed string as first arg", done => {
      runTest(done, (server, port, done) => {
        const req = request(`http://localhost:${port}`, res => {
          let data = "";
          res.setEncoding("utf8");
          res.on("data", chunk => {
            data += chunk;
          });
          res.on("end", () => {
            expect(data).toBe("Maybe GET maybe not\nHello World");
            done();
          });
          res.on("error", err => done(err));
        });
        req.end();
      });
    });

    it("should make a https:// GET request when passed string as first arg", done => {
      const req = https.request("https://example.com", { headers: { "accept-encoding": "identity" } }, res => {
        let data = "";
        res.setEncoding("utf8");
        res.on("data", chunk => {
          data += chunk;
        });
        res.on("end", () => {
          expect(data).toContain("This domain is for use in illustrative examples in documents");
          done();
        });
        res.on("error", err => done(err));
      });
      req.end();
    });

    it("should make a POST request when provided POST method, even without a body", done => {
      runTest(done, (server, serverPort, done) => {
        const req = request({ host: "localhost", port: serverPort, method: "POST" }, res => {
          let data = "";
          res.setEncoding("utf8");
          res.on("data", chunk => {
            data += chunk;
          });
          res.on("end", () => {
            expect(data).toBe("POST\nHello World");
            done();
          });
          res.on("error", err => done(err));
        });
        req.end();
      });
    });

    it("should correctly handle a POST request with a body", done => {
      runTest(done, (server, port, done) => {
        const req = request({ host: "localhost", port, method: "POST" }, res => {
          let data = "";
          res.setEncoding("utf8");
          res.on("data", chunk => {
            data += chunk;
          });
          res.on("end", () => {
            expect(data).toBe("Posting\nPOST\nHello World");
            done();
          });
          res.on("error", err => done(err));
        });
        req.write("Posting\n");
        req.end();
      });
    });

    it("should noop request.setSocketKeepAlive without error", done => {
      runTest(done, (server, port, done) => {
        const req = request(`http://localhost:${port}`);
        req.setSocketKeepAlive(true, 1000);
        req.end();
        expect(true).toBe(true);
        // Neglecting to close this will cause a future test to fail.
        req.on("close", () => done());
      });
    });

    it("should allow us to set timeout with request.setTimeout or `timeout` in options", done => {
      runTest(done, (server, serverPort, done) => {
        const createDone = createDoneDotAll(done);
        const req1Done = createDone();
        const req2Done = createDone();

        const req1 = request(
          {
            host: "localhost",
            port: serverPort,
            path: "/timeout",
            timeout: 500,
          },
          res => {
            req1Done(new Error("Should not have received response"));
          },
        );
        req1.on("timeout", () => req1Done());

        const req2 = request(
          {
            host: "localhost",
            port: serverPort,
            path: "/timeout",
          },
          res => {
            req2Done(new Error("Should not have received response"));
          },
        );

        req2.setTimeout(500, () => {
          req2Done();
        });
        req1.end();
        req2.end();
      });
    });

    it("should correctly set path when path provided", done => {
      runTest(done, (server, serverPort, done) => {
        const createDone = createDoneDotAll(done);
        const req1Done = createDone();
        const req2Done = createDone();

        const req1 = request(`http://localhost:${serverPort}/pathTest`, res => {
          let data = "";
          res.setEncoding("utf8");
          res.on("data", chunk => {
            data += chunk;
          });
          res.on("end", () => {
            expect(data).toBe("Path correct!\n");
            req1Done();
          });
          res.on("error", err => req1Done(err));
        });

        const req2 = request(`http://localhost:${serverPort}`, { path: "/pathTest" }, res => {
          let data = "";
          res.setEncoding("utf8");
          res.on("data", chunk => {
            data += chunk;
          });
          res.on("end", () => {
            expect(data).toBe("Path correct!\n");
            req2Done();
          });
          res.on("error", err => req2Done(err));
        });

        req1.end();
        req2.end();

        expect(req1.path).toBe("/pathTest");
        expect(req2.path).toBe("/pathTest");
      });
    });

    it("should emit response when response received", done => {
      runTest(done, (server, serverPort, done) => {
        const req = request(`http://localhost:${serverPort}`);

        req.on("response", res => {
          expect(res.statusCode).toBe(200);
          done();
        });
        req.end();
      });
    });

    // NOTE: Node http.request doesn't follow redirects by default
    it("should handle redirects properly", done => {
      runTest(done, (server, serverPort, done) => {
        const req = request(`http://localhost:${serverPort}/redirect`, res => {
          let data = "";
          res.setEncoding("utf8");
          res.on("data", chunk => {
            data += chunk;
          });
          res.on("end", () => {
            expect(data).toBe("Got redirect!\n");
            done();
          });
          res.on("error", err => done(err));
        });
        req.end();
      });
    });

    it("should correctly attach headers to request", done => {
      runTest(done, (server, serverPort, done) => {
        const req = request({ host: "localhost", port: serverPort, headers: { "X-Test": "test" } }, res => {
          let data = "";
          res.setEncoding("utf8");
          res.on("data", chunk => {
            data += chunk;
          });
          res.on("end", () => {
            expect(data).toBe("x-test: test\nMaybe GET maybe not\nHello World");
            done();
          });
          res.on("error", err => done(err));
        });
        expect(req.getHeader("X-Test")).toBe("test");
        // node returns undefined
        // Headers returns null
        expect(req.getHeader("X-Not-Exists")).toBe(undefined);
        req.end();
      });
    });

    it("should correct casing of method param", done => {
      runTest(done, (server, serverPort, done) => {
        const req = request({ host: "localhost", port: serverPort, method: "get" }, res => {
          let data = "";
          res.setEncoding("utf8");
          res.on("data", chunk => {
            data += chunk;
          });
          res.on("end", () => {
            expect(data).toBe("Maybe GET maybe not\nHello World");
            done();
          });
          res.on("error", err => done(err));
        });
        req.end();
      });
    });

    it("should allow for port as a string", done => {
      runTest(done, (server, serverPort, done) => {
        const req = request({ host: "localhost", port: `${serverPort}`, method: "GET" }, res => {
          let data = "";
          res.setEncoding("utf8");
          res.on("data", chunk => {
            data += chunk;
          });
          res.on("end", () => {
            expect(data).toBe("Maybe GET maybe not\nHello World");
            done();
          });
          res.on("error", err => done(err));
        });
        req.end();
      });
    });

    it("should allow us to pass a URL object", done => {
      runTest(done, (server, serverPort, done) => {
        const req = request(new URL(`http://localhost:${serverPort}`), { method: "POST" }, res => {
          let data = "";
          res.setEncoding("utf8");
          res.on("data", chunk => {
            data += chunk;
          });
          res.on("end", () => {
            expect(data).toBe("Hello WorldPOST\nHello World");
            done();
          });
          res.on("error", err => done(err));
        });
        req.write("Hello World");
        req.end();
      });
    });

    it("should ignore body when method is GET/HEAD/OPTIONS", done => {
      runTest(done, (server, serverPort, done) => {
        const createDone = createDoneDotAll(done);
        const methods = ["GET", "HEAD", "OPTIONS"];
        const dones = {};
        for (const method of methods) {
          dones[method] = createDone();
        }
        for (const method of methods) {
          const req = request(`http://localhost:${serverPort}`, { method }, res => {
            let data = "";
            res.setEncoding("utf8");
            res.on("data", chunk => {
              data += chunk;
            });
            res.on("end", () => {
              expect(data).toBe(method === "GET" ? "Maybe GET maybe not\nHello World" : "");
              dones[method]();
            });
            res.on("error", err => dones[method](err));
          });
          req.write("BODY");
          req.end();
        }
      });
    });

    it("should return response with lowercase headers", done => {
      runTest(done, (server, serverPort, done) => {
        const req = request(`http://localhost:${serverPort}/lowerCaseHeaders`, res => {
          expect(res.headers["content-type"]).toBe("text/plain");
          expect(res.headers["x-custom-header"]).toBe("custom_value");
          done();
        });
        req.end();
      });
    });

    it("reassign writeHead method, issue#3585", done => {
      runTest(done, (server, serverPort, done) => {
        const req = request(`http://localhost:${serverPort}/customWriteHead`, res => {
          expect(res.headers["content-type"]).toBe("text/plain");
          expect(res.headers["x-powered-by"]).toBe("Bun");
          done();
        });
        req.end();
      });
    });

    it("uploading file by 'formdata/multipart', issue#3116", done => {
      runTest(done, (server, serverPort, done) => {
        const boundary = "----FormBoundary" + Date.now();

        const formDataBegin = `--${boundary}\r\nContent-Disposition: form-data; name="file"; filename="myfile.txt"\r\nContent-Type: application/octet-stream\r\n\r\n`;
        const fileData = Buffer.from("80818283", "hex");
        const formDataEnd = `\r\n--${boundary}--`;

        const requestOptions = {
          hostname: "localhost",
          port: serverPort,
          path: "/uploadFile",
          method: "POST",
          headers: {
            "Content-Type": `multipart/form-data; boundary=${boundary}`,
          },
        };

        const req = request(requestOptions, res => {
          let responseData = Buffer.alloc(0);
          res.on("data", chunk => {
            responseData = Buffer.concat([responseData, chunk]);
          });
          res.on("end", () => {
            try {
              expect(responseData).toEqual(
                Buffer.concat([Buffer.from(formDataBegin), fileData, Buffer.from(formDataEnd)]),
              );
            } catch (e) {
              return done(e);
            }
            done();
          });
        });
        req.on("error", err => {
          done(err);
        });
        req.write(formDataBegin); // string
        req.write(fileData); // Buffer
        req.write(formDataEnd); // string
        req.end();
      });
    });

    it("request via http proxy, issue#4295", done => {
      const proxyServer = createServer(function (req, res) {
        let option = url.parse(req.url);
        option.host = req.headers.host;
        option.headers = req.headers;

        const proxyRequest = request(option, function (proxyResponse) {
          res.writeHead(proxyResponse.statusCode, proxyResponse.headers);
          proxyResponse.on("data", function (chunk) {
            res.write(chunk, "binary");
          });
          proxyResponse.on("end", function () {
            res.end();
          });
        });
        req.on("data", function (chunk) {
          proxyRequest.write(chunk, "binary");
        });
        req.on("end", function () {
          proxyRequest.end();
        });
      });

      proxyServer.listen({ port: 0 }, async (_err, hostname, port) => {
        const options = {
          protocol: "http:",
          hostname: hostname,
          port: port,
          path: "http://example.com",
          headers: {
            Host: "example.com",
            "accept-encoding": "identity",
          },
        };

        const req = request(options, res => {
          let data = "";
          res.on("data", chunk => {
            data += chunk;
          });
          res.on("end", () => {
            try {
              expect(res.statusCode).toBe(200);
              expect(data.length).toBeGreaterThan(0);
              expect(data).toContain("This domain is for use in illustrative examples in documents");
              done();
            } catch (err) {
              done(err);
            }
          });
        });
        req.on("error", err => {
          done(err);
        });
        req.end();
      });
    });

    it("should correctly stream a multi-chunk response #5320", async done => {
      runTest(done, (server, serverPort, done) => {
        const req = request({ host: "localhost", port: `${serverPort}`, path: "/multi-chunk-response", method: "GET" });

        req.on("error", err => done(err));

        req.on("response", async res => {
          const body = res.pipe(new PassThrough({ highWaterMark: 512 }));
          const response = new Response(body);
          const text = await response.text();

          expect(text.length).toBe(2048);
          done();
        });

        req.end();
      });
    });

    it("should emit a socket event when connecting", async done => {
      runTest(done, async (server, serverPort, done) => {
        const req = request(`http://localhost:${serverPort}`, {});
        req.on("socket", function onRequestSocket(socket) {
          req.destroy();
          done();
        });
        req.end();
      });
    });
  });

  describe("https.request with custom tls options", () => {
    const createServer = () =>
      new Promise(resolve => {
        const server = createHttpsServer(
          {
            key: nodefs.readFileSync(path.join(import.meta.dir, "fixtures", "openssl_localhost.key")),
            cert: nodefs.readFileSync(path.join(import.meta.dir, "fixtures", "openssl_localhost.crt")),
            rejectUnauthorized: true,
          },
          (req, res) => {
            res.writeHead(200);
            res.end("hello world");
          },
        );

        listen(server, "https").then(url => {
          resolve({
            server,
            close: () => server.close(),
            url,
          });
        });
      });

    it("supports custom tls args", async done => {
      const { url, close } = await createServer();
      try {
        const options: https.RequestOptions = {
          method: "GET",
          url,
          port: url.port,
          ca: nodefs.readFileSync(path.join(import.meta.dir, "fixtures", "openssl_localhost_ca.pem")),
        };
        const req = https.request(options, res => {
          res.on("data", () => null);
          res.on("end", () => {
            close();
            done();
          });
        });

        req.on("error", error => {
          close();
          done(error);
        });

        req.end();
      } catch (e) {
        close();
        throw e;
      }
    });
  });

  describe("signal", () => {
    it("should abort and close the server", done => {
      const server = createServer((req, res) => {
        res.writeHead(200, { "Content-Type": "text/plain" });
        res.end("Hello World");
      });

      const interval = setTimeout(() => {
        server.close();
        done();
      }, 100);

      const signal = AbortSignal.timeout(30);
      signal.addEventListener("abort", () => {
        clearTimeout(interval);
        expect(true).toBe(true);
        done();
      });

      server.listen({ signal, port: 0 });
    });
  });

  describe("get", () => {
    it("should make a standard GET request, like request", async done => {
      const server = createServer((req, res) => {
        res.writeHead(200, { "Content-Type": "text/plain" });
        res.end("Hello World");
      });
      const url = await listen(server);
      get(url, res => {
        let data = "";
        res.setEncoding("utf8");
        res.on("data", chunk => {
          data += chunk;
        });
        res.on("end", () => {
          expect(data).toBe("Hello World");
          server.close();
          done();
        });
        res.on("error", err => {
          server.close();
          done(err);
        });
      });
    });
  });

  describe("Agent", () => {
    let dummyAgent;
    beforeAll(() => {
      dummyAgent = new Agent();
    });

    it("should be a class", () => {
      expect(Agent instanceof Function).toBe(true);
    });

    it("can be constructed with new", () => {
      expect(new Agent().protocol).toBe("http:");
    });
    it("can be constructed with apply", () => {
      expect(Agent.apply({}).protocol).toBe("http:");
    });

    it("should have a default maxSockets of Infinity", () => {
      expect(dummyAgent.maxSockets).toBe(Infinity);
    });

    it("should have a keepAlive value", () => {
      expect(dummyAgent.keepAlive).toBe(false);
    });

    it("should noop keepSocketAlive", () => {
      const agent = new Agent({ keepAlive: true });
      // @ts-ignore
      expect(agent.keepAlive).toBe(true);

      const server = createServer((req, res) => {
        res.writeHead(200, { "Content-Type": "text/plain" });
        res.end("Hello World");

        agent.keepSocketAlive(request({ host: "localhost", port: server.address().port, method: "GET" }));
        server.end();
      });
    });

    it("should provide globalAgent", () => {
      expect(globalAgent instanceof Agent).toBe(true);
    });
  });

  describe("ClientRequest.signal", () => {
    it("should attempt to make a standard GET request and abort", async () => {
      let server_port;
      let server_host;
      const {
        resolve: resolveClientAbort,
        reject: rejectClientAbort,
        promise: promiseClientAbort,
      } = Promise.withResolvers();

      const server = createServer((req, res) => {});

      server.listen({ port: 0 }, (_err, host, port) => {
        server_port = port;
        server_host = host;

        const signal = AbortSignal.timeout(5);

        get(`http://${server_host}:${server_port}`, { signal }, res => {
          let data = "";
          res.setEncoding("utf8");
          res.on("data", chunk => {
            data += chunk;
          });
          res.on("end", () => {
            server.close();
          });
        }).once("abort", () => {
          resolveClientAbort();
        });
      });

      await promiseClientAbort;
      server.close();
    });
  });

  test("validateHeaderName", () => {
    validateHeaderName("Foo");
    expect(() => validateHeaderName("foo:")).toThrow();
    expect(() => validateHeaderName("foo:bar")).toThrow();
  });

  test("validateHeaderValue", () => {
    validateHeaderValue("Foo", "Bar");
    expect(() => validateHeaderValue("Foo", undefined as any)).toThrow();
    expect(() => validateHeaderValue("Foo", "Bar\r")).toThrow();
  });

  test("req.req = req", done => {
    const server = createServer((req, res) => {
      req.req = req;
      res.write(req.req === req ? "ok" : "fail");
      res.end();
    });
    server.listen({ port: 0 }, async (_err, host, port) => {
      try {
        const x = await fetch(`http://${host}:${port}`).then(res => res.text());
        expect(x).toBe("ok");
        done();
      } catch (error) {
        done(error);
      } finally {
        server.close();
      }
    });
  });

  test("test unix socket server", done => {
    const socketPath = `${tmpdir()}/bun-server-${Math.random().toString(32)}.sock`;
    const server = createServer((req, res) => {
      expect(req.method).toStrictEqual("GET");
      expect(req.url).toStrictEqual("/bun?a=1");
      res.writeHead(200, {
        "Content-Type": "text/plain",
        "Connection": "close",
      });
      res.write("Bun\n");
      res.end();
    });

    test("should not decompress gzip, issue#4397", async () => {
      const { promise, resolve } = Promise.withResolvers();
      https
        .request("https://bun.sh/", { headers: { "accept-encoding": "gzip" } }, res => {
          res.on("data", function cb(chunk) {
            resolve(chunk);
            res.off("data", cb);
          });
        })
        .end();
      const chunk = await promise;
      expect(chunk.toString()).not.toContain("<html");
    });

    server.listen(socketPath, () => {
      // TODO: unix socket is not implemented in fetch.
      const output = spawnSync("curl", ["--unix-socket", socketPath, "http://localhost/bun?a=1"]);
      try {
        expect(output.stdout.toString()).toStrictEqual("Bun\n");
        done();
      } catch (err) {
        done(err);
      } finally {
        server.close();
      }
    });
  });

  test("should listen on port if string, issue#4582", done => {
    const server = createServer((req, res) => {
      res.end();
    });
    server.listen({ port: "0" }, async (_err, host, port) => {
      try {
        await fetch(`http://${host}:${port}`).then(res => {
          expect(res.status).toBe(200);
          done();
        });
      } catch (err) {
        done(err);
      } finally {
        server.close();
      }
    });
  });

  test("error event not fired, issue#4651", async () => {
    const { promise, resolve } = Promise.withResolvers();
    const server = createServer((req, res) => {
      res.end();
    });
    server.listen({ port: 42069 }, () => {
      const server2 = createServer((_, res) => {
        res.end();
      });
      server2.on("error", err => {
        resolve(err);
      });
      server2.listen({ port: 42069 }, () => {});
    });
    const err = await promise;
    expect(err.code).toBe("EADDRINUSE");
  });
});
describe("node https server", async () => {
  const httpsOptions = {
    key: nodefs.readFileSync(path.join(import.meta.dir, "fixtures", "cert.key")),
    cert: nodefs.readFileSync(path.join(import.meta.dir, "fixtures", "cert.pem")),
  };
  const createServer = onRequest => {
    return new Promise(resolve => {
      const server = createHttpsServer(httpsOptions, (req, res) => {
        onRequest(req, res);
      });
      listen(server, "https").then(url => {
        resolve({
          server,
          done: () => server.close(),
          url,
        });
      });
    });
  };
  it("is marked encrypted (#5867)", async () => {
    const { server, url, done } = await createServer(async (req, res) => {
      expect(req.connection.encrypted).toBe(true);
      res.end();
    });
    try {
      await fetch(url, { tls: { rejectUnauthorized: false } });
    } catch (e) {
      throw e;
    } finally {
      done();
    }
  });
});

describe("server.address should be valid IP", () => {
  it("should return null before listening", done => {
    const server = createServer((req, res) => {});
    try {
      expect(server.address()).toBeNull();
      done();
    } catch (err) {
      done(err);
    }
  });
  it("should return null after close", done => {
    const server = createServer((req, res) => {});
    server.listen(0, async (_err, host, port) => {
      try {
        expect(server.address()).not.toBeNull();
        server.close();
        expect(server.address()).toBeNull();
        done();
      } catch (err) {
        done(err);
      }
    });
  });
  it("test default hostname, issue#5850", done => {
    const server = createServer((req, res) => {});
    server.listen(0, async (_err, host, port) => {
      try {
        const { address, family, port } = server.address();
        expect(port).toBeInteger();
        expect(port).toBeGreaterThan(0);
        expect(port).toBeLessThan(65536);
        expect(["::", "0.0.0.0"]).toContain(address);
        if (address === "0.0.0.0") {
          expect(family).toStrictEqual("IPv4");
        } else {
          expect(family).toStrictEqual("IPv6");
        }
        done();
      } catch (err) {
        done(err);
      } finally {
        server.close();
      }
    });
  });
  it.each([["localhost"], ["127.0.0.1"]])("test %s", (hostname, done) => {
    const server = createServer((req, res) => {});
    server.listen(0, hostname, async (_err, host, port) => {
      try {
        const { address, family } = server.address();
        expect(port).toBeInteger();
        expect(port).toBeGreaterThan(0);
        expect(port).toBeLessThan(65536);
        expect(["IPv4", "IPv6"]).toContain(family);
        if (family === "IPv4") {
          expect(address).toStrictEqual("127.0.0.1");
        } else {
          expect(address).toStrictEqual("::1");
        }
        done();
      } catch (err) {
        done(err);
      } finally {
        server.close();
      }
    });
  });
  it("test unix socket, issue#6413", done => {
    const socketPath = `${tmpdir()}/bun-server-${Math.random().toString(32)}.sock`;
    const server = createServer((req, res) => {});
    server.listen(socketPath, async (_err, host, port) => {
      try {
        expect(server.address()).toStrictEqual(socketPath);
        done();
      } catch (err) {
        done(err);
      } finally {
        server.close();
        unlinkSync(socketPath);
      }
    });
  });
  test("ServerResponse init", done => {
    try {
      const req = {};
      const res = new ServerResponse(req);
      expect(res.req).toBe(req);
      done();
    } catch (err) {
      done(err);
    }
  });
  test("ServerResponse reply", done => {
    const createDone = createDoneDotAll(done);
    const doneRequest = createDone();
    try {
      const req = {};
      const sendedText = "Bun\n";
      const res = new ServerResponse(req, async (res: Response) => {
        expect(await res.text()).toBe(sendedText);
        doneRequest();
      });
      res.write(sendedText);
      res.end();
    } catch (err) {
      doneRequest(err);
    }
  });
  test("ServerResponse instanceof OutgoingMessage", () => {
    expect(new ServerResponse({}) instanceof OutgoingMessage).toBe(true);
  });
  test("ServerResponse assign assignSocket", async done => {
    const createDone = createDoneDotAll(done);
    const doneRequest = createDone();
    const waitSocket = createDone();
    const doneSocket = createDone();
    try {
      const socket = new EventEmitter();
      const res = new ServerResponse({});
      res.once("socket", socket => {
        expect(socket).toBe(socket);
        waitSocket();
      });
      res.once("close", () => {
        doneRequest();
      });
      res.assignSocket(socket);
      await Bun.sleep(10);

      expect(res.socket).toBe(socket);
      expect(socket._httpMessage).toBe(res);
      expect(() => res.assignSocket(socket)).toThrow("ServerResponse has an already assigned socket");
      socket.emit("close");
      doneSocket();
    } catch (err) {
      doneRequest(err);
    }
  });
});

it("should not accept untrusted certificates", async () => {
  const server = https.createServer(
    {
      key: nodefs.readFileSync(path.join(import.meta.dir, "fixtures", "openssl.key")),
      cert: nodefs.readFileSync(path.join(import.meta.dir, "fixtures", "openssl.crt")),
      passphrase: "123123123",
    },
    (req, res) => {
      res.write("Hello from https server");
      res.end();
    },
  );
  server.listen(0, "127.0.0.1");
  const address = server.address();

  try {
    let url_address = address.address;
    if (address.family === "IPv6") {
      url_address = `[${url_address}]`;
    }
    const res = await fetch(`https://${url_address}:${address.port}`, {
      tls: {
        rejectUnauthorized: true,
      },
    });
    await res.text();
    expect(true).toBe("unreacheable");
  } catch (err) {
    expect(err.code).toBe("UNABLE_TO_VERIFY_LEAF_SIGNATURE");
    expect(err.message).toBe("unable to verify the first certificate");
  }

  server.close();
});

it("IncomingMessage with a RequestLike object", () => {
  const rawHeadersMap = {
    "x-test": "test",
    "Real-Header": "test",
    "content-type": "text/plain",
    "User-Agent": "Bun",
  };

  // To excercise the case where inline capacity cannot be used
  for (let i = 0; i < 64; i++) {
    rawHeadersMap[`header-${i}`] = `value-${i}`;
  }

  const headers = new Headers(rawHeadersMap);
  headers.append("set-cookie", "foo=bar");
  headers.append("set-cookie", "bar=baz");

  const request = new Request("https://example.com/hello/hi", {
    headers,
  });

  const incomingMessageFromRequest = new IncomingMessage(request);
  const incomingMessageFromRequestLike1 = new IncomingMessage({
    url: "/hello/hi",
    headers: headers,
    method: request.method,
  });
  const incomingMessageFromRequestLike2 = new IncomingMessage({
    url: "/hello/hi",
    headers: headers.toJSON(),
    method: request.method,
  });
  for (let incomingMessageFromRequestLike of [
    incomingMessageFromRequestLike1,
    incomingMessageFromRequestLike2,
    incomingMessageFromRequest,
  ]) {
    expect(incomingMessageFromRequestLike.headers).toEqual(incomingMessageFromRequest.headers);
    expect(incomingMessageFromRequestLike.method).toEqual(incomingMessageFromRequest.method);
    expect(incomingMessageFromRequestLike.url).toEqual(incomingMessageFromRequest.url);
    expect(incomingMessageFromRequestLike.headers).toEqual({
      "x-test": "test",
      "real-header": "test",
      "content-type": "text/plain",
      "user-agent": "Bun",
      "set-cookie": ["foo=bar", "bar=baz"],
      "header-0": "value-0",
      "header-1": "value-1",
      "header-10": "value-10",
      "header-11": "value-11",
      "header-12": "value-12",
      "header-13": "value-13",
      "header-14": "value-14",
      "header-15": "value-15",
      "header-16": "value-16",
      "header-17": "value-17",
      "header-18": "value-18",
      "header-19": "value-19",
      "header-2": "value-2",
      "header-20": "value-20",
      "header-21": "value-21",
      "header-22": "value-22",
      "header-23": "value-23",
      "header-24": "value-24",
      "header-25": "value-25",
      "header-26": "value-26",
      "header-27": "value-27",
      "header-28": "value-28",
      "header-29": "value-29",
      "header-3": "value-3",
      "header-30": "value-30",
      "header-31": "value-31",
      "header-32": "value-32",
      "header-33": "value-33",
      "header-34": "value-34",
      "header-35": "value-35",
      "header-36": "value-36",
      "header-37": "value-37",
      "header-38": "value-38",
      "header-39": "value-39",
      "header-4": "value-4",
      "header-40": "value-40",
      "header-41": "value-41",
      "header-42": "value-42",
      "header-43": "value-43",
      "header-44": "value-44",
      "header-45": "value-45",
      "header-46": "value-46",
      "header-47": "value-47",
      "header-48": "value-48",
      "header-49": "value-49",
      "header-5": "value-5",
      "header-50": "value-50",
      "header-51": "value-51",
      "header-52": "value-52",
      "header-53": "value-53",
      "header-54": "value-54",
      "header-55": "value-55",
      "header-56": "value-56",
      "header-57": "value-57",
      "header-58": "value-58",
      "header-59": "value-59",
      "header-6": "value-6",
      "header-60": "value-60",
      "header-61": "value-61",
      "header-62": "value-62",
      "header-63": "value-63",
      "header-7": "value-7",
      "header-8": "value-8",
      "header-9": "value-9",
    });
  }

  // this one preserves the original case
  expect(incomingMessageFromRequestLike1.rawHeaders).toEqual([
    "content-type",
    "text/plain",
    "user-agent",
    "Bun",
    "set-cookie",
    "foo=bar",
    "set-cookie",
    "bar=baz",
    "x-test",
    "test",
    "Real-Header",
    "test",
    "header-0",
    "value-0",
    "header-1",
    "value-1",
    "header-2",
    "value-2",
    "header-3",
    "value-3",
    "header-4",
    "value-4",
    "header-5",
    "value-5",
    "header-6",
    "value-6",
    "header-7",
    "value-7",
    "header-8",
    "value-8",
    "header-9",
    "value-9",
    "header-10",
    "value-10",
    "header-11",
    "value-11",
    "header-12",
    "value-12",
    "header-13",
    "value-13",
    "header-14",
    "value-14",
    "header-15",
    "value-15",
    "header-16",
    "value-16",
    "header-17",
    "value-17",
    "header-18",
    "value-18",
    "header-19",
    "value-19",
    "header-20",
    "value-20",
    "header-21",
    "value-21",
    "header-22",
    "value-22",
    "header-23",
    "value-23",
    "header-24",
    "value-24",
    "header-25",
    "value-25",
    "header-26",
    "value-26",
    "header-27",
    "value-27",
    "header-28",
    "value-28",
    "header-29",
    "value-29",
    "header-30",
    "value-30",
    "header-31",
    "value-31",
    "header-32",
    "value-32",
    "header-33",
    "value-33",
    "header-34",
    "value-34",
    "header-35",
    "value-35",
    "header-36",
    "value-36",
    "header-37",
    "value-37",
    "header-38",
    "value-38",
    "header-39",
    "value-39",
    "header-40",
    "value-40",
    "header-41",
    "value-41",
    "header-42",
    "value-42",
    "header-43",
    "value-43",
    "header-44",
    "value-44",
    "header-45",
    "value-45",
    "header-46",
    "value-46",
    "header-47",
    "value-47",
    "header-48",
    "value-48",
    "header-49",
    "value-49",
    "header-50",
    "value-50",
    "header-51",
    "value-51",
    "header-52",
    "value-52",
    "header-53",
    "value-53",
    "header-54",
    "value-54",
    "header-55",
    "value-55",
    "header-56",
    "value-56",
    "header-57",
    "value-57",
    "header-58",
    "value-58",
    "header-59",
    "value-59",
    "header-60",
    "value-60",
    "header-61",
    "value-61",
    "header-62",
    "value-62",
    "header-63",
    "value-63",
  ]);

  // this one does not preserve the original case
  expect(incomingMessageFromRequestLike2.rawHeaders).toEqual([
    "content-type",
    "text/plain",
    "user-agent",
    "Bun",
    "set-cookie",
    "foo=bar",
    "set-cookie",
    "bar=baz",
    "x-test",
    "test",
    "real-header",
    "test",
    "header-0",
    "value-0",
    "header-1",
    "value-1",
    "header-2",
    "value-2",
    "header-3",
    "value-3",
    "header-4",
    "value-4",
    "header-5",
    "value-5",
    "header-6",
    "value-6",
    "header-7",
    "value-7",
    "header-8",
    "value-8",
    "header-9",
    "value-9",
    "header-10",
    "value-10",
    "header-11",
    "value-11",
    "header-12",
    "value-12",
    "header-13",
    "value-13",
    "header-14",
    "value-14",
    "header-15",
    "value-15",
    "header-16",
    "value-16",
    "header-17",
    "value-17",
    "header-18",
    "value-18",
    "header-19",
    "value-19",
    "header-20",
    "value-20",
    "header-21",
    "value-21",
    "header-22",
    "value-22",
    "header-23",
    "value-23",
    "header-24",
    "value-24",
    "header-25",
    "value-25",
    "header-26",
    "value-26",
    "header-27",
    "value-27",
    "header-28",
    "value-28",
    "header-29",
    "value-29",
    "header-30",
    "value-30",
    "header-31",
    "value-31",
    "header-32",
    "value-32",
    "header-33",
    "value-33",
    "header-34",
    "value-34",
    "header-35",
    "value-35",
    "header-36",
    "value-36",
    "header-37",
    "value-37",
    "header-38",
    "value-38",
    "header-39",
    "value-39",
    "header-40",
    "value-40",
    "header-41",
    "value-41",
    "header-42",
    "value-42",
    "header-43",
    "value-43",
    "header-44",
    "value-44",
    "header-45",
    "value-45",
    "header-46",
    "value-46",
    "header-47",
    "value-47",
    "header-48",
    "value-48",
    "header-49",
    "value-49",
    "header-50",
    "value-50",
    "header-51",
    "value-51",
    "header-52",
    "value-52",
    "header-53",
    "value-53",
    "header-54",
    "value-54",
    "header-55",
    "value-55",
    "header-56",
    "value-56",
    "header-57",
    "value-57",
    "header-58",
    "value-58",
    "header-59",
    "value-59",
    "header-60",
    "value-60",
    "header-61",
    "value-61",
    "header-62",
    "value-62",
    "header-63",
    "value-63",
  ]);
});

it("#6892", () => {
  const totallyValid = ["*", "/", "/foo", "/foo/bar"];
  for (const url of totallyValid) {
    const req = new IncomingMessage({ url });
    expect(req.url).toBe(url);
    expect(req.method).toBeNull();
  }
});

it("#4415.1 ServerResponse es6", () => {
  class Response extends ServerResponse {
    constructor(req) {
      super(req);
    }
  }
  const req = {};
  const res = new Response(req);
  expect(res.req).toBe(req);
});

it("#4415.2 ServerResponse es5", () => {
  function Response(req) {
    ServerResponse.call(this, req);
  }
  Response.prototype = Object.create(ServerResponse.prototype);
  const req = {};
  const res = new Response(req);
  expect(res.req).toBe(req);
});

it("#4415.3 Server es5", done => {
  const server = Server((req, res) => {
    res.end();
  });
  server.listen(0, async (_err, host, port) => {
    try {
      const res = await fetch(`http://localhost:${port}`);
      expect(res.status).toBe(200);
      done();
    } catch (err) {
      done(err);
    } finally {
      server.close();
    }
  });
});

it("#4415.4 IncomingMessage es5", () => {
  const im = Object.create(IncomingMessage.prototype);
  IncomingMessage.call(im, { url: "/foo" });
  expect(im.url).toBe("/foo");
});

it("#9242.1 Server has constructor", () => {
  const s = new Server();
  expect(s.constructor).toBe(Server);
});
it("#9242.2 IncomingMessage has constructor", () => {
  const im = new IncomingMessage("http://localhost");
  expect(im.constructor).toBe(IncomingMessage);
});
it("#9242.3 OutgoingMessage has constructor", () => {
  const om = new OutgoingMessage();
  expect(om.constructor).toBe(OutgoingMessage);
});
it("#9242.4 ServerResponse has constructor", () => {
  const sr = new ServerResponse({});
  expect(sr.constructor).toBe(ServerResponse);
});

// Windows doesnt support SIGUSR1
if (process.platform !== "win32") {
  // By not timing out, this test passes.
  test(".unref() works", async () => {
    expect([path.join(import.meta.dir, "node-http-ref-fixture.js")]).toRun();
  });
}

it("#10177 response.write with non-ascii latin1 should not cause duplicated character or segfault", () => {
  // this can cause a segfault so we run it in a separate process
  const { exitCode } = Bun.spawnSync({
    cmd: [bunExe(), "run", path.join(import.meta.dir, "node-http-response-write-encode-fixture.js")],
    env: bunEnv,
    stdout: "inherit",
    stderr: "inherit",
  });
  expect(exitCode).toBe(0);
}, 60_000);

it("#11425 http no payload limit", done => {
  const server = Server((req, res) => {
    res.end();
  });
  server.listen(0, async (_err, host, port) => {
    try {
      const res = await fetch(`http://localhost:${port}`, {
        method: "POST",
        body: new Uint8Array(1024 * 1024 * 200),
      });
      expect(res.status).toBe(200);
      done();
    } catch (err) {
      done(err);
    } finally {
      server.close();
    }
  });
});

it("should emit events in the right order", async () => {
  const { stdout, stderr, exited } = Bun.spawn({
    cmd: [bunExe(), "run", path.join(import.meta.dir, "fixtures/log-events.mjs")],
    stdout: "pipe",
    stdin: "ignore",
    stderr: "pipe",
    env: bunEnv,
  });
  const err = await new Response(stderr).text();
  expect(err).toBeEmpty();
  const out = await new Response(stdout).text();
  // TODO prefinish and socket are not emitted in the right order
  expect(out.split("\n")).toEqual([
    `[ "req", "prefinish" ]`,
    `[ "req", "socket" ]`,
    `[ "req", "finish" ]`,
    `[ "req", "response" ]`,
    "STATUS: 200",
    // `[ "res", "resume" ]`,
    // `[ "res", "readable" ]`,
    // `[ "res", "end" ]`,
    `[ "req", "close" ]`,
    `[ "res", Symbol(kConstruct) ]`,
    // `[ "res", "close" ]`,
    "",
  ]);
});

it("destroy should end download", async () => {
  // just simulate some file that will take forever to download
  const payload = Buffer.alloc(128 * 1024, "X");
  for (let i = 0; i < 5; i++) {
    let sendedByteLength = 0;
    using server = Bun.serve({
      port: 0,
      async fetch(req) {
        let running = true;
        req.signal.onabort = () => (running = false);
        return new Response(async function* () {
          while (running) {
            sendedByteLength += payload.byteLength;
            yield payload;
            await Bun.sleep(10);
          }
        });
      },
    });

    async function run() {
      let receivedByteLength = 0;
      let { promise, resolve } = Promise.withResolvers();
      const req = request(server.url, res => {
        res.on("data", data => {
          receivedByteLength += data.length;
          if (resolve) {
            resolve();
            resolve = null;
          }
        });
      });
      req.end();
      await promise;
      req.destroy();
      await Bun.sleep(10);
      const initialByteLength = receivedByteLength;
      // we should receive the same amount of data we sent
      expect(initialByteLength).toBeLessThanOrEqual(sendedByteLength);
      await Bun.sleep(10);
      // we should not receive more data after destroy
      expect(initialByteLength).toBe(receivedByteLength);
      await Bun.sleep(10);
    }

    const runCount = 50;
    const runs = Array.from({ length: runCount }, run);
    await Promise.all(runs);
    Bun.gc(true);
    await Bun.sleep(10);
  }
});

it("can send brotli from Server and receive with fetch", async () => {
  try {
    var server = createServer((req, res) => {
      expect(req.url).toBe("/hello");
      res.writeHead(200);
      res.setHeader("content-encoding", "br");

      const inputStream = new stream.Readable();
      inputStream.push("Hello World");
      inputStream.push(null);

      inputStream.pipe(zlib.createBrotliCompress()).pipe(res);
    });
    const url = await listen(server);
    const res = await fetch(new URL("/hello", url));
    expect(await res.text()).toBe("Hello World");
  } catch (e) {
    throw e;
  } finally {
    server.close();
  }
});

it("can send gzip from Server and receive with fetch", async () => {
  try {
    var server = createServer((req, res) => {
      expect(req.url).toBe("/hello");
      res.writeHead(200);
      res.setHeader("content-encoding", "gzip");

      const inputStream = new stream.Readable();
      inputStream.push("Hello World");
      inputStream.push(null);

      inputStream.pipe(zlib.createGzip()).pipe(res);
    });
    const url = await listen(server);
    const res = await fetch(new URL("/hello", url));
    expect(await res.text()).toBe("Hello World");
  } catch (e) {
    throw e;
  } finally {
    server.close();
  }
});

it("can send deflate from Server and receive with fetch", async () => {
  try {
    var server = createServer((req, res) => {
      expect(req.url).toBe("/hello");
      res.writeHead(200);
      res.setHeader("content-encoding", "deflate");

      const inputStream = new stream.Readable();
      inputStream.push("Hello World");
      inputStream.push(null);

      inputStream.pipe(zlib.createDeflate()).pipe(res);
    });
    const url = await listen(server);
    const res = await fetch(new URL("/hello", url));
    expect(await res.text()).toBe("Hello World");
  } catch (e) {
    throw e;
  } finally {
    server.close();
  }
});

it("can send brotli from Server and receive with Client", async () => {
  try {
    var server = createServer((req, res) => {
      expect(req.url).toBe("/hello");
      res.writeHead(200);
      res.setHeader("content-encoding", "br");

      const inputStream = new stream.Readable();
      inputStream.push("Hello World");
      inputStream.push(null);

      const passthrough = new stream.PassThrough();
      passthrough.on("data", data => res.write(data));
      passthrough.on("end", () => res.end());

      inputStream.pipe(zlib.createBrotliCompress()).pipe(passthrough);
    });

    const url = await listen(server);
    const { resolve, reject, promise } = Promise.withResolvers();
    http.get(new URL("/hello", url), res => {
      let rawData = "";
      const passthrough = stream.PassThrough();
      passthrough.on("data", chunk => {
        rawData += chunk;
      });
      passthrough.on("end", () => {
        try {
          expect(Buffer.from(rawData)).toEqual(Buffer.from("Hello World"));
          resolve();
        } catch (e) {
          reject(e);
        }
      });
      res.pipe(zlib.createBrotliDecompress()).pipe(passthrough);
    });
    await promise;
  } catch (e) {
    throw e;
  } finally {
    server.close();
  }
});

it("ServerResponse ClientRequest field exposes agent getter", async () => {
  try {
    var server = createServer((req, res) => {
      expect(req.url).toBe("/hello");
      res.writeHead(200);
      res.end("world");
    });
    const url = await listen(server);
    const { resolve, reject, promise } = Promise.withResolvers();
    http.get(new URL("/hello", url), res => {
      try {
        expect(res.req.agent.protocol).toBe("http:");
        resolve();
      } catch (e) {
        reject(e);
      }
    });
    await promise;
  } catch (e) {
    throw e;
  } finally {
    server.close();
  }
});

it("should accept custom certs when provided", async () => {
  const server = https.createServer(
    {
      key: nodefs.readFileSync(path.join(import.meta.dir, "fixtures", "openssl_localhost.key")),
      cert: nodefs.readFileSync(path.join(import.meta.dir, "fixtures", "openssl_localhost.crt")),
      passphrase: "123123123",
    },
    (req, res) => {
      res.write("Hello from https server");
      res.end();
    },
  );
  server.listen(0, "localhost");
  const address = server.address();

  let url_address = address.address;
  const res = await fetch(`https://localhost:${address.port}`, {
    tls: {
      rejectUnauthorized: true,
      ca: nodefs.readFileSync(path.join(import.meta.dir, "fixtures", "openssl_localhost_ca.pem")),
    },
  });
  const t = await res.text();
  expect(t).toEqual("Hello from https server");

  server.close();
});
it("should error with faulty args", async () => {
  const server = https.createServer(
    {
      key: nodefs.readFileSync(path.join(import.meta.dir, "fixtures", "openssl_localhost.key")),
      cert: nodefs.readFileSync(path.join(import.meta.dir, "fixtures", "openssl_localhost.crt")),
      passphrase: "123123123",
    },
    (req, res) => {
      res.write("Hello from https server");
      res.end();
    },
  );
  server.listen(0, "localhost");
  const address = server.address();

  try {
    let url_address = address.address;
    const res = await fetch(`https://localhost:${address.port}`, {
      tls: {
        rejectUnauthorized: true,
        ca: "some invalid value for a ca",
      },
    });
    await res.text();
    expect(true).toBe("unreacheable");
  } catch (err) {
    expect(err.code).toBe("FailedToOpenSocket");
    expect(err.message).toBe("Was there a typo in the url or port?");
  }
  server.close();
});

it("should mark complete true", async () => {
  const { promise: serve, resolve: resolveServe } = Promise.withResolvers();
  const server = createServer(async (req, res) => {
    let count = 0;
    let data = "";
    req.on("data", chunk => {
      data += chunk.toString();
    });
    while (!req.complete) {
      await Bun.sleep(100);
      count++;
      if (count > 10) {
        res.writeHead(500, { "Content-Type": "text/plain" });
        res.end("Request timeout");
        return;
      }
    }
    res.writeHead(200, { "Content-Type": "text/plain" });
    res.end(data);
  });

  server.listen(0, () => {
    resolveServe(`http://localhost:${server.address().port}`);
  });

  const url = await serve;
  try {
    const response = await fetch(url, {
      method: "POST",
      headers: {
        "Content-Type": "application/json",
      },
      body: JSON.stringify({
        name: "Hotel 1",
        price: 100,
      }),
    });

    expect(response.status).toBe(200);
    expect(await response.text()).toBe('{"name":"Hotel 1","price":100}');
  } finally {
    server.close();
  }
});

it("should propagate exception in sync data handler", async () => {
  const { exitCode, stdout } = Bun.spawnSync({
    cmd: [bunExe(), "run", path.join(import.meta.dir, "node-http-error-in-data-handler-fixture.1.js")],
    stdout: "pipe",
    stderr: "inherit",
    env: bunEnv,
  });

  expect(stdout.toString()).toContain("Test passed");
  expect(exitCode).toBe(0);
});

it("should propagate exception in async data handler", async () => {
  const { exitCode, stdout } = Bun.spawnSync({
    cmd: [bunExe(), "run", path.join(import.meta.dir, "node-http-error-in-data-handler-fixture.2.js")],
    stdout: "pipe",
    stderr: "inherit",
    env: bunEnv,
  });

  expect(stdout.toString()).toContain("Test passed");
  expect(exitCode).toBe(0);
});

// This test is disabled because it can OOM the CI
it.skip("should be able to stream huge amounts of data", async () => {
  const buf = Buffer.alloc(1024 * 1024 * 256);
  const CONTENT_LENGTH = 3 * 1024 * 1024 * 1024;
  let received = 0;
  let written = 0;
  const { promise: listen, resolve: resolveListen } = Promise.withResolvers();
  const server = http
    .createServer((req, res) => {
      res.writeHead(200, {
        "Content-Type": "text/plain",
        "Content-Length": CONTENT_LENGTH,
      });
      function commit() {
        if (written < CONTENT_LENGTH) {
          written += buf.byteLength;
          res.write(buf, commit);
        } else {
          res.end();
        }
      }

      commit();
    })
    .listen(0, "localhost", resolveListen);
  await listen;

  try {
    const response = await fetch(`http://localhost:${server.address().port}`);
    expect(response.status).toBe(200);
    expect(response.headers.get("content-type")).toBe("text/plain");
    const reader = response.body.getReader();
    while (true) {
      const { done, value } = await reader.read();
      received += value ? value.byteLength : 0;
      if (done) {
        break;
      }
    }
    expect(written).toBe(CONTENT_LENGTH);
    expect(received).toBe(CONTENT_LENGTH);
  } finally {
    server.close();
  }
}, 30_000);

<<<<<<< HEAD
it("http.Agent is configured correctly", () => {
  const agent = new http.Agent();
  expect(agent.defaultPort).toBe(80);
  expect(agent.protocol).toBe("http:");
});

it("https.Agent is configured correctly", () => {
  const agent = new https.Agent();
  expect(agent.defaultPort).toBe(443);
  expect(agent.protocol).toBe("https:");
});

it("http.get can use http.Agent", async () => {
  const agent = new http.Agent();
  const { promise, resolve } = Promise.withResolvers();
  http.get({ agent, hostname: "google.com" }, resolve);
  const response = await promise;
  expect(response.req.port).toBe(80);
  expect(response.req.protocol).toBe("http:");
});

it("https.get can use https.Agent", async () => {
  const agent = new https.Agent();
  const { promise, resolve } = Promise.withResolvers();
  https.get({ agent, hostname: "google.com" }, resolve);
  const response = await promise;
  expect(response.req.port).toBe(443);
  expect(response.req.protocol).toBe("https:");
});

it("http.request has the correct options", async () => {
  const { promise, resolve } = Promise.withResolvers();
  http.request("http://google.com/", resolve).end();
  const response = await promise;
  expect(response.req.port).toBe(80);
  expect(response.req.protocol).toBe("http:");
});

it("https.request has the correct options", async () => {
  const { promise, resolve } = Promise.withResolvers();
  https.request("https://google.com/", resolve).end();
  const response = await promise;
  expect(response.req.port).toBe(443);
  expect(response.req.protocol).toBe("https:");
});

it("using node:http to do https: request fails", () => {
  expect(() => http.request("https://example.com")).toThrow(TypeError);
  expect(() => http.request("https://example.com")).toThrow({
    code: "ERR_INVALID_PROTOCOL",
    message: `Protocol "https:" not supported. Expected "http:"`,
  });
=======
// TODO: today we use a workaround to continue event, we need to fix it in the future.
it("should emit continue event #7480", done => {
  let receivedContinue = false;
  const req = request(
    "https://example.com",
    { headers: { "accept-encoding": "identity", "expect": "100-continue" } },
    res => {
      let data = "";
      res.setEncoding("utf8");
      res.on("data", chunk => {
        data += chunk;
      });
      res.on("end", () => {
        expect(receivedContinue).toBe(true);
        expect(data).toContain("This domain is for use in illustrative examples in documents");
        done();
      });
      res.on("error", err => done(err));
    },
  );
  req.on("continue", () => {
    receivedContinue = true;
  });
  req.end();
});

it("should not emit continue event #7480", done => {
  let receivedContinue = false;
  const req = request("https://example.com", { headers: { "accept-encoding": "identity" } }, res => {
    let data = "";
    res.setEncoding("utf8");
    res.on("data", chunk => {
      data += chunk;
    });
    res.on("end", () => {
      expect(receivedContinue).toBe(false);
      expect(data).toContain("This domain is for use in illustrative examples in documents");
      done();
    });
    res.on("error", err => done(err));
  });
  req.on("continue", () => {
    receivedContinue = true;
  });
  req.end();
>>>>>>> 8ace981f
});<|MERGE_RESOLUTION|>--- conflicted
+++ resolved
@@ -2256,60 +2256,6 @@
   }
 }, 30_000);
 
-<<<<<<< HEAD
-it("http.Agent is configured correctly", () => {
-  const agent = new http.Agent();
-  expect(agent.defaultPort).toBe(80);
-  expect(agent.protocol).toBe("http:");
-});
-
-it("https.Agent is configured correctly", () => {
-  const agent = new https.Agent();
-  expect(agent.defaultPort).toBe(443);
-  expect(agent.protocol).toBe("https:");
-});
-
-it("http.get can use http.Agent", async () => {
-  const agent = new http.Agent();
-  const { promise, resolve } = Promise.withResolvers();
-  http.get({ agent, hostname: "google.com" }, resolve);
-  const response = await promise;
-  expect(response.req.port).toBe(80);
-  expect(response.req.protocol).toBe("http:");
-});
-
-it("https.get can use https.Agent", async () => {
-  const agent = new https.Agent();
-  const { promise, resolve } = Promise.withResolvers();
-  https.get({ agent, hostname: "google.com" }, resolve);
-  const response = await promise;
-  expect(response.req.port).toBe(443);
-  expect(response.req.protocol).toBe("https:");
-});
-
-it("http.request has the correct options", async () => {
-  const { promise, resolve } = Promise.withResolvers();
-  http.request("http://google.com/", resolve).end();
-  const response = await promise;
-  expect(response.req.port).toBe(80);
-  expect(response.req.protocol).toBe("http:");
-});
-
-it("https.request has the correct options", async () => {
-  const { promise, resolve } = Promise.withResolvers();
-  https.request("https://google.com/", resolve).end();
-  const response = await promise;
-  expect(response.req.port).toBe(443);
-  expect(response.req.protocol).toBe("https:");
-});
-
-it("using node:http to do https: request fails", () => {
-  expect(() => http.request("https://example.com")).toThrow(TypeError);
-  expect(() => http.request("https://example.com")).toThrow({
-    code: "ERR_INVALID_PROTOCOL",
-    message: `Protocol "https:" not supported. Expected "http:"`,
-  });
-=======
 // TODO: today we use a workaround to continue event, we need to fix it in the future.
 it("should emit continue event #7480", done => {
   let receivedContinue = false;
@@ -2355,5 +2301,58 @@
     receivedContinue = true;
   });
   req.end();
->>>>>>> 8ace981f
+});
+
+it("http.Agent is configured correctly", () => {
+  const agent = new http.Agent();
+  expect(agent.defaultPort).toBe(80);
+  expect(agent.protocol).toBe("http:");
+});
+
+it("https.Agent is configured correctly", () => {
+  const agent = new https.Agent();
+  expect(agent.defaultPort).toBe(443);
+  expect(agent.protocol).toBe("https:");
+});
+
+it("http.get can use http.Agent", async () => {
+  const agent = new http.Agent();
+  const { promise, resolve } = Promise.withResolvers();
+  http.get({ agent, hostname: "google.com" }, resolve);
+  const response = await promise;
+  expect(response.req.port).toBe(80);
+  expect(response.req.protocol).toBe("http:");
+});
+
+it("https.get can use https.Agent", async () => {
+  const agent = new https.Agent();
+  const { promise, resolve } = Promise.withResolvers();
+  https.get({ agent, hostname: "google.com" }, resolve);
+  const response = await promise;
+  expect(response.req.port).toBe(443);
+  expect(response.req.protocol).toBe("https:");
+});
+
+it("http.request has the correct options", async () => {
+  const { promise, resolve } = Promise.withResolvers();
+  http.request("http://google.com/", resolve).end();
+  const response = await promise;
+  expect(response.req.port).toBe(80);
+  expect(response.req.protocol).toBe("http:");
+});
+
+it("https.request has the correct options", async () => {
+  const { promise, resolve } = Promise.withResolvers();
+  https.request("https://google.com/", resolve).end();
+  const response = await promise;
+  expect(response.req.port).toBe(443);
+  expect(response.req.protocol).toBe("https:");
+});
+
+it("using node:http to do https: request fails", () => {
+  expect(() => http.request("https://example.com")).toThrow(TypeError);
+  expect(() => http.request("https://example.com")).toThrow({
+    code: "ERR_INVALID_PROTOCOL",
+    message: `Protocol "https:" not supported. Expected "http:"`,
+  });
 });