// @ts-nocheck
import {
  createServer,
  request,
  get,
  Agent,
  globalAgent,
  Server,
  validateHeaderName,
  validateHeaderValue,
  ServerResponse,
  IncomingMessage,
  OutgoingMessage,
} from "node:http";

import https from "node:https";
import { EventEmitter } from "node:events";
import { createServer as createHttpsServer } from "node:https";
import { createTest } from "node-harness";
import url from "node:url";
import { tmpdir } from "node:os";
import { spawnSync } from "node:child_process";
import nodefs from "node:fs";
import { join as joinPath } from "node:path";
import { unlinkSync } from "node:fs";
const { describe, expect, it, beforeAll, afterAll, createDoneDotAll } = createTest(import.meta.path);

function listen(server: Server, protocol: string = "http"): Promise<URL> {
  return new Promise((resolve, reject) => {
    server.listen({ port: 0 }, (err, hostname, port) => {
      if (err) {
        reject(err);
      } else {
        resolve(new URL(`${protocol}://${hostname}:${port}`));
      }
    });
    setTimeout(() => reject("Timed out"), 5000);
  });
}

describe("node:http", () => {
  describe("createServer", async () => {
    it("hello world", async () => {
      try {
        var server = createServer((req, res) => {
          expect(req.url).toBe("/hello?world");
          res.writeHead(200, { "Content-Type": "text/plain" });
          res.end("Hello World");
        });
        const url = await listen(server);
        const res = await fetch(new URL("/hello?world", url));
        expect(await res.text()).toBe("Hello World");
      } catch (e) {
        throw e;
      } finally {
        server.close();
      }
    });
    it("is not marked encrypted (#5867)", async () => {
      try {
        var server = createServer((req, res) => {
          expect(req.connection.encrypted).toBe(undefined);
          res.writeHead(200, { "Content-Type": "text/plain" });
          res.end("Hello World");
        });
        const url = await listen(server);
        const res = await fetch(new URL("", url));
        expect(await res.text()).toBe("Hello World");
      } catch (e) {
        throw e;
      } finally {
        server.close();
      }
    });
    it("request & response body streaming (large)", async () => {
      try {
        const bodyBlob = new Blob(["hello world", "hello world".repeat(9000)]);
        const input = await bodyBlob.text();

        var server = createServer((req, res) => {
          res.writeHead(200, { "Content-Type": "text/plain" });
          req.on("data", chunk => {
            res.write(chunk);
          });

          req.on("end", () => {
            res.end();
          });
        });
        const url = await listen(server);
        const res = await fetch(url, {
          method: "POST",
          body: bodyBlob,
        });

        const out = await res.text();
        expect(out).toBe(input);
      } finally {
        server.close();
      }
    });

    it("request & response body streaming (small)", async () => {
      try {
        const bodyBlob = new Blob(["hello world", "hello world".repeat(4)]);

        const input = await bodyBlob.text();

        var server = createServer((req, res) => {
          res.writeHead(200, { "Content-Type": "text/plain" });
          req.on("data", chunk => {
            res.write(chunk);
          });

          req.on("end", () => {
            res.end();
          });
        });
        const url = await listen(server);
        const res = await fetch(url, {
          method: "POST",
          body: bodyBlob,
        });

        const out = await res.text();
        expect(out).toBe(input);
      } finally {
        server.close();
      }
    });

    it("listen should return server", async () => {
      const server = createServer();
      const listenResponse = server.listen(0);
      expect(listenResponse instanceof Server).toBe(true);
      expect(listenResponse).toBe(server);
      listenResponse.close();
    });
  });

  describe("response", () => {
    test("set-cookie works with getHeader", () => {
      const res = new ServerResponse({});
      res.setHeader("Set-Cookie", ["swag=true", "yolo=true"]);
      expect(res.getHeader("Set-Cookie")).toEqual(["swag=true", "yolo=true"]);
    });
    test("set-cookie works with getHeaders", () => {
      const res = new ServerResponse({});
      res.setHeader("Set-Cookie", ["swag=true", "yolo=true"]);
      res.setHeader("test", "test");
      expect(res.getHeaders()).toEqual({
        "set-cookie": ["swag=true", "yolo=true"],
        "test": "test",
      });
    });
  });

  describe("request", () => {
    function runTest(done: Function, callback: (server: Server, port: number, done: (err?: Error) => void) => void) {
      var timer;
      var server = createServer((req, res) => {
        if (req.headers.__proto__ !== {}.__proto__) {
          throw new Error("Headers should inherit from Object.prototype");
        }
        const reqUrl = new URL(req.url!, `http://${req.headers.host}`);
        if (reqUrl.pathname) {
          if (reqUrl.pathname === "/redirect") {
            // Temporary redirect
            res.writeHead(301, {
              Location: `http://localhost:${server.port}/redirected`,
            });
            res.end("Got redirect!\n");
            return;
          }
          if (reqUrl.pathname === "/multiple-set-cookie") {
            expect(req.headers.cookie).toBe("foo=bar; bar=baz");
            res.setHeader("Set-Cookie", ["foo=bar", "bar=baz"]);
            res.end("OK");
            return;
          }
          if (reqUrl.pathname === "/redirected") {
            res.writeHead(404, { "Content-Type": "text/plain" });
            res.end("Not Found");
            return;
          }
          if (reqUrl.pathname === "/lowerCaseHeaders") {
            res.writeHead(200, { "content-type": "text/plain", "X-Custom-Header": "custom_value" });
            res.end("Hello World");
            return;
          }
          if (reqUrl.pathname.includes("timeout")) {
            if (timer) clearTimeout(timer);
            timer = setTimeout(() => {
              res.end("Hello World");
              timer = null;
            }, 3000);
            return;
          }
          if (reqUrl.pathname === "/pathTest") {
            res.end("Path correct!\n");
            return;
          }
          if (reqUrl.pathname === "/customWriteHead") {
            function createWriteHead(prevWriteHead, listener) {
              let fired = false;
              return function writeHead() {
                if (!fired) {
                  fired = true;
                  listener.call(this);
                }
                return prevWriteHead.apply(this, arguments);
              };
            }

            function addPoweredBy() {
              if (!this.getHeader("X-Powered-By")) {
                this.setHeader("X-Powered-By", "Bun");
              }
            }

            res.writeHead = createWriteHead(res.writeHead, addPoweredBy);
            res.setHeader("Content-Type", "text/plain");
            res.end("Hello World");
            return;
          }
          if (reqUrl.pathname === "/uploadFile") {
            let requestData = Buffer.alloc(0);
            req.on("data", chunk => {
              requestData = Buffer.concat([requestData, chunk]);
            });
            req.on("end", () => {
              res.writeHead(200, { "Content-Type": "text/plain" });
              res.write(requestData);
              res.end();
            });
            return;
          }
        }

        res.writeHead(200, { "Content-Type": "text/plain" });

        if (req.headers["x-test"]) {
          res.write(`x-test: ${req.headers["x-test"]}\n`);
        }

        // Check for body
        if (req.method === "POST") {
          req.on("data", chunk => {
            res.write(chunk);
          });

          req.on("end", () => {
            res.write("POST\n");
            res.end("Hello World");
          });
        } else {
          if (req.headers["X-Test"] !== undefined) {
            res.write(`X-Test: test\n`);
          }
          res.write("Maybe GET maybe not\n");
          res.end("Hello World");
        }
      });
      server.listen({ port: 0 }, (_, __, port) => {
        var _done = (...args) => {
          server.close();
          done(...args);
        };
        callback(server, port, _done);
      });
    }

    // it.only("check for expected fields", done => {
    //   runTest((server, port) => {
    //     const req = request({ host: "localhost", port, method: "GET" }, res => {
    //       console.log("called");
    //       res.on("end", () => {
    //         console.log("here");
    //         server.close();
    //         done();
    //       });
    //       res.on("error", err => {
    //         server.close();
    //         done(err);
    //       });
    //     });
    //     expect(req.path).toEqual("/");
    //     expect(req.method).toEqual("GET");
    //     expect(req.host).toEqual("localhost");
    //     expect(req.protocol).toEqual("http:");
    //     req.end();
    //   });
    // });

    it("should not insert extraneous accept-encoding header", async done => {
      try {
        let headers;
        var server = createServer((req, res) => {
          headers = req.headers;
          req.on("data", () => {});
          req.on("end", () => {
            res.end();
          });
        });
        const url = await listen(server);
        await fetch(url, { decompress: false });
        expect(headers["accept-encoding"]).toBeFalsy();
        done();
      } catch (e) {
        done(e);
      } finally {
        server.close();
      }
    });

    it("multiple Set-Cookie headers works #6810", done => {
      runTest(done, (server, port, done) => {
        const req = request(`http://localhost:${port}/multiple-set-cookie`, res => {
          let data = "";
          res.setEncoding("utf8");
          res.on("data", chunk => {
            data += chunk;
          });
          res.on("end", () => {
            expect(res.headers["set-cookie"]).toEqual(["foo=bar", "bar=baz"]);
            done();
          });
          res.on("error", err => done(err));
        });
        req.setHeader("Cookie", ["foo=bar; bar=baz"]);
        req.end();
      });
    });

    it("should make a standard GET request when passed string as first arg", done => {
      runTest(done, (server, port, done) => {
        const req = request(`http://localhost:${port}`, res => {
          let data = "";
          res.setEncoding("utf8");
          res.on("data", chunk => {
            data += chunk;
          });
          res.on("end", () => {
            expect(data).toBe("Maybe GET maybe not\nHello World");
            done();
          });
          res.on("error", err => done(err));
        });
        req.end();
      });
    });

    it("should make a https:// GET request when passed string as first arg", done => {
      const req = request("https://example.com", { headers: { "accept-encoding": "identity" } }, res => {
        let data = "";
        res.setEncoding("utf8");
        res.on("data", chunk => {
          data += chunk;
        });
        res.on("end", () => {
          expect(data).toContain("This domain is for use in illustrative examples in documents");
          done();
        });
        res.on("error", err => done(err));
      });
      req.end();
    });

    it("should make a POST request when provided POST method, even without a body", done => {
      runTest(done, (server, serverPort, done) => {
        const req = request({ host: "localhost", port: serverPort, method: "POST" }, res => {
          let data = "";
          res.setEncoding("utf8");
          res.on("data", chunk => {
            data += chunk;
          });
          res.on("end", () => {
            expect(data).toBe("POST\nHello World");
            done();
          });
          res.on("error", err => done(err));
        });
        req.end();
      });
    });

    it("should correctly handle a POST request with a body", done => {
      runTest(done, (server, port, done) => {
        const req = request({ host: "localhost", port, method: "POST" }, res => {
          let data = "";
          res.setEncoding("utf8");
          res.on("data", chunk => {
            data += chunk;
          });
          res.on("end", () => {
            expect(data).toBe("Posting\nPOST\nHello World");
            done();
          });
          res.on("error", err => done(err));
        });
        req.write("Posting\n");
        req.end();
      });
    });

    it("should noop request.setSocketKeepAlive without error", done => {
      runTest(done, (server, port, done) => {
        const req = request(`http://localhost:${port}`);
        req.setSocketKeepAlive(true, 1000);
        req.end();
        expect(true).toBe(true);
        done();
      });
    });

    it("should allow us to set timeout with request.setTimeout or `timeout` in options", done => {
      runTest(done, (server, serverPort, done) => {
        const createDone = createDoneDotAll(done);
        const req1Done = createDone();
        const req2Done = createDone();

        const req1 = request(
          {
            host: "localhost",
            port: serverPort,
            path: "/timeout",
            timeout: 500,
          },
          res => {
            req1Done(new Error("Should not have received response"));
          },
        );
        req1.on("timeout", () => req1Done());

        const req2 = request(
          {
            host: "localhost",
            port: serverPort,
            path: "/timeout",
          },
          res => {
            req2Done(new Error("Should not have received response"));
          },
        );

        req2.setTimeout(500, () => {
          req2Done();
        });
        req1.end();
        req2.end();
      });
    });

    it("should correctly set path when path provided", done => {
      runTest(done, (server, serverPort, done) => {
        const createDone = createDoneDotAll(done);
        const req1Done = createDone();
        const req2Done = createDone();

        const req1 = request(`http://localhost:${serverPort}/pathTest`, res => {
          let data = "";
          res.setEncoding("utf8");
          res.on("data", chunk => {
            data += chunk;
          });
          res.on("end", () => {
            expect(data).toBe("Path correct!\n");
            req1Done();
          });
          res.on("error", err => req1Done(err));
        });

        const req2 = request(`http://localhost:${serverPort}`, { path: "/pathTest" }, res => {
          let data = "";
          res.setEncoding("utf8");
          res.on("data", chunk => {
            data += chunk;
          });
          res.on("end", () => {
            expect(data).toBe("Path correct!\n");
            req2Done();
          });
          res.on("error", err => req2Done(err));
        });

        req1.end();
        req2.end();

        expect(req1.path).toBe("/pathTest");
        expect(req2.path).toBe("/pathTest");
      });
    });

    it("should emit response when response received", done => {
      runTest(done, (server, serverPort, done) => {
        const req = request(`http://localhost:${serverPort}`);

        req.on("response", res => {
          expect(res.statusCode).toBe(200);
          done();
        });
        req.end();
      });
    });

    // NOTE: Node http.request doesn't follow redirects by default
    it("should handle redirects properly", done => {
      runTest(done, (server, serverPort, done) => {
        const req = request(`http://localhost:${serverPort}/redirect`, res => {
          let data = "";
          res.setEncoding("utf8");
          res.on("data", chunk => {
            data += chunk;
          });
          res.on("end", () => {
            expect(data).toBe("Got redirect!\n");
            done();
          });
          res.on("error", err => done(err));
        });
        req.end();
      });
    });

    it("should correctly attach headers to request", done => {
      runTest(done, (server, serverPort, done) => {
        const req = request({ host: "localhost", port: serverPort, headers: { "X-Test": "test" } }, res => {
          let data = "";
          res.setEncoding("utf8");
          res.on("data", chunk => {
            data += chunk;
          });
          res.on("end", () => {
            expect(data).toBe("x-test: test\nMaybe GET maybe not\nHello World");
            done();
          });
          res.on("error", err => done(err));
        });
        expect(req.getHeader("X-Test")).toBe("test");
        // node returns undefined
        // Headers returns null
        expect(req.getHeader("X-Not-Exists")).toBe(undefined);
        req.end();
      });
    });

    it("should correct casing of method param", done => {
      runTest(done, (server, serverPort, done) => {
        const req = request({ host: "localhost", port: serverPort, method: "get" }, res => {
          let data = "";
          res.setEncoding("utf8");
          res.on("data", chunk => {
            data += chunk;
          });
          res.on("end", () => {
            expect(data).toBe("Maybe GET maybe not\nHello World");
            done();
          });
          res.on("error", err => done(err));
        });
        req.end();
      });
    });

    it("should allow for port as a string", done => {
      runTest(done, (server, serverPort, done) => {
        const req = request({ host: "localhost", port: `${serverPort}`, method: "GET" }, res => {
          let data = "";
          res.setEncoding("utf8");
          res.on("data", chunk => {
            data += chunk;
          });
          res.on("end", () => {
            expect(data).toBe("Maybe GET maybe not\nHello World");
            done();
          });
          res.on("error", err => done(err));
        });
        req.end();
      });
    });

    it("should allow us to pass a URL object", done => {
      runTest(done, (server, serverPort, done) => {
        const req = request(new URL(`http://localhost:${serverPort}`), { method: "POST" }, res => {
          let data = "";
          res.setEncoding("utf8");
          res.on("data", chunk => {
            data += chunk;
          });
          res.on("end", () => {
            expect(data).toBe("Hello WorldPOST\nHello World");
            done();
          });
          res.on("error", err => done(err));
        });
        req.write("Hello World");
        req.end();
      });
    });

    it("should ignore body when method is GET/HEAD/OPTIONS", done => {
      runTest(done, (server, serverPort, done) => {
        const createDone = createDoneDotAll(done);
        const methods = ["GET", "HEAD", "OPTIONS"];
        const dones = {};
        for (const method of methods) {
          dones[method] = createDone();
        }
        for (const method of methods) {
          const req = request(`http://localhost:${serverPort}`, { method }, res => {
            let data = "";
            res.setEncoding("utf8");
            res.on("data", chunk => {
              data += chunk;
            });
            res.on("end", () => {
              expect(data).toBe(method === "GET" ? "Maybe GET maybe not\nHello World" : "");
              dones[method]();
            });
            res.on("error", err => dones[method](err));
          });
          req.write("BODY");
          req.end();
        }
      });
    });

    it("should return response with lowercase headers", done => {
      runTest(done, (server, serverPort, done) => {
        const req = request(`http://localhost:${serverPort}/lowerCaseHeaders`, res => {
          expect(res.headers["content-type"]).toBe("text/plain");
          expect(res.headers["x-custom-header"]).toBe("custom_value");
          done();
        });
        req.end();
      });
    });
    it("reassign writeHead method, issue#3585", done => {
      runTest(done, (server, serverPort, done) => {
        const req = request(`http://localhost:${serverPort}/customWriteHead`, res => {
          expect(res.headers["content-type"]).toBe("text/plain");
          expect(res.headers["x-powered-by"]).toBe("Bun");
          done();
        });
        req.end();
      });
    });
    it("uploading file by 'formdata/multipart', issue#3116", done => {
      runTest(done, (server, serverPort, done) => {
        const boundary = "----FormBoundary" + Date.now();

        const formDataBegin = `--${boundary}\r\nContent-Disposition: form-data; name="file"; filename="myfile.txt"\r\nContent-Type: application/octet-stream\r\n\r\n`;
        const fileData = Buffer.from("80818283", "hex");
        const formDataEnd = `\r\n--${boundary}--`;

        const requestOptions = {
          hostname: "localhost",
          port: serverPort,
          path: "/uploadFile",
          method: "POST",
          headers: {
            "Content-Type": `multipart/form-data; boundary=${boundary}`,
          },
        };

        const req = request(requestOptions, res => {
          let responseData = Buffer.alloc(0);
          res.on("data", chunk => {
            responseData = Buffer.concat([responseData, chunk]);
          });
          res.on("end", () => {
            try {
              expect(responseData).toEqual(
                Buffer.concat([Buffer.from(formDataBegin), fileData, Buffer.from(formDataEnd)]),
              );
            } catch (e) {
              return done(e);
            }
            done();
          });
        });
        req.on("error", err => {
          done(err);
        });
        req.write(formDataBegin); // string
        req.write(fileData); // Buffer
        req.write(formDataEnd); // string
        req.end();
      });
    });
    it("request via http proxy, issue#4295", done => {
      const proxyServer = createServer(function (req, res) {
        let option = url.parse(req.url);
        option.host = req.headers.host;
        option.headers = req.headers;

        const proxyRequest = request(option, function (proxyResponse) {
          res.writeHead(proxyResponse.statusCode, proxyResponse.headers);
          proxyResponse.on("data", function (chunk) {
            res.write(chunk, "binary");
          });
          proxyResponse.on("end", function () {
            res.end();
          });
        });
        req.on("data", function (chunk) {
          proxyRequest.write(chunk, "binary");
        });
        req.on("end", function () {
          proxyRequest.end();
        });
      });

      proxyServer.listen({ port: 0 }, async (_err, hostname, port) => {
        const options = {
          protocol: "http:",
          hostname: hostname,
          port: port,
          path: "http://example.com",
          headers: {
            Host: "example.com",
            "accept-encoding": "identity",
          },
        };

        const req = request(options, res => {
          let data = "";
          res.on("data", chunk => {
            data += chunk;
          });
          res.on("end", () => {
            try {
              expect(res.statusCode).toBe(200);
              expect(data.length).toBeGreaterThan(0);
              expect(data).toContain("This domain is for use in illustrative examples in documents");
              done();
            } catch (err) {
              done(err);
            }
          });
        });
        req.on("error", err => {
          done(err);
        });
        req.end();
      });
    });
  });

  describe("signal", () => {
    it.skip("should abort and close the server", done => {
      const server = createServer((req, res) => {
        res.writeHead(200, { "Content-Type": "text/plain" });
        res.end("Hello World");
      });

      const interval = setTimeout(() => {
        server.close();
        done();
      }, 100);

      const signal = AbortSignal.timeout(30);
      signal.addEventListener("abort", () => {
        clearTimeout(interval);
        expect(true).toBe(true);
        done();
      });

      server.listen({ signal, port: 0 });
    });
  });

  describe("get", () => {
    it("should make a standard GET request, like request", async done => {
      const server = createServer((req, res) => {
        res.writeHead(200, { "Content-Type": "text/plain" });
        res.end("Hello World");
      });
      const url = await listen(server);
      get(url, res => {
        let data = "";
        res.setEncoding("utf8");
        res.on("data", chunk => {
          data += chunk;
        });
        res.on("end", () => {
          expect(data).toBe("Hello World");
          server.close();
          done();
        });
        res.on("error", err => {
          server.close();
          done(err);
        });
      });
    });
  });

  describe("Agent", () => {
    let dummyAgent;
    beforeAll(() => {
      dummyAgent = new Agent();
    });

    it("should be a class", () => {
      expect(Agent instanceof Function).toBe(true);
    });

    it("should have a default maxSockets of Infinity", () => {
      expect(dummyAgent.maxSockets).toBe(Infinity);
    });

    it("should have a keepAlive value", () => {
      expect(dummyAgent.keepAlive).toBe(false);
    });

    it("should noop keepSocketAlive", () => {
      const agent = new Agent({ keepAlive: true });
      // @ts-ignore
      expect(agent.keepAlive).toBe(true);

      const server = createServer((req, res) => {
        res.writeHead(200, { "Content-Type": "text/plain" });
        res.end("Hello World");

        agent.keepSocketAlive(request({ host: "localhost", port: server.address().port, method: "GET" }));
        server.end();
      });
    });

    it("should provide globalAgent", () => {
      expect(globalAgent instanceof Agent).toBe(true);
    });
  });

  describe("ClientRequest.signal", () => {
    it("should attempt to make a standard GET request and abort", done => {
      let server_port;
      let server_host;

      const server = createServer((req, res) => {
        Bun.sleep(10).then(() => {
          res.writeHead(200, { "Content-Type": "text/plain" });
          res.end("Hello World");
          server.close();
        });
      });
      server.listen({ port: 0 }, (_err, host, port) => {
        server_port = port;
        server_host = host;

        get(`http://${server_host}:${server_port}`, { signal: AbortSignal.timeout(5) }, res => {
          let data = "";
          res.setEncoding("utf8");
          res.on("data", chunk => {
            data += chunk;
          });
          res.on("end", () => {
            server.close();
            done();
          });
          res.on("error", _ => {
            server.close();
            done();
          });
        }).on("error", err => {
          expect(err?.name).toBe("AbortError");
          server.close();
          done();
        });
      });
    });
  });

  test("validateHeaderName", () => {
    validateHeaderName("Foo");
    expect(() => validateHeaderName("foo:")).toThrow();
    expect(() => validateHeaderName("foo:bar")).toThrow();
  });

  test("validateHeaderValue", () => {
    validateHeaderValue("Foo", "Bar");
    expect(() => validateHeaderValue("Foo", undefined as any)).toThrow();
    expect(() => validateHeaderValue("Foo", "Bar\r")).toThrow();
  });

  test("req.req = req", done => {
    const server = createServer((req, res) => {
      req.req = req;
      res.write(req.req === req ? "ok" : "fail");
      res.end();
    });
    server.listen({ port: 0 }, async (_err, host, port) => {
      try {
        const x = await fetch(`http://${host}:${port}`).then(res => res.text());
        expect(x).toBe("ok");
        done();
      } catch (error) {
        done(error);
      } finally {
        server.close();
      }
    });
  });

  test("test server internal error, issue#4298", done => {
    const server = createServer((req, res) => {
      throw Error("throw an error here.");
    });
    server.listen({ port: 0 }, async (_err, host, port) => {
      try {
        await fetch(`http://${host}:${port}`).then(res => {
          expect(res.status).toBe(500);
          done();
        });
      } catch (err) {
        done(err);
      } finally {
        server.close();
      }
    });
  });

  test("test unix socket server", done => {
    const socketPath = `${tmpdir()}/bun-server-${Math.random().toString(32)}.sock`;
    const server = createServer((req, res) => {
      expect(req.method).toStrictEqual("GET");
      expect(req.url).toStrictEqual("/bun?a=1");
      res.writeHead(200, {
        "Content-Type": "text/plain",
        "Connection": "close",
      });
      res.write("Bun\n");
      res.end();
    });

    test("should not decompress gzip, issue#4397", async () => {
      const { promise, resolve } = Promise.withResolvers();
      request("https://bun.sh/", { headers: { "accept-encoding": "gzip" } }, res => {
        res.on("data", function cb(chunk) {
          resolve(chunk);
          res.off("data", cb);
        });
      }).end();
      const chunk = await promise;
      expect(chunk.toString()).not.toContain("<html");
    });

    server.listen(socketPath, () => {
      // TODO: unix socket is not implemented in fetch.
      const output = spawnSync("curl", ["--unix-socket", socketPath, "http://localhost/bun?a=1"]);
      try {
        expect(output.stdout.toString()).toStrictEqual("Bun\n");
        done();
      } catch (err) {
        done(err);
      } finally {
        server.close();
      }
    });
  });

  test("should listen on port if string, issue#4582", done => {
    const server = createServer((req, res) => {
      res.end();
    });
    server.listen({ port: "0" }, async (_err, host, port) => {
      try {
        await fetch(`http://${host}:${port}`).then(res => {
          expect(res.status).toBe(200);
          done();
        });
      } catch (err) {
        done(err);
      } finally {
        server.close();
      }
    });
  });

  test("error event not fired, issue#4651", done => {
    const server = createServer((req, res) => {
      res.end();
    });
    server.listen({ port: 42069 }, () => {
      const server2 = createServer((_, res) => {
        res.end();
      });
      server2.on("error", err => {
        expect(err.code).toBe("EADDRINUSE");
        done();
      });
      server2.listen({ port: 42069 }, () => {});
    });
  });
});
describe("node https server", async () => {
  const httpsOptions = {
    key: nodefs.readFileSync(joinPath(import.meta.dir, "fixtures", "cert.key")),
    cert: nodefs.readFileSync(joinPath(import.meta.dir, "fixtures", "cert.pem")),
  };
  const createServer = onRequest => {
    return new Promise(resolve => {
      const server = createHttpsServer(httpsOptions, (req, res) => {
        onRequest(req, res);
      });
      listen(server, "https").then(url => {
        resolve({
          server,
          done: () => server.close(),
          url,
        });
      });
    });
  };
  it("is marked encrypted (#5867)", async () => {
    const { server, url, done } = await createServer(async (req, res) => {
      expect(req.connection.encrypted).toBe(true);
      res.end();
    });
    try {
      await fetch(url, { tls: { rejectUnauthorized: false } });
    } catch (e) {
      throw e;
    } finally {
      done();
    }
  });
});

describe("server.address should be valid IP", () => {
  it("should return null before listening", done => {
    const server = createServer((req, res) => {});
    try {
      expect(server.address()).toBeNull();
      done();
    } catch (err) {
      done(err);
    }
  });
  it("should return null after close", done => {
    const server = createServer((req, res) => {});
    server.listen(0, async (_err, host, port) => {
      try {
        expect(server.address()).not.toBeNull();
        server.close();
        expect(server.address()).toBeNull();
        done();
      } catch (err) {
        done(err);
      }
    });
  });
  it("test default hostname, issue#5850", done => {
    const server = createServer((req, res) => {});
    server.listen(0, async (_err, host, port) => {
      try {
        const { address, family, port } = server.address();
        expect(port).toBeInteger();
        expect(port).toBeGreaterThan(0);
        expect(port).toBeLessThan(65536);
        expect(["::", "0.0.0.0"]).toContain(address);
        if (address === "0.0.0.0") {
          expect(family).toStrictEqual("IPv4");
        } else {
          expect(family).toStrictEqual("IPv6");
        }
        done();
      } catch (err) {
        done(err);
      } finally {
        server.close();
      }
    });
  });
  it.each([["localhost"], ["127.0.0.1"]])("test %s", (hostname, done) => {
    const server = createServer((req, res) => {});
    server.listen(0, hostname, async (_err, host, port) => {
      try {
        const { address, family } = server.address();
        expect(port).toBeInteger();
        expect(port).toBeGreaterThan(0);
        expect(port).toBeLessThan(65536);
        expect(["IPv4", "IPv6"]).toContain(family);
        if (family === "IPv4") {
          expect(address).toStrictEqual("127.0.0.1");
        } else {
          expect(address).toStrictEqual("::1");
        }
        done();
      } catch (err) {
        done(err);
      } finally {
        server.close();
      }
    });
  });
  it("test unix socket, issue#6413", done => {
    const socketPath = `${tmpdir()}/bun-server-${Math.random().toString(32)}.sock`;
    const server = createServer((req, res) => {});
    server.listen(socketPath, async (_err, host, port) => {
      try {
        expect(server.address()).toStrictEqual(socketPath);
        done();
      } catch (err) {
        done(err);
      } finally {
        server.close();
        unlinkSync(socketPath);
      }
    });
  });
  test("ServerResponse init", done => {
    try {
      const req = {};
      const res = new ServerResponse(req);
      expect(res.req).toBe(req);
      done();
    } catch (err) {
      done(err);
    }
  });
  test("ServerResponse reply", done => {
    const createDone = createDoneDotAll(done);
    const doneRequest = createDone();
    try {
      const req = {};
      const sendedText = "Bun\n";
      const res = new ServerResponse(req, async (res: Response) => {
        expect(await res.text()).toBe(sendedText);
        doneRequest();
      });
      res.write(sendedText);
      res.end();
    } catch (err) {
      doneRequest(err);
    }
  });
  test("ServerResponse instanceof OutgoingMessage", () => {
    expect(new ServerResponse({}) instanceof OutgoingMessage).toBe(true);
  });
  test("ServerResponse assign assignSocket", done => {
    const createDone = createDoneDotAll(done);
    const doneRequest = createDone();
    const waitSocket = createDone();
    const doneSocket = createDone();
    try {
      const socket = new EventEmitter();
      const res = new ServerResponse({});
      res.once("socket", socket => {
        expect(socket).toBe(socket);
        waitSocket();
      });
      res.once("close", () => {
        doneRequest();
      });
      res.assignSocket(socket);
      setImmediate(() => {
        expect(res.socket).toBe(socket);
        expect(socket._httpMessage).toBe(res);
        expect(() => res.assignSocket(socket)).toThrow("ServerResponse has an already assigned socket");
        socket.emit("close");
        doneSocket();
      });
    } catch (err) {
      doneRequest(err);
    }
  });
});

it("should not accept untrusted certificates", async () => {
  const server = https.createServer(
    {
      key: nodefs.readFileSync(joinPath(import.meta.dir, "fixtures", "openssl.key")),
      cert: nodefs.readFileSync(joinPath(import.meta.dir, "fixtures", "openssl.crt")),
      passphrase: "123123123",
    },
    (req, res) => {
      res.write("Hello from https server");
      res.end();
    },
  );
  server.listen(0, "127.0.0.1");
  const address = server.address();

  try {
    let url_address = address.address;
    if (address.family === "IPv6") {
      url_address = `[${url_address}]`;
    }
    const res = await fetch(`https://${url_address}:${address.port}`, {
      tls: {
        rejectUnauthorized: true,
      },
    });
    await res.text();
    expect(true).toBe("unreacheable");
  } catch (err) {
    expect(err.code).toBe("UNABLE_TO_VERIFY_LEAF_SIGNATURE");
    expect(err.message).toBe("unable to verify the first certificate");
  }

  server.close();
});

it("IncomingMessage with a RequestLike object", () => {
  const rawHeadersMap = {
    "x-test": "test",
    "Real-Header": "test",
    "content-type": "text/plain",
    "User-Agent": "Bun",
  };

  // To excercise the case where inline capacity cannot be used
  for (let i = 0; i < 64; i++) {
    rawHeadersMap[`header-${i}`] = `value-${i}`;
  }

  const headers = new Headers(rawHeadersMap);
  headers.append("set-cookie", "foo=bar");
  headers.append("set-cookie", "bar=baz");

  const request = new Request("https://example.com/hello/hi", {
    headers,
  });

  const incomingMessageFromRequest = new IncomingMessage(request);
  const incomingMessageFromRequestLike1 = new IncomingMessage({
    url: "/hello/hi",
    headers: headers,
    method: request.method,
  });
  const incomingMessageFromRequestLike2 = new IncomingMessage({
    url: "/hello/hi",
    headers: headers.toJSON(),
    method: request.method,
  });
  for (let incomingMessageFromRequestLike of [
    incomingMessageFromRequestLike1,
    incomingMessageFromRequestLike2,
    incomingMessageFromRequest,
  ]) {
    expect(incomingMessageFromRequestLike.headers).toEqual(incomingMessageFromRequest.headers);
    expect(incomingMessageFromRequestLike.method).toEqual(incomingMessageFromRequest.method);
    expect(incomingMessageFromRequestLike.url).toEqual(incomingMessageFromRequest.url);
    expect(incomingMessageFromRequestLike.headers).toEqual({
      "x-test": "test",
      "real-header": "test",
      "content-type": "text/plain",
      "user-agent": "Bun",
      "set-cookie": ["foo=bar", "bar=baz"],
      "header-0": "value-0",
      "header-1": "value-1",
      "header-10": "value-10",
      "header-11": "value-11",
      "header-12": "value-12",
      "header-13": "value-13",
      "header-14": "value-14",
      "header-15": "value-15",
      "header-16": "value-16",
      "header-17": "value-17",
      "header-18": "value-18",
      "header-19": "value-19",
      "header-2": "value-2",
      "header-20": "value-20",
      "header-21": "value-21",
      "header-22": "value-22",
      "header-23": "value-23",
      "header-24": "value-24",
      "header-25": "value-25",
      "header-26": "value-26",
      "header-27": "value-27",
      "header-28": "value-28",
      "header-29": "value-29",
      "header-3": "value-3",
      "header-30": "value-30",
      "header-31": "value-31",
      "header-32": "value-32",
      "header-33": "value-33",
      "header-34": "value-34",
      "header-35": "value-35",
      "header-36": "value-36",
      "header-37": "value-37",
      "header-38": "value-38",
      "header-39": "value-39",
      "header-4": "value-4",
      "header-40": "value-40",
      "header-41": "value-41",
      "header-42": "value-42",
      "header-43": "value-43",
      "header-44": "value-44",
      "header-45": "value-45",
      "header-46": "value-46",
      "header-47": "value-47",
      "header-48": "value-48",
      "header-49": "value-49",
      "header-5": "value-5",
      "header-50": "value-50",
      "header-51": "value-51",
      "header-52": "value-52",
      "header-53": "value-53",
      "header-54": "value-54",
      "header-55": "value-55",
      "header-56": "value-56",
      "header-57": "value-57",
      "header-58": "value-58",
      "header-59": "value-59",
      "header-6": "value-6",
      "header-60": "value-60",
      "header-61": "value-61",
      "header-62": "value-62",
      "header-63": "value-63",
      "header-7": "value-7",
      "header-8": "value-8",
      "header-9": "value-9",
    });
  }

  // this one preserves the original case
  expect(incomingMessageFromRequestLike1.rawHeaders).toEqual([
    "content-type",
    "text/plain",
    "user-agent",
    "Bun",
    "set-cookie",
    "foo=bar",
    "set-cookie",
    "bar=baz",
    "x-test",
    "test",
    "Real-Header",
    "test",
    "header-0",
    "value-0",
    "header-1",
    "value-1",
    "header-2",
    "value-2",
    "header-3",
    "value-3",
    "header-4",
    "value-4",
    "header-5",
    "value-5",
    "header-6",
    "value-6",
    "header-7",
    "value-7",
    "header-8",
    "value-8",
    "header-9",
    "value-9",
    "header-10",
    "value-10",
    "header-11",
    "value-11",
    "header-12",
    "value-12",
    "header-13",
    "value-13",
    "header-14",
    "value-14",
    "header-15",
    "value-15",
    "header-16",
    "value-16",
    "header-17",
    "value-17",
    "header-18",
    "value-18",
    "header-19",
    "value-19",
    "header-20",
    "value-20",
    "header-21",
    "value-21",
    "header-22",
    "value-22",
    "header-23",
    "value-23",
    "header-24",
    "value-24",
    "header-25",
    "value-25",
    "header-26",
    "value-26",
    "header-27",
    "value-27",
    "header-28",
    "value-28",
    "header-29",
    "value-29",
    "header-30",
    "value-30",
    "header-31",
    "value-31",
    "header-32",
    "value-32",
    "header-33",
    "value-33",
    "header-34",
    "value-34",
    "header-35",
    "value-35",
    "header-36",
    "value-36",
    "header-37",
    "value-37",
    "header-38",
    "value-38",
    "header-39",
    "value-39",
    "header-40",
    "value-40",
    "header-41",
    "value-41",
    "header-42",
    "value-42",
    "header-43",
    "value-43",
    "header-44",
    "value-44",
    "header-45",
    "value-45",
    "header-46",
    "value-46",
    "header-47",
    "value-47",
    "header-48",
    "value-48",
    "header-49",
    "value-49",
    "header-50",
    "value-50",
    "header-51",
    "value-51",
    "header-52",
    "value-52",
    "header-53",
    "value-53",
    "header-54",
    "value-54",
    "header-55",
    "value-55",
    "header-56",
    "value-56",
    "header-57",
    "value-57",
    "header-58",
    "value-58",
    "header-59",
    "value-59",
    "header-60",
    "value-60",
    "header-61",
    "value-61",
    "header-62",
    "value-62",
    "header-63",
    "value-63",
  ]);

  // this one does not preserve the original case
  expect(incomingMessageFromRequestLike2.rawHeaders).toEqual([
    "content-type",
    "text/plain",
    "user-agent",
    "Bun",
    "set-cookie",
    "foo=bar",
    "set-cookie",
    "bar=baz",
    "x-test",
    "test",
    "real-header",
    "test",
    "header-0",
    "value-0",
    "header-1",
    "value-1",
    "header-2",
    "value-2",
    "header-3",
    "value-3",
    "header-4",
    "value-4",
    "header-5",
    "value-5",
    "header-6",
    "value-6",
    "header-7",
    "value-7",
    "header-8",
    "value-8",
    "header-9",
    "value-9",
    "header-10",
    "value-10",
    "header-11",
    "value-11",
    "header-12",
    "value-12",
    "header-13",
    "value-13",
    "header-14",
    "value-14",
    "header-15",
    "value-15",
    "header-16",
    "value-16",
    "header-17",
    "value-17",
    "header-18",
    "value-18",
    "header-19",
    "value-19",
    "header-20",
    "value-20",
    "header-21",
    "value-21",
    "header-22",
    "value-22",
    "header-23",
    "value-23",
    "header-24",
    "value-24",
    "header-25",
    "value-25",
    "header-26",
    "value-26",
    "header-27",
    "value-27",
    "header-28",
    "value-28",
    "header-29",
    "value-29",
    "header-30",
    "value-30",
    "header-31",
    "value-31",
    "header-32",
    "value-32",
    "header-33",
    "value-33",
    "header-34",
    "value-34",
    "header-35",
    "value-35",
    "header-36",
    "value-36",
    "header-37",
    "value-37",
    "header-38",
    "value-38",
    "header-39",
    "value-39",
    "header-40",
    "value-40",
    "header-41",
    "value-41",
    "header-42",
    "value-42",
    "header-43",
    "value-43",
    "header-44",
    "value-44",
    "header-45",
    "value-45",
    "header-46",
    "value-46",
    "header-47",
    "value-47",
    "header-48",
    "value-48",
    "header-49",
    "value-49",
    "header-50",
    "value-50",
    "header-51",
    "value-51",
    "header-52",
    "value-52",
    "header-53",
    "value-53",
    "header-54",
    "value-54",
    "header-55",
    "value-55",
    "header-56",
    "value-56",
    "header-57",
    "value-57",
    "header-58",
    "value-58",
    "header-59",
    "value-59",
    "header-60",
    "value-60",
    "header-61",
    "value-61",
    "header-62",
    "value-62",
    "header-63",
    "value-63",
  ]);
});

it("#6892", () => {
  const totallyValid = ["*", "/", "/foo", "/foo/bar"];
  for (const url of totallyValid) {
    const req = new IncomingMessage({ url });
    expect(req.url).toBe(url);
    expect(req.method).toBeNull();
  }
});

it("#4415.1 ServerResponse es6", () => {
  class Response extends ServerResponse {
    constructor(req) {
      super(req);
    }
  }
  const req = {};
  const res = new Response(req);
  expect(res.req).toBe(req);
});

it("#4415.2 ServerResponse es5", () => {
  function Response(req) {
    ServerResponse.call(this, req);
  }
  Response.prototype = Object.create(ServerResponse.prototype);
  const req = {};
  const res = new Response(req);
  expect(res.req).toBe(req);
});

<<<<<<< HEAD
it("#7539 _header", () => {
  const sr = new ServerResponse({});
  const date = new Date().toUTCString();

  sr.writeHead(200, {
    "Content-Type": "text/plain",
    "Connection": "close",
  });

  expect(sr._header).toBe(`HTTP/1.1 200 OK\r\ncontent-type: text/plain\r\nconnection: close\r\nDate: ${date}\r\nTransfer-Encoding: chunked\r\n\r\n`);
});

it("#7539 _header", () => {
  const sr = new ServerResponse({});

  sr.writeHead(204, {
    h1: ["a", "b"],
    h2: ["c"],
    cookie: ["foo=bar", "bar=baz"],
    Date: 'qqq',
  });

  expect(sr._header).toBe("HTTP/1.1 204 No Content\r\ncookie: foo=bar, bar=baz\r\ndate: qqq\r\nh1: a, b\r\nh2: c\r\nConnection: keep-alive\r\n\r\n");
=======
it("#4415.3 Server es5", done => {
  const server = Server((req, res) => {
    res.end();
  });
  server.listen(0, async (_err, host, port) => {
    try {
      const res = await fetch(`http://localhost:${port}`);
      expect(res.status).toBe(200);
      done();
    } catch (err) {
      done(err);
    } finally {
      server.close();
    }
  });
});

it("#4415.4 IncomingMessage es5", () => {
  const im = Object.create(IncomingMessage.prototype);
  IncomingMessage.call(im, { url: "/foo" });
  expect(im.url).toBe("/foo");
>>>>>>> c5436c09
});<|MERGE_RESOLUTION|>--- conflicted
+++ resolved
@@ -1636,7 +1636,6 @@
   expect(res.req).toBe(req);
 });
 
-<<<<<<< HEAD
 it("#7539 _header", () => {
   const sr = new ServerResponse({});
   const date = new Date().toUTCString();
@@ -1660,7 +1659,8 @@
   });
 
   expect(sr._header).toBe("HTTP/1.1 204 No Content\r\ncookie: foo=bar, bar=baz\r\ndate: qqq\r\nh1: a, b\r\nh2: c\r\nConnection: keep-alive\r\n\r\n");
-=======
+});
+
 it("#4415.3 Server es5", done => {
   const server = Server((req, res) => {
     res.end();
@@ -1682,5 +1682,4 @@
   const im = Object.create(IncomingMessage.prototype);
   IncomingMessage.call(im, { url: "/foo" });
   expect(im.url).toBe("/foo");
->>>>>>> c5436c09
 });