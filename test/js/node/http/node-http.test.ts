// @ts-nocheck
import http, {
  createServer,
  request,
  get,
  Agent,
  globalAgent,
  Server,
  validateHeaderName,
  validateHeaderValue,
  ServerResponse,
  IncomingMessage,
  OutgoingMessage,
} from "node:http";

import https from "node:https";
import { EventEmitter } from "node:events";
import { createServer as createHttpsServer } from "node:https";
import { createTest } from "node-harness";
import url from "node:url";
import { tmpdir } from "node:os";
import { spawnSync } from "node:child_process";
import nodefs from "node:fs";
import * as path from "node:path";
import { unlinkSync } from "node:fs";
import { PassThrough } from "node:stream";
const { describe, expect, it, beforeAll, afterAll, createDoneDotAll } = createTest(import.meta.path);
import { bunExe } from "bun:harness";
import { bunEnv, tmpdirSync } from "harness";
import * as stream from "node:stream";
import * as zlib from "node:zlib";

function listen(server: Server, protocol: string = "http"): Promise<URL> {
  return new Promise((resolve, reject) => {
    server.listen({ port: 0 }, (err, hostname, port) => {
      if (err) {
        reject(err);
      } else {
        resolve(new URL(`${protocol}://${hostname}:${port}`));
      }
    });
    setTimeout(() => reject("Timed out"), 5000);
  });
}

describe("node:http", () => {
  describe("createServer", async () => {
    it("hello world", async () => {
      try {
        var server = createServer((req, res) => {
          expect(req.url).toBe("/hello?world");
          res.writeHead(200, { "Content-Type": "text/plain" });
          res.end("Hello World");
        });
        const url = await listen(server);
        const res = await fetch(new URL("/hello?world", url));
        expect(await res.text()).toBe("Hello World");
      } catch (e) {
        throw e;
      } finally {
        server.close();
      }
    });
    it("is not marked encrypted (#5867)", async () => {
      try {
        var server = createServer((req, res) => {
          expect(req.connection.encrypted).toBe(undefined);
          res.writeHead(200, { "Content-Type": "text/plain" });
          res.end("Hello World");
        });
        const url = await listen(server);
        const res = await fetch(new URL("", url));
        expect(await res.text()).toBe("Hello World");
      } catch (e) {
        throw e;
      } finally {
        server.close();
      }
    });
    it("request & response body streaming (large)", async () => {
      try {
        const bodyBlob = new Blob(["hello world", "hello world".repeat(9000)]);
        const input = await bodyBlob.text();

        var server = createServer((req, res) => {
          res.writeHead(200, { "Content-Type": "text/plain" });
          req.on("data", chunk => {
            res.write(chunk);
          });

          req.on("end", () => {
            res.end();
          });
        });
        const url = await listen(server);
        const res = await fetch(url, {
          method: "POST",
          body: bodyBlob,
        });

        const out = await res.text();
        expect(out).toBe(input);
      } finally {
        server.close();
      }
    });

    it("request & response body streaming (small)", async () => {
      try {
        const bodyBlob = new Blob(["hello world", "hello world".repeat(4)]);

        const input = await bodyBlob.text();

        var server = createServer((req, res) => {
          res.writeHead(200, { "Content-Type": "text/plain" });
          req.on("data", chunk => {
            res.write(chunk);
          });

          req.on("end", () => {
            res.end();
          });
        });
        const url = await listen(server);
        const res = await fetch(url, {
          method: "POST",
          body: bodyBlob,
        });

        const out = await res.text();
        expect(out).toBe(input);
      } finally {
        server.close();
      }
    });

    it("listen should return server", async () => {
      const server = createServer();
      const listenResponse = server.listen(0);
      expect(listenResponse instanceof Server).toBe(true);
      expect(listenResponse).toBe(server);
      listenResponse.close();
    });

    it("listen callback should be bound to server", async () => {
      const server = createServer();
      const { resolve, reject, promise } = Promise.withResolvers();
      server.listen(0, function () {
        try {
          expect(this === server).toBeTrue();
          resolve();
        } catch (e) {
          reject();
        }
      });
      await promise;
      server.close();
    });

    it("option method should be uppercase (#7250)", async () => {
      try {
        var server = createServer((req, res) => {
          expect(req.method).toBe("OPTIONS");
          res.writeHead(204, {});
          res.end();
        });
        const url = await listen(server);
        const res = await fetch(url, {
          method: "OPTIONS",
        });
        expect(res.status).toBe(204);
      } finally {
        server.close();
      }
    });
  });

  describe("response", () => {
    test("set-cookie works with getHeader", () => {
      const res = new ServerResponse({});
      res.setHeader("Set-Cookie", ["swag=true", "yolo=true"]);
      expect(res.getHeader("Set-Cookie")).toEqual(["swag=true", "yolo=true"]);
    });
    test("set-cookie works with getHeaders", () => {
      const res = new ServerResponse({});
      res.setHeader("Set-Cookie", ["swag=true", "yolo=true"]);
      res.setHeader("test", "test");
      expect(res.getHeaders()).toEqual({
        "set-cookie": ["swag=true", "yolo=true"],
        "test": "test",
      });
    });
  });

  describe("request", () => {
    function runTest(done: Function, callback: (server: Server, port: number, done: (err?: Error) => void) => void) {
      let timer;
      const server = createServer((req, res) => {
        if (req.headers.__proto__ !== {}.__proto__) {
          throw new Error("Headers should inherit from Object.prototype");
        }
        const reqUrl = new URL(req.url!, `http://${req.headers.host}`);
        if (reqUrl.pathname) {
          if (reqUrl.pathname === "/redirect") {
            // Temporary redirect
            res.writeHead(301, {
              Location: `http://localhost:${server.port}/redirected`,
            });
            res.end("Got redirect!\n");
            return;
          }
          if (reqUrl.pathname === "/multi-chunk-response") {
            res.writeHead(200, { "Content-Type": "text/plain" });
            const toWrite = "a".repeat(512);
            for (let i = 0; i < 4; i++) {
              res.write(toWrite);
            }
            res.end();
            return;
          }
          if (reqUrl.pathname === "/multiple-set-cookie") {
            expect(req.headers.cookie).toBe("foo=bar; bar=baz");
            res.setHeader("Set-Cookie", ["foo=bar", "bar=baz"]);
            res.end("OK");
            return;
          }
          if (reqUrl.pathname === "/redirected") {
            res.writeHead(404, { "Content-Type": "text/plain" });
            res.end("Not Found");
            return;
          }
          if (reqUrl.pathname === "/lowerCaseHeaders") {
            res.writeHead(200, { "content-type": "text/plain", "X-Custom-Header": "custom_value" });
            res.end("Hello World");
            return;
          }
          if (reqUrl.pathname.includes("timeout")) {
            if (timer) clearTimeout(timer);
            timer = setTimeout(() => {
              res.end("Hello World");
              timer = null;
            }, 3000);
            return;
          }
          if (reqUrl.pathname === "/pathTest") {
            res.end("Path correct!\n");
            return;
          }
          if (reqUrl.pathname === "/customWriteHead") {
            function createWriteHead(prevWriteHead, listener) {
              let fired = false;
              return function writeHead() {
                if (!fired) {
                  fired = true;
                  listener.call(this);
                }
                return prevWriteHead.apply(this, arguments);
              };
            }

            function addPoweredBy() {
              if (!this.getHeader("X-Powered-By")) {
                this.setHeader("X-Powered-By", "Bun");
              }
            }

            res.writeHead = createWriteHead(res.writeHead, addPoweredBy);
            res.setHeader("Content-Type", "text/plain");
            res.end("Hello World");
            return;
          }
          if (reqUrl.pathname === "/uploadFile") {
            let requestData = Buffer.alloc(0);
            req.on("data", chunk => {
              requestData = Buffer.concat([requestData, chunk]);
            });
            req.on("end", () => {
              res.writeHead(200, { "Content-Type": "text/plain" });
              res.write(requestData);
              res.end();
            });
            return;
          }
        }

        res.writeHead(200, { "Content-Type": "text/plain" });

        if (req.headers["x-test"]) {
          res.write(`x-test: ${req.headers["x-test"]}\n`);
        }

        // Check for body
        if (req.method === "POST") {
          req.on("data", chunk => {
            res.write(chunk);
          });

          req.on("end", () => {
            res.write("POST\n");
            res.end("Hello World");
          });
        } else {
          if (req.headers["X-Test"] !== undefined) {
            res.write(`X-Test: test\n`);
          }
          res.write("Maybe GET maybe not\n");
          res.end("Hello World");
        }
      });
      server.listen({ port: 0 }, (_, __, port) => {
        var _done = (...args) => {
          server.close();
          done(...args);
        };
        callback(server, port, _done);
      });
    }

    // it.only("check for expected fields", done => {
    //   runTest((server, port) => {
    //     const req = request({ host: "localhost", port, method: "GET" }, res => {
    //       console.log("called");
    //       res.on("end", () => {
    //         console.log("here");
    //         server.close();
    //         done();
    //       });
    //       res.on("error", err => {
    //         server.close();
    //         done(err);
    //       });
    //     });
    //     expect(req.path).toEqual("/");
    //     expect(req.method).toEqual("GET");
    //     expect(req.host).toEqual("localhost");
    //     expect(req.protocol).toEqual("http:");
    //     req.end();
    //   });
    // });

    it("should not insert extraneous accept-encoding header", async done => {
      try {
        let headers;
        var server = createServer((req, res) => {
          headers = req.headers;
          req.on("data", () => {});
          req.on("end", () => {
            res.end();
          });
        });
        const url = await listen(server);
        await fetch(url, { decompress: false });
        expect(headers["accept-encoding"]).toBeFalsy();
        done();
      } catch (e) {
        done(e);
      } finally {
        server.close();
      }
    });

    it("multiple Set-Cookie headers works #6810", done => {
      runTest(done, (server, port, done) => {
        const req = request(`http://localhost:${port}/multiple-set-cookie`, res => {
          let data = "";
          res.setEncoding("utf8");
          res.on("data", chunk => {
            data += chunk;
          });
          res.on("end", () => {
            expect(res.headers["set-cookie"]).toEqual(["foo=bar", "bar=baz"]);
            done();
          });
          res.on("error", err => done(err));
        });
        req.setHeader("Cookie", ["foo=bar; bar=baz"]);
        req.end();
      });
    });

    it("should make a standard GET request when passed string as first arg", done => {
      runTest(done, (server, port, done) => {
        const req = request(`http://localhost:${port}`, res => {
          let data = "";
          res.setEncoding("utf8");
          res.on("data", chunk => {
            data += chunk;
          });
          res.on("end", () => {
            expect(data).toBe("Maybe GET maybe not\nHello World");
            done();
          });
          res.on("error", err => done(err));
        });
        req.end();
      });
    });

    it("should make a https:// GET request when passed string as first arg", done => {
      const req = request("https://example.com", { headers: { "accept-encoding": "identity" } }, res => {
        let data = "";
        res.setEncoding("utf8");
        res.on("data", chunk => {
          data += chunk;
        });
        res.on("end", () => {
          expect(data).toContain("This domain is for use in illustrative examples in documents");
          done();
        });
        res.on("error", err => done(err));
      });
      req.end();
    });

    it("should make a POST request when provided POST method, even without a body", done => {
      runTest(done, (server, serverPort, done) => {
        const req = request({ host: "localhost", port: serverPort, method: "POST" }, res => {
          let data = "";
          res.setEncoding("utf8");
          res.on("data", chunk => {
            data += chunk;
          });
          res.on("end", () => {
            expect(data).toBe("POST\nHello World");
            done();
          });
          res.on("error", err => done(err));
        });
        req.end();
      });
    });

    it("should correctly handle a POST request with a body", done => {
      runTest(done, (server, port, done) => {
        const req = request({ host: "localhost", port, method: "POST" }, res => {
          let data = "";
          res.setEncoding("utf8");
          res.on("data", chunk => {
            data += chunk;
          });
          res.on("end", () => {
            expect(data).toBe("Posting\nPOST\nHello World");
            done();
          });
          res.on("error", err => done(err));
        });
        req.write("Posting\n");
        req.end();
      });
    });

    it("should noop request.setSocketKeepAlive without error", done => {
      runTest(done, (server, port, done) => {
        const req = request(`http://localhost:${port}`);
        req.setSocketKeepAlive(true, 1000);
        req.end();
        expect(true).toBe(true);
        done();
      });
    });

    it("should allow us to set timeout with request.setTimeout or `timeout` in options", done => {
      runTest(done, (server, serverPort, done) => {
        const createDone = createDoneDotAll(done);
        const req1Done = createDone();
        const req2Done = createDone();

        const req1 = request(
          {
            host: "localhost",
            port: serverPort,
            path: "/timeout",
            timeout: 500,
          },
          res => {
            req1Done(new Error("Should not have received response"));
          },
        );
        req1.on("timeout", () => req1Done());

        const req2 = request(
          {
            host: "localhost",
            port: serverPort,
            path: "/timeout",
          },
          res => {
            req2Done(new Error("Should not have received response"));
          },
        );

        req2.setTimeout(500, () => {
          req2Done();
        });
        req1.end();
        req2.end();
      });
    });

    it("should correctly set path when path provided", done => {
      runTest(done, (server, serverPort, done) => {
        const createDone = createDoneDotAll(done);
        const req1Done = createDone();
        const req2Done = createDone();

        const req1 = request(`http://localhost:${serverPort}/pathTest`, res => {
          let data = "";
          res.setEncoding("utf8");
          res.on("data", chunk => {
            data += chunk;
          });
          res.on("end", () => {
            expect(data).toBe("Path correct!\n");
            req1Done();
          });
          res.on("error", err => req1Done(err));
        });

        const req2 = request(`http://localhost:${serverPort}`, { path: "/pathTest" }, res => {
          let data = "";
          res.setEncoding("utf8");
          res.on("data", chunk => {
            data += chunk;
          });
          res.on("end", () => {
            expect(data).toBe("Path correct!\n");
            req2Done();
          });
          res.on("error", err => req2Done(err));
        });

        req1.end();
        req2.end();

        expect(req1.path).toBe("/pathTest");
        expect(req2.path).toBe("/pathTest");
      });
    });

    it("should emit response when response received", done => {
      runTest(done, (server, serverPort, done) => {
        const req = request(`http://localhost:${serverPort}`);

        req.on("response", res => {
          expect(res.statusCode).toBe(200);
          done();
        });
        req.end();
      });
    });

    // NOTE: Node http.request doesn't follow redirects by default
    it("should handle redirects properly", done => {
      runTest(done, (server, serverPort, done) => {
        const req = request(`http://localhost:${serverPort}/redirect`, res => {
          let data = "";
          res.setEncoding("utf8");
          res.on("data", chunk => {
            data += chunk;
          });
          res.on("end", () => {
            expect(data).toBe("Got redirect!\n");
            done();
          });
          res.on("error", err => done(err));
        });
        req.end();
      });
    });

    it("should correctly attach headers to request", done => {
      runTest(done, (server, serverPort, done) => {
        const req = request({ host: "localhost", port: serverPort, headers: { "X-Test": "test" } }, res => {
          let data = "";
          res.setEncoding("utf8");
          res.on("data", chunk => {
            data += chunk;
          });
          res.on("end", () => {
            expect(data).toBe("x-test: test\nMaybe GET maybe not\nHello World");
            done();
          });
          res.on("error", err => done(err));
        });
        expect(req.getHeader("X-Test")).toBe("test");
        // node returns undefined
        // Headers returns null
        expect(req.getHeader("X-Not-Exists")).toBe(undefined);
        req.end();
      });
    });

    it("should correct casing of method param", done => {
      runTest(done, (server, serverPort, done) => {
        const req = request({ host: "localhost", port: serverPort, method: "get" }, res => {
          let data = "";
          res.setEncoding("utf8");
          res.on("data", chunk => {
            data += chunk;
          });
          res.on("end", () => {
            expect(data).toBe("Maybe GET maybe not\nHello World");
            done();
          });
          res.on("error", err => done(err));
        });
        req.end();
      });
    });

    it("should allow for port as a string", done => {
      runTest(done, (server, serverPort, done) => {
        const req = request({ host: "localhost", port: `${serverPort}`, method: "GET" }, res => {
          let data = "";
          res.setEncoding("utf8");
          res.on("data", chunk => {
            data += chunk;
          });
          res.on("end", () => {
            expect(data).toBe("Maybe GET maybe not\nHello World");
            done();
          });
          res.on("error", err => done(err));
        });
        req.end();
      });
    });

    it("should allow us to pass a URL object", done => {
      runTest(done, (server, serverPort, done) => {
        const req = request(new URL(`http://localhost:${serverPort}`), { method: "POST" }, res => {
          let data = "";
          res.setEncoding("utf8");
          res.on("data", chunk => {
            data += chunk;
          });
          res.on("end", () => {
            expect(data).toBe("Hello WorldPOST\nHello World");
            done();
          });
          res.on("error", err => done(err));
        });
        req.write("Hello World");
        req.end();
      });
    });

    it("should ignore body when method is GET/HEAD/OPTIONS", done => {
      runTest(done, (server, serverPort, done) => {
        const createDone = createDoneDotAll(done);
        const methods = ["GET", "HEAD", "OPTIONS"];
        const dones = {};
        for (const method of methods) {
          dones[method] = createDone();
        }
        for (const method of methods) {
          const req = request(`http://localhost:${serverPort}`, { method }, res => {
            let data = "";
            res.setEncoding("utf8");
            res.on("data", chunk => {
              data += chunk;
            });
            res.on("end", () => {
              expect(data).toBe(method === "GET" ? "Maybe GET maybe not\nHello World" : "");
              dones[method]();
            });
            res.on("error", err => dones[method](err));
          });
          req.write("BODY");
          req.end();
        }
      });
    });

    it("should return response with lowercase headers", done => {
      runTest(done, (server, serverPort, done) => {
        const req = request(`http://localhost:${serverPort}/lowerCaseHeaders`, res => {
          expect(res.headers["content-type"]).toBe("text/plain");
          expect(res.headers["x-custom-header"]).toBe("custom_value");
          done();
        });
        req.end();
      });
    });

    it("reassign writeHead method, issue#3585", done => {
      runTest(done, (server, serverPort, done) => {
        const req = request(`http://localhost:${serverPort}/customWriteHead`, res => {
          expect(res.headers["content-type"]).toBe("text/plain");
          expect(res.headers["x-powered-by"]).toBe("Bun");
          done();
        });
        req.end();
      });
    });

    it("uploading file by 'formdata/multipart', issue#3116", done => {
      runTest(done, (server, serverPort, done) => {
        const boundary = "----FormBoundary" + Date.now();

        const formDataBegin = `--${boundary}\r\nContent-Disposition: form-data; name="file"; filename="myfile.txt"\r\nContent-Type: application/octet-stream\r\n\r\n`;
        const fileData = Buffer.from("80818283", "hex");
        const formDataEnd = `\r\n--${boundary}--`;

        const requestOptions = {
          hostname: "localhost",
          port: serverPort,
          path: "/uploadFile",
          method: "POST",
          headers: {
            "Content-Type": `multipart/form-data; boundary=${boundary}`,
          },
        };

        const req = request(requestOptions, res => {
          let responseData = Buffer.alloc(0);
          res.on("data", chunk => {
            responseData = Buffer.concat([responseData, chunk]);
          });
          res.on("end", () => {
            try {
              expect(responseData).toEqual(
                Buffer.concat([Buffer.from(formDataBegin), fileData, Buffer.from(formDataEnd)]),
              );
            } catch (e) {
              return done(e);
            }
            done();
          });
        });
        req.on("error", err => {
          done(err);
        });
        req.write(formDataBegin); // string
        req.write(fileData); // Buffer
        req.write(formDataEnd); // string
        req.end();
      });
    });

    it("request via http proxy, issue#4295", done => {
      const proxyServer = createServer(function (req, res) {
        let option = url.parse(req.url);
        option.host = req.headers.host;
        option.headers = req.headers;

        const proxyRequest = request(option, function (proxyResponse) {
          res.writeHead(proxyResponse.statusCode, proxyResponse.headers);
          proxyResponse.on("data", function (chunk) {
            res.write(chunk, "binary");
          });
          proxyResponse.on("end", function () {
            res.end();
          });
        });
        req.on("data", function (chunk) {
          proxyRequest.write(chunk, "binary");
        });
        req.on("end", function () {
          proxyRequest.end();
        });
      });

      proxyServer.listen({ port: 0 }, async (_err, hostname, port) => {
        const options = {
          protocol: "http:",
          hostname: hostname,
          port: port,
          path: "http://example.com",
          headers: {
            Host: "example.com",
            "accept-encoding": "identity",
          },
        };

        const req = request(options, res => {
          let data = "";
          res.on("data", chunk => {
            data += chunk;
          });
          res.on("end", () => {
            try {
              expect(res.statusCode).toBe(200);
              expect(data.length).toBeGreaterThan(0);
              expect(data).toContain("This domain is for use in illustrative examples in documents");
              done();
            } catch (err) {
              done(err);
            }
          });
        });
        req.on("error", err => {
          done(err);
        });
        req.end();
      });
    });

    it("should correctly stream a multi-chunk response #5320", async done => {
      runTest(done, (server, serverPort, done) => {
        const req = request({ host: "localhost", port: `${serverPort}`, path: "/multi-chunk-response", method: "GET" });

        req.on("error", err => done(err));

        req.on("response", async res => {
          const body = res.pipe(new PassThrough({ highWaterMark: 512 }));
          const response = new Response(body);
          const text = await response.text();

          expect(text.length).toBe(2048);
          done();
        });

        req.end();
      });
    });

    it("should emit a socket event when connecting", async done => {
      runTest(done, async (server, serverPort, done) => {
        const req = request(`http://localhost:${serverPort}`, {});
        req.on("socket", function onRequestSocket(socket) {
          req.destroy();
          done();
        });
        req.end();
      });
    });
  });

  describe("signal", () => {
    it("should abort and close the server", done => {
      const server = createServer((req, res) => {
        res.writeHead(200, { "Content-Type": "text/plain" });
        res.end("Hello World");
      });

      const interval = setTimeout(() => {
        server.close();
        done();
      }, 100);

      const signal = AbortSignal.timeout(30);
      signal.addEventListener("abort", () => {
        clearTimeout(interval);
        expect(true).toBe(true);
        done();
      });

      server.listen({ signal, port: 0 });
    });
  });

  describe("get", () => {
    it("should make a standard GET request, like request", async done => {
      const server = createServer((req, res) => {
        res.writeHead(200, { "Content-Type": "text/plain" });
        res.end("Hello World");
      });
      const url = await listen(server);
      get(url, res => {
        let data = "";
        res.setEncoding("utf8");
        res.on("data", chunk => {
          data += chunk;
        });
        res.on("end", () => {
          expect(data).toBe("Hello World");
          server.close();
          done();
        });
        res.on("error", err => {
          server.close();
          done(err);
        });
      });
    });
  });

  describe("Agent", () => {
    let dummyAgent;
    beforeAll(() => {
      dummyAgent = new Agent();
    });

    it("should be a class", () => {
      expect(Agent instanceof Function).toBe(true);
    });

    it("should have a default maxSockets of Infinity", () => {
      expect(dummyAgent.maxSockets).toBe(Infinity);
    });

    it("should have a keepAlive value", () => {
      expect(dummyAgent.keepAlive).toBe(false);
    });

    it("should noop keepSocketAlive", () => {
      const agent = new Agent({ keepAlive: true });
      // @ts-ignore
      expect(agent.keepAlive).toBe(true);

      const server = createServer((req, res) => {
        res.writeHead(200, { "Content-Type": "text/plain" });
        res.end("Hello World");

        agent.keepSocketAlive(request({ host: "localhost", port: server.address().port, method: "GET" }));
        server.end();
      });
    });

    it("should provide globalAgent", () => {
      expect(globalAgent instanceof Agent).toBe(true);
    });
  });

  describe("ClientRequest.signal", () => {
    it("should attempt to make a standard GET request and abort", done => {
      let server_port;
      let server_host;

      const server = createServer((req, res) => {
        Bun.sleep(10).then(() => {
          res.writeHead(200, { "Content-Type": "text/plain" });
          res.end("Hello World");
          server.close();
        });
      });
      server.listen({ port: 0 }, (_err, host, port) => {
        server_port = port;
        server_host = host;

        get(`http://${server_host}:${server_port}`, { signal: AbortSignal.timeout(5) }, res => {
          let data = "";
          res.setEncoding("utf8");
          res.on("data", chunk => {
            data += chunk;
          });
          res.on("end", () => {
            server.close();
            done();
          });
          res.on("error", _ => {
            server.close();
            done();
          });
        }).on("error", err => {
          expect(err?.name).toBe("AbortError");
          server.close();
          done();
        });
      });
    });
  });

  test("validateHeaderName", () => {
    validateHeaderName("Foo");
    expect(() => validateHeaderName("foo:")).toThrow();
    expect(() => validateHeaderName("foo:bar")).toThrow();
  });

  test("validateHeaderValue", () => {
    validateHeaderValue("Foo", "Bar");
    expect(() => validateHeaderValue("Foo", undefined as any)).toThrow();
    expect(() => validateHeaderValue("Foo", "Bar\r")).toThrow();
  });

  test("req.req = req", done => {
    const server = createServer((req, res) => {
      req.req = req;
      res.write(req.req === req ? "ok" : "fail");
      res.end();
    });
    server.listen({ port: 0 }, async (_err, host, port) => {
      try {
        const x = await fetch(`http://${host}:${port}`).then(res => res.text());
        expect(x).toBe("ok");
        done();
      } catch (error) {
        done(error);
      } finally {
        server.close();
      }
    });
  });

  test("test server internal error, issue#4298", done => {
    const server = createServer((req, res) => {
      throw Error("throw an error here.");
    });
    server.listen({ port: 0 }, async (_err, host, port) => {
      try {
        await fetch(`http://${host}:${port}`).then(res => {
          expect(res.status).toBe(500);
          done();
        });
      } catch (err) {
        done(err);
      } finally {
        server.close();
      }
    });
  });

  test("test unix socket server", done => {
    const socketPath = `${tmpdir()}/bun-server-${Math.random().toString(32)}.sock`;
    const server = createServer((req, res) => {
      expect(req.method).toStrictEqual("GET");
      expect(req.url).toStrictEqual("/bun?a=1");
      res.writeHead(200, {
        "Content-Type": "text/plain",
        "Connection": "close",
      });
      res.write("Bun\n");
      res.end();
    });

    test("should not decompress gzip, issue#4397", async () => {
      const { promise, resolve } = Promise.withResolvers();
      request("https://bun.sh/", { headers: { "accept-encoding": "gzip" } }, res => {
        res.on("data", function cb(chunk) {
          resolve(chunk);
          res.off("data", cb);
        });
      }).end();
      const chunk = await promise;
      expect(chunk.toString()).not.toContain("<html");
    });

    server.listen(socketPath, () => {
      // TODO: unix socket is not implemented in fetch.
      const output = spawnSync("curl", ["--unix-socket", socketPath, "http://localhost/bun?a=1"]);
      try {
        expect(output.stdout.toString()).toStrictEqual("Bun\n");
        done();
      } catch (err) {
        done(err);
      } finally {
        server.close();
      }
    });
  });

  test("should listen on port if string, issue#4582", done => {
    const server = createServer((req, res) => {
      res.end();
    });
    server.listen({ port: "0" }, async (_err, host, port) => {
      try {
        await fetch(`http://${host}:${port}`).then(res => {
          expect(res.status).toBe(200);
          done();
        });
      } catch (err) {
        done(err);
      } finally {
        server.close();
      }
    });
  });

  test("error event not fired, issue#4651", done => {
    const server = createServer((req, res) => {
      res.end();
    });
    server.listen({ port: 42069 }, () => {
      const server2 = createServer((_, res) => {
        res.end();
      });
      server2.on("error", err => {
        expect(err.code).toBe("EADDRINUSE");
        done();
      });
      server2.listen({ port: 42069 }, () => {});
    });
  });
});
describe("node https server", async () => {
  const httpsOptions = {
    key: nodefs.readFileSync(path.join(import.meta.dir, "fixtures", "cert.key")),
    cert: nodefs.readFileSync(path.join(import.meta.dir, "fixtures", "cert.pem")),
  };
  const createServer = onRequest => {
    return new Promise(resolve => {
      const server = createHttpsServer(httpsOptions, (req, res) => {
        onRequest(req, res);
      });
      listen(server, "https").then(url => {
        resolve({
          server,
          done: () => server.close(),
          url,
        });
      });
    });
  };
  it("is marked encrypted (#5867)", async () => {
    const { server, url, done } = await createServer(async (req, res) => {
      expect(req.connection.encrypted).toBe(true);
      res.end();
    });
    try {
      await fetch(url, { tls: { rejectUnauthorized: false } });
    } catch (e) {
      throw e;
    } finally {
      done();
    }
  });
});

describe("server.address should be valid IP", () => {
  it("should return null before listening", done => {
    const server = createServer((req, res) => {});
    try {
      expect(server.address()).toBeNull();
      done();
    } catch (err) {
      done(err);
    }
  });
  it("should return null after close", done => {
    const server = createServer((req, res) => {});
    server.listen(0, async (_err, host, port) => {
      try {
        expect(server.address()).not.toBeNull();
        server.close();
        expect(server.address()).toBeNull();
        done();
      } catch (err) {
        done(err);
      }
    });
  });
  it("test default hostname, issue#5850", done => {
    const server = createServer((req, res) => {});
    server.listen(0, async (_err, host, port) => {
      try {
        const { address, family, port } = server.address();
        expect(port).toBeInteger();
        expect(port).toBeGreaterThan(0);
        expect(port).toBeLessThan(65536);
        expect(["::", "0.0.0.0"]).toContain(address);
        if (address === "0.0.0.0") {
          expect(family).toStrictEqual("IPv4");
        } else {
          expect(family).toStrictEqual("IPv6");
        }
        done();
      } catch (err) {
        done(err);
      } finally {
        server.close();
      }
    });
  });
  it.each([["localhost"], ["127.0.0.1"]])("test %s", (hostname, done) => {
    const server = createServer((req, res) => {});
    server.listen(0, hostname, async (_err, host, port) => {
      try {
        const { address, family } = server.address();
        expect(port).toBeInteger();
        expect(port).toBeGreaterThan(0);
        expect(port).toBeLessThan(65536);
        expect(["IPv4", "IPv6"]).toContain(family);
        if (family === "IPv4") {
          expect(address).toStrictEqual("127.0.0.1");
        } else {
          expect(address).toStrictEqual("::1");
        }
        done();
      } catch (err) {
        done(err);
      } finally {
        server.close();
      }
    });
  });
  it("test unix socket, issue#6413", done => {
    const socketPath = `${tmpdir()}/bun-server-${Math.random().toString(32)}.sock`;
    const server = createServer((req, res) => {});
    server.listen(socketPath, async (_err, host, port) => {
      try {
        expect(server.address()).toStrictEqual(socketPath);
        done();
      } catch (err) {
        done(err);
      } finally {
        server.close();
        unlinkSync(socketPath);
      }
    });
  });
  test("ServerResponse init", done => {
    try {
      const req = {};
      const res = new ServerResponse(req);
      expect(res.req).toBe(req);
      done();
    } catch (err) {
      done(err);
    }
  });
  test("ServerResponse reply", done => {
    const createDone = createDoneDotAll(done);
    const doneRequest = createDone();
    try {
      const req = {};
      const sendedText = "Bun\n";
      const res = new ServerResponse(req, async (res: Response) => {
        expect(await res.text()).toBe(sendedText);
        doneRequest();
      });
      res.write(sendedText);
      res.end();
    } catch (err) {
      doneRequest(err);
    }
  });
  test("ServerResponse instanceof OutgoingMessage", () => {
    expect(new ServerResponse({}) instanceof OutgoingMessage).toBe(true);
  });
  test("ServerResponse assign assignSocket", done => {
    const createDone = createDoneDotAll(done);
    const doneRequest = createDone();
    const waitSocket = createDone();
    const doneSocket = createDone();
    try {
      const socket = new EventEmitter();
      const res = new ServerResponse({});
      res.once("socket", socket => {
        expect(socket).toBe(socket);
        waitSocket();
      });
      res.once("close", () => {
        doneRequest();
      });
      res.assignSocket(socket);
      setImmediate(() => {
        expect(res.socket).toBe(socket);
        expect(socket._httpMessage).toBe(res);
        expect(() => res.assignSocket(socket)).toThrow("ServerResponse has an already assigned socket");
        socket.emit("close");
        doneSocket();
      });
    } catch (err) {
      doneRequest(err);
    }
  });
});

it("should not accept untrusted certificates", async () => {
  const server = https.createServer(
    {
      key: nodefs.readFileSync(path.join(import.meta.dir, "fixtures", "openssl.key")),
      cert: nodefs.readFileSync(path.join(import.meta.dir, "fixtures", "openssl.crt")),
      passphrase: "123123123",
    },
    (req, res) => {
      res.write("Hello from https server");
      res.end();
    },
  );
  server.listen(0, "127.0.0.1");
  const address = server.address();

  try {
    let url_address = address.address;
    if (address.family === "IPv6") {
      url_address = `[${url_address}]`;
    }
    const res = await fetch(`https://${url_address}:${address.port}`, {
      tls: {
        rejectUnauthorized: true,
      },
    });
    await res.text();
    expect(true).toBe("unreacheable");
  } catch (err) {
    expect(err.code).toBe("UNABLE_TO_VERIFY_LEAF_SIGNATURE");
    expect(err.message).toBe("unable to verify the first certificate");
  }

  server.close();
});

it("IncomingMessage with a RequestLike object", () => {
  const rawHeadersMap = {
    "x-test": "test",
    "Real-Header": "test",
    "content-type": "text/plain",
    "User-Agent": "Bun",
  };

  // To excercise the case where inline capacity cannot be used
  for (let i = 0; i < 64; i++) {
    rawHeadersMap[`header-${i}`] = `value-${i}`;
  }

  const headers = new Headers(rawHeadersMap);
  headers.append("set-cookie", "foo=bar");
  headers.append("set-cookie", "bar=baz");

  const request = new Request("https://example.com/hello/hi", {
    headers,
  });

  const incomingMessageFromRequest = new IncomingMessage(request);
  const incomingMessageFromRequestLike1 = new IncomingMessage({
    url: "/hello/hi",
    headers: headers,
    method: request.method,
  });
  const incomingMessageFromRequestLike2 = new IncomingMessage({
    url: "/hello/hi",
    headers: headers.toJSON(),
    method: request.method,
  });
  for (let incomingMessageFromRequestLike of [
    incomingMessageFromRequestLike1,
    incomingMessageFromRequestLike2,
    incomingMessageFromRequest,
  ]) {
    expect(incomingMessageFromRequestLike.headers).toEqual(incomingMessageFromRequest.headers);
    expect(incomingMessageFromRequestLike.method).toEqual(incomingMessageFromRequest.method);
    expect(incomingMessageFromRequestLike.url).toEqual(incomingMessageFromRequest.url);
    expect(incomingMessageFromRequestLike.headers).toEqual({
      "x-test": "test",
      "real-header": "test",
      "content-type": "text/plain",
      "user-agent": "Bun",
      "set-cookie": ["foo=bar", "bar=baz"],
      "header-0": "value-0",
      "header-1": "value-1",
      "header-10": "value-10",
      "header-11": "value-11",
      "header-12": "value-12",
      "header-13": "value-13",
      "header-14": "value-14",
      "header-15": "value-15",
      "header-16": "value-16",
      "header-17": "value-17",
      "header-18": "value-18",
      "header-19": "value-19",
      "header-2": "value-2",
      "header-20": "value-20",
      "header-21": "value-21",
      "header-22": "value-22",
      "header-23": "value-23",
      "header-24": "value-24",
      "header-25": "value-25",
      "header-26": "value-26",
      "header-27": "value-27",
      "header-28": "value-28",
      "header-29": "value-29",
      "header-3": "value-3",
      "header-30": "value-30",
      "header-31": "value-31",
      "header-32": "value-32",
      "header-33": "value-33",
      "header-34": "value-34",
      "header-35": "value-35",
      "header-36": "value-36",
      "header-37": "value-37",
      "header-38": "value-38",
      "header-39": "value-39",
      "header-4": "value-4",
      "header-40": "value-40",
      "header-41": "value-41",
      "header-42": "value-42",
      "header-43": "value-43",
      "header-44": "value-44",
      "header-45": "value-45",
      "header-46": "value-46",
      "header-47": "value-47",
      "header-48": "value-48",
      "header-49": "value-49",
      "header-5": "value-5",
      "header-50": "value-50",
      "header-51": "value-51",
      "header-52": "value-52",
      "header-53": "value-53",
      "header-54": "value-54",
      "header-55": "value-55",
      "header-56": "value-56",
      "header-57": "value-57",
      "header-58": "value-58",
      "header-59": "value-59",
      "header-6": "value-6",
      "header-60": "value-60",
      "header-61": "value-61",
      "header-62": "value-62",
      "header-63": "value-63",
      "header-7": "value-7",
      "header-8": "value-8",
      "header-9": "value-9",
    });
  }

  // this one preserves the original case
  expect(incomingMessageFromRequestLike1.rawHeaders).toEqual([
    "content-type",
    "text/plain",
    "user-agent",
    "Bun",
    "set-cookie",
    "foo=bar",
    "set-cookie",
    "bar=baz",
    "x-test",
    "test",
    "Real-Header",
    "test",
    "header-0",
    "value-0",
    "header-1",
    "value-1",
    "header-2",
    "value-2",
    "header-3",
    "value-3",
    "header-4",
    "value-4",
    "header-5",
    "value-5",
    "header-6",
    "value-6",
    "header-7",
    "value-7",
    "header-8",
    "value-8",
    "header-9",
    "value-9",
    "header-10",
    "value-10",
    "header-11",
    "value-11",
    "header-12",
    "value-12",
    "header-13",
    "value-13",
    "header-14",
    "value-14",
    "header-15",
    "value-15",
    "header-16",
    "value-16",
    "header-17",
    "value-17",
    "header-18",
    "value-18",
    "header-19",
    "value-19",
    "header-20",
    "value-20",
    "header-21",
    "value-21",
    "header-22",
    "value-22",
    "header-23",
    "value-23",
    "header-24",
    "value-24",
    "header-25",
    "value-25",
    "header-26",
    "value-26",
    "header-27",
    "value-27",
    "header-28",
    "value-28",
    "header-29",
    "value-29",
    "header-30",
    "value-30",
    "header-31",
    "value-31",
    "header-32",
    "value-32",
    "header-33",
    "value-33",
    "header-34",
    "value-34",
    "header-35",
    "value-35",
    "header-36",
    "value-36",
    "header-37",
    "value-37",
    "header-38",
    "value-38",
    "header-39",
    "value-39",
    "header-40",
    "value-40",
    "header-41",
    "value-41",
    "header-42",
    "value-42",
    "header-43",
    "value-43",
    "header-44",
    "value-44",
    "header-45",
    "value-45",
    "header-46",
    "value-46",
    "header-47",
    "value-47",
    "header-48",
    "value-48",
    "header-49",
    "value-49",
    "header-50",
    "value-50",
    "header-51",
    "value-51",
    "header-52",
    "value-52",
    "header-53",
    "value-53",
    "header-54",
    "value-54",
    "header-55",
    "value-55",
    "header-56",
    "value-56",
    "header-57",
    "value-57",
    "header-58",
    "value-58",
    "header-59",
    "value-59",
    "header-60",
    "value-60",
    "header-61",
    "value-61",
    "header-62",
    "value-62",
    "header-63",
    "value-63",
  ]);

  // this one does not preserve the original case
  expect(incomingMessageFromRequestLike2.rawHeaders).toEqual([
    "content-type",
    "text/plain",
    "user-agent",
    "Bun",
    "set-cookie",
    "foo=bar",
    "set-cookie",
    "bar=baz",
    "x-test",
    "test",
    "real-header",
    "test",
    "header-0",
    "value-0",
    "header-1",
    "value-1",
    "header-2",
    "value-2",
    "header-3",
    "value-3",
    "header-4",
    "value-4",
    "header-5",
    "value-5",
    "header-6",
    "value-6",
    "header-7",
    "value-7",
    "header-8",
    "value-8",
    "header-9",
    "value-9",
    "header-10",
    "value-10",
    "header-11",
    "value-11",
    "header-12",
    "value-12",
    "header-13",
    "value-13",
    "header-14",
    "value-14",
    "header-15",
    "value-15",
    "header-16",
    "value-16",
    "header-17",
    "value-17",
    "header-18",
    "value-18",
    "header-19",
    "value-19",
    "header-20",
    "value-20",
    "header-21",
    "value-21",
    "header-22",
    "value-22",
    "header-23",
    "value-23",
    "header-24",
    "value-24",
    "header-25",
    "value-25",
    "header-26",
    "value-26",
    "header-27",
    "value-27",
    "header-28",
    "value-28",
    "header-29",
    "value-29",
    "header-30",
    "value-30",
    "header-31",
    "value-31",
    "header-32",
    "value-32",
    "header-33",
    "value-33",
    "header-34",
    "value-34",
    "header-35",
    "value-35",
    "header-36",
    "value-36",
    "header-37",
    "value-37",
    "header-38",
    "value-38",
    "header-39",
    "value-39",
    "header-40",
    "value-40",
    "header-41",
    "value-41",
    "header-42",
    "value-42",
    "header-43",
    "value-43",
    "header-44",
    "value-44",
    "header-45",
    "value-45",
    "header-46",
    "value-46",
    "header-47",
    "value-47",
    "header-48",
    "value-48",
    "header-49",
    "value-49",
    "header-50",
    "value-50",
    "header-51",
    "value-51",
    "header-52",
    "value-52",
    "header-53",
    "value-53",
    "header-54",
    "value-54",
    "header-55",
    "value-55",
    "header-56",
    "value-56",
    "header-57",
    "value-57",
    "header-58",
    "value-58",
    "header-59",
    "value-59",
    "header-60",
    "value-60",
    "header-61",
    "value-61",
    "header-62",
    "value-62",
    "header-63",
    "value-63",
  ]);
});

it("#6892", () => {
  const totallyValid = ["*", "/", "/foo", "/foo/bar"];
  for (const url of totallyValid) {
    const req = new IncomingMessage({ url });
    expect(req.url).toBe(url);
    expect(req.method).toBeNull();
  }
});

it("#4415.1 ServerResponse es6", () => {
  class Response extends ServerResponse {
    constructor(req) {
      super(req);
    }
  }
  const req = {};
  const res = new Response(req);
  expect(res.req).toBe(req);
});

it("#4415.2 ServerResponse es5", () => {
  function Response(req) {
    ServerResponse.call(this, req);
  }
  Response.prototype = Object.create(ServerResponse.prototype);
  const req = {};
  const res = new Response(req);
  expect(res.req).toBe(req);
});

it("#4415.3 Server es5", done => {
  const server = Server((req, res) => {
    res.end();
  });
  server.listen(0, async (_err, host, port) => {
    try {
      const res = await fetch(`http://localhost:${port}`);
      expect(res.status).toBe(200);
      done();
    } catch (err) {
      done(err);
    } finally {
      server.close();
    }
  });
});

it("#4415.4 IncomingMessage es5", () => {
  const im = Object.create(IncomingMessage.prototype);
  IncomingMessage.call(im, { url: "/foo" });
  expect(im.url).toBe("/foo");
});

it("#9242.1 Server has constructor", () => {
  const s = new Server();
  expect(s.constructor).toBe(Server);
});
it("#9242.2 IncomingMessage has constructor", () => {
  const im = new IncomingMessage("http://localhost");
  expect(im.constructor).toBe(IncomingMessage);
});
it("#9242.3 OutgoingMessage has constructor", () => {
  const om = new OutgoingMessage();
  expect(om.constructor).toBe(OutgoingMessage);
});
it("#9242.4 ServerResponse has constructor", () => {
  const sr = new ServerResponse({});
  expect(sr.constructor).toBe(ServerResponse);
});

// Windows doesnt support SIGUSR1
if (process.platform !== "win32") {
  // By not timing out, this test passes.
  test(".unref() works", async () => {
    expect([path.join(import.meta.dir, "node-http-ref-fixture.js")]).toRun();
  });
}

it("#10177 response.write with non-ascii latin1 should not cause duplicated character or segfault", done => {
  // x = ascii
  // á = latin1 supplementary character
  // 📙 = emoji
  // 👍🏽 = its a grapheme of 👍 🟤
  // "\u{1F600}" = utf16
  const chars = ["x", "á", "📙", "👍🏽", "\u{1F600}"];

  // 128 = small than waterMark, 256 = waterMark, 1024 = large than waterMark
  // 8Kb = small than cork buffer
  // 16Kb = cork buffer
  // 32Kb = large than cork buffer
  const start_size = 128;
  const increment_step = 1024;
  const end_size = 32 * 1024;
  let expected = "";

  function finish(err) {
    server.closeAllConnections();
    Bun.gc(true);
    done(err);
  }
  const server = require("http")
    .createServer((_, response) => {
      response.write(expected);
      response.write("");
      response.end();
    })
    .listen(0, "localhost", async (err, hostname, port) => {
      expect(err).toBeFalsy();
      expect(port).toBeGreaterThan(0);

      for (const char of chars) {
        for (let size = start_size; size <= end_size; size += increment_step) {
          expected = char + "-".repeat(size) + "x";

          try {
            const url = `http://${hostname}:${port}`;
            const count = 20;
            const all = [];
            const batchSize = 20;
            while (all.length < count) {
              const batch = Array.from({ length: batchSize }, () => fetch(url).then(a => a.text()));

              all.push(...(await Promise.all(batch)));
            }

            for (const result of all) {
              expect(result).toBe(expected);
            }
          } catch (err) {
            return finish(err);
          }
        }
      }
      finish();
    });
}, 20_000);

it("should emit events in the right order", async () => {
  const { stdout, stderr, exited } = Bun.spawn({
    cmd: [bunExe(), "run", path.join(import.meta.dir, "fixtures/log-events.mjs")],
    stdout: "pipe",
    stdin: "ignore",
    stderr: "pipe",
    env: bunEnv,
  });
  const err = await new Response(stderr).text();
  expect(err).toBeEmpty();
  const out = await new Response(stdout).text();
  expect(out.split("\n")).toEqual([
    `[ "req", "socket" ]`,
    `[ "req", "prefinish" ]`,
    `[ "req", "finish" ]`,
    `[ "req", "response" ]`,
    "STATUS: 200",
    // `[ "res", "resume" ]`,
    // `[ "res", "readable" ]`,
    // `[ "res", "end" ]`,
    `[ "req", "close" ]`,
    `[ "res", Symbol(kConstruct) ]`,
    // `[ "res", "close" ]`,
    "",
  ]);
});

it.skipIf(!process.env.TEST_INFO_STRIPE)("should be able to connect to stripe", async () => {
  const package_dir = tmpdirSync("bun-test-");

  await Bun.write(
    path.join(package_dir, "package.json"),
    JSON.stringify({
      "dependencies": {
        "stripe": "^15.4.0",
      },
    }),
  );

  let { stdout, stderr } = Bun.spawn({
    cmd: [bunExe(), "install"],
    stdout: "pipe",
    stdin: "ignore",
    stderr: "pipe",
    env: bunEnv,
  });
  let err = await new Response(stderr).text();
  expect(err).not.toContain("panic:");
  expect(err).not.toContain("error:");
  expect(err).not.toContain("warn:");
  let out = await new Response(stdout).text();

  // prettier-ignore
  const [access_token, charge_id, account_id] = process.env.TEST_INFO_STRIPE?.split(",");

  const fixture_path = path.join(package_dir, "index.js");
  await Bun.write(
    fixture_path,
    String.raw`
    const Stripe = require("stripe");
    const stripe = Stripe("${access_token}");

    await stripe.charges
      .retrieve("${charge_id}", {
        stripeAccount: "${account_id}",
      })
      .then((x) => {
        console.log(x);
      });
    `,
  );

  ({ stdout, stderr } = Bun.spawn({
    cmd: [bunExe(), "run", fixture_path],
    stdout: "pipe",
    stdin: "ignore",
    stderr: "pipe",
    env: bunEnv,
  }));
  out = await new Response(stdout).text();
  expect(out).toBeEmpty();
  err = await new Response(stderr).text();
  expect(err).toContain(`error: No such charge: '${charge_id}'\n`);
});

it("destroy should end download", async () => {
  // just simulate some file that will take forever to download
  const payload = Buffer.from("X".repeat(16 * 1024));

  const server = Bun.serve({
    port: 0,
    async fetch(req) {
      let running = true;
      req.signal.onabort = () => (running = false);
      return new Response(async function* () {
        while (running) {
          yield payload;
          await Bun.sleep(10);
        }
      });
    },
  });

  try {
    let chunks = 0;

    const { promise, resolve } = Promise.withResolvers();
    const req = request(server.url, res => {
      res.on("data", () => {
        process.nextTick(resolve);
        chunks++;
      });
    });
    req.end();
    // wait for the first chunk
    await promise;
    // should stop the download
    req.destroy();
    await Bun.sleep(200);
    expect(chunks).toBeLessThanOrEqual(3);
  } finally {
    server.stop(true);
  }
});

<<<<<<< HEAD
it("ServerResponse ClientRequest field exposes agent getter", async () => {
=======
it("can send brotli from Server and receive with fetch", async () => {
>>>>>>> 1da810ad
  try {
    var server = createServer((req, res) => {
      expect(req.url).toBe("/hello");
      res.writeHead(200);
<<<<<<< HEAD
      res.end("world");
    });
    const url = await listen(server);
    const { resolve, reject, promise } = Promise.withResolvers();
    http.get(new URL("/hello", url), res => {
      try {
        expect(res.req.agent.protocol).toBe("http:");
        resolve();
      } catch (e) {
        reject(e);
      }
=======
      res.setHeader("content-encoding", "br");

      const inputStream = new stream.Readable();
      inputStream.push("Hello World");
      inputStream.push(null);

      inputStream.pipe(zlib.createBrotliCompress()).pipe(res);
    });
    const url = await listen(server);
    const res = await fetch(new URL("/hello", url));
    expect(await res.text()).toBe("Hello World");
  } catch (e) {
    throw e;
  } finally {
    server.close();
  }
});

it("can send brotli from Server and receive with Client", async () => {
  try {
    var server = createServer((req, res) => {
      expect(req.url).toBe("/hello");
      res.writeHead(200);
      res.setHeader("content-encoding", "br");

      const inputStream = new stream.Readable();
      inputStream.push("Hello World");
      inputStream.push(null);

      const passthrough = new stream.PassThrough();
      passthrough.on("data", data => res.write(data));
      passthrough.on("end", () => res.end());

      inputStream.pipe(zlib.createBrotliCompress()).pipe(passthrough);
    });

    const url = await listen(server);
    const { resolve, reject, promise } = Promise.withResolvers();
    http.get(new URL("/hello", url), res => {
      let rawData = "";
      const passthrough = stream.PassThrough();
      passthrough.on("data", chunk => {
        rawData += chunk;
      });
      passthrough.on("end", () => {
        try {
          expect(Buffer.from(rawData)).toEqual(Buffer.from("Hello World"));
          resolve();
        } catch (e) {
          reject(e);
        }
      });
      res.pipe(zlib.createBrotliDecompress()).pipe(passthrough);
>>>>>>> 1da810ad
    });
    await promise;
  } catch (e) {
    throw e;
  } finally {
    server.close();
  }
});<|MERGE_RESOLUTION|>--- conflicted
+++ resolved
@@ -1947,16 +1947,78 @@
   }
 });
 
-<<<<<<< HEAD
-it("ServerResponse ClientRequest field exposes agent getter", async () => {
-=======
 it("can send brotli from Server and receive with fetch", async () => {
->>>>>>> 1da810ad
   try {
     var server = createServer((req, res) => {
       expect(req.url).toBe("/hello");
       res.writeHead(200);
-<<<<<<< HEAD
+      res.setHeader("content-encoding", "br");
+
+      const inputStream = new stream.Readable();
+      inputStream.push("Hello World");
+      inputStream.push(null);
+
+      inputStream.pipe(zlib.createBrotliCompress()).pipe(res);
+    });
+    const url = await listen(server);
+    const res = await fetch(new URL("/hello", url));
+    expect(await res.text()).toBe("Hello World");
+  } catch (e) {
+    throw e;
+  } finally {
+    server.close();
+  }
+});
+
+it("can send brotli from Server and receive with Client", async () => {
+  try {
+    var server = createServer((req, res) => {
+      expect(req.url).toBe("/hello");
+      res.writeHead(200);
+      res.setHeader("content-encoding", "br");
+
+      const inputStream = new stream.Readable();
+      inputStream.push("Hello World");
+      inputStream.push(null);
+
+      const passthrough = new stream.PassThrough();
+      passthrough.on("data", data => res.write(data));
+      passthrough.on("end", () => res.end());
+
+      inputStream.pipe(zlib.createBrotliCompress()).pipe(passthrough);
+    });
+
+    const url = await listen(server);
+    const { resolve, reject, promise } = Promise.withResolvers();
+    http.get(new URL("/hello", url), res => {
+      let rawData = "";
+      const passthrough = stream.PassThrough();
+      passthrough.on("data", chunk => {
+        rawData += chunk;
+      });
+      passthrough.on("end", () => {
+        try {
+          expect(Buffer.from(rawData)).toEqual(Buffer.from("Hello World"));
+          resolve();
+        } catch (e) {
+          reject(e);
+        }
+      });
+      res.pipe(zlib.createBrotliDecompress()).pipe(passthrough);
+    });
+    await promise;
+  } catch (e) {
+    throw e;
+  } finally {
+    server.close();
+  }
+});
+
+it("ServerResponse ClientRequest field exposes agent getter", async () => {
+  try {
+    var server = createServer((req, res) => {
+      expect(req.url).toBe("/hello");
+      res.writeHead(200);
       res.end("world");
     });
     const url = await listen(server);
@@ -1968,61 +2030,6 @@
       } catch (e) {
         reject(e);
       }
-=======
-      res.setHeader("content-encoding", "br");
-
-      const inputStream = new stream.Readable();
-      inputStream.push("Hello World");
-      inputStream.push(null);
-
-      inputStream.pipe(zlib.createBrotliCompress()).pipe(res);
-    });
-    const url = await listen(server);
-    const res = await fetch(new URL("/hello", url));
-    expect(await res.text()).toBe("Hello World");
-  } catch (e) {
-    throw e;
-  } finally {
-    server.close();
-  }
-});
-
-it("can send brotli from Server and receive with Client", async () => {
-  try {
-    var server = createServer((req, res) => {
-      expect(req.url).toBe("/hello");
-      res.writeHead(200);
-      res.setHeader("content-encoding", "br");
-
-      const inputStream = new stream.Readable();
-      inputStream.push("Hello World");
-      inputStream.push(null);
-
-      const passthrough = new stream.PassThrough();
-      passthrough.on("data", data => res.write(data));
-      passthrough.on("end", () => res.end());
-
-      inputStream.pipe(zlib.createBrotliCompress()).pipe(passthrough);
-    });
-
-    const url = await listen(server);
-    const { resolve, reject, promise } = Promise.withResolvers();
-    http.get(new URL("/hello", url), res => {
-      let rawData = "";
-      const passthrough = stream.PassThrough();
-      passthrough.on("data", chunk => {
-        rawData += chunk;
-      });
-      passthrough.on("end", () => {
-        try {
-          expect(Buffer.from(rawData)).toEqual(Buffer.from("Hello World"));
-          resolve();
-        } catch (e) {
-          reject(e);
-        }
-      });
-      res.pipe(zlib.createBrotliDecompress()).pipe(passthrough);
->>>>>>> 1da810ad
     });
     await promise;
   } catch (e) {
