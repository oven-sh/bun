--- conflicted
+++ resolved
@@ -2556,7 +2556,7 @@
   expect(Buffer.concat(chunks).toString()).toBe("Hello World BUN!");
 });
 
-<<<<<<< HEAD
+
 it("should allow numbers headers to be set in node:http server and client", async () => {
   let server_headers;
   await using server = http.createServer((req, res) => {
@@ -2580,7 +2580,8 @@
   expect(response.headers["x-number-2"]).toBe("20");
   expect(server_headers["x-number"]).toBe("30");
   expect(server_headers["x-number-2"]).toBe("40");
-=======
+});
+
 it("should allow Strict-Transport-Security when using node:http", async () => {
   await using server = http.createServer((req, res) => {
     res.writeHead(200, { "Strict-Transport-Security": "max-age=31536000" });
@@ -2591,5 +2592,4 @@
   const response = await fetch(`http://localhost:${server.address().port}`);
   expect(response.status).toBe(200);
   expect(response.headers.get("strict-transport-security")).toBe("max-age=31536000");
->>>>>>> 11979f69
 });