import { bunEnv, bunExe } from "harness";
import { once } from "node:events";
import fs from "node:fs";
import { join, relative, resolve } from "node:path";
<<<<<<< HEAD
import { duplexPair, Readable, Writable } from "node:stream";
import { test, describe, it, expect, mock } from "bun:test";
=======
import { Readable } from "node:stream";
>>>>>>> e6ab6363
import wt, {
  BroadcastChannel,
  getEnvironmentData,
  isMainThread,
  markAsUntransferable,
  MessageChannel,
  MessagePort,
  moveMessagePortToContext,
  parentPort,
  receiveMessageOnPort,
  resourceLimits,
  setEnvironmentData,
  SHARE_ENV,
  threadId,
  Worker,
  workerData,
} from "worker_threads";

test("support eval in worker", async () => {
  const worker = new Worker(`postMessage(1 + 1)`, {
    eval: true,
  });
  const result = await new Promise(resolve => {
    worker.on("message", resolve);
  });
  expect(result).toBe(2);
  await worker.terminate();
});

test("all worker_threads module properties are present", () => {
  expect(wt).toHaveProperty("getEnvironmentData");
  expect(wt).toHaveProperty("isMainThread");
  expect(wt).toHaveProperty("markAsUntransferable");
  expect(wt).toHaveProperty("moveMessagePortToContext");
  expect(wt).toHaveProperty("parentPort");
  expect(wt).toHaveProperty("receiveMessageOnPort");
  expect(wt).toHaveProperty("resourceLimits");
  expect(wt).toHaveProperty("SHARE_ENV");
  expect(wt).toHaveProperty("setEnvironmentData");
  expect(wt).toHaveProperty("threadId");
  expect(wt).toHaveProperty("workerData");
  expect(wt).toHaveProperty("BroadcastChannel");
  expect(wt).toHaveProperty("MessageChannel");
  expect(wt).toHaveProperty("MessagePort");
  expect(wt).toHaveProperty("Worker");

  expect(getEnvironmentData).toBeFunction();
  expect(isMainThread).toBeBoolean();
  expect(markAsUntransferable).toBeFunction();
  expect(moveMessagePortToContext).toBeFunction();
  expect(parentPort).toBeNull();
  expect(receiveMessageOnPort).toBeFunction();
  expect(resourceLimits).toBeDefined();
  expect(SHARE_ENV).toBeDefined();
  expect(setEnvironmentData).toBeFunction();
  expect(threadId).toBeNumber();
  expect(workerData).toBeNull();
  expect(BroadcastChannel).toBeDefined();
  expect(MessageChannel).toBeDefined();
  expect(MessagePort).toBeDefined();
  expect(Worker).toBeDefined();

  expect(() => {
    // @ts-expect-error no args
    wt.markAsUntransferable();
  }).toThrow("not yet implemented");

  expect(() => {
    // @ts-expect-error no args
    wt.moveMessagePortToContext();
  }).toThrow("not yet implemented");
});

test("all worker_threads worker instance properties are present", async () => {
  const worker = new Worker(new URL("./worker.js", import.meta.url).href);
  expect(worker).toHaveProperty("threadId");
  expect(worker).toHaveProperty("ref");
  expect(worker).toHaveProperty("unref");
  expect(worker).toHaveProperty("stdin");
  expect(worker).toHaveProperty("stdout");
  expect(worker).toHaveProperty("stderr");
  expect(worker).toHaveProperty("performance");
  expect(worker).toHaveProperty("terminate");
  expect(worker).toHaveProperty("postMessage");
  expect(worker).toHaveProperty("getHeapSnapshot");
  expect(worker).toHaveProperty("setMaxListeners");
  expect(worker).toHaveProperty("getMaxListeners");
  expect(worker).toHaveProperty("emit");
  expect(worker).toHaveProperty("addListener");
  expect(worker).toHaveProperty("on");
  expect(worker).toHaveProperty("prependListener");
  expect(worker).toHaveProperty("once");
  expect(worker).toHaveProperty("prependOnceListener");
  expect(worker).toHaveProperty("removeListener");
  expect(worker).toHaveProperty("off");
  expect(worker).toHaveProperty("removeAllListeners");
  expect(worker).toHaveProperty("listeners");
  expect(worker).toHaveProperty("rawListeners");
  expect(worker).toHaveProperty("listenerCount");
  expect(worker).toHaveProperty("eventNames");

  expect(worker.threadId).toBeNumber();
  expect(worker.ref).toBeFunction();
  expect(worker.unref).toBeFunction();
  expect(worker.stdin).toBeNull();
  expect(worker.stdout).toBeInstanceOf(Readable);
  expect(worker.stderr).toBeInstanceOf(Readable);
  expect(Object.getOwnPropertyDescriptor(Worker.prototype, "stdout")?.get).toBeFunction();
  expect(Object.getOwnPropertyDescriptor(Worker.prototype, "stderr")?.get).toBeFunction();
  expect(worker.performance).toBeDefined();
  expect(worker.terminate).toBeFunction();
  expect(worker.postMessage).toBeFunction();
  expect(worker.getHeapSnapshot).toBeFunction();
  expect(worker.setMaxListeners).toBeFunction();
  expect(worker.getMaxListeners).toBeFunction();
  expect(worker.emit).toBeFunction();
  expect(worker.addListener).toBeFunction();
  expect(worker.on).toBeFunction();
  expect(worker.prependListener).toBeFunction();
  expect(worker.once).toBeFunction();
  expect(worker.prependOnceListener).toBeFunction();
  expect(worker.removeListener).toBeFunction();
  expect(worker.off).toBeFunction();
  expect(worker.removeAllListeners).toBeFunction();
  expect(worker.listeners).toBeFunction();
  expect(worker.rawListeners).toBeFunction();
  expect(worker.listenerCount).toBeFunction();
  expect(worker.eventNames).toBeFunction();
  await worker.terminate();
});

test("threadId module and worker property is consistent", async () => {
  const worker1 = new Worker(new URL("./worker-thread-id.ts", import.meta.url).href);
  expect(threadId).toBe(0);
  expect(worker1.threadId).toBeGreaterThan(0);
  expect(() => worker1.postMessage({ workerId: worker1.threadId })).not.toThrow();
  const worker2 = new Worker(new URL("./worker-thread-id.ts", import.meta.url).href);
  expect(worker2.threadId).toBeGreaterThan(worker1.threadId);
  expect(() => worker2.postMessage({ workerId: worker2.threadId })).not.toThrow();
  await worker1.terminate();
  await worker2.terminate();
});

test("receiveMessageOnPort works across threads", async () => {
  const { port1, port2 } = new MessageChannel();
  const worker = new Worker(new URL("./worker.js", import.meta.url).href, {
    workerData: port2,
    transferList: [port2],
  });
  let sharedBuffer = new SharedArrayBuffer(8);
  let sharedBufferView = new Int32Array(sharedBuffer);
  let msg = { sharedBuffer };
  worker.postMessage(msg);
  expect(await Atomics.waitAsync(sharedBufferView, 0, 0).value).toBe("ok");
  const message = receiveMessageOnPort(port1);
  expect(message).toBeDefined();
  expect(message!.message).toBe("done!");
  await worker.terminate();
}, 9999999);

test("receiveMessageOnPort works as FIFO", () => {
  const { port1, port2 } = new MessageChannel();

  const message1 = { hello: "world" };
  const message2 = { foo: "bar" };

  // Make sure receiveMessageOnPort() works in a FIFO way, the same way it does
  // when we’re using events.
  expect(receiveMessageOnPort(port2)).toBe(undefined);
  port1.postMessage(message1);
  port1.postMessage(message2);
  expect(receiveMessageOnPort(port2)).toStrictEqual({ message: message1 });
  expect(receiveMessageOnPort(port2)).toStrictEqual({ message: message2 });
  expect(receiveMessageOnPort(port2)).toBe(undefined);
  expect(receiveMessageOnPort(port2)).toBe(undefined);

  // Make sure message handlers aren’t called.
  port2.on("message", () => {
    expect().fail("message handler must not be called");
  });
  port1.postMessage(message1);
  expect(receiveMessageOnPort(port2)).toStrictEqual({ message: message1 });
  port1.close();

  for (const value of [null, 0, -1, {}, []]) {
    expect(() => {
      // @ts-expect-error invalid type
      receiveMessageOnPort(value);
    }).toThrow();
  }
}, 9999999);

test("you can override globalThis.postMessage", async () => {
  const worker = new Worker(new URL("./worker-override-postMessage.js", import.meta.url).href);
  const message = await new Promise(resolve => {
    worker.on("message", resolve);
    worker.postMessage("Hello from worker!");
  });
  expect(message).toBe("Hello from worker!");
  await worker.terminate();
});

test("support require in eval", async () => {
  const worker = new Worker(`postMessage(require('process').argv[0])`, { eval: true });
  const result = await new Promise(resolve => {
    worker.on("message", resolve);
    worker.on("error", resolve);
  });
  expect(result).toBe(Bun.argv[0]);
  await worker.terminate();
});

test("support require in eval for a file", async () => {
  const cwd = process.cwd();
  console.log("cwd", cwd);
  const dir = import.meta.dir;
  const testfile = resolve(dir, "fixture-argv.js");
  const realpath = relative(cwd, testfile).replaceAll("\\", "/");
  console.log("realpath", realpath);
  expect(() => fs.accessSync(join(cwd, realpath))).not.toThrow();
  const worker = new Worker(`postMessage(require('./${realpath}').argv[0])`, { eval: true });
  const result = await new Promise(resolve => {
    worker.on("message", resolve);
    worker.on("error", resolve);
  });
  expect(result).toBe(Bun.argv[0]);
  await worker.terminate();
});

test("support require in eval for a file that doesnt exist", async () => {
  const worker = new Worker(`postMessage(require('./fixture-invalid.js').argv[0])`, { eval: true });
  const result = await new Promise(resolve => {
    worker.on("message", resolve);
    worker.on("error", resolve);
  });
  expect(result.toString()).toInclude(`error: Cannot find module './fixture-invalid.js' from 'blob:`);
  await worker.terminate();
});

test("support worker eval that throws", async () => {
  const worker = new Worker(`postMessage(throw new Error("boom"))`, { eval: true });
  const result = await new Promise(resolve => {
    worker.on("message", resolve);
    worker.on("error", resolve);
  });
  expect(result.toString()).toInclude(`error: Unexpected throw`);
  await worker.terminate();
});

describe("execArgv option", async () => {
  // this needs to be a subprocess to ensure that the parent's execArgv is not empty
  // otherwise we could not distinguish between the worker inheriting the parent's execArgv
  // vs. the worker getting a fresh empty execArgv
  async function run(execArgv: string, expected: string) {
    const proc = Bun.spawn({
      // pass --smol so that the parent thread has some known, non-empty execArgv
      cmd: [bunExe(), "--smol", "fixture-execargv.js", execArgv],
      env: bunEnv,
      cwd: __dirname,
    });
    await proc.exited;
    expect(proc.exitCode).toBe(0);
    expect(await new Response(proc.stdout).text()).toBe(expected);
  }

  it("inherits the parent's execArgv when falsy or unspecified", async () => {
    await run("null", '["--smol"]\n');
    await run("0", '["--smol"]\n');
  });
  it("provides empty execArgv when passed an empty array", async () => {
    // empty array should result in empty execArgv, not inherited from parent thread
    await run("[]", "[]\n");
  });
  it("can specify an array of strings", async () => {
    await run('["--no-warnings"]', '["--no-warnings"]\n');
  });
  // TODO(@190n) get our handling of non-string array elements in line with Node's
});

test("eval does not leak source code", async () => {
  const proc = Bun.spawn({
    cmd: [bunExe(), "eval-source-leak-fixture.js"],
    env: bunEnv,
    cwd: __dirname,
    stderr: "pipe",
    stdout: "ignore",
  });
  await proc.exited;
  const errors = await new Response(proc.stderr).text();
  if (errors.length > 0) throw new Error(errors);
  expect(proc.exitCode).toBe(0);
});

describe("worker event", () => {
  test("is emitted on the next tick with the right value", () => {
    const { promise, resolve } = Promise.withResolvers();
    let worker: Worker | undefined = undefined;
    let called = false;
    process.once("worker", eventWorker => {
      called = true;
      expect(eventWorker as any).toBe(worker);
      resolve();
    });
    worker = new Worker(new URL("data:text/javascript,"));
    expect(called).toBeFalse();
    return promise;
  });

  test("uses an overridden process.emit function", async () => {
    const previousEmit = process.emit;
    try {
      const { promise, resolve, reject } = Promise.withResolvers();
      let worker: Worker | undefined;
      // should not actually emit the event
      process.on("worker", expect.unreachable);
      worker = new Worker("", { eval: true });
      // should look up process.emit on the next tick, not synchronously during the Worker constructor
      (process as any).emit = (event, value) => {
        try {
          expect(event).toBe("worker");
          expect(value).toBe(worker);
          resolve();
        } catch (e) {
          reject(e);
        }
      };
      await promise;
    } finally {
      process.emit = previousEmit;
      process.off("worker", expect.unreachable);
    }
  });

  test("throws if process.emit is not a function", async () => {
    const proc = Bun.spawn({
      cmd: [bunExe(), "emit-non-function-fixture.js"],
      env: bunEnv,
      cwd: __dirname,
      stderr: "pipe",
      stdout: "ignore",
    });
    await proc.exited;
    const errors = await new Response(proc.stderr).text();
    if (errors.length > 0) throw new Error(errors);
    expect(proc.exitCode).toBe(0);
  });
});

describe("environmentData", () => {
  test("can pass a value to a child", async () => {
    setEnvironmentData("foo", new Map([["hello", "world"]]));
    const worker = new Worker(
      /* js */ `
      const { getEnvironmentData, parentPort } = require("worker_threads");
      parentPort.postMessage(getEnvironmentData("foo"));
    `,
      { eval: true },
    );
    const [msg] = await once(worker, "message");
    expect(msg).toEqual(new Map([["hello", "world"]]));
  });

  test("child modifications do not affect parent", async () => {
    const worker = new Worker('require("worker_threads").setEnvironmentData("does_not_exist", "foo")', { eval: true });
    const [code] = await once(worker, "exit");
    expect(code).toBe(0);
    expect(getEnvironmentData("does_not_exist")).toBeUndefined();
  });

  test("is deeply inherited", async () => {
    const proc = Bun.spawn({
      cmd: [bunExe(), "environmentdata-inherit-fixture.js"],
      env: bunEnv,
      cwd: __dirname,
      stderr: "pipe",
      stdout: "pipe",
    });
    await proc.exited;
    const errors = await new Response(proc.stderr).text();
    if (errors.length > 0) throw new Error(errors);
    expect(proc.exitCode).toBe(0);
    const out = await new Response(proc.stdout).text();
    expect(out).toBe("foo\n".repeat(5));
  });

  test("can be used if parent thread had not imported worker_threads", async () => {
    const proc = Bun.spawn({
      cmd: [bunExe(), "environmentdata-empty-fixture.js"],
      env: bunEnv,
      cwd: __dirname,
      stderr: "pipe",
      stdout: "ignore",
    });
    await proc.exited;
    const errors = await new Response(proc.stderr).text();
    if (errors.length > 0) throw new Error(errors);
    expect(proc.exitCode).toBe(0);
  });
});

describe("error event", () => {
  test("is fired with a copy of the error value", async () => {
    const worker = new Worker("throw new TypeError('oh no')", { eval: true });
    const [err] = await once(worker, "error");
    expect(err).toBeInstanceOf(TypeError);
    expect(err.message).toBe("oh no");
  });

  test("falls back to string when the error cannot be serialized", async () => {
    const worker = new Worker(
      /* js */ `
      import { MessageChannel } from "node:worker_threads";
      const { port1 } = new MessageChannel();
      throw port1;`,
      { eval: true },
    );
    const [err] = await once(worker, "error");
    expect(err).toBeInstanceOf(Error);
    expect(err.message).toMatch(/MessagePort \{.*\}/s);
  });
});

<<<<<<< HEAD
describe("stdio", () => {
  type OutputStream = "stdout" | "stderr";

  function readToEnd(stream: Readable): Promise<string> {
    let data = "";
    const { promise, resolve, reject } = Promise.withResolvers<string>();
    stream.on("error", reject);
    stream.on("data", chunk => {
      expect(typeof chunk == "string" || chunk instanceof Buffer).toBeTrue();
      data += chunk.toString("utf8");
    });
    stream.on("end", () => resolve(data));
    return promise;
  }

  function overrideProcessStdio<S extends OutputStream>(which: S, stream: Writable): Disposable {
    const originalStream = process[which];
    // stream is missing the `fd` property that the real process streams have, but we
    // don't need it
    // @ts-expect-error
    process[which] = stream;
    return {
      [Symbol.dispose]() {
        process[which] = originalStream;
      },
    };
  }

  function captureProcessStdio<S extends OutputStream>(
    stream: S,
  ): Disposable & { data: Promise<string>; end: () => void } {
    const [streamToInstall, streamToObserve] = duplexPair();

    return {
      ...overrideProcessStdio(stream, streamToInstall),
      data: readToEnd(streamToObserve),
      end: () => streamToInstall.end(),
    };
  }

  describe.each<OutputStream>(["stdout", "stderr"])("%s", stream => {
    it(`process.${stream} written in worker writes to parent process.${stream}`, async () => {
      using capture = captureProcessStdio(stream);
      const worker = new Worker(
        String.raw/* js */ `
          import assert from "node:assert";
          process.${stream}.write("hello", (err) => {
            assert.strictEqual(err, null);
            process.${stream}.write("\ncallback 1");
          });
          // " world"
          process.${stream}.write(new Uint16Array([0x7720, 0x726f, 0x646c]), (err) => {
            assert.strictEqual(err, null);
            process.${stream}.write("\ncallback 2");
          });
        `,
        { eval: true },
      );
      const [code] = await once(worker, "exit");
      expect(code).toBe(0);
      capture.end();
      expect(await capture.data).toBe("hello world\ncallback 1\ncallback 2");
    });

    it(`process.${stream} written in worker writes to worker.${stream} in parent`, async () => {
      const worker = new Worker(`process.${stream}.write("hello");`, { eval: true });
      const [code] = await once(worker, "exit");
      expect(code).toBe(0);
      expect(await readToEnd(worker[stream])).toBe("hello");
    });

    it(`can still receive data on worker.${stream} if you override it later`, async () => {
      const worker = new Worker(`process.${stream}.write("hello");`, { eval: true });
      const readable = worker[stream];
      Object.defineProperty(worker, stream, { value: undefined });
      const [code] = await once(worker, "exit");
      expect(code).toBe(0);
      expect(await readToEnd(readable)).toBe("hello");
    });

    const consoleFunction = stream == "stdout" ? "log" : "error";

    it.todo(`console.${consoleFunction} in worker writes to process.${stream} in parent`, async () => {
      using capture = captureProcessStdio(stream);
      const worker = new Worker(`console.${consoleFunction}("hello");`, { eval: true });
      const [code] = await once(worker, "exit");
      expect(code).toBe(0);
      capture.end();
      expect(await capture.data).toBe("hello\n");
    });

    describe.todo(`with ${stream}: true option`, () => {
      it(`writes to worker.${stream} but not process.${stream}`, async () => {
        using capture = captureProcessStdio(stream);
        const worker = new Worker(`process.${stream}.write("hello");`, { eval: true, [stream]: true });
        const [code] = await once(worker, "exit");
        expect(code).toBe(0);
        capture.end();
        expect(await capture.data).toBe("");
        expect(await readToEnd(worker[stream])).toBe("hello");
      });
    });

    it.todo("ignores errors thrown by parent _write() implementation", () => {});

    it("worker write() doesn't wait for parent _write() to complete", async () => {
      const sharedBuffer = new SharedArrayBuffer(4);
      const sharedArray = new Int32Array(sharedBuffer);
      const { promise, resolve } = Promise.withResolvers();

      const writeFn = mock((chunk: Buffer, encoding: string, callback: () => void) => {
        expect(chunk).toEqual(Buffer.from("hello"));
        expect(encoding).toBe("buffer");
        // wait for worker to indicate that its write() callback ran
        Atomics.wait(sharedArray, 0, 0);
        // now run the callback
        callback();
        // and resolve our promise
        resolve();
      });

      class DelayStream extends Writable {
        _write(data: Buffer, encoding: string, callback: () => void) {
          return writeFn(data, encoding, callback);
        }
      }

      using override = overrideProcessStdio(stream, new DelayStream());
      const worker = new Worker(
        /* js */ `
          import { workerData } from "node:worker_threads";
          const sharedArray = new Int32Array(workerData);
          import assert from "node:assert";
          process.stdout.write("hello", "utf8", (err) => {
            assert.strictEqual(err, null);
            // tell parent that our callback has run
            Atomics.store(sharedArray, 0, 1);
            Atomics.notify(sharedArray, 0, 1);
          });
        `,
        { eval: true, workerData: sharedBuffer },
      );
      const [code] = await once(worker, "exit");
      expect(code).toBe(0);
      await promise;
      expect(writeFn).toHaveBeenCalledTimes(1);
    });
=======
describe("getHeapSnapshot", () => {
  test("throws if the wrong options are passed", () => {
    const worker = new Worker("", { eval: true });
    // @ts-expect-error
    expect(() => worker.getHeapSnapshot(0)).toThrow({
      name: "TypeError",
      message: 'The "options" argument must be of type object. Received type number (0)',
    });
    // @ts-expect-error
    expect(() => worker.getHeapSnapshot({ exposeInternals: 0 })).toThrow({
      name: "TypeError",
      message: 'The "options.exposeInternals" property must be of type boolean. Received type number (0)',
    });
    // @ts-expect-error
    expect(() => worker.getHeapSnapshot({ exposeNumericValues: 0 })).toThrow({
      name: "TypeError",
      message: 'The "options.exposeNumericValues" property must be of type boolean. Received type number (0)',
    });
  });

  test("returns a rejected promise if the worker is not running", () => {
    const worker = new Worker("", { eval: true });
    expect(worker.getHeapSnapshot()).rejects.toMatchObject({
      name: "Error",
      code: "ERR_WORKER_NOT_RUNNING",
      message: "Worker instance not running",
    });
  });

  test("resolves to a Stream.Readable with JSON text in V8 format", async () => {
    const worker = new Worker(
      /* js */ `
        import { parentPort } from "node:worker_threads";
        parentPort.on("message", () => process.exit(0));
      `,
      { eval: true },
    );
    await once(worker, "online");
    const stream = await worker.getHeapSnapshot();
    expect(stream).toBeInstanceOf(Readable);
    expect(stream.constructor.name).toBe("HeapSnapshotStream");
    const json = await new Promise<string>(resolve => {
      let json = "";
      stream.on("data", chunk => {
        json += chunk;
      });
      stream.on("end", () => {
        resolve(json);
      });
    });
    const object = JSON.parse(json);
    expect(Object.keys(object).toSorted()).toEqual([
      "edges",
      "locations",
      "nodes",
      "samples",
      "snapshot",
      "strings",
      "trace_function_infos",
      "trace_tree",
    ]);
    worker.postMessage(0);
>>>>>>> e6ab6363
  });
});<|MERGE_RESOLUTION|>--- conflicted
+++ resolved
@@ -2,12 +2,8 @@
 import { once } from "node:events";
 import fs from "node:fs";
 import { join, relative, resolve } from "node:path";
-<<<<<<< HEAD
 import { duplexPair, Readable, Writable } from "node:stream";
 import { test, describe, it, expect, mock } from "bun:test";
-=======
-import { Readable } from "node:stream";
->>>>>>> e6ab6363
 import wt, {
   BroadcastChannel,
   getEnvironmentData,
@@ -430,7 +426,6 @@
   });
 });
 
-<<<<<<< HEAD
 describe("stdio", () => {
   type OutputStream = "stdout" | "stderr";
 
@@ -578,7 +573,9 @@
       await promise;
       expect(writeFn).toHaveBeenCalledTimes(1);
     });
-=======
+  });
+});
+
 describe("getHeapSnapshot", () => {
   test("throws if the wrong options are passed", () => {
     const worker = new Worker("", { eval: true });
@@ -641,6 +638,5 @@
       "trace_tree",
     ]);
     worker.postMessage(0);
->>>>>>> e6ab6363
   });
 });