--- conflicted
+++ resolved
@@ -1,34 +1,13 @@
 import { bunExe } from "bun:harness";
-<<<<<<< HEAD
 import { bunEnv, runBunInstall, tmpdirSync } from "harness";
-=======
-import { bunEnv, tmpdirSync } from "harness";
->>>>>>> 19f210b0
 import { expect, it } from "bun:test";
 import * as path from "node:path";
 
 it("works", async () => {
   const package_dir = tmpdirSync("bun-test-");
 
-<<<<<<< HEAD
   await Bun.write(path.join(package_dir, "package.json"), `{ "dependencies": { "st": "3.0.0" } }`);
   await runBunInstall(bunEnv, package_dir);
-=======
-  let { stdout, stderr, exited } = Bun.spawn({
-    cmd: [bunExe(), "add", "st@3.0.0"],
-    cwd: package_dir,
-    stdout: "pipe",
-    stdin: "ignore",
-    stderr: "pipe",
-    env: bunEnv,
-  });
-  let err = await new Response(stderr).text();
-  expect(err).not.toContain("panic:");
-  expect(err).not.toContain("error:");
-  expect(err).not.toContain("warn:");
-  let out = await new Response(stdout).text();
-  expect(await exited).toBe(0);
->>>>>>> 19f210b0
 
   const fixture_path = path.join(package_dir, "index.ts");
   const fixture_data = `
@@ -53,11 +32,7 @@
   `;
   await Bun.write(fixture_path, fixture_data);
 
-<<<<<<< HEAD
   let { stdout, stderr } = Bun.spawn({
-=======
-  ({ stdout, stderr, exited } = Bun.spawn({
->>>>>>> 19f210b0
     cmd: [bunExe(), "run", fixture_path],
     cwd: package_dir,
     stdout: "pipe",
