--- conflicted
+++ resolved
@@ -1,10 +1,6 @@
 import { RedisClient, type SpawnOptions } from "bun";
 import { afterAll, beforeAll, expect } from "bun:test";
-<<<<<<< HEAD
-import { bunEnv, randomPort, tempDirWithFiles } from "harness";
-=======
 import { bunEnv, dockerExe, isCI, randomPort, tempDirWithFiles } from "harness";
->>>>>>> 5a709a2d
 import path from "path";
 
 import * as dockerCompose from "../../docker/index.ts";
