--- conflicted
+++ resolved
@@ -138,11 +138,6 @@
   afterAll(() => {
     // Container managed by docker-compose, no need to kill
   });
-<<<<<<< HEAD
 });
-=======
-} else {
-  it.todo("Autobahn WebSocket not detected");
-}
-// last test is 13.7.18
->>>>>>> 5102538f
+
+// last test is 13.7.18