--- conflicted
+++ resolved
@@ -1,13 +1,9 @@
 import { describe, expect, it } from "bun:test";
 import { readFileSync } from "fs";
-<<<<<<< HEAD
 import { join } from "path";
 import { tls, bunEnv, bunExe, gc } from "harness";
 import process from "process";
-=======
-import { join, resolve } from "path";
-import process, { nextTick } from "process";
->>>>>>> 7c8701c9
+
 
 const TEST_WEBSOCKET_HOST = process.env.TEST_WEBSOCKET_HOST || "wss://ws.postman-echo.com/raw";
 const isWindows = process.platform === "win32";
