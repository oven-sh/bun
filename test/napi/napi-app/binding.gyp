--- conflicted
+++ resolved
@@ -10,11 +10,7 @@
                     "AdditionalOptions": ["/std:c++20"],
                 },
             },
-<<<<<<< HEAD
             "sources": ["main.cpp", "async_tests.cpp", "class_test.cpp", "conversion_tests.cpp", "js_test_helpers.cpp", "standalone_tests.cpp", "wrap_tests.cpp", "leak_tests.cpp"],
-=======
-            "sources": ["main.cpp", "wrap_tests.cpp"],
->>>>>>> 4092b271
             "include_dirs": ["<!@(node -p \"require('node-addon-api').include\")"],
             "libraries": [],
             "dependencies": ["<!(node -p \"require('node-addon-api').gyp\")"],
