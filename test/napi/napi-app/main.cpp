--- conflicted
+++ resolved
@@ -970,7 +970,6 @@
   return Napi::Boolean::New(env, status == napi_ok);
 }
 
-<<<<<<< HEAD
 // set_instance_data(number)
 static napi_value set_instance_data(const Napi::CallbackInfo &info) {
   Napi::Env env = info.Env();
@@ -1002,7 +1001,8 @@
   Napi::Env env = info.Env();
   assert(napi_set_instance_data(env, nullptr, nullptr, nullptr) == napi_ok);
   return env.Undefined();
-=======
+}
+
 static napi_value bigint_to_i64(const Napi::CallbackInfo &info) {
   napi_env env = info.Env();
   // start at 1 is intentional, since argument 0 is the callback to run GC
@@ -1107,7 +1107,6 @@
     NODE_API_CALL(env, napi_set_element(env, array, (uint32_t)i, bigints[i]));
   }
   return array;
->>>>>>> e66a3471
 }
 
 Napi::Value RunCallback(const Napi::CallbackInfo &info) {
@@ -1176,12 +1175,10 @@
   exports.Set("add_tag", Napi::Function::New(env, add_tag));
   exports.Set("try_add_tag", Napi::Function::New(env, try_add_tag));
   exports.Set("check_tag", Napi::Function::New(env, check_tag));
-<<<<<<< HEAD
   exports.Set("set_instance_data", Napi::Function::New(env, set_instance_data));
   exports.Set("get_instance_data", Napi::Function::New(env, get_instance_data));
   exports.Set("reset_instance_data",
               Napi::Function::New(env, reset_instance_data));
-=======
   exports.Set("bigint_to_i64", Napi::Function::New(env, bigint_to_i64));
   exports.Set("bigint_to_u64", Napi::Function::New(env, bigint_to_u64));
   exports.Set("bigint_to_64_null", Napi::Function::New(env, bigint_to_64_null));
@@ -1189,7 +1186,6 @@
               Napi::Function::New(env, create_weird_bigints));
 
   napitests::register_wrap_tests(env, exports);
->>>>>>> e66a3471
 
   return exports;
 }
