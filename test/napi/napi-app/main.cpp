--- conflicted
+++ resolved
@@ -585,7 +585,6 @@
   return ret;
 }
 
-<<<<<<< HEAD
 static const char *napi_valuetype_to_string(napi_valuetype type) {
   switch (type) {
   case napi_undefined:
@@ -638,13 +637,13 @@
   assert(!is_pending);
 
   return exception;
-=======
+}
+
 napi_value eval_wrapper(const Napi::CallbackInfo &info) {
   napi_value ret = nullptr;
   // info[0] is the GC callback
   (void)napi_run_script(info.Env(), info[1], &ret);
   return ret;
->>>>>>> 54a22595
 }
 
 Napi::Value RunCallback(const Napi::CallbackInfo &info) {
@@ -697,12 +696,9 @@
               Napi::Function::New(env, create_ref_with_finalizer));
   exports.Set("was_finalize_called",
               Napi::Function::New(env, was_finalize_called));
-<<<<<<< HEAD
   exports.Set("call_and_get_exception",
               Napi::Function::New(env, call_and_get_exception));
-=======
   exports.Set("eval_wrapper", Napi::Function::New(env, eval_wrapper));
->>>>>>> 54a22595
 
   return exports;
 }
