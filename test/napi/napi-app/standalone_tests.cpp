#include "standalone_tests.h"

#include <algorithm>
#include <array>
#include <cinttypes>
#include <iostream>
#include <string>

#include "utils.h"

namespace napitests {

// https://github.com/oven-sh/bun/issues/7685
static napi_value test_issue_7685(const Napi::CallbackInfo &info) {
  Napi::Env env(info.Env());
  Napi::HandleScope scope(env);
  // info[0] is a function to run the GC
  NODE_API_ASSERT(env, info[1].IsNumber());
  NODE_API_ASSERT(env, info[2].IsNumber());
  NODE_API_ASSERT(env, info[3].IsNumber());
  NODE_API_ASSERT(env, info[4].IsNumber());
  NODE_API_ASSERT(env, info[5].IsNumber());
  NODE_API_ASSERT(env, info[6].IsNumber());
  NODE_API_ASSERT(env, info[7].IsNumber());
  NODE_API_ASSERT(env, info[8].IsNumber());
  return ok(env);
}

static napi_threadsafe_function tsfn_11949 = nullptr;

static void test_issue_11949_callback(napi_env env, napi_value js_callback,
                                      void *opaque_context, void *opaque_data) {
  int *context = reinterpret_cast<int *>(opaque_context);
  int *data = reinterpret_cast<int *>(opaque_data);
  printf("data = %d, context = %d\n", *data, *context);
  delete context;
  delete data;
  napi_unref_threadsafe_function(env, tsfn_11949);
  tsfn_11949 = nullptr;
}

// https://github.com/oven-sh/bun/issues/11949
static napi_value test_issue_11949(const Napi::CallbackInfo &info) {
  Napi::Env env = info.Env();
  Napi::HandleScope scope(env);
  napi_value name = Napi::String::New(env, "TSFN");

  int *context = new int(42);
  int *data = new int(1234);

  NODE_API_CALL(env,
                napi_create_threadsafe_function(
                    env, /* JavaScript function */ nullptr,
                    /* async resource */ nullptr, name,
                    /* max queue size (unlimited) */ 0,
                    /* initial thread count */ 1, /* finalize data */ nullptr,
                    /* finalize callback */ nullptr, context,
                    &test_issue_11949_callback, &tsfn_11949));
  NODE_API_CALL(env, napi_call_threadsafe_function(tsfn_11949, data,
                                                   napi_tsfn_nonblocking));
  return env.Undefined();
}

static void noop_callback(napi_env env, napi_value js_callback, void *context,
                          void *data) {}

static napi_value test_napi_threadsafe_function_does_not_hang_after_finalize(
    const Napi::CallbackInfo &info) {

  Napi::Env env = info.Env();

  napi_value resource_name = Napi::String::New(env, "simple");

  napi_threadsafe_function cb;
  NODE_API_CALL(env,
                napi_create_threadsafe_function(
                    env, /* JavaScript function */ nullptr,
                    /* async resource */ nullptr, resource_name,
                    /* max queue size (unlimited) */ 0,
                    /* initial thread count */ 1, /* finalize data */ nullptr,
                    /* finalize callback */ nullptr, /* context */ nullptr,
                    &noop_callback, &cb));

  NODE_API_CALL(env, napi_release_threadsafe_function(cb, napi_tsfn_release));
  printf("success!\n");
  return env.Undefined();
}

static napi_value
test_napi_get_value_string_utf8_with_buffer(const Napi::CallbackInfo &info) {
  Napi::Env env = info.Env();

  // info[0] is a function to run the GC
  napi_value string_js = info[1];
  // get how many chars we need to copy
  size_t len = info[2].As<Napi::Number>().Uint32Value();

  if (len == 424242) {
    len = NAPI_AUTO_LENGTH;
  } else {
    NODE_API_ASSERT(env, len <= 29);
  }

  size_t copied;
  const size_t BUF_SIZE = 30;
  char buf[BUF_SIZE];
  memset(buf, '*', BUF_SIZE);
  buf[BUF_SIZE - 1] = '\0';

  NODE_API_CALL(env,
                napi_get_value_string_utf8(env, string_js, buf, len, &copied));
#ifndef _WIN32
  BlockingStdoutScope stdout_scope;
#endif

  std::cout << "Chars to copy: " << len << std::endl;
  std::cout << "Copied chars: " << copied << std::endl;
  std::cout << "Buffer: ";
  for (size_t i = 0; i < BUF_SIZE; i++) {
    std::cout << (int)buf[i] << ", ";
  }
  std::cout << std::endl;
  std::cout << "Value str: " << buf << std::endl;

  return ok(env);
}

static napi_value
test_napi_handle_scope_string(const Napi::CallbackInfo &info) {
  // this is mostly a copy of test_handle_scope_gc from
  // test/v8/v8-module/main.cpp -- see comments there for explanation
  Napi::Env env = info.Env();

  constexpr size_t num_small_strings = 10000;

  auto *small_strings = new napi_value[num_small_strings];

  for (size_t i = 0; i < num_small_strings; i++) {
    std::string cpp_str = std::to_string(i);
    NODE_API_CALL(env,
                  napi_create_string_utf8(env, cpp_str.c_str(), cpp_str.size(),
                                          &small_strings[i]));
  }

  run_gc(info);

  for (size_t j = 0; j < num_small_strings; j++) {
    char buf[16];
    size_t result;
    NODE_API_CALL(env, napi_get_value_string_utf8(env, small_strings[j], buf,
                                                  sizeof buf, &result));
    NODE_API_ASSERT(env, atoi(buf) == (int)j);
  }

  delete[] small_strings;
  return ok(env);
}

static napi_value
test_napi_handle_scope_bigint(const Napi::CallbackInfo &info) {
  // this is mostly a copy of test_handle_scope_gc from
  // test/v8/v8-module/main.cpp -- see comments there for explanation
  Napi::Env env = info.Env();

  constexpr size_t num_small_ints = 10000;
  constexpr size_t small_int_size = 100;

  auto *small_ints = new napi_value[num_small_ints];

  for (size_t i = 0, small_int_index = 1; i < num_small_ints;
       i++, small_int_index++) {
    uint64_t words[small_int_size];
    for (size_t j = 0; j < small_int_size; j++) {
      words[j] = small_int_index;
    }

    NODE_API_CALL(env, napi_create_bigint_words(env, 0, small_int_size, words,
                                                &small_ints[i]));
  }

  run_gc(info);

#ifndef _WIN32
  BlockingStdoutScope stdout_scope;
#endif

  for (size_t j = 0; j < num_small_ints; j++) {
    std::array<uint64_t, small_int_size> words;
    int sign;
    size_t word_count = words.size();
    NODE_API_CALL(env, napi_get_value_bigint_words(env, small_ints[j], &sign,
                                                   &word_count, words.data()));
    printf("%d, %zu\n", sign, word_count);
    NODE_API_ASSERT(env, sign == 0 && word_count == words.size());
    NODE_API_ASSERT(env,
                    std::all_of(words.begin(), words.end(),
                                [j](const uint64_t &w) { return w == j + 1; }));
  }

  delete[] small_ints;
  return ok(env);
}

static napi_value test_napi_delete_property(const Napi::CallbackInfo &info) {
  Napi::Env env = info.Env();

  // info[0] is a function to run the GC
  napi_value object = info[1];
  napi_valuetype type = get_typeof(env, object);
  NODE_API_ASSERT(env, type == napi_object);

  napi_value key = Napi::String::New(env, "foo");

  napi_value non_configurable_key = Napi::String::New(env, "bar");

  napi_value val;
  NODE_API_CALL(env, napi_create_int32(env, 42, &val));

  bool delete_result;
  NODE_API_CALL(env, napi_delete_property(env, object, non_configurable_key,
                                          &delete_result));
  NODE_API_ASSERT(env, delete_result == false);

  NODE_API_CALL(env, napi_delete_property(env, object, key, &delete_result));
  NODE_API_ASSERT(env, delete_result == true);

  bool has_property;
  NODE_API_CALL(env, napi_has_property(env, object, key, &has_property));
  NODE_API_ASSERT(env, has_property == false);

  return ok(env);
}

// Returns false if any napi function failed
static bool store_escaped_handle(napi_env env, napi_value *out,
                                 const char *str) {
  // Allocate these values on the heap so they cannot be seen by stack scanning
  // after this function returns. An earlier version tried putting them on the
  // stack and using volatile stores to set them to nullptr, but that wasn't
  // effective when the NAPI module was built in release mode as extra copies of
  // the pointers would still be left in uninitialized stack memory.
  napi_escapable_handle_scope *ehs = new napi_escapable_handle_scope;
  napi_value *s = new napi_value;
  napi_value *escaped = new napi_value;
  NODE_API_CALL_CUSTOM_RETURN(env, false,
                              napi_open_escapable_handle_scope(env, ehs));
  NODE_API_CALL_CUSTOM_RETURN(
      env, false, napi_create_string_utf8(env, str, NAPI_AUTO_LENGTH, s));
  NODE_API_CALL_CUSTOM_RETURN(env, false,
                              napi_escape_handle(env, *ehs, *s, escaped));
  // can't call a second time
  NODE_API_ASSERT_CUSTOM_RETURN(env, false,
                                napi_escape_handle(env, *ehs, *s, escaped) ==
                                    napi_escape_called_twice);
  NODE_API_CALL_CUSTOM_RETURN(env, false,
                              napi_close_escapable_handle_scope(env, *ehs));
  *out = *escaped;

  delete escaped;
  delete s;
  delete ehs;
  return true;
}

static napi_value
test_napi_escapable_handle_scope(const Napi::CallbackInfo &info) {
  Napi::Env env = info.Env();

  // allocate space for a napi_value on the heap
  // use store_escaped_handle to put the value into it
  // trigger GC
  // the napi_value should still be valid even though it can't be found on the
  // stack, because it escaped into the current handle scope

  constexpr const char *str = "this is a long string meow meow meow";

  napi_value *hidden = new napi_value;
  NODE_API_ASSERT(env, store_escaped_handle(env, hidden, str));

  run_gc(info);

  char buf[64];
  size_t len;
  NODE_API_CALL(
      env, napi_get_value_string_utf8(env, *hidden, buf, sizeof(buf), &len));
  NODE_API_ASSERT(env, len == strlen(str));
  NODE_API_ASSERT(env, strcmp(buf, str) == 0);

  delete hidden;
  return ok(env);
}

static napi_value
test_napi_handle_scope_nesting(const Napi::CallbackInfo &info) {
  Napi::Env env = info.Env();
  constexpr const char *str = "this is a long string meow meow meow";

  // Create an outer handle scope, hidden on the heap (the one created in
  // NAPIFunction::call is still on the stack
  napi_handle_scope *outer_hs = new napi_handle_scope;
  NODE_API_CALL(env, napi_open_handle_scope(env, outer_hs));

  // Make a handle in the outer scope, on the heap so stack scanning can't see
  // it
  napi_value *outer_scope_handle = new napi_value;
  NODE_API_CALL(env, napi_create_string_utf8(env, str, NAPI_AUTO_LENGTH,
                                             outer_scope_handle));

  // Make a new handle scope on the heap so that the outer handle scope isn't
  // active anymore
  napi_handle_scope *inner_hs = new napi_handle_scope;
  NODE_API_CALL(env, napi_open_handle_scope(env, inner_hs));

  // Force GC
  run_gc(info);

  // Try to read our first handle. Did the outer handle scope get
  // collected now that it's not on the global object? The inner handle scope
  // should be keeping it alive even though it's not on the stack.
  char buf[64];
  size_t len;
  NODE_API_CALL(env, napi_get_value_string_utf8(env, *outer_scope_handle, buf,
                                                sizeof(buf), &len));
  NODE_API_ASSERT(env, len == strlen(str));
  NODE_API_ASSERT(env, strcmp(buf, str) == 0);

  // Clean up
  NODE_API_CALL(env, napi_close_handle_scope(env, *inner_hs));
  delete inner_hs;
  NODE_API_CALL(env, napi_close_handle_scope(env, *outer_hs));
  delete outer_hs;
  delete outer_scope_handle;
  return ok(env);
}

// call this with a bunch (>10) of string arguments representing increasing
// decimal numbers. ensures that the runtime does not let these arguments be
// freed.
//
// test_napi_handle_scope_many_args(() => gc(), '1', '2', '3', ...)
static napi_value
test_napi_handle_scope_many_args(const Napi::CallbackInfo &info) {
  Napi::Env env = info.Env();
  run_gc(info);
  // now if bun is broken a bunch of our args are dead, because node-addon-api
  // uses a heap array for >6 args
  for (size_t i = 1; i < info.Length(); i++) {
    Napi::String s = info[i].As<Napi::String>();
    NODE_API_ASSERT(env, s.Utf8Value() == std::to_string(i));
  }
  return env.Undefined();
}

static napi_value test_napi_ref(const Napi::CallbackInfo &info) {
  napi_env env = info.Env();

  napi_value object;
  NODE_API_CALL(env, napi_create_object(env, &object));

  napi_ref ref;
  NODE_API_CALL(env, napi_create_reference(env, object, 0, &ref));

  napi_value from_ref;
  NODE_API_CALL(env, napi_get_reference_value(env, ref, &from_ref));
  NODE_API_ASSERT(env, from_ref != nullptr);
  napi_valuetype typeof_result = get_typeof(env, from_ref);
  NODE_API_ASSERT(env, typeof_result == napi_object);
  return ok(env);
}

static napi_value test_napi_run_script(const Napi::CallbackInfo &info) {
  napi_value ret = nullptr;
  // info[0] is the GC callback
  (void)napi_run_script(info.Env(), info[1], &ret);
  return ret;
}

static napi_value test_napi_throw_with_nullptr(const Napi::CallbackInfo &info) {
  napi_env env = info.Env();
  const napi_status status = napi_throw(env, nullptr);
  printf("napi_throw -> %d\n", status);

  bool is_exception_pending;
  NODE_API_CALL(env, napi_is_exception_pending(env, &is_exception_pending));
  printf("napi_is_exception_pending -> %s\n",
         is_exception_pending ? "true" : "false");

  return ok(env);
}

// Call Node-API functions in ways that result in different error handling
// (erroneous call, valid call, or valid call while an exception is pending) and
// log information from napi_get_last_error_info
static napi_value test_extended_error_messages(const Napi::CallbackInfo &info) {
  napi_env env = info.Env();
  const napi_extended_error_info *error;

#ifndef _WIN32
  BlockingStdoutScope stdout_scope;
#endif

  // this function is implemented in C++
  // error because the result pointer is null
  printf("erroneous napi_create_double returned code %d\n",
         napi_create_double(env, 1.0, nullptr));
  NODE_API_CALL(env, napi_get_last_error_info(env, &error));
  printf("erroneous napi_create_double info: code = %d, message = %s\n",
         error->error_code, error->error_message);

  // this function should succeed and the success should overwrite the error
  // from the last call
  napi_value js_number;
  printf("successful napi_create_double returned code %d\n",
         napi_create_double(env, 5.0, &js_number));
  NODE_API_CALL(env, napi_get_last_error_info(env, &error));
  printf("successful napi_create_double info: code = %d, message = %s\n",
         error->error_code,
         error->error_message ? error->error_message : "(null)");

  // this function is implemented in zig
  // error because the value is not an array
  unsigned int len;
  printf("erroneous napi_get_array_length returned code %d\n",
         napi_get_array_length(env, js_number, &len));
  NODE_API_CALL(env, napi_get_last_error_info(env, &error));
  printf("erroneous napi_get_array_length info: code = %d, message = %s\n",
         error->error_code, error->error_message);

  // throw an exception
  NODE_API_CALL(env, napi_throw_type_error(env, nullptr, "oops!"));
  // nothing is wrong with this call by itself, but it should return
  // napi_pending_exception without doing anything because an exception is
  // pending
  napi_value coerced_string;
  printf("napi_coerce_to_string with pending exception returned code %d\n",
         napi_coerce_to_string(env, js_number, &coerced_string));
  NODE_API_CALL(env, napi_get_last_error_info(env, &error));
  printf(
      "napi_coerce_to_string with pending exception info: code = %d, message = "
      "%s\n",
      error->error_code, error->error_message);

  // clear the exception
  napi_value exception;
  NODE_API_CALL(env, napi_get_and_clear_last_exception(env, &exception));

  return ok(env);
}

static napi_value bigint_to_i64(const Napi::CallbackInfo &info) {
  napi_env env = info.Env();

#ifndef _WIN32
  BlockingStdoutScope stdout_scope;
#endif

  // start at 1 is intentional, since argument 0 is the callback to run GC
  // passed to every function
  // perform test on all arguments
  for (size_t i = 1; i < info.Length(); i++) {
    napi_value bigint = info[i];

    napi_valuetype type;
    NODE_API_CALL(env, napi_typeof(env, bigint, &type));

    int64_t result = 0;
    bool lossless = false;

    if (type != napi_bigint) {
      printf("napi_get_value_bigint_int64 return for non-bigint: %d\n",
             napi_get_value_bigint_int64(env, bigint, &result, &lossless));
    } else {
      NODE_API_CALL(
          env, napi_get_value_bigint_int64(env, bigint, &result, &lossless));
      printf("napi_get_value_bigint_int64 result: %" PRId64 "\n", result);
      printf("lossless: %s\n", lossless ? "true" : "false");
    }
  }

  return ok(env);
}

static napi_value bigint_to_u64(const Napi::CallbackInfo &info) {
  napi_env env = info.Env();
#ifndef _WIN32
  BlockingStdoutScope stdout_scope;
#endif

  // start at 1 is intentional, since argument 0 is the callback to run GC
  // passed to every function
  // perform test on all arguments
  for (size_t i = 1; i < info.Length(); i++) {
    napi_value bigint = info[i];

    napi_valuetype type;
    NODE_API_CALL(env, napi_typeof(env, bigint, &type));

    uint64_t result;
    bool lossless;

    if (type != napi_bigint) {
      printf("napi_get_value_bigint_uint64 return for non-bigint: %d\n",
             napi_get_value_bigint_uint64(env, bigint, &result, &lossless));
    } else {
      NODE_API_CALL(
          env, napi_get_value_bigint_uint64(env, bigint, &result, &lossless));
      printf("napi_get_value_bigint_uint64 result: %" PRIu64 "\n", result);
      printf("lossless: %s\n", lossless ? "true" : "false");
    }
  }

  return ok(env);
}

static napi_value bigint_to_64_null(const Napi::CallbackInfo &info) {
  napi_env env = info.Env();

#ifndef _WIN32
  BlockingStdoutScope stdout_scope;
#endif

  napi_value bigint;
  NODE_API_CALL(env, napi_create_bigint_int64(env, 5, &bigint));

  int64_t result_signed;
  uint64_t result_unsigned;
  bool lossless;

  printf("status (int64, null result) = %d\n",
         napi_get_value_bigint_int64(env, bigint, nullptr, &lossless));
  printf("status (int64, null lossless) = %d\n",
         napi_get_value_bigint_int64(env, bigint, &result_signed, nullptr));
  printf("status (uint64, null result) = %d\n",
         napi_get_value_bigint_uint64(env, bigint, nullptr, &lossless));
  printf("status (uint64, null lossless) = %d\n",
         napi_get_value_bigint_uint64(env, bigint, &result_unsigned, nullptr));

  return ok(env);
}

static napi_value test_is_buffer(const Napi::CallbackInfo &info) {
  bool result;
  napi_env env = info.Env();
  NODE_API_CALL(info.Env(), napi_is_buffer(env, info[1], &result));
  printf("napi_is_buffer -> %s\n", result ? "true" : "false");
  return ok(env);
}

static napi_value test_is_typedarray(const Napi::CallbackInfo &info) {
  bool result;
  napi_env env = info.Env();
  NODE_API_CALL(info.Env(), napi_is_typedarray(env, info[1], &result));
  printf("napi_is_typedarray -> %s\n", result ? "true" : "false");
  return ok(env);
}

static napi_value test_deferred_exceptions(const Napi::CallbackInfo &info) {
  napi_env env = info.Env();

  Napi::Error::New(env, "Creating empty object failed while exception pending")
      .ThrowAsJavaScriptException();

  napi_value result;
  napi_status status = napi_create_object(env, &result);

  if (status != napi_ok) {
    printf("napi_create_object failed: %d\n", status);
    return nullptr;
  }

  puts("napi_create_object succeeded");

  napi_valuetype type;
  status = napi_typeof(env, result, &type);

  if (status != napi_ok) {
    printf("napi_typeof failed: %d\n", status);
    return nullptr;
  }

  if (type != napi_object) {
    printf("napi_typeof produced %d\n", type);
    return nullptr;
  }

  status = napi_create_string_utf8(env, "hej", 3, &result);

  if (status != napi_ok) {
    printf("napi_create_string_utf8 failed: %d\n", status);
    return nullptr;
  }

  status = napi_typeof(env, result, &type);

  if (status != napi_ok) {
    printf("napi_typeof failed: %d\n", status);
    return nullptr;
  }

  if (type != napi_string) {
    printf("napi_typeof produced %d\n", type);
    return nullptr;
  }

  char buffer[4];
  size_t written;
  status =
      napi_get_value_string_utf8(env, result, buffer, sizeof(buffer), &written);

  if (status != napi_ok) {
    printf("napi_get_value_string_utf8 failed: %d\n", status);
    return nullptr;
  }

  if (sizeof(buffer) <= written) {
<<<<<<< HEAD
    printf("retrieved too many characters: %zu", written);
=======
    printf("retrieved too many characters: %zu\n", written);
>>>>>>> e62cc4aa
    return nullptr;
  }

  buffer[written] = '\0';

  if (strcmp(buffer, "hej") != 0) {
    printf("invalid string: \"%s\"\n", buffer);
    return nullptr;
  }

  puts("string retrieval succeeded");

  info.Env().GetAndClearPendingException();
  return ok(env);
}

void register_standalone_tests(Napi::Env env, Napi::Object exports) {
  REGISTER_FUNCTION(env, exports, test_issue_7685);
  REGISTER_FUNCTION(env, exports, test_issue_11949);
  REGISTER_FUNCTION(env, exports, test_napi_get_value_string_utf8_with_buffer);
  REGISTER_FUNCTION(env, exports,
                    test_napi_threadsafe_function_does_not_hang_after_finalize);
  REGISTER_FUNCTION(env, exports, test_napi_handle_scope_string);
  REGISTER_FUNCTION(env, exports, test_napi_handle_scope_bigint);
  REGISTER_FUNCTION(env, exports, test_napi_delete_property);
  REGISTER_FUNCTION(env, exports, test_napi_escapable_handle_scope);
  REGISTER_FUNCTION(env, exports, test_napi_handle_scope_nesting);
  REGISTER_FUNCTION(env, exports, test_napi_handle_scope_many_args);
  REGISTER_FUNCTION(env, exports, test_napi_ref);
  REGISTER_FUNCTION(env, exports, test_napi_run_script);
  REGISTER_FUNCTION(env, exports, test_napi_throw_with_nullptr);
  REGISTER_FUNCTION(env, exports, test_extended_error_messages);
  REGISTER_FUNCTION(env, exports, bigint_to_i64);
  REGISTER_FUNCTION(env, exports, bigint_to_u64);
  REGISTER_FUNCTION(env, exports, bigint_to_64_null);
  REGISTER_FUNCTION(env, exports, test_is_buffer);
  REGISTER_FUNCTION(env, exports, test_is_typedarray);
  REGISTER_FUNCTION(env, exports, test_deferred_exceptions);
}

} // namespace napitests<|MERGE_RESOLUTION|>--- conflicted
+++ resolved
@@ -613,11 +613,7 @@
   }
 
   if (sizeof(buffer) <= written) {
-<<<<<<< HEAD
-    printf("retrieved too many characters: %zu", written);
-=======
     printf("retrieved too many characters: %zu\n", written);
->>>>>>> e62cc4aa
     return nullptr;
   }
 
