--- conflicted
+++ resolved
@@ -297,13 +297,8 @@
       await checkSameOutput("test_get_exception", [{ foo: "bar" }]);
     });
     it("can throw an exception from an async_complete_callback", async () => {
-<<<<<<< HEAD
-      const iters = 100;
-      await Promise.all(Array.from({ length: iters }, (_, i) => checkSameOutput("create_promise", [true])));
-=======
       const count = 10;
       await Promise.all(Array.from({ length: count }, () => checkSameOutput("create_promise", [true])));
->>>>>>> 197c7abe
     });
   });
 
