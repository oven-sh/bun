--- conflicted
+++ resolved
@@ -320,11 +320,12 @@
     });
   });
 
-<<<<<<< HEAD
   describe("instance data", () => {
     it("works with multiple envs", () => {
       checkSameOutput("test_instance_data", []);
-=======
+    });
+  });
+
   describe("napi_wrap", () => {
     it("accepts the right kinds of values", () => {
       checkSameOutput("test_napi_wrap", []);
@@ -380,7 +381,6 @@
   describe("create_bigint_words", () => {
     it("works", () => {
       checkSameOutput("test_create_bigint_words", []);
->>>>>>> e66a3471
     });
   });
 });
