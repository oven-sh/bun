import { spawnSync } from "bun";
import { beforeAll, describe, expect, it } from "bun:test";
import { bunEnv, bunExe, tempDirWithFiles } from "harness";
import { join } from "path";

describe("napi", () => {
  beforeAll(() => {
    // build gyp
    const install = spawnSync({
      cmd: [bunExe(), "install", "--ignore-scripts"],
      cwd: join(__dirname, "napi-app"),
      stderr: "inherit",
      env: bunEnv,
      stdout: "inherit",
      stdin: "inherit",
    });
    if (!install.success) {
      throw new Error("install dependencies failed");
    }

    const build = spawnSync({
      cmd: [bunExe(), "x", "node-gyp", "rebuild", "--debug", "-j", "max"],
      cwd: join(__dirname, "napi-app"),
      stderr: "inherit",
      env: bunEnv,
      stdout: "inherit",
      stdin: "inherit",
    });
    if (!build.success) {
      throw new Error("build failed");
    }
  });

  describe.each(["esm", "cjs"])("bundle .node files to %s via", format => {
    describe.each(["node", "bun"])("target %s", target => {
      it("Bun.build", async () => {
        const dir = tempDirWithFiles("node-file-cli", {
          "package.json": JSON.stringify({
            name: "napi-app",
            version: "1.0.0",
            type: format === "esm" ? "module" : "commonjs",
          }),
        });
        const build = spawnSync({
          cmd: [
            bunExe(),
            "build",
            "--target",
            target,
            "--outdir",
            dir,
            "--format=" + format,
            join(__dirname, "napi-app/main.js"),
          ],
          cwd: join(__dirname, "napi-app"),
          env: bunEnv,
          stdout: "inherit",
          stderr: "inherit",
        });
        expect(build.success).toBeTrue();

        for (let exec of target === "bun" ? [bunExe()] : [bunExe(), "node"]) {
          const result = spawnSync({
            cmd: [exec, join(dir, "main.js"), "self"],
            env: bunEnv,
            stdin: "inherit",
            stderr: "inherit",
            stdout: "pipe",
          });
          const stdout = result.stdout.toString().trim();
          expect(stdout).toBe("hello world!");
          expect(result.success).toBeTrue();
        }
      });

      if (target === "bun") {
        it("should work with --compile", async () => {
          const dir = tempDirWithFiles("napi-app-compile-" + format, {
            "package.json": JSON.stringify({
              name: "napi-app",
              version: "1.0.0",
              type: format === "esm" ? "module" : "commonjs",
            }),
          });

          const exe = join(dir, "main" + (process.platform === "win32" ? ".exe" : ""));
          const build = spawnSync({
            cmd: [
              bunExe(),
              "build",
              "--target=" + target,
              "--format=" + format,
              "--compile",
              join(__dirname, "napi-app", "main.js"),
            ],
            cwd: dir,
            env: bunEnv,
            stdout: "inherit",
            stderr: "inherit",
          });
          expect(build.success).toBeTrue();

          const result = spawnSync({
            cmd: [exe, "self"],
            env: bunEnv,
            stdin: "inherit",
            stderr: "inherit",
            stdout: "pipe",
          });
          const stdout = result.stdout.toString().trim();

          expect(stdout).toBe("hello world!");
          expect(result.success).toBeTrue();
        });
      }

      it("`bun build`", async () => {
        const dir = tempDirWithFiles("node-file-build", {
          "package.json": JSON.stringify({
            name: "napi-app",
            version: "1.0.0",
            type: format === "esm" ? "module" : "commonjs",
          }),
        });
        const build = await Bun.build({
          entrypoints: [join(__dirname, "napi-app/main.js")],
          outdir: dir,
          target,
          format,
          throw: true,
        });

        expect(build.logs).toBeEmpty();

        for (let exec of target === "bun" ? [bunExe()] : [bunExe(), "node"]) {
          const result = spawnSync({
            cmd: [exec, join(dir, "main.js"), "self"],
            env: bunEnv,
            stdin: "inherit",
            stderr: "inherit",
            stdout: "pipe",
          });
          const stdout = result.stdout.toString().trim();

          expect(stdout).toBe("hello world!");
          expect(result.success).toBeTrue();
        }
      });
    });
  });

  describe("issue_7685", () => {
    it("works", () => {
      const args = [...Array(20).keys()];
      checkSameOutput("test_issue_7685", args);
    });
  });

  describe("issue_11949", () => {
    it("napi_call_threadsafe_function should accept null", () => {
      const result = checkSameOutput("test_issue_11949", []);
      expect(result).toStartWith("data = 1234, context = 42");
    });
  });

  describe("napi_get_value_string_utf8 with buffer", () => {
    // see https://github.com/oven-sh/bun/issues/6949
    it("copies one char", () => {
      const result = checkSameOutput("test_napi_get_value_string_utf8_with_buffer", ["abcdef", 2]);
      expect(result).toEndWith("str: a");
    });

    it("copies null terminator", () => {
      const result = checkSameOutput("test_napi_get_value_string_utf8_with_buffer", ["abcdef", 1]);
      expect(result).toEndWith("str:");
    });

    it("copies zero char", () => {
      const result = checkSameOutput("test_napi_get_value_string_utf8_with_buffer", ["abcdef", 0]);
      expect(result).toEndWith("str: *****************************");
    });

    it("copies more than given len", () => {
      const result = checkSameOutput("test_napi_get_value_string_utf8_with_buffer", ["abcdef", 25]);
      expect(result).toEndWith("str: abcdef");
    });

    it("copies auto len", () => {
      const result = checkSameOutput("test_napi_get_value_string_utf8_with_buffer", ["abcdef", 424242]);
      expect(result).toEndWith("str:");
    });
  });

  it("#1288", async () => {
    const result = checkSameOutput("self", []);
    expect(result).toBe("hello world!");
  });

  describe("handle_scope", () => {
    it("keeps strings alive", () => {
      checkSameOutput("test_napi_handle_scope_string", []);
    });
    it("keeps bigints alive", () => {
      checkSameOutput("test_napi_handle_scope_bigint", []);
    }, 10000);
    it("keeps the parent handle scope alive", () => {
      checkSameOutput("test_napi_handle_scope_nesting", []);
    });
    it("exists when calling a napi constructor", () => {
      checkSameOutput("test_napi_class_constructor_handle_scope", []);
    });
    it("exists while calling a napi_async_complete_callback", () => {
      checkSameOutput("create_promise", [false]);
    });
    it("keeps arguments moved off the stack alive", () => {
      checkSameOutput("test_napi_handle_scope_many_args", ["1", "2", "3", "4", "5", "6", "7", "8", "9", "10"]);
    });
  });

  describe("escapable_handle_scope", () => {
    it("keeps the escaped value alive in the outer scope", () => {
      checkSameOutput("test_napi_escapable_handle_scope", []);
    });
  });

  describe("napi_delete_property", () => {
    it("returns a valid boolean", () => {
      checkSameOutput(
        "test_napi_delete_property",
        // generate a string representing an array around an IIFE which main.js will eval
        // we do this as the napi_delete_property test needs an object with an own non-configurable
        // property
        "[(" +
          function () {
            const object = { foo: 42 };
            Object.defineProperty(object, "bar", {
              get() {
                return 1;
              },
              configurable: false,
            });
            return object;
          }.toString() +
          ")()]",
      );
    });
  });

  describe("napi_ref", () => {
    it("can recover the value from a weak ref", () => {
      checkSameOutput("test_napi_ref", []);
    });
    it("allows creating a handle scope in the finalizer", () => {
      checkSameOutput("test_napi_handle_scope_finalizer", []);
    });
  });

  describe("napi_threadsafe_function", () => {
    it("keeps the event loop alive without async_work", () => {
      checkSameOutput("test_promise_with_threadsafe_function", []);
    });

    it("does not hang on finalize", () => {
      const result = checkSameOutput("test_napi_threadsafe_function_does_not_hang_after_finalize", []);
      expect(result).toBe("success!");
    });
  });

  describe("exception handling", () => {
    it("can check for a pending error and catch the right value", () => {
      checkSameOutput("test_get_exception", [5]);
      checkSameOutput("test_get_exception", [{ foo: "bar" }]);
    });
    it("can throw an exception from an async_complete_callback", () => {
      checkSameOutput("create_promise", [true]);
    });
  });

  describe("napi_run_script", () => {
    it("evaluates a basic expression", () => {
      checkSameOutput("test_napi_run_script", ["5 * (1 + 2)"]);
    });
    it("provides the right this value", () => {
      checkSameOutput("test_napi_run_script", ["this === global"]);
    });
    it("propagates exceptions", () => {
      checkSameOutput("test_napi_run_script", ["(()=>{ throw new TypeError('oops'); })()"]);
    });
    it("cannot see locals from around its invocation", () => {
      // variable should_not_exist is declared on main.js:18, but it should not be in scope for the eval'd code
      // this doesn't use checkSameOutput because V8 and JSC use different error messages for a missing variable
      let bunResult = runOn(bunExe(), "test_napi_run_script", ["shouldNotExist"]);
      // remove all debug logs
      bunResult = bunResult.replaceAll(/^\[\w+\].+$/gm, "").trim();
      expect(bunResult).toBe(
        `synchronously threw ReferenceError: message "Can't find variable: shouldNotExist", code undefined`,
      );
    });
  });

  describe("napi_get_named_property", () => {
    it("handles edge cases", () => {
      checkSameOutput("test_get_property", []);
    });
  });

  describe("napi_set_named_property", () => {
    it("handles edge cases", () => {
      checkSameOutput("test_set_property", []);
    });
  });

  describe("napi_value <=> integer conversion", () => {
    it("works", () => {
      checkSameOutput("test_number_integer_conversions_from_js", []);
      checkSameOutput("test_number_integer_conversions", []);
    });
  });

  describe("arrays", () => {
    describe("napi_create_array_with_length", () => {
      it("creates an array with empty slots", () => {
        checkSameOutput("test_create_array_with_length", []);
      });
    });
  });

  describe("napi_throw functions", () => {
    it("has the right code and message", () => {
      checkSameOutput("test_throw_functions_exhaustive", []);
    });
  });
  describe("napi_create_error functions", () => {
    it("has the right code and message", () => {
      checkSameOutput("test_create_error_functions_exhaustive", []);
    });
  });

  describe("napi_type_tag_object", () => {
    it("works", () => {
      checkSameOutput("test_type_tag", []);
    });
  });

<<<<<<< HEAD
  // TODO(@190n) test allocating in a finalizer

  describe("napi_wrap", () => {
    it("cleans up objects at the right time", () => {
=======
  describe("napi_wrap", () => {
    it("accepts the right kinds of values", () => {
      checkSameOutput("test_napi_wrap", []);
    });

    it("is shared between addons", () => {
      checkSameOutput("test_napi_wrap_cross_addon", []);
    });

    it("does not follow prototypes", () => {
      checkSameOutput("test_napi_wrap_prototype", []);
    });

    it("does not consider proxies", () => {
      checkSameOutput("test_napi_wrap_proxy", []);
    });

    it("can remove a wrap", () => {
      checkSameOutput("test_napi_remove_wrap", []);
    });

    it("has the right lifetime", () => {
>>>>>>> 4092b271
      checkSameOutput("test_wrap_lifetime_without_ref", []);
      checkSameOutput("test_wrap_lifetime_with_weak_ref", []);
      checkSameOutput("test_wrap_lifetime_with_strong_ref", []);
      checkSameOutput("test_remove_wrap_lifetime_with_weak_ref", []);
      checkSameOutput("test_remove_wrap_lifetime_with_strong_ref", []);
    });
  });

<<<<<<< HEAD
  describe("napi_define_class", () => {
    it("handles edge cases in the constructor", () => {
      checkSameOutput("test_napi_class", []);
      checkSameOutput("test_subclass_napi_class", []);
      checkSameOutput("test_napi_class_non_constructor_call", []);
      checkSameOutput("test_reflect_construct_napi_class", []);
=======
  describe("bigint conversion to int64/uint64", () => {
    it("works", () => {
      const tests = [-1n, 0n, 1n];
      for (const power of [63, 64, 65]) {
        for (const sign of [-1, 1]) {
          const boundary = BigInt(sign) * 2n ** BigInt(power);
          tests.push(boundary, boundary - 1n, boundary + 1n);
        }
      }

      const testsString = "[" + tests.map(bigint => bigint.toString() + "n").join(",") + "]";
      checkSameOutput("bigint_to_i64", testsString);
      checkSameOutput("bigint_to_u64", testsString);
    });
    it("returns the right error code", () => {
      const badTypes = '[null, undefined, 5, "123", "abc"]';
      checkSameOutput("bigint_to_i64", badTypes);
      checkSameOutput("bigint_to_u64", badTypes);
      checkSameOutput("bigint_to_64_null", []);
    });
  });

  describe("create_bigint_words", () => {
    it("works", () => {
      checkSameOutput("test_create_bigint_words", []);
    });
  });

  describe("napi_get_last_error_info", () => {
    it("returns information from the most recent call", () => {
      checkSameOutput("test_extended_error_messages", []);
>>>>>>> 4092b271
    });
  });
});

function checkSameOutput(test: string, args: any[] | string) {
  const nodeResult = runOn("node", test, args).trim();
  let bunResult = runOn(bunExe(), test, args);
  // remove all debug logs
  bunResult = bunResult.replaceAll(/^\[\w+\].+$/gm, "").trim();
  expect(bunResult).toBe(nodeResult);
  return nodeResult;
}

function runOn(executable: string, test: string, args: any[] | string) {
  const exec = spawnSync({
    cmd: [
      executable,
      "--expose-gc",
      join(__dirname, "napi-app/main.js"),
      test,
      typeof args == "string" ? args : JSON.stringify(args),
    ],
    env: bunEnv,
  });
  const errs = exec.stderr.toString();
  if (errs !== "") {
    throw new Error(errs);
  }
  expect(exec.success).toBeTrue();
  return exec.stdout.toString();
}<|MERGE_RESOLUTION|>--- conflicted
+++ resolved
@@ -342,12 +342,6 @@
     });
   });
 
-<<<<<<< HEAD
-  // TODO(@190n) test allocating in a finalizer
-
-  describe("napi_wrap", () => {
-    it("cleans up objects at the right time", () => {
-=======
   describe("napi_wrap", () => {
     it("accepts the right kinds of values", () => {
       checkSameOutput("test_napi_wrap", []);
@@ -370,7 +364,6 @@
     });
 
     it("has the right lifetime", () => {
->>>>>>> 4092b271
       checkSameOutput("test_wrap_lifetime_without_ref", []);
       checkSameOutput("test_wrap_lifetime_with_weak_ref", []);
       checkSameOutput("test_wrap_lifetime_with_strong_ref", []);
@@ -379,14 +372,15 @@
     });
   });
 
-<<<<<<< HEAD
   describe("napi_define_class", () => {
     it("handles edge cases in the constructor", () => {
       checkSameOutput("test_napi_class", []);
       checkSameOutput("test_subclass_napi_class", []);
       checkSameOutput("test_napi_class_non_constructor_call", []);
       checkSameOutput("test_reflect_construct_napi_class", []);
-=======
+    });
+  });
+
   describe("bigint conversion to int64/uint64", () => {
     it("works", () => {
       const tests = [-1n, 0n, 1n];
@@ -418,7 +412,6 @@
   describe("napi_get_last_error_info", () => {
     it("returns information from the most recent call", () => {
       checkSameOutput("test_extended_error_messages", []);
->>>>>>> 4092b271
     });
   });
 });
