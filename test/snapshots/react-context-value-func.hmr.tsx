import {
__FastRefreshRuntime as FastRefresh
} from "http://localhost:8080/bun:wrap";
import {
__HMRClient as Bun
} from "http://localhost:8080/bun:wrap";
Bun.activate(false);
import {
__require as require
} from "http://localhost:8080/bun:wrap";
import {
__FastRefreshModule as FastHMR
} from "http://localhost:8080/bun:wrap";
import * as $a77976b9 from "http://localhost:8080/node_modules/react/jsx-dev-runtime.js";
var JSX = require($a77976b9);
var jsx = require(JSX).jsxDEV;
import * as $a66742df from "http://localhost:8080/node_modules/react/index.js";
var { default: React} = require($a66742df);
var hmr = new FastHMR(4175696745, "react-context-value-func.tsx", FastRefresh), exports = hmr.exports;
(hmr._load = function() {
  const Context = React.createContext({});
  const ContextProvider = ({ children }) => {
    const [cb, setCB] = React.useState(function() {
    });
    return jsx(Context.Provider, {
      value: cb,
<<<<<<< HEAD
      children: children(foo)
=======
      children: children(true)
>>>>>>> e7a14f85
    });
  };
  const ContextValue = ({}) => jsx(Context.Consumer, {
    children: (foo) => {
      if (foo)
        return jsx("div", {
          children: "Worked!"
        });
      throw `Value "${foo}"" should be true`;
    }
  });
  const TestComponent = () => jsx(ContextProvider, {
    children: jsx(ContextValue, {})
  });
  function test() {
    const foo = jsx(TestComponent, {});
    return testDone(import.meta.url);
  }
  hmr.exportAll({
    test: () => test
  });
})();
var $$hmr_test = hmr.exports.test;
hmr._update = function(exports) {
  $$hmr_test = exports.test;
};

export {
  $$hmr_test as test
};

//# sourceMappingURL=http://localhost:8080/react-context-value-func.tsx.map<|MERGE_RESOLUTION|>--- conflicted
+++ resolved
@@ -24,11 +24,7 @@
     });
     return jsx(Context.Provider, {
       value: cb,
-<<<<<<< HEAD
-      children: children(foo)
-=======
       children: children(true)
->>>>>>> e7a14f85
     });
   };
   const ContextValue = ({}) => jsx(Context.Consumer, {
