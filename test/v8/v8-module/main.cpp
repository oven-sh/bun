--- conflicted
+++ resolved
@@ -295,7 +295,6 @@
   perform_string_test(info, mixed_sequence, 9, 15, replaced_sequence);
 }
 
-<<<<<<< HEAD
 void test_v8_string_latin1(const FunctionCallbackInfo<Value> &info) {
   const unsigned char bytes[] = {0xa1, 'b', 'u', 'n', '!', 0};
   Isolate *isolate = info.GetIsolate();
@@ -307,7 +306,8 @@
   printf("nchars = %d\n", nchars);
   printf("WriteUtf8() returned %d\n", bytes_written);
   printf("utf-8 string = \"%s\"\n", buf);
-=======
+}
+
 void test_v8_string_write_utf8(const FunctionCallbackInfo<Value> &info) {
   Isolate *isolate = info.GetIsolate();
 
@@ -331,7 +331,6 @@
     }
     printf("\n");
   }
->>>>>>> babc907b
   return ok(info);
 }
 
@@ -520,12 +519,9 @@
   NODE_SET_METHOD(exports, "test_v8_string_utf8", test_v8_string_utf8);
   NODE_SET_METHOD(exports, "test_v8_string_invalid_utf8",
                   test_v8_string_invalid_utf8);
-<<<<<<< HEAD
   NODE_SET_METHOD(exports, "test_v8_string_latin1", test_v8_string_latin1);
-=======
   NODE_SET_METHOD(exports, "test_v8_string_write_utf8",
                   test_v8_string_write_utf8);
->>>>>>> babc907b
   NODE_SET_METHOD(exports, "test_v8_external", test_v8_external);
   NODE_SET_METHOD(exports, "test_v8_object", test_v8_object);
   NODE_SET_METHOD(exports, "test_v8_array_new", test_v8_array_new);
