--- conflicted
+++ resolved
@@ -127,6 +127,12 @@
 
   LOG_VALUE_KIND(v8_string);
   LOG_EXPR(v8_string->Length());
+  LOG_EXPR(v8_string->Utf8Length(isolate));
+  LOG_EXPR(v8_string->IsOneByte());
+  LOG_EXPR(v8_string->ContainsOnlyOneByte());
+  LOG_EXPR(v8_string->IsExternal());
+  LOG_EXPR(v8_string->IsExternalTwoByte());
+  LOG_EXPR(v8_string->IsExternalOneByte());
 
   // check string has the right contents
   LOG_EXPR(retval = v8_string->WriteUtf8(isolate, buf, sizeof buf, &nchars));
@@ -142,28 +148,12 @@
 
   memset(buf, 0x7f, sizeof buf);
 
-<<<<<<< HEAD
   // try with ignoring nchars (it should not try to store anything in a
   // nullptr)
   LOG_EXPR(retval = v8_string->WriteUtf8(isolate, buf, sizeof buf, nullptr));
   log_buffer(buf, retval + 1);
 
   return ok(info);
-=======
-  if (v8_string->Utf8Length(isolate) != encoded_utf_8_length) {
-    fail(info, "String::Utf8Length returned wrong length: expected %d got %d",
-         encoded_utf_8_length, v8_string->Utf8Length(isolate));
-    return false;
-  }
-
-  if (v8_string->IsExternal()) {
-    fail(info, "String::IsExternal returned true");
-    return false;
-  }
-
-  ok(info);
-  return true;
->>>>>>> f16d802e
 }
 
 void test_v8_string_ascii(const FunctionCallbackInfo<Value> &info) {
