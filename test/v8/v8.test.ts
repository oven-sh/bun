--- conflicted
+++ resolved
@@ -190,7 +190,6 @@
   }, 10000);
 });
 
-<<<<<<< HEAD
 describe("EscapableHandleScope", () => {
   it("keeps handles alive in the outer scope", () => {
     checkSameOutput("test_v8_escapable_handle_scope", []);
@@ -206,8 +205,6 @@
   ]);
 });
 
-=======
->>>>>>> ed8e6115
 enum Runtime {
   node,
   bun,
