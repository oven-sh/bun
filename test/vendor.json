--- conflicted
+++ resolved
@@ -2,10 +2,6 @@
   {
     "package": "elysia",
     "repository": "https://github.com/elysiajs/elysia",
-<<<<<<< HEAD
-    "tag": "1.4.10"
-=======
     "tag": "1.4.12"
->>>>>>> 29028bba
   }
 ]